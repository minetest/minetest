--- conflicted
+++ resolved
@@ -108,16 +108,11 @@
 
 ## Docker
 
-<<<<<<< HEAD
-* [Developing minetestserver with Docker](doc/developing/docker.md)
+- [Developing minetestserver with Docker](doc/developing/docker.md)
 
-We provide a Dockerfile that can be used to build the server.
+- [Running a server with Docker](doc/docker_server.md)
 
 ## Version Scheme
-=======
-- [Developing minetestserver with Docker](doc/developing/docker.md)
-- [Running a server with Docker](doc/docker_server.md)
->>>>>>> 0ea1ec31
 
 We use `major.minor.patch` since 5.0.0-dev. Prior to that we used `0.major.minor`.
 
