--- conflicted
+++ resolved
@@ -53,14 +53,6 @@
 				android:value="Minetest" />
 		</activity>
 
-<<<<<<< HEAD
-=======
-		<activity
-			android:name=".InputDialogActivity"
-			android:maxAspectRatio="3.0"
-			android:theme="@style/InputTheme" />
-
->>>>>>> dc6318b8
 		<service
 			android:name=".UnzipService"
 			android:enabled="true"
