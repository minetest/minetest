--- conflicted
+++ resolved
@@ -1,14 +1,6 @@
-<<<<<<< HEAD
-
 core.register_mapgen_dofile(core.get_modpath(core.get_current_modname()) ..
 	DIR_DELIM .. "inside_mapgen_env.lua")
 
-local function test_random()
-	-- Try out PseudoRandom
-	local pseudo = PseudoRandom(13)
-	assert(pseudo:next() == 22290)
-	assert(pseudo:next() == 13854)
-=======
 local function test_pseudo_random()
 	-- We have comprehensive unit tests in C++, this is just to make sure the API code isn't messing up
 	local gen1 = PseudoRandom(13)
@@ -41,7 +33,6 @@
 	for n = 16, 32 do
 		assert(gen1:next() == gen2:next())
 	end
->>>>>>> e7dd9737
 end
 unittests.register("test_pcg_random", test_pcg_random)
 
