--- conflicted
+++ resolved
@@ -36,19 +36,11 @@
   clang_tidy:
     runs-on: ubuntu-22.04
     steps:
-<<<<<<< HEAD
-      - uses: actions/checkout@v4
-      - name: Install deps
-        run: |
-          source ./util/ci/common.sh
-          install_linux_deps $CLANG_TIDY
-=======
     - uses: actions/checkout@v4
     - name: Install deps
       run: |
         source ./util/ci/common.sh
         install_linux_deps $CLANG_TIDY
->>>>>>> 3f306a40
 
       - uses: prefix-dev/setup-pixi@v0.8.1
         with:
