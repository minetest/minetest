-- Minetest: builtin/game/chat.lua

-- Pretty-print list of privileges
local function format_privs(privs)
	return core.colorize(core.COLOR_PRIV, core.privs_to_string(privs, ", "))
end

-- Pretty-print privileges of give player
local function format_player_privs(name)
	return format_privs(core.get_player_privs(name))
end

-- Helper function that implements search and replace without pattern matching
-- Returns the string and a boolean indicating whether or not the string was modified
local function safe_gsub(s, replace, with)
	local i1, i2 = s:find(replace, 1, true)
	if not i1 then
		return s, false
	end

	return s:sub(1, i1 - 1) .. with .. s:sub(i2 + 1), true
end

--
-- Chat message formatter
--

-- Implemented in Lua to allow redefinition
function core.format_chat_message(name, message)
	local error_str = "Invalid chat message format - missing %s"
	local str = core.settings:get("chat_message_format")
	local replaced

	-- Name
	str, replaced = safe_gsub(str, "@name", name)
	if not replaced then
		error(error_str:format("@name"), 2)
	end

	-- Timestamp
	str = safe_gsub(str, "@timestamp", os.date("%H:%M:%S", os.time()))

	-- Insert the message into the string only after finishing all other processing
	str, replaced = safe_gsub(str, "@message", message)
	if not replaced then
		error(error_str:format("@message"), 2)
	end

	return str
end

--
-- Chat command handler
--

core.chatcommands = core.registered_chatcommands -- BACKWARDS COMPATIBILITY

core.register_on_chat_message(function(name, message)
	if message:sub(1,1) ~= "/" then
		return
	end

	local cmd, param = string.match(message, "^/([^ ]+) *(.*)")
	if not cmd then
		core.chat_send_player(name, "-!- Empty command")
		return true
	end

	param = param or ""

	local cmd_def = core.registered_chatcommands[cmd]
	if not cmd_def then
		core.chat_send_player(name, "-!- Invalid command: " .. cmd)
		return true
	end
	local has_privs, missing_privs = core.check_player_privs(name, cmd_def.privs)
	if has_privs then
		core.set_last_run_mod(cmd_def.mod_origin)
		local _, result = cmd_def.func(name, param)
		if result then
			core.chat_send_player(name, result)
		end
	else
		local privs = {}
		for i=1, #missing_privs do
			privs[missing_privs[i]] = true
		end
		core.chat_send_player(name, "You don't have permission"
				.. " to run this command (missing privileges: "
				.. format_privs(privs) .. ")")
	end
	return true  -- Handled chat message
end)

if core.settings:get_bool("profiler.load") then
	-- Run after register_chatcommand and its register_on_chat_message
	-- Before any chatcommands that should be profiled
	profiler.init_chatcommand()
end

-- Parses a "range" string in the format of "here (number)" or
-- "(x1, y1, z1) (x2, y2, z2)", returning two position vectors
local function parse_range_str(player_name, str)
	local p1, p2
	local args = str:split(" ")

	if args[1] == "here" then
		p1, p2 = core.get_player_radius_area(player_name, tonumber(args[2]))
		if p1 == nil then
			return false, "Unable to get player " .. player_name .. " position"
		end
	else
		p1, p2 = core.string_to_area(str)
		if p1 == nil then
			return false, "Incorrect area format. Expected: (x1,y1,z1) (x2,y2,z2)"
		end
	end

	return p1, p2
end

--
-- Chat commands
--
core.register_chatcommand("me", {
	params = "<action>",
	description = "Show chat action (e.g., '"
			.. core.colorize_chatcommand("/me", "orders a pizza")
			.. "' displays"
			.. " '<player name> orders a pizza')",
	privs = {shout=true},
	func = function(name, param)
		core.chat_send_all("* " .. name .. " " .. param)
		return true
	end,
})

core.register_chatcommand("admin", {
	description = "Show the name of the server owner",
	func = function(name)
		local admin = core.settings:get("name")
		if admin then
			return true, "The administrator of this server is " .. admin .. "."
		else
			return false, "There's no administrator named in the config file."
		end
	end,
})

core.register_chatcommand("privs", {
	params = "[<name>]",
	description = "Show privileges of yourself or another player",
	func = function(caller, param)
		param = param:trim()
		local name = (param ~= "" and param or caller)
		if not core.player_exists(name) then
			return false, "Player " .. name .. " does not exist."
		end
		return true, "Privileges of " .. name .. ": "
			.. format_player_privs(name)
	end,
})

core.register_chatcommand("haspriv", {
	params = "<privilege>",
	description = "Return list of all online players with privilege.",
	privs = {basic_privs = true},
	func = function(caller, param)
		param = param:trim()
		if param == "" then
			return false, "Invalid parameters (see /help haspriv)"
		end
		if not core.registered_privileges[param] then
			return false, "Unknown privilege!"
		end
		local privs = core.string_to_privs(param)
		local players_with_priv = {}
		for _, player in pairs(core.get_connected_players()) do
			local player_name = player:get_player_name()
			if core.check_player_privs(player_name, privs) then
				table.insert(players_with_priv, player_name)
			end
		end
		return true, "Players online with the \"" .. param .. "\" privilege: " ..
			table.concat(players_with_priv, ", ")
	end
})

local function handle_grant_command(caller, grantname, grantprivstr)
	local caller_privs = core.get_player_privs(caller)
	if not (caller_privs.privs or caller_privs.basic_privs) then
		return false, "Your privileges are insufficient."
	end

	if not core.get_auth_handler().get_auth(grantname) then
		return false, "Player " .. grantname .. " does not exist."
	end
	local grantprivs = core.string_to_privs(grantprivstr)
	if grantprivstr == "all" then
		grantprivs = core.registered_privileges
	end
	local privs = core.get_player_privs(grantname)
	local privs_unknown = ""
	local basic_privs =
		core.string_to_privs(core.settings:get("basic_privs") or "interact,shout")
	for priv, _ in pairs(grantprivs) do
		if not basic_privs[priv] and not caller_privs.privs then
			return false, "Your privileges are insufficient."
		end
		if not core.registered_privileges[priv] then
			privs_unknown = privs_unknown .. "Unknown privilege: " .. priv .. "\n"
		end
		privs[priv] = true
	end
	if privs_unknown ~= "" then
		return false, privs_unknown
	end
	for priv, _ in pairs(grantprivs) do
		-- call the on_grant callbacks
		core.run_priv_callbacks(grantname, priv, caller, "grant")
	end
	core.set_player_privs(grantname, privs)
	core.log("action", caller..' granted ('..core.privs_to_string(grantprivs, ', ')..') privileges to '..grantname)
	if grantname ~= caller then
		core.chat_send_player(grantname, caller
				.. " granted you privileges: "
				.. format_privs(grantprivs))
	end
	return true, "Privileges of " .. grantname .. ": "
		.. format_player_privs(grantname)
end

core.register_chatcommand("grant", {
	params = "<name> (<privilege> | all)",
	description = "Give privileges to player",
	func = function(name, param)
		local grantname, grantprivstr = string.match(param, "([^ ]+) (.+)")
		if not grantname or not grantprivstr then
			return false, "Invalid parameters (see "
					.. core.colorize_chatcommand("/help", "grant")
					.. ")"
		end
		return handle_grant_command(name, grantname, grantprivstr)
	end,
})

core.register_chatcommand("grantme", {
	params = "<privilege> | all",
	description = "Grant privileges to yourself",
	func = function(name, param)
		if param == "" then
			return false, "Invalid parameters (see "
					.. core.colorize_chatcommand("/help", "grantme")
					.. ")"
		end
		return handle_grant_command(name, name, param)
	end,
})

local function handle_revoke_command(caller, revokename, revokeprivstr)
	local caller_privs = core.get_player_privs(caller)
	if not (caller_privs.privs or caller_privs.basic_privs) then
		return false, "Your privileges are insufficient."
	end

	if not core.get_auth_handler().get_auth(revokename) then
		return false, "Player " .. revokename .. " does not exist."
	end

	local revokeprivs = core.string_to_privs(revokeprivstr)
	local privs = core.get_player_privs(revokename)
	local basic_privs =
		core.string_to_privs(core.settings:get("basic_privs") or "interact,shout")
	for priv, _ in pairs(revokeprivs) do
		if not basic_privs[priv] and not caller_privs.privs then
			return false, "Your privileges are insufficient."
		end
	end

	if revokeprivstr == "all" then
		revokeprivs = privs
		privs = {}
	else
		for priv, _ in pairs(revokeprivs) do
			privs[priv] = nil
		end
	end

	for priv, _ in pairs(revokeprivs) do
		-- call the on_revoke callbacks
		core.run_priv_callbacks(revokename, priv, caller, "revoke")
	end

	core.set_player_privs(revokename, privs)
	core.log("action", caller..' revoked ('
			..core.privs_to_string(revokeprivs, ', ')
			..') privileges from '..revokename)
	if revokename ~= caller then
		core.chat_send_player(revokename, caller
			.. " revoked privileges from you: "
			.. core.privs_to_string(revokeprivs, ' '))
	end
	return true, "Privileges of " .. revokename .. ": "
		.. core.privs_to_string(
			core.get_player_privs(revokename), ' ')
end

core.register_chatcommand("revoke", {
	params = "<name> (<privilege> | all)",
	description = "Remove privileges from player",
	privs = {},
	func = function(name, param)
<<<<<<< HEAD
		if not core.check_player_privs(name, {privs=true}) and
				not core.check_player_privs(name, {basic_privs=true}) then
			return false, "Your privileges are insufficient."
		end
		local revoke_name, revoke_priv_str = string.match(param, "([^ ]+) (.+)")
		if not revoke_name or not revoke_priv_str then
			return false, "Invalid parameters (see "
					.. core.colorize_chatcommand("/help", "grantme")
					.. ")"
		elseif not core.get_auth_handler().get_auth(revoke_name) then
			return false, "Player " .. revoke_name .. " does not exist."
		end
		local revoke_privs = core.string_to_privs(revoke_priv_str)
		local privs = core.get_player_privs(revoke_name)
		local basic_privs =
			core.string_to_privs(core.settings:get("basic_privs") or "interact,shout")
		for priv, _ in pairs(revoke_privs) do
			if not basic_privs[priv] and
					not core.check_player_privs(name, {privs=true}) then
				return false, "Your privileges are insufficient."
			end
		end
		if revoke_priv_str == "all" then
			revoke_privs = privs
			privs = {}
		else
			for priv, _ in pairs(revoke_privs) do
				privs[priv] = nil
			end
		end

		for priv, _ in pairs(revoke_privs) do
			-- call the on_revoke callbacks
			core.run_priv_callbacks(revoke_name, priv, name, "revoke")
=======
		local revokename, revokeprivstr = string.match(param, "([^ ]+) (.+)")
		if not revokename or not revokeprivstr then
			return false, "Invalid parameters (see /help revoke)"
>>>>>>> a36c9c3e
		end
		return handle_revoke_command(name, revokename, revokeprivstr)
	end,
})

<<<<<<< HEAD
		core.set_player_privs(revoke_name, privs)
		core.log("action", name..' revoked ('
				..core.privs_to_string(revoke_privs, ', ')
				..') privileges from '..revoke_name)
		if revoke_name ~= name then
			core.chat_send_player(revoke_name, name
					.. " revoked privileges from you: "
					.. format_privs(revoke_privs))
		end
		return true, "Privileges of " .. revoke_name .. ": "
			.. format_player_privs(revoke_name)
=======
core.register_chatcommand("revokeme", {
	params = "<privilege> | all",
	description = "Revoke privileges from yourself",
	privs = {},
	func = function(name, param)
		if param == "" then
			return false, "Invalid parameters (see /help revokeme)"
		end
		return handle_revoke_command(name, name, param)
>>>>>>> a36c9c3e
	end,
})

core.register_chatcommand("setpassword", {
	params = "<name> <password>",
	description = "Set player's password",
	privs = {password=true},
	func = function(name, param)
		local toname, raw_password = string.match(param, "^([^ ]+) +(.+)$")
		if not toname then
			toname = param:match("^([^ ]+) *$")
			raw_password = nil
		end

		if not toname then
			return false, "Name field required"
		end

		local act_str_past, act_str_pres
		if not raw_password then
			core.set_player_password(toname, "")
			act_str_past = "cleared"
			act_str_pres = "clears"
		else
			core.set_player_password(toname,
					core.get_password_hash(toname,
							raw_password))
			act_str_past = "set"
			act_str_pres = "sets"
		end

		if toname ~= name then
			core.chat_send_player(toname, "Your password was "
					.. act_str_past .. " by " .. name)
		end

		core.log("action", name .. " " .. act_str_pres ..
				" password of " .. toname .. ".")

		return true, "Password of player \"" .. toname .. "\" " .. act_str_past
	end,
})

core.register_chatcommand("clearpassword", {
	params = "<name>",
	description = "Set empty password for a player",
	privs = {password=true},
	func = function(name, param)
		local toname = param
		if toname == "" then
			return false, "Name field required"
		end
		core.set_player_password(toname, '')

		core.log("action", name .. " clears password of " .. toname .. ".")

		return true, "Password of player \"" .. toname .. "\" cleared"
	end,
})

core.register_chatcommand("auth_reload", {
	params = "",
	description = "Reload authentication data",
	privs = {server=true},
	func = function(name, param)
		local done = core.auth_reload()
		return done, (done and "Done." or "Failed.")
	end,
})

core.register_chatcommand("remove_player", {
	params = "<name>",
	description = "Remove a player's data",
	privs = {server=true},
	func = function(name, param)
		local toname = param
		if toname == "" then
			return false, "Name field required"
		end

		local rc = core.remove_player(toname)

		if rc == 0 then
			core.log("action", name .. " removed player data of " .. toname .. ".")
			return true, "Player \"" .. toname .. "\" removed."
		elseif rc == 1 then
			return true, "No such player \"" .. toname .. "\" to remove."
		elseif rc == 2 then
			return true, "Player \"" .. toname .. "\" is connected, cannot remove."
		end

		return false, "Unhandled remove_player return code " .. rc .. ""
	end,
})

core.register_chatcommand("teleport", {
	params = "<X>,<Y>,<Z> | <to_name> | (<name> <X>,<Y>,<Z>) | (<name> <to_name>)",
	description = "Teleport to position or player",
	privs = {teleport=true},
	func = function(name, param)
		-- Returns (pos, true) if found, otherwise (pos, false)
		local function find_free_position_near(pos)
			local tries = {
				{x=1,y=0,z=0},
				{x=-1,y=0,z=0},
				{x=0,y=0,z=1},
				{x=0,y=0,z=-1},
			}
			for _, d in ipairs(tries) do
				local p = {x = pos.x+d.x, y = pos.y+d.y, z = pos.z+d.z}
				local n = core.get_node_or_nil(p)
				if n and n.name then
					local def = core.registered_nodes[n.name]
					if def and not def.walkable then
						return p, true
					end
				end
			end
			return pos, false
		end

		local p = {}
		p.x, p.y, p.z = string.match(param, "^([%d.-]+)[, ] *([%d.-]+)[, ] *([%d.-]+)$")
		p.x = tonumber(p.x)
		p.y = tonumber(p.y)
		p.z = tonumber(p.z)
		if p.x and p.y and p.z then

			local lm = 31000
			if p.x < -lm or p.x > lm or p.y < -lm or p.y > lm or p.z < -lm or p.z > lm then
				return false, "Cannot teleport out of map bounds!"
			end
			local teleportee = core.get_player_by_name(name)
			if teleportee then
				teleportee:set_pos(p)
				return true, "Teleporting to "..core.pos_to_string(p)
			end
		end

		local target_name = param:match("^([^ ]+)$")
		local teleportee = core.get_player_by_name(name)

		p = nil
		if target_name then
			local target = core.get_player_by_name(target_name)
			if target then
				p = target:get_pos()
			end
		end

		if teleportee and p then
			p = find_free_position_near(p)
			teleportee:set_pos(p)
			return true, "Teleporting to " .. target_name
					.. " at "..core.pos_to_string(p)
		end

		if not core.check_player_privs(name, {bring=true}) then
			return false, "You don't have permission to teleport other players (missing "
				.. core.colorize(core.COLOR_PRIV, "bring") .. " privilege)"
		end

		teleportee = nil
		p = {}
		local teleportee_name
		teleportee_name, p.x, p.y, p.z = param:match(
				"^([^ ]+) +([%d.-]+)[, ] *([%d.-]+)[, ] *([%d.-]+)$")
		p.x, p.y, p.z = tonumber(p.x), tonumber(p.y), tonumber(p.z)
		if teleportee_name then
			teleportee = core.get_player_by_name(teleportee_name)
		end
		if teleportee and p.x and p.y and p.z then
			teleportee:set_pos(p)
			return true, "Teleporting " .. teleportee_name
					.. " to " .. core.pos_to_string(p)
		end

		teleportee = nil
		p = nil
		teleportee_name, target_name = string.match(param, "^([^ ]+) +([^ ]+)$")
		if teleportee_name then
			teleportee = core.get_player_by_name(teleportee_name)
		end
		if target_name then
			local target = core.get_player_by_name(target_name)
			if target then
				p = target:get_pos()
			end
		end
		if teleportee and p then
			p = find_free_position_near(p)
			teleportee:set_pos(p)
			return true, "Teleporting " .. teleportee_name
					.. " to " .. target_name
					.. " at " .. core.pos_to_string(p)
		end

		return false, 'Invalid parameters ("' .. param
			.. "') or player not found (see "
			.. core.colorize_chatcommand("/help", "teleport")
			.. ")"
	end,
})

core.register_chatcommand("set", {
	params = "([-n] <name> <value>) | <name>",
	description = "Set or read server configuration setting",
	privs = {server=true},
	func = function(name, param)
		local arg, setname, setvalue = string.match(param, "(-[n]) ([^ ]+) (.+)")
		if arg and arg == "-n" and setname and setvalue then
			core.settings:set(setname, setvalue)
			return true, setname .. " = " .. setvalue
		end

		setname, setvalue = string.match(param, "([^ ]+) (.+)")
		if setname and setvalue then
			if not core.settings:get(setname) then
				return false, "Failed. Use '"..
					core.colorize_chatcommand("/set", "-n <name> <value>")..
					"' to create a new setting."
			end
			core.settings:set(setname, setvalue)
			return true, setname .. " = " .. setvalue
		end

		setname = string.match(param, "([^ ]+)")
		if setname then
			setvalue = core.settings:get(setname)
			if not setvalue then
				setvalue = "<not set>"
			end
			return true, setname .. " = " .. setvalue
		end

		return false, "Invalid parameters (see "..core.colorize_chatcommand("/help", "set")..")."
	end,
})

local function emergeblocks_callback(pos, action, num_calls_remaining, ctx)
	if ctx.total_blocks == 0 then
		ctx.total_blocks   = num_calls_remaining + 1
		ctx.current_blocks = 0
	end
	ctx.current_blocks = ctx.current_blocks + 1

	if ctx.current_blocks == ctx.total_blocks then
		core.chat_send_player(ctx.requestor_name,
			string.format("Finished emerging %d blocks in %.2fms.",
			ctx.total_blocks, (os.clock() - ctx.start_time) * 1000))
	end
end

local function emergeblocks_progress_update(ctx)
	if ctx.current_blocks ~= ctx.total_blocks then
		core.chat_send_player(ctx.requestor_name,
			string.format("emergeblocks update: %d/%d blocks emerged (%.1f%%)",
			ctx.current_blocks, ctx.total_blocks,
			(ctx.current_blocks / ctx.total_blocks) * 100))

		core.after(2, emergeblocks_progress_update, ctx)
	end
end

core.register_chatcommand("emergeblocks", {
	params = "(here [<radius>]) | (<pos1> <pos2>)",
	description = "Load (or, if nonexistent, generate) map blocks "
		.. "contained in area from "
		.. core.colorize(core.COLOR_PARAM, "<pos1>").." to "
		.. core.colorize(core.COLOR_PARAM, "<pos2>").." "
		.. "(" .. core.colorize(core.COLOR_PARAM, "<pos1>").. " and "
		.. core.colorize(core.COLOR_PARAM, "<pos2>").." must be in parentheses)",
	privs = {server=true},
	func = function(name, param)
		local p1, p2 = parse_range_str(name, param)
		if p1 == false then
			return false, p2
		end

		local context = {
			current_blocks = 0,
			total_blocks   = 0,
			start_time     = os.clock(),
			requestor_name = name
		}

		core.emerge_area(p1, p2, emergeblocks_callback, context)
		core.after(2, emergeblocks_progress_update, context)

		return true, "Started emerge of area ranging from " ..
			core.pos_to_string(p1, 1) .. " to " .. core.pos_to_string(p2, 1)
	end,
})

core.register_chatcommand("deleteblocks", {
	params = "(here [<radius>]) | (<pos1> <pos2>)",
	description = "Delete map blocks contained in area from "
		.. core.colorize(core.COLOR_PARAM, "<pos1>").." to "
		.. core.colorize(core.COLOR_PARAM, "<pos2>").." "
		.. "(" .. core.colorize(core.COLOR_PARAM, "<pos1>").. " and "
		.. core.colorize(core.COLOR_PARAM, "<pos2>").." must be in parentheses)",
	privs = {server=true},
	func = function(name, param)
		local p1, p2 = parse_range_str(name, param)
		if p1 == false then
			return false, p2
		end

		if core.delete_area(p1, p2) then
			return true, "Successfully cleared area ranging from " ..
				core.pos_to_string(p1, 1) .. " to " .. core.pos_to_string(p2, 1)
		else
			return false, "Failed to clear one or more blocks in area"
		end
	end,
})

core.register_chatcommand("fixlight", {
	params = "(here [<radius>]) | (<pos1> <pos2>)",
	description = "Resets lighting in the area from "
		.. core.colorize(core.COLOR_PARAM, "<pos1>").." to "
		.. core.colorize(core.COLOR_PARAM, "<pos2>").." "
		.. "(" .. core.colorize(core.COLOR_PARAM, "<pos1>").. " and "
		.. core.colorize(core.COLOR_PARAM, "<pos2>").." must be in parentheses)",
	privs = {server = true},
	func = function(name, param)
		local p1, p2 = parse_range_str(name, param)
		if p1 == false then
			return false, p2
		end

		if core.fix_light(p1, p2) then
			return true, "Successfully reset light in the area ranging from " ..
				core.pos_to_string(p1, 1) .. " to " .. core.pos_to_string(p2, 1)
		else
			return false, "Failed to load one or more blocks in area"
		end
	end,
})

core.register_chatcommand("mods", {
	params = "",
	description = "List mods installed on the server",
	privs = {},
	func = function(name, param)
		return true, table.concat(core.get_modnames(), ", ")
	end,
})

local function handle_give_command(cmd, giver, receiver, stackstring)
	core.log("action", giver .. " invoked " .. cmd
			.. ', stackstring="' .. stackstring .. '"')
	local itemstack = ItemStack(stackstring)
	if itemstack:is_empty() then
		return false, "Cannot give an empty item"
	elseif (not itemstack:is_known()) or (itemstack:get_name() == "unknown") then
		return false, "Cannot give an unknown item"
	-- Forbid giving 'ignore' due to unwanted side effects
	elseif itemstack:get_name() == "ignore" then
		return false, "Giving 'ignore' is not allowed"
	end
	local receiverref = core.get_player_by_name(receiver)
	if receiverref == nil then
		return false, receiver .. " is not a known player"
	end
	local leftover = receiverref:get_inventory():add_item("main", itemstack)
	local partiality
	if leftover:is_empty() then
		partiality = ""
	elseif leftover:get_count() == itemstack:get_count() then
		partiality = "could not be "
	else
		partiality = "partially "
	end
	-- The actual item stack string may be different from what the "giver"
	-- entered (e.g. big numbers are always interpreted as 2^16-1).
	stackstring = itemstack:to_string()
	if giver == receiver then
		local msg = "%q %sadded to inventory."
		return true, msg:format(stackstring, partiality)
	else
		core.chat_send_player(receiver, ("%q %sadded to inventory.")
				:format(stackstring, partiality))
		local msg = "%q %sadded to %s's inventory."
		return true, msg:format(stackstring, partiality, receiver)
	end
end

core.register_chatcommand("give", {
	params = "<name> <ItemString> [<count> [<wear>]]",
	description = "Give item to player",
	privs = {give=true},
	func = function(name, param)
		local toname, itemstring = string.match(param, "^([^ ]+) +(.+)$")
		if not toname or not itemstring then
			return false, "Name and ItemString required"
		end
		return handle_give_command("/give", name, toname, itemstring)
	end,
})

core.register_chatcommand("giveme", {
	params = "<ItemString> [<count> [<wear>]]",
	description = "Give item to yourself",
	privs = {give=true},
	func = function(name, param)
		local itemstring = string.match(param, "(.+)$")
		if not itemstring then
			return false, "ItemString required"
		end
		return handle_give_command("/giveme", name, name, itemstring)
	end,
})

core.register_chatcommand("spawnentity", {
	params = "<EntityName> [<X>,<Y>,<Z>]",
	description = "Spawn entity at given (or your) position",
	privs = {give=true, interact=true},
	func = function(name, param)
		local entityname, p = string.match(param, "^([^ ]+) *(.*)$")
		if not entityname then
			return false, "EntityName required"
		end
		core.log("action", ("%s invokes /spawnentity, entityname=%q")
				:format(name, entityname))
		local player = core.get_player_by_name(name)
		if player == nil then
			core.log("error", "Unable to spawn entity, player is nil")
			return false, "Unable to spawn entity, player is nil"
		end
		if not core.registered_entities[entityname] then
			return false, "Cannot spawn an unknown entity"
		end
		if p == "" then
			p = player:get_pos()
		else
			p = core.string_to_pos(p)
			if p == nil then
				return false, "Invalid parameters ('" .. param .. "')"
			end
		end
		p.y = p.y + 1
		local obj = core.add_entity(p, entityname)
		local msg = obj and "%q spawned." or "%q failed to spawn."
		return true, msg:format(entityname)
	end,
})

core.register_chatcommand("pulverize", {
	params = "",
	description = "Destroy item in hand",
	func = function(name, param)
		local player = core.get_player_by_name(name)
		if not player then
			core.log("error", "Unable to pulverize, no player.")
			return false, "Unable to pulverize, no player."
		end
		local wielded_item = player:get_wielded_item()
		if wielded_item:is_empty() then
			return false, "Unable to pulverize, no item in hand."
		end
		core.log("action", name .. " pulverized \"" ..
			wielded_item:get_name() .. " " .. wielded_item:get_count() .. "\"")
		player:set_wielded_item(nil)
		return true, "An item was pulverized."
	end,
})

-- Key = player name
core.rollback_punch_callbacks = {}

core.register_on_punchnode(function(pos, node, puncher)
	local name = puncher and puncher:get_player_name()
	if name and core.rollback_punch_callbacks[name] then
		core.rollback_punch_callbacks[name](pos, node, puncher)
		core.rollback_punch_callbacks[name] = nil
	end
end)

core.register_chatcommand("rollback_check", {
	params = "[<range>] [<seconds>] [<limit>]",
	description = "Check who last touched a node or a node near it"
		.. " within the time specified by "..core.colorize(core.COLOR_PARAM, "<seconds>") .. ". "
		.. "Defaults: "
		.. core.colorize(core.COLOR_PARAM, "<range>") .. " = 0, "
		.. core.colorize(core.COLOR_PARAM, "<seconds>") .. " = 86400, "
		.. core.colorize(core.COLOR_PARAM, "<limit>") .. " = 5",
	privs = {rollback=true},
	func = function(name, param)
		if not core.settings:get_bool("enable_rollback_recording") then
			return false, "Rollback functions are disabled."
		end
		local range, seconds, limit =
			param:match("(%d+) *(%d*) *(%d*)")
		range = tonumber(range) or 0
		seconds = tonumber(seconds) or 86400
		limit = tonumber(limit) or 5
		if limit > 100 then
			return false, "That limit is too high!"
		end

		core.rollback_punch_callbacks[name] = function(pos, node, puncher)
			local name = puncher:get_player_name()
			core.chat_send_player(name, "Checking " .. core.pos_to_string(pos) .. "...")
			local actions = core.rollback_get_node_actions(pos, range, seconds, limit)
			if not actions then
				core.chat_send_player(name, "Rollback functions are disabled")
				return
			end
			local num_actions = #actions
			if num_actions == 0 then
				core.chat_send_player(name, "Nobody has touched"
						.. " the specified location in "
						.. seconds .. " seconds")
				return
			end
			local time = os.time()
			for i = num_actions, 1, -1 do
				local action = actions[i]
				core.chat_send_player(name,
					("%s %s %s -> %s %d seconds ago.")
						:format(
							core.pos_to_string(action.pos),
							action.actor,
							action.oldnode.name,
							action.newnode.name,
							time - action.time))
			end
		end

		return true, "Punch a node (range=" .. range .. ", seconds="
				.. seconds .. "s, limit=" .. limit .. ")"
	end,
})

core.register_chatcommand("rollback", {
	params = "(<name> [<seconds>]) | (:<actor> [<seconds>])",
	description = "Revert actions of a player. Default for "
			.. core.colorize(core.COLOR_PARAM, "<seconds>")
			.. " is 60",
	privs = {rollback=true},
	func = function(name, param)
		if not core.settings:get_bool("enable_rollback_recording") then
			return false, "Rollback functions are disabled."
		end
		local target_name, seconds = string.match(param, ":([^ ]+) *(%d*)")
		if not target_name then
			local player_name
			player_name, seconds = string.match(param, "([^ ]+) *(%d*)")
			if not player_name then
				return false, "Invalid parameters. See "
						.. core.colorize_chatcommand("/help", "rollback")
						.. " and "
						.. core.colorize_chatcommand("/help", "rollback_check")
						.. "."
			end
			target_name = "player:"..player_name
		end
		seconds = tonumber(seconds) or 60
		core.chat_send_player(name, "Reverting actions of "
				.. target_name .. " since "
				.. seconds .. " seconds.")
		local success, log = core.rollback_revert_actions_by(
				target_name, seconds)
		local response = ""
		if #log > 100 then
			response = "(log is too long to show)\n"
		else
			for _, line in pairs(log) do
				response = response .. line .. "\n"
			end
		end
		response = response .. "Reverting actions "
				.. (success and "succeeded." or "FAILED.")
		return success, response
	end,
})

core.register_chatcommand("status", {
	description = "Show server status",
	func = function(name, param)
		local status = core.get_server_status(name, false)
		if status and status ~= "" then
			return true, status
		end
		return false, "This command was disabled by a mod or game"
	end,
})

core.register_chatcommand("time", {
	params = "[<0..23>:<0..59> | <0..24000>]",
	description = "Show or set time of day",
	privs = {},
	func = function(name, param)
		if param == "" then
			local current_time = math.floor(core.get_timeofday() * 1440)
			local minutes = current_time % 60
			local hour = (current_time - minutes) / 60
			return true, ("Current time is %d:%02d"):format(hour, minutes)
		end
		local player_privs = core.get_player_privs(name)
		if not player_privs.settime then
			return false, "You don't have permission to set the time " ..
				"(missing privilege: "..core.colorize(core.COLOR_PRIV, "settime")..")."
		end
		local hour, minute = param:match("^(%d+):(%d+)$")
		if not hour then
			local new_time = tonumber(param)
			if not new_time then
				return false, "Invalid time."
			end
			-- Backward compatibility.
			core.set_timeofday((new_time % 24000) / 24000)
			core.log("action", name .. " sets time to " .. new_time)
			return true, "Time of day changed."
		end
		hour = tonumber(hour)
		minute = tonumber(minute)
		if hour < 0 or hour > 23 then
			return false, "Invalid hour (must be between 0 and 23 inclusive)."
		elseif minute < 0 or minute > 59 then
			return false, "Invalid minute (must be between 0 and 59 inclusive)."
		end
		core.set_timeofday((hour * 60 + minute) / 1440)
		core.log("action", ("%s sets time to %d:%02d"):format(name, hour, minute))
		return true, "Time of day changed."
	end,
})

core.register_chatcommand("days", {
	description = "Show day count since world creation",
	func = function(name, param)
		return true, "Current day is " .. core.get_day_count()
	end
})

core.register_chatcommand("shutdown", {
	params = "[<delay_in_seconds> | -1] [reconnect] [<message>]",
	description = "Shutdown server (" .. core.colorize(core.COLOR_PARAM, "-1") ..
		" cancels a delayed shutdown)",
	privs = {server=true},
	func = function(name, param)
		local delay, reconnect, message
		delay, param = param:match("^%s*(%S+)(.*)")
		if param then
			reconnect, param = param:match("^%s*(%S+)(.*)")
		end
		message = param and param:match("^%s*(.+)") or ""
		delay = tonumber(delay) or 0

		if delay == 0 then
			core.log("action", name .. " shuts down server")
			core.chat_send_all("*** Server shutting down (operator request).")
		end
		core.request_shutdown(message:trim(), core.is_yes(reconnect), delay)
		return true
	end,
})

core.register_chatcommand("ban", {
	params = "[<name>]",
	description = "Ban the IP of a player or show the ban list",
	privs = {ban=true},
	func = function(name, param)
		if param == "" then
			local ban_list = core.get_ban_list()
			if ban_list == "" then
				return true, "The ban list is empty."
			else
				return true, "Ban list: " .. ban_list
			end
		end
		if not core.get_player_by_name(param) then
			return false, "Player is not online."
		end
		if not core.ban_player(param) then
			return false, "Failed to ban player."
		end
		local desc = core.get_ban_description(param)
		core.log("action", name .. " bans " .. desc .. ".")
		return true, "Banned " .. desc .. "."
	end,
})

core.register_chatcommand("unban", {
	params = "<name> | <IP_address>",
	description = "Remove IP ban belonging to a player/IP",
	privs = {ban=true},
	func = function(name, param)
		if not core.unban_player_or_ip(param) then
			return false, "Failed to unban player/IP."
		end
		core.log("action", name .. " unbans " .. param)
		return true, "Unbanned " .. param
	end,
})

core.register_chatcommand("kick", {
	params = "<name> [<reason>]",
	description = "Kick a player",
	privs = {kick=true},
	func = function(name, param)
		local tokick, reason = param:match("([^ ]+) (.+)")
		tokick = tokick or param
		if not core.kick_player(tokick, reason) then
			return false, "Failed to kick player " .. tokick
		end
		local log_reason = ""
		if reason then
			log_reason = " with reason \"" .. reason .. "\""
		end
		core.log("action", name .. " kicks " .. tokick .. log_reason)
		return true, "Kicked " .. tokick
	end,
})

core.register_chatcommand("clearobjects", {
	params = "[full | quick]",
	description = "Clear all objects in world",
	privs = {server=true},
	func = function(name, param)
		local options = {}
		if param == "" or param == "quick" then
			options.mode = "quick"
		elseif param == "full" then
			options.mode = "full"
		else
			return false, "Invalid usage, see "..core.colorize_chatcommand("/help", "clearobjects").."."
		end

		core.log("action", name .. " clears all objects ("
				.. options.mode .. " mode).")
		core.chat_send_all("Clearing all objects. This may take a long time."
				.. " You may experience a timeout. (by "
				.. name .. ")")
		core.clear_objects(options)
		core.log("action", "Object clearing done.")
		core.chat_send_all("*** Cleared all objects.")
		return true
	end,
})

core.register_chatcommand("msg", {
	params = "<name> <message>",
	description = "Send a direct message to a player",
	privs = {shout=true},
	func = function(name, param)
		local sendto, message = param:match("^(%S+)%s(.+)$")
		if not sendto then
			return false, "Invalid usage, see "..core.colorize_chatcommand("/help", "msg").."."
		end
		if not core.get_player_by_name(sendto) then
			return false, "The player " .. sendto
					.. " is not online."
		end
		core.log("action", "DM from " .. name .. " to " .. sendto
				.. ": " .. message)
		core.chat_send_player(sendto, "DM from " .. name .. ": "
				.. message)
		return true, "Message sent."
	end,
})

core.register_chatcommand("last-login", {
	params = "[<name>]",
	description = "Get the last login time of a player or yourself",
	func = function(name, param)
		if param == "" then
			param = name
		end
		local pauth = core.get_auth_handler().get_auth(param)
		if pauth and pauth.last_login then
			-- Time in UTC, ISO 8601 format
			return true, "Last login time was " ..
				os.date("!%Y-%m-%dT%H:%M:%SZ", pauth.last_login)
		end
		return false, "Last login time is unknown"
	end,
})

core.register_chatcommand("clearinv", {
	params = "[<name>]",
	description = "Clear the inventory of yourself or another player",
	func = function(name, param)
		local player
		if param and param ~= "" and param ~= name then
			if not core.check_player_privs(name, {server=true}) then
				return false, "You don't have permission"
				.. " to clear to clear another player's inventory"
				.. " (missing privilege: "..core.colorize(core.COLOR_PRIV, "server")..")."
			end
			player = core.get_player_by_name(param)
			core.chat_send_player(param, name.." cleared your inventory.")
		else
			player = core.get_player_by_name(name)
		end

		if player then
			player:get_inventory():set_list("main", {})
			player:get_inventory():set_list("craft", {})
			player:get_inventory():set_list("craftpreview", {})
			core.log("action", name.." clears "..player:get_player_name().."'s inventory")
			return true, "Cleared "..player:get_player_name().."'s inventory."
		else
			return false, "Player must be online to clear inventory!"
		end
	end,
})

local function handle_kill_command(killer, victim)
	if core.settings:get_bool("enable_damage") == false then
		return false, "Players can't be killed, damage has been disabled."
	end
	local victimref = core.get_player_by_name(victim)
	if victimref == nil then
		return false, string.format("Player %s is not online.", victim)
	elseif victimref:get_hp() <= 0 then
		if killer == victim then
			return false, "You are already dead."
		else
			return false, string.format("%s is already dead.", victim)
		end
	end
	if not killer == victim then
		core.log("action", string.format("%s killed %s", killer, victim))
	end
	-- Kill victim
	victimref:set_hp(0)
	return true, string.format("%s has been killed.", victim)
end

core.register_chatcommand("kill", {
	params = "[<name>]",
	description = "Kill player or yourself",
	privs = {server=true},
	func = function(name, param)
		return handle_kill_command(name, param == "" and name or param)
	end,
})<|MERGE_RESOLUTION|>--- conflicted
+++ resolved
@@ -298,11 +298,10 @@
 	if revokename ~= caller then
 		core.chat_send_player(revokename, caller
 			.. " revoked privileges from you: "
-			.. core.privs_to_string(revokeprivs, ' '))
+			.. format_privs(revokeprivs))
 	end
 	return true, "Privileges of " .. revokename .. ": "
-		.. core.privs_to_string(
-			core.get_player_privs(revokename), ' ')
+		.. format_player_privs(revokename)
 end
 
 core.register_chatcommand("revoke", {
@@ -310,74 +309,27 @@
 	description = "Remove privileges from player",
 	privs = {},
 	func = function(name, param)
-<<<<<<< HEAD
-		if not core.check_player_privs(name, {privs=true}) and
-				not core.check_player_privs(name, {basic_privs=true}) then
-			return false, "Your privileges are insufficient."
-		end
-		local revoke_name, revoke_priv_str = string.match(param, "([^ ]+) (.+)")
-		if not revoke_name or not revoke_priv_str then
-			return false, "Invalid parameters (see "
-					.. core.colorize_chatcommand("/help", "grantme")
-					.. ")"
-		elseif not core.get_auth_handler().get_auth(revoke_name) then
-			return false, "Player " .. revoke_name .. " does not exist."
-		end
-		local revoke_privs = core.string_to_privs(revoke_priv_str)
-		local privs = core.get_player_privs(revoke_name)
-		local basic_privs =
-			core.string_to_privs(core.settings:get("basic_privs") or "interact,shout")
-		for priv, _ in pairs(revoke_privs) do
-			if not basic_privs[priv] and
-					not core.check_player_privs(name, {privs=true}) then
-				return false, "Your privileges are insufficient."
-			end
-		end
-		if revoke_priv_str == "all" then
-			revoke_privs = privs
-			privs = {}
-		else
-			for priv, _ in pairs(revoke_privs) do
-				privs[priv] = nil
-			end
-		end
-
-		for priv, _ in pairs(revoke_privs) do
-			-- call the on_revoke callbacks
-			core.run_priv_callbacks(revoke_name, priv, name, "revoke")
-=======
 		local revokename, revokeprivstr = string.match(param, "([^ ]+) (.+)")
 		if not revokename or not revokeprivstr then
-			return false, "Invalid parameters (see /help revoke)"
->>>>>>> a36c9c3e
+			return false, "Invalid parameters (see "
+					.. core.colorize_chatcommand("/help", "revoke")
+					.. ")"
 		end
 		return handle_revoke_command(name, revokename, revokeprivstr)
 	end,
 })
 
-<<<<<<< HEAD
-		core.set_player_privs(revoke_name, privs)
-		core.log("action", name..' revoked ('
-				..core.privs_to_string(revoke_privs, ', ')
-				..') privileges from '..revoke_name)
-		if revoke_name ~= name then
-			core.chat_send_player(revoke_name, name
-					.. " revoked privileges from you: "
-					.. format_privs(revoke_privs))
-		end
-		return true, "Privileges of " .. revoke_name .. ": "
-			.. format_player_privs(revoke_name)
-=======
 core.register_chatcommand("revokeme", {
 	params = "<privilege> | all",
 	description = "Revoke privileges from yourself",
 	privs = {},
 	func = function(name, param)
 		if param == "" then
-			return false, "Invalid parameters (see /help revokeme)"
+			return false, "Invalid parameters (see "
+					.. core.colorize_chatcommand("/help", "revokeme")
+					.. ")"
 		end
 		return handle_revoke_command(name, name, param)
->>>>>>> a36c9c3e
 	end,
 })
 
