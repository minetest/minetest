-- Minetest: builtin/game/chat.lua

local S = core.get_translator("__builtin")
local N = function(s) return s end

-- Helper function that implements search and replace without pattern matching
-- Returns the string and a boolean indicating whether or not the string was modified
local function safe_gsub(s, replace, with)
	local i1, i2 = s:find(replace, 1, true)
	if not i1 then
		return s, false
	end

	return s:sub(1, i1 - 1) .. with .. s:sub(i2 + 1), true
end

--
-- Chat message formatter
--

-- Implemented in Lua to allow redefinition
function core.format_chat_message(name, message)
	local error_str = "Invalid chat message format - missing %s"
	local str = core.settings:get("chat_message_format")
	local replaced

	-- Name
	str, replaced = safe_gsub(str, "@name", name)
	if not replaced then
		error(error_str:format("@name"), 2)
	end

	-- Timestamp
	str = safe_gsub(str, "@timestamp", os.date("%H:%M:%S", os.time()))

	-- Insert the message into the string only after finishing all other processing
	str, replaced = safe_gsub(str, "@message", message)
	if not replaced then
		error(error_str:format("@message"), 2)
	end

	return str
end

--
-- Chat command handler
--

core.chatcommands = core.registered_chatcommands -- BACKWARDS COMPATIBILITY

core.register_on_chat_message(function(name, message)
	if message:sub(1,1) ~= "/" then
		return
	end

	local cmd, param = string.match(message, "^/([^ ]+) *(.*)")
	if not cmd then
		core.chat_send_player(name, S("-!- Empty command."))
		return true
	end

	param = param or ""

	local cmd_def = core.registered_chatcommands[cmd]
	if not cmd_def then
		core.chat_send_player(name, S("-!- Invalid command: @1", cmd))
		return true
	end
	local has_privs, missing_privs = core.check_player_privs(name, cmd_def.privs)
	if has_privs then
		core.set_last_run_mod(cmd_def.mod_origin)
		local _, result = cmd_def.func(name, param)
		if result then
			core.chat_send_player(name, result)
		end
	else
		core.chat_send_player(name,
			S("You don't have permission to run this command (missing privileges: @1).",
			table.concat(missing_privs, ", ")))
	end
	return true  -- Handled chat message
end)

if core.settings:get_bool("profiler.load") then
	-- Run after register_chatcommand and its register_on_chat_message
	-- Before any chatcommands that should be profiled
	profiler.init_chatcommand()
end

-- Parses a "range" string in the format of "here (number)" or
-- "(x1, y1, z1) (x2, y2, z2)", returning two position vectors
local function parse_range_str(player_name, str)
	local p1, p2
	local args = str:split(" ")

	if args[1] == "here" then
		p1, p2 = core.get_player_radius_area(player_name, tonumber(args[2]))
		if p1 == nil then
			return false, S("Unable to get position of player @1.", player_name)
		end
	else
		p1, p2 = core.string_to_area(str)
		if p1 == nil then
			return false, S("Incorrect area format. Expected: (x1,y1,z1) (x2,y2,z2)")
		end
	end

	return p1, p2
end

--
-- Chat commands
--
core.register_chatcommand("me", {
	params = S("<action>"),
	description = S("Show chat action (e.g., '/me orders a pizza' displays '<player name> orders a pizza')"),
	privs = {shout=true},
	func = function(name, param)
		core.chat_send_all("* " .. name .. " " .. param)
		return true
	end,
})

core.register_chatcommand("admin", {
	description = S("Show the name of the server owner"),
	func = function(name)
		local admin = core.settings:get("name")
		if admin then
			return true, S("The administrator of this server is @1.", admin)
		else
			return false, S("There's no administrator named in the config file.")
		end
	end,
})

core.register_chatcommand("privs", {
	params = S("[<name>]"),
	description = S("Show privileges of yourself or another player"),
	func = function(caller, param)
		param = param:trim()
		local name = (param ~= "" and param or caller)
		if not core.player_exists(name) then
			return false, S("Player @1 does not exist.", name)
		end
		return true, S("Privileges of @1: @2", name,
			core.privs_to_string(
				core.get_player_privs(name), ", "))
	end,
})

core.register_chatcommand("haspriv", {
	params = S("<privilege>"),
	description = S("Return list of all online players with privilege."),
	privs = {basic_privs = true},
	func = function(caller, param)
		param = param:trim()
		if param == "" then
			return false, S("Invalid parameters (see /help haspriv).")
		end
		if not core.registered_privileges[param] then
			return false, S("Unknown privilege!")
		end
		local privs = core.string_to_privs(param)
		local players_with_priv = {}
		for _, player in pairs(core.get_connected_players()) do
			local player_name = player:get_player_name()
			if core.check_player_privs(player_name, privs) then
				table.insert(players_with_priv, player_name)
			end
		end
		return true, S("Players online with the \"@1\" privilege: @2", param,
			table.concat(players_with_priv, ", "))
	end
})

local function handle_grant_command(caller, grantname, grantprivstr)
	local caller_privs = core.get_player_privs(caller)
	if not (caller_privs.privs or caller_privs.basic_privs) then
		return false, S("Your privileges are insufficient.")
	end

	if not core.get_auth_handler().get_auth(grantname) then
		return false, S("Player @1 does not exist.", grantname)
	end
	local grantprivs = core.string_to_privs(grantprivstr)
	if grantprivstr == "all" then
		grantprivs = core.registered_privileges
	end
	local privs = core.get_player_privs(grantname)
	local privs_unknown = ""
	local basic_privs =
		core.string_to_privs(core.settings:get("basic_privs") or "interact,shout")
	for priv, _ in pairs(grantprivs) do
		if not basic_privs[priv] and not caller_privs.privs then
			return false, S("Your privileges are insufficient.")
		end
		if not core.registered_privileges[priv] then
			privs_unknown = privs_unknown .. S("Unknown privilege: @1", priv) .. "\n"
		end
		privs[priv] = true
	end
	if privs_unknown ~= "" then
		return false, privs_unknown
	end
	for priv, _ in pairs(grantprivs) do
		-- call the on_grant callbacks
		core.run_priv_callbacks(grantname, priv, caller, "grant")
	end
	core.set_player_privs(grantname, privs)
	core.log("action", caller..' granted ('..core.privs_to_string(grantprivs, ', ')..') privileges to '..grantname)
	if grantname ~= caller then
		core.chat_send_player(grantname,
				S("@1 granted you privileges: @2", caller,
				core.privs_to_string(grantprivs, ' ')))
	end
	return true, S("Privileges of @1: @2", grantname,
		core.privs_to_string(
			core.get_player_privs(grantname), ' '))
end

core.register_chatcommand("grant", {
	params = S("<name> (<privilege> | all)"),
	description = S("Give privileges to player"),
	func = function(name, param)
		local grantname, grantprivstr = string.match(param, "([^ ]+) (.+)")
		if not grantname or not grantprivstr then
			return false, S("Invalid parameters (see /help grant).")
		end
		return handle_grant_command(name, grantname, grantprivstr)
	end,
})

core.register_chatcommand("grantme", {
	params = S("<privilege> | all"),
	description = S("Grant privileges to yourself"),
	func = function(name, param)
		if param == "" then
			return false, S("Invalid parameters (see /help grantme).")
		end
		return handle_grant_command(name, name, param)
	end,
})

local function handle_revoke_command(caller, revokename, revokeprivstr)
	local caller_privs = core.get_player_privs(caller)
	if not (caller_privs.privs or caller_privs.basic_privs) then
		return false, "Your privileges are insufficient."
	end

	if not core.get_auth_handler().get_auth(revokename) then
		return false, "Player " .. revokename .. " does not exist."
	end

	local revokeprivs = core.string_to_privs(revokeprivstr)
	local privs = core.get_player_privs(revokename)
	local basic_privs =
		core.string_to_privs(core.settings:get("basic_privs") or "interact,shout")
	for priv, _ in pairs(revokeprivs) do
		if not basic_privs[priv] and not caller_privs.privs then
			return false, "Your privileges are insufficient."
		end
	end

	if revokeprivstr == "all" then
		revokeprivs = privs
		privs = {}
	else
		for priv, _ in pairs(revokeprivs) do
			privs[priv] = nil
		end
	end

	for priv, _ in pairs(revokeprivs) do
		-- call the on_revoke callbacks
		core.run_priv_callbacks(revokename, priv, caller, "revoke")
	end

	core.set_player_privs(revokename, privs)
	core.log("action", caller..' revoked ('
			..core.privs_to_string(revokeprivs, ', ')
			..') privileges from '..revokename)
	if revokename ~= caller then
		core.chat_send_player(revokename, caller
			.. " revoked privileges from you: "
			.. core.privs_to_string(revokeprivs, ' '))
	end
	return true, "Privileges of " .. revokename .. ": "
		.. core.privs_to_string(
			core.get_player_privs(revokename), ' ')
end

core.register_chatcommand("revoke", {
	params = S("<name> (<privilege> | all)"),
	description = S("Remove privileges from player"),
	privs = {},
	func = function(name, param)
<<<<<<< HEAD
		if not core.check_player_privs(name, {privs=true}) and
				not core.check_player_privs(name, {basic_privs=true}) then
			return false, S("Your privileges are insufficient.")
		end
		local revoke_name, revoke_priv_str = string.match(param, "([^ ]+) (.+)")
		if not revoke_name or not revoke_priv_str then
			return false, S("Invalid parameters (see /help revoke).")
		elseif not core.get_auth_handler().get_auth(revoke_name) then
			return false, S("Player @1 does not exist.", revoke_name)
		end
		local revoke_privs = core.string_to_privs(revoke_priv_str)
		local privs = core.get_player_privs(revoke_name)
		local basic_privs =
			core.string_to_privs(core.settings:get("basic_privs") or "interact,shout")
		for priv, _ in pairs(revoke_privs) do
			if not basic_privs[priv] and
					not core.check_player_privs(name, {privs=true}) then
				return false, S("Your privileges are insufficient.")
			end
		end
		if revoke_priv_str == "all" then
			revoke_privs = privs
			privs = {}
		else
			for priv, _ in pairs(revoke_privs) do
				privs[priv] = nil
			end
		end

		for priv, _ in pairs(revoke_privs) do
			-- call the on_revoke callbacks
			core.run_priv_callbacks(revoke_name, priv, name, "revoke")
=======
		local revokename, revokeprivstr = string.match(param, "([^ ]+) (.+)")
		if not revokename or not revokeprivstr then
			return false, "Invalid parameters (see /help revoke)"
>>>>>>> a36c9c3e
		end
		return handle_revoke_command(name, revokename, revokeprivstr)
	end,
})

<<<<<<< HEAD
		core.set_player_privs(revoke_name, privs)
		core.log("action", name..' revoked ('
				..core.privs_to_string(revoke_privs, ', ')
				..') privileges from '..revoke_name)
		if revoke_name ~= name then
			core.chat_send_player(revoke_name,
					S("@1 revoked privileges from you: @2", name,
					core.privs_to_string(revoke_privs, ' ')))
		end
		return true, S("Privileges of @1: @2", revoke_name,
			core.privs_to_string(
				core.get_player_privs(revoke_name), ' '))
=======
core.register_chatcommand("revokeme", {
	params = "<privilege> | all",
	description = "Revoke privileges from yourself",
	privs = {},
	func = function(name, param)
		if param == "" then
			return false, "Invalid parameters (see /help revokeme)"
		end
		return handle_revoke_command(name, name, param)
>>>>>>> a36c9c3e
	end,
})

core.register_chatcommand("setpassword", {
	params = S("<name> <password>"),
	description = S("Set player's password"),
	privs = {password=true},
	func = function(name, param)
		local toname, raw_password = string.match(param, "^([^ ]+) +(.+)$")
		if not toname then
			toname = param:match("^([^ ]+) *$")
			raw_password = nil
		end

		if not toname then
			return false, S("Name field required.")
		end
		local act_str_you, act_str_log, act_str_return
		if not raw_password then
			core.set_player_password(toname, "")
			act_str_you = S("Your password was cleared by @1.", name)
			act_str_log = name .. " clears password of " .. toname .. "."
			act_str_return = S("Password of player \"@1\" cleared.", toname)
		else
			core.set_player_password(toname,
					core.get_password_hash(toname,
							raw_password))
			act_str_you = S("Your password was set by @1.", name)
			act_str_log = name .. " sets password of " .. toname .. "."
			act_str_return = S("Password of player \"@1\" set.", toname)
		end

		if toname ~= name then
			core.chat_send_player(toname, act_str_you)
		end

		core.log("action", act_str_log)

		return true, act_str_return
	end,
})

core.register_chatcommand("clearpassword", {
	params = S("<name>"),
	description = S("Set empty password for a player"),
	privs = {password=true},
	func = function(name, param)
		local toname = param
		if toname == "" then
			return false, S("Name field required.")
		end
		core.set_player_password(toname, '')

		core.log("action", name .. " clears password of " .. toname .. ".")

		return true, S("Password of player \"@1\" cleared", toname)
	end,
})

core.register_chatcommand("auth_reload", {
	params = "",
	description = S("Reload authentication data"),
	privs = {server=true},
	func = function(name, param)
		local done = core.auth_reload()
		return done, (done and S("Done.") or S("Failed."))
	end,
})

core.register_chatcommand("remove_player", {
	params = S("<name>"),
	description = S("Remove a player's data"),
	privs = {server=true},
	func = function(name, param)
		local toname = param
		if toname == "" then
			return false, S("Name field required.")
		end

		local rc = core.remove_player(toname)

		if rc == 0 then
			core.log("action", name .. " removed player data of " .. toname .. ".")
			return true, S("Player \"@1\" removed.", toname)
		elseif rc == 1 then
			return true, S("No such player \"@1\" to remove.", toname)
		elseif rc == 2 then
			return true, S("Player \"@1\" is connected, cannot remove.", toname)
		end

		return false, S("Unhandled remove_player return code @1.", rc)
	end,
})

core.register_chatcommand("teleport", {
	params = S("<X>,<Y>,<Z> | <to_name> | (<name> <X>,<Y>,<Z>) | (<name> <to_name>)"),
	description = S("Teleport to position or player"),
	privs = {teleport=true},
	func = function(name, param)
		-- Returns (pos, true) if found, otherwise (pos, false)
		local function find_free_position_near(pos)
			local tries = {
				{x=1,y=0,z=0},
				{x=-1,y=0,z=0},
				{x=0,y=0,z=1},
				{x=0,y=0,z=-1},
			}
			for _, d in ipairs(tries) do
				local p = {x = pos.x+d.x, y = pos.y+d.y, z = pos.z+d.z}
				local n = core.get_node_or_nil(p)
				if n and n.name then
					local def = core.registered_nodes[n.name]
					if def and not def.walkable then
						return p, true
					end
				end
			end
			return pos, false
		end

		local p = {}
		p.x, p.y, p.z = string.match(param, "^([%d.-]+)[, ] *([%d.-]+)[, ] *([%d.-]+)$")
		p.x = tonumber(p.x)
		p.y = tonumber(p.y)
		p.z = tonumber(p.z)
		if p.x and p.y and p.z then

			local lm = 31000
			if p.x < -lm or p.x > lm or p.y < -lm or p.y > lm or p.z < -lm or p.z > lm then
				return false, S("Cannot teleport out of map bounds!")
			end
			local teleportee = core.get_player_by_name(name)
			if teleportee then
				teleportee:set_pos(p)
				return true, S("Teleporting to @1.", core.pos_to_string(p))
			end
		end

		local target_name = param:match("^([^ ]+)$")
		local teleportee = core.get_player_by_name(name)

		p = nil
		if target_name then
			local target = core.get_player_by_name(target_name)
			if target then
				p = target:get_pos()
			end
		end

		if teleportee and p then
			p = find_free_position_near(p)
			teleportee:set_pos(p)
			return true, S("Teleporting to @1 at @2.", target_name,
					core.pos_to_string(p))
		end

		if not core.check_player_privs(name, {bring=true}) then
			return false, S("You don't have permission to teleport other players (missing bring privilege).")
		end

		teleportee = nil
		p = {}
		local teleportee_name
		teleportee_name, p.x, p.y, p.z = param:match(
				"^([^ ]+) +([%d.-]+)[, ] *([%d.-]+)[, ] *([%d.-]+)$")
		p.x, p.y, p.z = tonumber(p.x), tonumber(p.y), tonumber(p.z)
		if teleportee_name then
			teleportee = core.get_player_by_name(teleportee_name)
		end
		if teleportee and p.x and p.y and p.z then
			teleportee:set_pos(p)
			return true, S("Teleporting @1 to @2.", teleportee_name,
					core.pos_to_string(p))
		end

		teleportee = nil
		p = nil
		teleportee_name, target_name = string.match(param, "^([^ ]+) +([^ ]+)$")
		if teleportee_name then
			teleportee = core.get_player_by_name(teleportee_name)
		end
		if target_name then
			local target = core.get_player_by_name(target_name)
			if target then
				p = target:get_pos()
			end
		end
		if teleportee and p then
			p = find_free_position_near(p)
			teleportee:set_pos(p)
			return true, S("Teleporting @1 to @2 at @3.", teleportee_name,
					target_name,
					core.pos_to_string(p))
		end

		return false, S('Invalid parameters ("@1") or player not found (see /help teleport).', param)
	end,
})

core.register_chatcommand("set", {
	params = S("([-n] <name> <value>) | <name>"),
	description = S("Set or read server configuration setting"),
	privs = {server=true},
	func = function(name, param)
		local arg, setname, setvalue = string.match(param, "(-[n]) ([^ ]+) (.+)")
		if arg and arg == "-n" and setname and setvalue then
			core.settings:set(setname, setvalue)
			return true, setname .. " = " .. setvalue
		end

		setname, setvalue = string.match(param, "([^ ]+) (.+)")
		if setname and setvalue then
			if not core.settings:get(setname) then
				return false, S("Failed. Use '/set -n <name> <value>' to create a new setting.")
			end
			core.settings:set(setname, setvalue)
			return true, setname .. " = " .. setvalue
		end

		setname = string.match(param, "([^ ]+)")
		if setname then
			setvalue = core.settings:get(setname)
			if not setvalue then
				setvalue = S("<not set>")
			end
			return true, setname .. " = " .. setvalue
		end
		return false, S("Invalid parameters (see /help set).")
	end,
})

local function emergeblocks_callback(pos, action, num_calls_remaining, ctx)
	if ctx.total_blocks == 0 then
		ctx.total_blocks   = num_calls_remaining + 1
		ctx.current_blocks = 0
	end
	ctx.current_blocks = ctx.current_blocks + 1

	if ctx.current_blocks == ctx.total_blocks then
		core.chat_send_player(ctx.requestor_name,
			S("Finished emerging @1 blocks in @2 ms.",
				tostring(ctx.total_blocks),
				string.format("%.2f", (os.clock() - ctx.start_time) * 1000)))
	end
end

local function emergeblocks_progress_update(ctx)
	if ctx.current_blocks ~= ctx.total_blocks then
		core.chat_send_player(ctx.requestor_name,
			S("emergeblocks update: @1/@2 blocks emerged (@3%)",
			tostring(ctx.current_blocks),
			tostring(ctx.total_blocks),
			string.format("%.1f", (ctx.current_blocks / ctx.total_blocks) * 100)))

		core.after(2, emergeblocks_progress_update, ctx)
	end
end

core.register_chatcommand("emergeblocks", {
	params = S("(here [<radius>]) | (<pos1> <pos2>)"),
	description = S("Load (or, if nonexistent, generate) map block contained in area pos1 to pos2 (<pos1> and <pos2> must be in parentheses)"),
	privs = {server=true},
	func = function(name, param)
		local p1, p2 = parse_range_str(name, param)
		if p1 == false then
			return false, p2
		end

		local context = {
			current_blocks = 0,
			total_blocks   = 0,
			start_time     = os.clock(),
			requestor_name = name
		}

		core.emerge_area(p1, p2, emergeblocks_callback, context)
		core.after(2, emergeblocks_progress_update, context)

		return true, S("Started emerge of area ranging from @1 to @2.",
			core.pos_to_string(p1, 1), core.pos_to_string(p2, 1))
	end,
})

core.register_chatcommand("deleteblocks", {
	params = S("(here [<radius>]) | (<pos1> <pos2>)"),
	description = S("Delete map blocks contained in area pos1 to pos2 (<pos1> and <pos2> must be in parentheses)"),
	privs = {server=true},
	func = function(name, param)
		local p1, p2 = parse_range_str(name, param)
		if p1 == false then
			return false, p2
		end

		if core.delete_area(p1, p2) then
			return true, S("Successfully cleared area ranging from @1 to @2.",
				core.pos_to_string(p1, 1), core.pos_to_string(p2, 1))
		else
			return false, S("Failed to clear one or more blocks in area.")
		end
	end,
})

core.register_chatcommand("fixlight", {
	params = S("(here [<radius>]) | (<pos1> <pos2>)"),
	description = S("Resets lighting in the area between pos1 and pos2 (<pos1> and <pos2> must be in parentheses)"),
	privs = {server = true},
	func = function(name, param)
		local p1, p2 = parse_range_str(name, param)
		if p1 == false then
			return false, p2
		end

		if core.fix_light(p1, p2) then
			return true, S("Successfully reset light in the area ranging from @1 to @2.",
				core.pos_to_string(p1, 1), core.pos_to_string(p2, 1))
		else
			return false, S("Failed to load one or more blocks in area.")
		end
	end,
})

core.register_chatcommand("mods", {
	params = "",
	description = S("List mods installed on the server"),
	privs = {},
	func = function(name, param)
		return true, table.concat(core.get_modnames(), ", ")
	end,
})

local function handle_give_command(cmd, giver, receiver, stackstring)
	core.log("action", giver .. " invoked " .. cmd
			.. ', stackstring="' .. stackstring .. '"')
	local itemstack = ItemStack(stackstring)
	if itemstack:is_empty() then
		return false, S("Cannot give an empty item.")
	elseif (not itemstack:is_known()) or (itemstack:get_name() == "unknown") then
		return false, S("Cannot give an unknown item.")
	-- Forbid giving 'ignore' due to unwanted side effects
	elseif itemstack:get_name() == "ignore" then
		return false, S("Giving 'ignore' is not allowed.")
	end
	local receiverref = core.get_player_by_name(receiver)
	if receiverref == nil then
		return false, S("@1 is not a known player.", receiver)
	end
	local leftover = receiverref:get_inventory():add_item("main", itemstack)
	local msg_self, msg_other
	if leftover:is_empty() then
		msg_self = N("@1 added to inventory.")
		msg_other = N("@1 added to @2's inventory.")
	elseif leftover:get_count() == itemstack:get_count() then
		msg_self = N("@1 could not be added to inventory.")
		msg_other = N("@1 could not be added to @2's inventory.")
	else
		msg_self = N("@1 partially added to inventory.")
		msg_other = N("@1 partially added to @2's inventory.")
	end
	-- The actual item stack string may be different from what the "giver"
	-- entered (e.g. big numbers are always interpreted as 2^16-1).
	stackstring = itemstack:to_string()
	if giver == receiver then
		return true, S(msg_self, stackstring)
        else
		core.chat_send_player(receiver, S(msg_self, stackstring))
		return true, S(msg_other, stackstring, receiver)
	end
end

core.register_chatcommand("give", {
	params = S("<name> <ItemString> [<count> [<wear>]]"),
	description = S("Give item to player"),
	privs = {give=true},
	func = function(name, param)
		local toname, itemstring = string.match(param, "^([^ ]+) +(.+)$")
		if not toname or not itemstring then
			return false, S("Name and ItemString required.")
		end
		return handle_give_command("/give", name, toname, itemstring)
	end,
})

core.register_chatcommand("giveme", {
	params = S("<ItemString> [<count> [<wear>]]"),
	description = S("Give item to yourself"),
	privs = {give=true},
	func = function(name, param)
		local itemstring = string.match(param, "(.+)$")
		if not itemstring then
			return false, S("ItemString required.")
		end
		return handle_give_command("/giveme", name, name, itemstring)
	end,
})

core.register_chatcommand("spawnentity", {
	params = S("<EntityName> [<X>,<Y>,<Z>]"),
	description = S("Spawn entity at given (or your) position"),
	privs = {give=true, interact=true},
	func = function(name, param)
		local entityname, p = string.match(param, "^([^ ]+) *(.*)$")
		if not entityname then
			return false, S("EntityName required.")
		end
		core.log("action", ("%s invokes /spawnentity, entityname=%q")
				:format(name, entityname))
		local player = core.get_player_by_name(name)
		if player == nil then
			core.log("error", "Unable to spawn entity, player is nil")
			return false, S("Unable to spawn entity, player is nil.")
		end
		if not core.registered_entities[entityname] then
			return false, S("Cannot spawn an unknown entity.")
		end
		if p == "" then
			p = player:get_pos()
		else
			p = core.string_to_pos(p)
			if p == nil then
				return false, S("Invalid parameters ('@1').", param)
			end
		end
		p.y = p.y + 1
<<<<<<< HEAD
		core.add_entity(p, entityname)
		return true, S("@1 spawned.", entityname)
=======
		local obj = core.add_entity(p, entityname)
		local msg = obj and "%q spawned." or "%q failed to spawn."
		return true, msg:format(entityname)
>>>>>>> a36c9c3e
	end,
})

core.register_chatcommand("pulverize", {
	params = "",
	description = S("Destroy item in hand"),
	func = function(name, param)
		local player = core.get_player_by_name(name)
		if not player then
			core.log("error", "Unable to pulverize, no player.")
			return false, S("Unable to pulverize, no player.")
		end
		local wielded_item = player:get_wielded_item()
		if wielded_item:is_empty() then
			return false, S("Unable to pulverize, no item in hand.")
		end
		core.log("action", name .. " pulverized \"" ..
			wielded_item:get_name() .. " " .. wielded_item:get_count() .. "\"")
		player:set_wielded_item(nil)
		return true, S("An item was pulverized.")
	end,
})

-- Key = player name
core.rollback_punch_callbacks = {}

core.register_on_punchnode(function(pos, node, puncher)
	local name = puncher and puncher:get_player_name()
	if name and core.rollback_punch_callbacks[name] then
		core.rollback_punch_callbacks[name](pos, node, puncher)
		core.rollback_punch_callbacks[name] = nil
	end
end)

core.register_chatcommand("rollback_check", {
	params = S("[<range>] [<seconds>] [<limit>]"),
	description = S("Check who last touched a node or a node near it within the time specified by <seconds>. Default: range = 0, seconds = 86400 = 24h, limit = 5"),
	privs = {rollback=true},
	func = function(name, param)
		if not core.settings:get_bool("enable_rollback_recording") then
			return false, S("Rollback functions are disabled.")
		end
		local range, seconds, limit =
			param:match("(%d+) *(%d*) *(%d*)")
		range = tonumber(range) or 0
		seconds = tonumber(seconds) or 86400
		limit = tonumber(limit) or 5
		if limit > 100 then
			return false, S("That limit is too high!")
		end

		core.rollback_punch_callbacks[name] = function(pos, node, puncher)
			local name = puncher:get_player_name()
			core.chat_send_player(name, S("Checking @1...", core.pos_to_string(pos)))
			local actions = core.rollback_get_node_actions(pos, range, seconds, limit)
			if not actions then
				core.chat_send_player(name, S("Rollback functions are disabled."))
				return
			end
			local num_actions = #actions
			if num_actions == 0 then
				core.chat_send_player(name,
					S("Nobody has touched the specified location in @1 seconds.",
					seconds))
				return
			end
			local time = os.time()
			for i = num_actions, 1, -1 do
				local action = actions[i]
				core.chat_send_player(name,
					(S("@1 @2 @3 -> @4 @5 seconds ago",
							core.pos_to_string(action.pos),
							action.actor,
							action.oldnode.name,
							action.newnode.name,
							time - action.time)))
			end
		end

		return true, S("Punch a node (range=@1, seconds=@2s, limit=@3).",
				range, seconds, limit)
	end,
})

core.register_chatcommand("rollback", {
	params = S("(<name> [<seconds>]) | (:<actor> [<seconds>])"),
	description = S("Revert actions of a player. Default for <seconds> is 60"),
	privs = {rollback=true},
	func = function(name, param)
		if not core.settings:get_bool("enable_rollback_recording") then
			return false, S("Rollback functions are disabled.")
		end
		local target_name, seconds = string.match(param, ":([^ ]+) *(%d*)")
		if not target_name then
			local player_name
			player_name, seconds = string.match(param, "([^ ]+) *(%d*)")
			if not player_name then
				return false,
				S("Invalid parameters. See /help rollback and /help rollback_check.")
			end
			target_name = "player:"..player_name
		end
		seconds = tonumber(seconds) or 60
		core.chat_send_player(name,
		S("Reverting actions of @1 since @2 seconds.",
			target_name, seconds))
		local success, log = core.rollback_revert_actions_by(
				target_name, seconds)
		local response = ""
		if #log > 100 then
			response = S("(log is too long to show)").."\n"
		else
			for _, line in pairs(log) do
				response = response .. line .. "\n"
			end
		end
		if success then
			response = response .. S("Reverting actions succeeded.")
		else
			response = response .. S("Reverting actions FAILED.")
		end
		return success, response
	end,
})

core.register_chatcommand("status", {
	description = S("Show server status"),
	func = function(name, param)
		local status = core.get_server_status(name, false)
		if status and status ~= "" then
			return true, status
		end
		return false, S("This command was disabled by a mod or game.")
	end,
})

core.register_chatcommand("time", {
	params = S("[<0..23>:<0..59> | <0..24000>]"),
	description = S("Show or set time of day"),
	privs = {},
	func = function(name, param)
		if param == "" then
			local current_time = math.floor(core.get_timeofday() * 1440)
			local minutes = current_time % 60
			local hour = (current_time - minutes) / 60
			return true, S("Current time is @1:@2",
				tostring(hour),
				string.format("%02d", minutes))
		end
		local player_privs = core.get_player_privs(name)
		if not player_privs.settime then
			return false,
			S("You don't have permission to run this command (missing privilege: settime).")
		end
		local hour, minute = param:match("^(%d+):(%d+)$")
		if not hour then
			local new_time = tonumber(param)
			if not new_time then
				return false, S("Invalid time.")
			end
			-- Backward compatibility.
			core.set_timeofday((new_time % 24000) / 24000)
			core.log("action", name .. " sets time to " .. new_time)
			return true, S("Time of day changed.")
		end
		hour = tonumber(hour)
		minute = tonumber(minute)
		if hour < 0 or hour > 23 then
			return false, S("Invalid hour (must be between 0 and 23 inclusive).")
		elseif minute < 0 or minute > 59 then
			return false, S("Invalid minute (must be between 0 and 59 inclusive).")
		end
		core.set_timeofday((hour * 60 + minute) / 1440)
		core.log("action", ("%s sets time to %d:%02d"):format(name, hour, minute))
		return true, S("Time of day changed.")
	end,
})

core.register_chatcommand("days", {
	description = S("Show day count since world creation"),
	func = function(name, param)
		return true, S("Current day is @1", core.get_day_count())
	end
})

core.register_chatcommand("shutdown", {
	params = S("[<delay_in_seconds> | -1] [reconnect] [<message>]"),
	description = S("Shutdown server (-1 cancels a delayed shutdown)"),
	privs = {server=true},
	func = function(name, param)
		local delay, reconnect, message
		delay, param = param:match("^%s*(%S+)(.*)")
		if param then
			reconnect, param = param:match("^%s*(%S+)(.*)")
		end
		message = param and param:match("^%s*(.+)") or ""
		delay = tonumber(delay) or 0

		if delay == 0 then
			core.log("action", name .. " shuts down server")
			core.chat_send_all(S("*** Server shutting down (operator request)."))
		end
		core.request_shutdown(message:trim(), core.is_yes(reconnect), delay)
		return true
	end,
})

core.register_chatcommand("ban", {
	params = S("[<name>]"),
	description = S("Ban the IP of a player or show the ban list"),
	privs = {ban=true},
	func = function(name, param)
		if param == "" then
			local ban_list = core.get_ban_list()
			if ban_list == "" then
				return true, S("The ban list is empty.")
			else
				return true, S("Ban list: @1", ban_list)
			end
		end
		if not core.get_player_by_name(param) then
			return false, S("Player is not online.")
		end
		if not core.ban_player(param) then
			return false, S("Failed to ban player.")
		end
		local desc = core.get_ban_description(param)
		core.log("action", name .. " bans " .. desc .. ".")
		return true, S("Banned @1.", desc)
	end,
})

core.register_chatcommand("unban", {
	params = S("<name> | <IP_address>"),
	description = S("Remove IP ban belonging to a player/IP"),
	privs = {ban=true},
	func = function(name, param)
		if not core.unban_player_or_ip(param) then
			return false, S("Failed to unban player/IP.")
		end
		core.log("action", name .. " unbans " .. param)
		return true, S("Unbanned @1.", param)
	end,
})

core.register_chatcommand("kick", {
	params = S("<name> [<reason>]"),
	description = S("Kick a player"),
	privs = {kick=true},
	func = function(name, param)
		local tokick, reason = param:match("([^ ]+) (.+)")
		tokick = tokick or param
		if not core.kick_player(tokick, reason) then
			return false, S("Failed to kick player @1", tokick)
		end
		local log_reason = ""
		if reason then
			log_reason = " with reason \"" .. reason .. "\""
		end
		core.log("action", name .. " kicks " .. tokick .. log_reason)
		return true, S("Kicked @1.", tokick)
	end,
})

core.register_chatcommand("clearobjects", {
	params = S("[full | quick]"),
	description = S("Clear all objects in world"),
	privs = {server=true},
	func = function(name, param)
		local options = {}
		if param == "" or param == "quick" then
			options.mode = "quick"
		elseif param == "full" then
			options.mode = "full"
		else
			return false, S("Invalid usage, see /help clearobjects.")
		end

		core.log("action", name .. " clears all objects ("
				.. options.mode .. " mode).")
		core.chat_send_all(
		S("Clearing all objects. This may take long. You may experience a timeout. (Started by @1)",
		name))
		core.clear_objects(options)
		core.log("action", "Object clearing done.")
<<<<<<< HEAD
		core.chat_send_all(S("*** Cleared all objects."))
=======
		core.chat_send_all("*** Cleared all objects.")
		return true
>>>>>>> a36c9c3e
	end,
})

core.register_chatcommand("msg", {
	params = S("<name> <message>"),
	description = S("Send a direct message to a player"),
	privs = {shout=true},
	func = function(name, param)
		local sendto, message = param:match("^(%S+)%s(.+)$")
		if not sendto then
			return false, S("Invalid usage, see /help msg.")
		end
		if not core.get_player_by_name(sendto) then
			return false, S("The player @1 is not online.", sendto)
		end
		core.log("action", "DM from " .. name .. " to " .. sendto
				.. ": " .. message)
		core.chat_send_player(sendto, S("DM from @1: @2", name, message))
		return true, S("Message sent.")
	end,
})

core.register_chatcommand("last-login", {
	params = S("[<name>]"),
	description = S("Get the last login time of a player or yourself"),
	func = function(name, param)
		if param == "" then
			param = name
		end
		local pauth = core.get_auth_handler().get_auth(param)
		if pauth and pauth.last_login then
			-- Time in UTC, ISO 8601 format
			return true,
				S("Last login time was @1",
				os.date("!%Y-%m-%dT%H:%M:%SZ", pauth.last_login))
		end
		return false, S("Last login time is unknown")
	end,
})

core.register_chatcommand("clearinv", {
	params = S("[<name>]"),
	description = S("Clear the inventory of yourself or another player"),
	func = function(name, param)
		local player
		if param and param ~= "" and param ~= name then
			if not core.check_player_privs(name, {server=true}) then
				return false,
				S("You don't have permission to clear another player's inventory (missing privilege: server)")
			end
			player = core.get_player_by_name(param)
			core.chat_send_player(param, S("@1 cleared your inventory.", name))
		else
			player = core.get_player_by_name(name)
		end

		if player then
			player:get_inventory():set_list("main", {})
			player:get_inventory():set_list("craft", {})
			player:get_inventory():set_list("craftpreview", {})
			core.log("action", name.." clears "..player:get_player_name().."'s inventory")
			return true, S("Cleared @1's inventory.", player:get_player_name())
		else
			return false, S("Player must be online to clear inventory!")
		end
	end,
})

local function handle_kill_command(killer, victim)
	if core.settings:get_bool("enable_damage") == false then
		return false, S("Players can't be killed, damage has been disabled.")
	end
	local victimref = core.get_player_by_name(victim)
	if victimref == nil then
		return false, S("Player @1 is not online.", victim)
	elseif victimref:get_hp() <= 0 then
		if killer == victim then
			return false, S("You are already dead.")
		else
			return false, S("@1 is already dead.", victim)
		end
	end
	if not killer == victim then
		core.log("action", string.format("%s killed %s", killer, victim))
	end
	-- Kill victim
	victimref:set_hp(0)
	return true, S("@1 has been killed.", victim)
end

core.register_chatcommand("kill", {
	params = S("[<name>]"),
	description = S("Kill player or yourself"),
	privs = {server=true},
	func = function(name, param)
		return handle_kill_command(name, param == "" and name or param)
	end,
})<|MERGE_RESOLUTION|>--- conflicted
+++ resolved
@@ -244,11 +244,11 @@
 local function handle_revoke_command(caller, revokename, revokeprivstr)
 	local caller_privs = core.get_player_privs(caller)
 	if not (caller_privs.privs or caller_privs.basic_privs) then
-		return false, "Your privileges are insufficient."
+		return false, S("Your privileges are insufficient.")
 	end
 
 	if not core.get_auth_handler().get_auth(revokename) then
-		return false, "Player " .. revokename .. " does not exist."
+		return false, S("Player @1 does not exist.", revokename)
 	end
 
 	local revokeprivs = core.string_to_privs(revokeprivstr)
@@ -257,7 +257,7 @@
 		core.string_to_privs(core.settings:get("basic_privs") or "interact,shout")
 	for priv, _ in pairs(revokeprivs) do
 		if not basic_privs[priv] and not caller_privs.privs then
-			return false, "Your privileges are insufficient."
+			return false, S("Your privileges are insufficient.")
 		end
 	end
 
@@ -280,13 +280,14 @@
 			..core.privs_to_string(revokeprivs, ', ')
 			..') privileges from '..revokename)
 	if revokename ~= caller then
-		core.chat_send_player(revokename, caller
-			.. " revoked privileges from you: "
-			.. core.privs_to_string(revokeprivs, ' '))
-	end
-	return true, "Privileges of " .. revokename .. ": "
-		.. core.privs_to_string(
-			core.get_player_privs(revokename), ' ')
+		core.chat_send_player(revokename,
+			S("@1 revoked privileges from you: @2",
+			caller,
+			core.privs_to_string(revokeprivs, ' ')))
+	end
+	return true, S("Privileges of @1: @2", revokename,
+		core.privs_to_string(
+			core.get_player_privs(revokename, ' ')))
 end
 
 core.register_chatcommand("revoke", {
@@ -294,73 +295,23 @@
 	description = S("Remove privileges from player"),
 	privs = {},
 	func = function(name, param)
-<<<<<<< HEAD
-		if not core.check_player_privs(name, {privs=true}) and
-				not core.check_player_privs(name, {basic_privs=true}) then
-			return false, S("Your privileges are insufficient.")
-		end
-		local revoke_name, revoke_priv_str = string.match(param, "([^ ]+) (.+)")
-		if not revoke_name or not revoke_priv_str then
-			return false, S("Invalid parameters (see /help revoke).")
-		elseif not core.get_auth_handler().get_auth(revoke_name) then
-			return false, S("Player @1 does not exist.", revoke_name)
-		end
-		local revoke_privs = core.string_to_privs(revoke_priv_str)
-		local privs = core.get_player_privs(revoke_name)
-		local basic_privs =
-			core.string_to_privs(core.settings:get("basic_privs") or "interact,shout")
-		for priv, _ in pairs(revoke_privs) do
-			if not basic_privs[priv] and
-					not core.check_player_privs(name, {privs=true}) then
-				return false, S("Your privileges are insufficient.")
-			end
-		end
-		if revoke_priv_str == "all" then
-			revoke_privs = privs
-			privs = {}
-		else
-			for priv, _ in pairs(revoke_privs) do
-				privs[priv] = nil
-			end
-		end
-
-		for priv, _ in pairs(revoke_privs) do
-			-- call the on_revoke callbacks
-			core.run_priv_callbacks(revoke_name, priv, name, "revoke")
-=======
 		local revokename, revokeprivstr = string.match(param, "([^ ]+) (.+)")
 		if not revokename or not revokeprivstr then
-			return false, "Invalid parameters (see /help revoke)"
->>>>>>> a36c9c3e
+			return false, S("Invalid parameters (see /help revoke)")
 		end
 		return handle_revoke_command(name, revokename, revokeprivstr)
 	end,
 })
 
-<<<<<<< HEAD
-		core.set_player_privs(revoke_name, privs)
-		core.log("action", name..' revoked ('
-				..core.privs_to_string(revoke_privs, ', ')
-				..') privileges from '..revoke_name)
-		if revoke_name ~= name then
-			core.chat_send_player(revoke_name,
-					S("@1 revoked privileges from you: @2", name,
-					core.privs_to_string(revoke_privs, ' ')))
-		end
-		return true, S("Privileges of @1: @2", revoke_name,
-			core.privs_to_string(
-				core.get_player_privs(revoke_name), ' '))
-=======
 core.register_chatcommand("revokeme", {
-	params = "<privilege> | all",
-	description = "Revoke privileges from yourself",
+	params = S("<privilege> | all"),
+	description = S("Revoke privileges from yourself"),
 	privs = {},
 	func = function(name, param)
 		if param == "" then
-			return false, "Invalid parameters (see /help revokeme)"
+			return false, S("Invalid parameters (see /help revokeme)")
 		end
 		return handle_revoke_command(name, name, param)
->>>>>>> a36c9c3e
 	end,
 })
 
@@ -784,14 +735,9 @@
 			end
 		end
 		p.y = p.y + 1
-<<<<<<< HEAD
-		core.add_entity(p, entityname)
-		return true, S("@1 spawned.", entityname)
-=======
 		local obj = core.add_entity(p, entityname)
-		local msg = obj and "%q spawned." or "%q failed to spawn."
-		return true, msg:format(entityname)
->>>>>>> a36c9c3e
+		local msg = obj and S("@1 spawned.", entityname) or S("@1 failed to spawn.", entityname)
+		return true, msg
 	end,
 })
 
@@ -1077,12 +1023,8 @@
 		name))
 		core.clear_objects(options)
 		core.log("action", "Object clearing done.")
-<<<<<<< HEAD
 		core.chat_send_all(S("*** Cleared all objects."))
-=======
-		core.chat_send_all("*** Cleared all objects.")
 		return true
->>>>>>> a36c9c3e
 	end,
 })
 
