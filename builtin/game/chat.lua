-- Minetest: builtin/game/chat.lua

-- Pretty-print list of privileges
local function format_privs(privs)
	return core.colorize(core.COLOR_PRIV, core.privs_to_string(privs, ", "))
end

-- Pretty-print privileges of give player
local function format_player_privs(name)
	return format_privs(core.get_player_privs(name))
end

-- Helper function that implements search and replace without pattern matching
-- Returns the string and a boolean indicating whether or not the string was modified
local function safe_gsub(s, replace, with)
	local i1, i2 = s:find(replace, 1, true)
	if not i1 then
		return s, false
	end

	return s:sub(1, i1 - 1) .. with .. s:sub(i2 + 1), true
end

--
-- Chat message formatter
--

-- Implemented in Lua to allow redefinition
function core.format_chat_message(name, message)
	local error_str = "Invalid chat message format - missing %s"
	local str = core.settings:get("chat_message_format")
	local replaced

	-- Name
	str, replaced = safe_gsub(str, "@name", name)
	if not replaced then
		error(error_str:format("@name"), 2)
	end

	-- Timestamp
	str = safe_gsub(str, "@timestamp", os.date("%H:%M:%S", os.time()))

	-- Insert the message into the string only after finishing all other processing
	str, replaced = safe_gsub(str, "@message", message)
	if not replaced then
		error(error_str:format("@message"), 2)
	end

	return str
end

--
-- Chat command handler
--

core.chatcommands = core.registered_chatcommands -- BACKWARDS COMPATIBILITY

core.register_on_chat_message(function(name, message)
	if message:sub(1,1) ~= "/" then
		return
	end

	local cmd, param = string.match(message, "^/([^ ]+) *(.*)")
	if not cmd then
		core.chat_send_player(name, "-!- Empty command")
		return true
	end

	param = param or ""

	local cmd_def = core.registered_chatcommands[cmd]
	if not cmd_def then
		core.chat_send_player(name, "-!- Invalid command: " .. cmd)
		return true
	end
	local has_privs, missing_privs = core.check_player_privs(name, cmd_def.privs)
	if has_privs then
		core.set_last_run_mod(cmd_def.mod_origin)
		local _, result = cmd_def.func(name, param)
		if result then
			core.chat_send_player(name, result)
		end
	else
		local privs = {}
		for i=1, #missing_privs do
			privs[missing_privs[i]] = true
		end
		core.chat_send_player(name, "You don't have permission"
				.. " to run this command (missing privileges: "
				.. format_privs(privs) .. ")")
	end
	return true  -- Handled chat message
end)

if core.settings:get_bool("profiler.load") then
	-- Run after register_chatcommand and its register_on_chat_message
	-- Before any chatcommands that should be profiled
	profiler.init_chatcommand()
end

-- Parses a "range" string in the format of "here (number)" or
-- "(x1, y1, z1) (x2, y2, z2)", returning two position vectors
local function parse_range_str(player_name, str)
	local p1, p2
	local args = str:split(" ")

	if args[1] == "here" then
		p1, p2 = core.get_player_radius_area(player_name, tonumber(args[2]))
		if p1 == nil then
			return false, "Unable to get player " .. player_name .. " position"
		end
	else
		p1, p2 = core.string_to_area(str)
		if p1 == nil then
			return false, "Incorrect area format. Expected: (x1,y1,z1) (x2,y2,z2)"
		end
	end

	return p1, p2
end

--
-- Chat commands
--
core.register_chatcommand("me", {
	params = "<action>",
	description = "Show chat action (e.g., '"
			.. core.colorize_chatcommand("/me", "orders a pizza")
			.. "' displays"
			.. " '<player name> orders a pizza')",
	privs = {shout=true},
	func = function(name, param)
		core.chat_send_all("* " .. name .. " " .. param)
		return true
	end,
})

core.register_chatcommand("admin", {
	description = "Show the name of the server owner",
	func = function(name)
		local admin = core.settings:get("name")
		if admin then
			return true, "The administrator of this server is " .. admin .. "."
		else
			return false, "There's no administrator named in the config file."
		end
	end,
})

core.register_chatcommand("privs", {
	params = "[<name>]",
	description = "Show privileges of yourself or another player",
	func = function(caller, param)
		param = param:trim()
		local name = (param ~= "" and param or caller)
		if not core.player_exists(name) then
			return false, "Player " .. name .. " does not exist."
		end
		return true, "Privileges of " .. name .. ": "
			.. format_player_privs(name)
	end,
})

core.register_chatcommand("haspriv", {
	params = "<privilege>",
	description = "Return list of all online players with privilege.",
	privs = {basic_privs = true},
	func = function(caller, param)
		param = param:trim()
		if param == "" then
			return false, "Invalid parameters (see /help haspriv)"
		end
		if not core.registered_privileges[param] then
			return false, "Unknown privilege!"
		end
		local privs = core.string_to_privs(param)
		local players_with_priv = {}
		for _, player in pairs(core.get_connected_players()) do
			local player_name = player:get_player_name()
			if core.check_player_privs(player_name, privs) then
				table.insert(players_with_priv, player_name)
			end
		end
		return true, "Players online with the \"" .. param .. "\" privilege: " ..
			table.concat(players_with_priv, ", ")
	end
})

local function handle_grant_command(caller, grantname, grantprivstr)
	local caller_privs = core.get_player_privs(caller)
	if not (caller_privs.privs or caller_privs.basic_privs) then
		return false, "Your privileges are insufficient."
	end

	if not core.get_auth_handler().get_auth(grantname) then
		return false, "Player " .. grantname .. " does not exist."
	end
	local grantprivs = core.string_to_privs(grantprivstr)
	if grantprivstr == "all" then
		grantprivs = core.registered_privileges
	end
	local privs = core.get_player_privs(grantname)
	local privs_unknown = ""
	local basic_privs =
		core.string_to_privs(core.settings:get("basic_privs") or "interact,shout")
	for priv, _ in pairs(grantprivs) do
		if not basic_privs[priv] and not caller_privs.privs then
			return false, "Your privileges are insufficient."
		end
		if not core.registered_privileges[priv] then
			privs_unknown = privs_unknown .. "Unknown privilege: " .. priv .. "\n"
		end
		privs[priv] = true
	end
	if privs_unknown ~= "" then
		return false, privs_unknown
	end
	for priv, _ in pairs(grantprivs) do
		-- call the on_grant callbacks
		core.run_priv_callbacks(grantname, priv, caller, "grant")
	end
	core.set_player_privs(grantname, privs)
	core.log("action", caller..' granted ('..core.privs_to_string(grantprivs, ', ')..') privileges to '..grantname)
	if grantname ~= caller then
		core.chat_send_player(grantname, caller
				.. " granted you privileges: "
				.. format_privs(grantprivs))
	end
	return true, "Privileges of " .. grantname .. ": "
		.. format_player_privs(grantname)
end

core.register_chatcommand("grant", {
	params = "<name> (<privilege> | all)",
	description = "Give privileges to player",
	func = function(name, param)
		local grantname, grantprivstr = string.match(param, "([^ ]+) (.+)")
		if not grantname or not grantprivstr then
			return false, "Invalid parameters (see "
					.. core.colorize_chatcommand("/help", "grant")
					.. ")"
		end
		return handle_grant_command(name, grantname, grantprivstr)
	end,
})

core.register_chatcommand("grantme", {
	params = "<privilege> | all",
	description = "Grant privileges to yourself",
	func = function(name, param)
		if param == "" then
			return false, "Invalid parameters (see "
					.. core.colorize_chatcommand("/help", "grantme")
					.. ")"
		end
		return handle_grant_command(name, name, param)
	end,
})

local function handle_revoke_command(caller, revokename, revokeprivstr)
	local caller_privs = core.get_player_privs(caller)
	if not (caller_privs.privs or caller_privs.basic_privs) then
		return false, "Your privileges are insufficient."
	end

	if not core.get_auth_handler().get_auth(revokename) then
		return false, "Player " .. revokename .. " does not exist."
	end

	local revokeprivs = core.string_to_privs(revokeprivstr)
	local privs = core.get_player_privs(revokename)
	local basic_privs =
		core.string_to_privs(core.settings:get("basic_privs") or "interact,shout")
	for priv, _ in pairs(revokeprivs) do
		if not basic_privs[priv] and not caller_privs.privs then
			return false, "Your privileges are insufficient."
		end
	end

	if revokeprivstr == "all" then
		revokeprivs = privs
		privs = {}
	else
		for priv, _ in pairs(revokeprivs) do
			privs[priv] = nil
		end
	end

	for priv, _ in pairs(revokeprivs) do
		-- call the on_revoke callbacks
		core.run_priv_callbacks(revokename, priv, caller, "revoke")
	end

	core.set_player_privs(revokename, privs)
	core.log("action", caller..' revoked ('
			..core.privs_to_string(revokeprivs, ', ')
			..') privileges from '..revokename)
	if revokename ~= caller then
		core.chat_send_player(revokename, caller
			.. " revoked privileges from you: "
			.. format_privs(revokeprivs))
	end
	return true, "Privileges of " .. revokename .. ": "
		.. format_player_privs(revokename)
end

core.register_chatcommand("revoke", {
	params = "<name> (<privilege> | all)",
	description = "Remove privileges from player",
	privs = {},
	func = function(name, param)
		local revokename, revokeprivstr = string.match(param, "([^ ]+) (.+)")
		if not revokename or not revokeprivstr then
			return false, "Invalid parameters (see "
					.. core.colorize_chatcommand("/help", "revoke")
					.. ")"
		end
		return handle_revoke_command(name, revokename, revokeprivstr)
	end,
})

core.register_chatcommand("revokeme", {
	params = "<privilege> | all",
	description = "Revoke privileges from yourself",
	privs = {},
	func = function(name, param)
		if param == "" then
			return false, "Invalid parameters (see "
					.. core.colorize_chatcommand("/help", "revokeme")
					.. ")"
		end
		return handle_revoke_command(name, name, param)
	end,
})

core.register_chatcommand("setpassword", {
	params = "<name> <password>",
	description = "Set player's password",
	privs = {password=true},
	func = function(name, param)
		local toname, raw_password = string.match(param, "^([^ ]+) +(.+)$")
		if not toname then
			toname = param:match("^([^ ]+) *$")
			raw_password = nil
		end

		if not toname then
			return false, "Name field required"
		end

		local act_str_past, act_str_pres
		if not raw_password then
			core.set_player_password(toname, "")
			act_str_past = "cleared"
			act_str_pres = "clears"
		else
			core.set_player_password(toname,
					core.get_password_hash(toname,
							raw_password))
			act_str_past = "set"
			act_str_pres = "sets"
		end

		if toname ~= name then
			core.chat_send_player(toname, "Your password was "
					.. act_str_past .. " by " .. name)
		end

		core.log("action", name .. " " .. act_str_pres ..
				" password of " .. toname .. ".")

		return true, "Password of player \"" .. toname .. "\" " .. act_str_past
	end,
})

core.register_chatcommand("clearpassword", {
	params = "<name>",
	description = "Set empty password for a player",
	privs = {password=true},
	func = function(name, param)
		local toname = param
		if toname == "" then
			return false, "Name field required"
		end
		core.set_player_password(toname, '')

		core.log("action", name .. " clears password of " .. toname .. ".")

		return true, "Password of player \"" .. toname .. "\" cleared"
	end,
})

core.register_chatcommand("auth_reload", {
	params = "",
	description = "Reload authentication data",
	privs = {server=true},
	func = function(name, param)
		local done = core.auth_reload()
		return done, (done and "Done." or "Failed.")
	end,
})

core.register_chatcommand("remove_player", {
	params = "<name>",
	description = "Remove a player's data",
	privs = {server=true},
	func = function(name, param)
		local toname = param
		if toname == "" then
			return false, "Name field required"
		end

		local rc = core.remove_player(toname)

		if rc == 0 then
			core.log("action", name .. " removed player data of " .. toname .. ".")
			return true, "Player \"" .. toname .. "\" removed."
		elseif rc == 1 then
			return true, "No such player \"" .. toname .. "\" to remove."
		elseif rc == 2 then
			return true, "Player \"" .. toname .. "\" is connected, cannot remove."
		end

		return false, "Unhandled remove_player return code " .. rc .. ""
	end,
})

core.register_chatcommand("teleport", {
	params = "<X>,<Y>,<Z> | <to_name> | (<name> <X>,<Y>,<Z>) | (<name> <to_name>)",
	description = "Teleport to position or player",
	privs = {teleport=true},
	func = function(name, param)
		-- Returns (pos, true) if found, otherwise (pos, false)
		local function find_free_position_near(pos)
			local tries = {
				{x=1,y=0,z=0},
				{x=-1,y=0,z=0},
				{x=0,y=0,z=1},
				{x=0,y=0,z=-1},
			}
			for _, d in ipairs(tries) do
				local p = {x = pos.x+d.x, y = pos.y+d.y, z = pos.z+d.z}
				local n = core.get_node_or_nil(p)
				if n and n.name then
					local def = core.registered_nodes[n.name]
					if def and not def.walkable then
						return p, true
					end
				end
			end
			return pos, false
		end

		local p = {}
		p.x, p.y, p.z = string.match(param, "^([%d.-]+)[, ] *([%d.-]+)[, ] *([%d.-]+)$")
		p.x = tonumber(p.x)
		p.y = tonumber(p.y)
		p.z = tonumber(p.z)
		if p.x and p.y and p.z then

			local lm = 31000
			if p.x < -lm or p.x > lm or p.y < -lm or p.y > lm or p.z < -lm or p.z > lm then
				return false, "Cannot teleport out of map bounds!"
			end
			local teleportee = core.get_player_by_name(name)
			if teleportee then
				if teleportee:get_attach() then
					return false, "Can't teleport, you're attached to an object!"
				end
				teleportee:set_pos(p)
				return true, "Teleporting to "..core.pos_to_string(p)
			end
		end

		local target_name = param:match("^([^ ]+)$")
		local teleportee = core.get_player_by_name(name)

		p = nil
		if target_name then
			local target = core.get_player_by_name(target_name)
			if target then
				p = target:get_pos()
			end
		end

		if teleportee and p then
			if teleportee:get_attach() then
				return false, "Can't teleport, you're attached to an object!"
			end
			p = find_free_position_near(p)
			teleportee:set_pos(p)
			return true, "Teleporting to " .. target_name
					.. " at "..core.pos_to_string(p)
		end

		if not core.check_player_privs(name, {bring=true}) then
			return false, "You don't have permission to teleport other players (missing "
				.. core.colorize(core.COLOR_PRIV, "bring") .. " privilege)"
		end

		teleportee = nil
		p = {}
		local teleportee_name
		teleportee_name, p.x, p.y, p.z = param:match(
				"^([^ ]+) +([%d.-]+)[, ] *([%d.-]+)[, ] *([%d.-]+)$")
		p.x, p.y, p.z = tonumber(p.x), tonumber(p.y), tonumber(p.z)
		if teleportee_name then
			teleportee = core.get_player_by_name(teleportee_name)
		end
		if teleportee and p.x and p.y and p.z then
			if teleportee:get_attach() then
				return false, "Can't teleport, player is attached to an object!"
			end
			teleportee:set_pos(p)
			return true, "Teleporting " .. teleportee_name
					.. " to " .. core.pos_to_string(p)
		end

		teleportee = nil
		p = nil
		teleportee_name, target_name = string.match(param, "^([^ ]+) +([^ ]+)$")
		if teleportee_name then
			teleportee = core.get_player_by_name(teleportee_name)
		end
		if target_name then
			local target = core.get_player_by_name(target_name)
			if target then
				p = target:get_pos()
			end
		end
		if teleportee and p then
			if teleportee:get_attach() then
				return false, "Can't teleport, player is attached to an object!"
			end
			p = find_free_position_near(p)
			teleportee:set_pos(p)
			return true, "Teleporting " .. teleportee_name
					.. " to " .. target_name
					.. " at " .. core.pos_to_string(p)
		end

		return false, 'Invalid parameters ("' .. param
			.. "') or player not found (see "
			.. core.colorize_chatcommand("/help", "teleport")
			.. ")"
	end,
})

core.register_chatcommand("set", {
	params = "([-n] <name> <value>) | <name>",
	description = "Set or read server configuration setting",
	privs = {server=true},
	func = function(name, param)
		local arg, setname, setvalue = string.match(param, "(-[n]) ([^ ]+) (.+)")
		if arg and arg == "-n" and setname and setvalue then
			core.settings:set(setname, setvalue)
			return true, setname .. " = " .. setvalue
		end

		setname, setvalue = string.match(param, "([^ ]+) (.+)")
		if setname and setvalue then
			if not core.settings:get(setname) then
				return false, "Failed. Use '"..
					core.colorize_chatcommand("/set", "-n <name> <value>")..
					"' to create a new setting."
			end
			core.settings:set(setname, setvalue)
			return true, setname .. " = " .. setvalue
		end

		setname = string.match(param, "([^ ]+)")
		if setname then
			setvalue = core.settings:get(setname)
			if not setvalue then
				setvalue = "<not set>"
			end
			return true, setname .. " = " .. setvalue
		end

		return false, "Invalid parameters (see "..core.colorize_chatcommand("/help", "set")..")."
	end,
})

local function emergeblocks_callback(pos, action, num_calls_remaining, ctx)
	if ctx.total_blocks == 0 then
		ctx.total_blocks   = num_calls_remaining + 1
		ctx.current_blocks = 0
	end
	ctx.current_blocks = ctx.current_blocks + 1

	if ctx.current_blocks == ctx.total_blocks then
		core.chat_send_player(ctx.requestor_name,
			string.format("Finished emerging %d blocks in %.2fms.",
			ctx.total_blocks, (os.clock() - ctx.start_time) * 1000))
	end
end

local function emergeblocks_progress_update(ctx)
	if ctx.current_blocks ~= ctx.total_blocks then
		core.chat_send_player(ctx.requestor_name,
			string.format("emergeblocks update: %d/%d blocks emerged (%.1f%%)",
			ctx.current_blocks, ctx.total_blocks,
			(ctx.current_blocks / ctx.total_blocks) * 100))

		core.after(2, emergeblocks_progress_update, ctx)
	end
end

core.register_chatcommand("emergeblocks", {
	params = "(here [<radius>]) | (<pos1> <pos2>)",
	description = "Load (or, if nonexistent, generate) map blocks "
		.. "contained in area from "
		.. core.colorize(core.COLOR_PARAM, "<pos1>").." to "
		.. core.colorize(core.COLOR_PARAM, "<pos2>").." "
		.. "(" .. core.colorize(core.COLOR_PARAM, "<pos1>").. " and "
		.. core.colorize(core.COLOR_PARAM, "<pos2>").." must be in parentheses)",
	privs = {server=true},
	func = function(name, param)
		local p1, p2 = parse_range_str(name, param)
		if p1 == false then
			return false, p2
		end

		local context = {
			current_blocks = 0,
			total_blocks   = 0,
			start_time     = os.clock(),
			requestor_name = name
		}

		core.emerge_area(p1, p2, emergeblocks_callback, context)
		core.after(2, emergeblocks_progress_update, context)

		return true, "Started emerge of area ranging from " ..
			core.pos_to_string(p1, 1) .. " to " .. core.pos_to_string(p2, 1)
	end,
})

core.register_chatcommand("deleteblocks", {
	params = "(here [<radius>]) | (<pos1> <pos2>)",
	description = "Delete map blocks contained in area from "
		.. core.colorize(core.COLOR_PARAM, "<pos1>").." to "
		.. core.colorize(core.COLOR_PARAM, "<pos2>").." "
		.. "(" .. core.colorize(core.COLOR_PARAM, "<pos1>").. " and "
		.. core.colorize(core.COLOR_PARAM, "<pos2>").." must be in parentheses)",
	privs = {server=true},
	func = function(name, param)
		local p1, p2 = parse_range_str(name, param)
		if p1 == false then
			return false, p2
		end

		if core.delete_area(p1, p2) then
			return true, "Successfully cleared area ranging from " ..
				core.pos_to_string(p1, 1) .. " to " .. core.pos_to_string(p2, 1)
		else
			return false, "Failed to clear one or more blocks in area"
		end
	end,
})

core.register_chatcommand("fixlight", {
	params = "(here [<radius>]) | (<pos1> <pos2>)",
	description = "Resets lighting in the area from "
		.. core.colorize(core.COLOR_PARAM, "<pos1>").." to "
		.. core.colorize(core.COLOR_PARAM, "<pos2>").." "
		.. "(" .. core.colorize(core.COLOR_PARAM, "<pos1>").. " and "
		.. core.colorize(core.COLOR_PARAM, "<pos2>").." must be in parentheses)",
	privs = {server = true},
	func = function(name, param)
		local p1, p2 = parse_range_str(name, param)
		if p1 == false then
			return false, p2
		end

		if core.fix_light(p1, p2) then
			return true, "Successfully reset light in the area ranging from " ..
				core.pos_to_string(p1, 1) .. " to " .. core.pos_to_string(p2, 1)
		else
			return false, "Failed to load one or more blocks in area"
		end
	end,
})

core.register_chatcommand("mods", {
	params = "",
	description = "List mods installed on the server",
	privs = {},
	func = function(name, param)
		return true, table.concat(core.get_modnames(), ", ")
	end,
})

local function handle_give_command(cmd, giver, receiver, stackstring)
	core.log("action", giver .. " invoked " .. cmd
			.. ', stackstring="' .. stackstring .. '"')
	local itemstack = ItemStack(stackstring)
	if itemstack:is_empty() then
		return false, "Cannot give an empty item"
	elseif (not itemstack:is_known()) or (itemstack:get_name() == "unknown") then
		return false, "Cannot give an unknown item"
	-- Forbid giving 'ignore' due to unwanted side effects
	elseif itemstack:get_name() == "ignore" then
		return false, "Giving 'ignore' is not allowed"
	end
	local receiverref = core.get_player_by_name(receiver)
	if receiverref == nil then
		return false, receiver .. " is not a known player"
	end
	local leftover = receiverref:get_inventory():add_item("main", itemstack)
	local partiality
	if leftover:is_empty() then
		partiality = ""
	elseif leftover:get_count() == itemstack:get_count() then
		partiality = "could not be "
	else
		partiality = "partially "
	end
	-- The actual item stack string may be different from what the "giver"
	-- entered (e.g. big numbers are always interpreted as 2^16-1).
	stackstring = itemstack:to_string()
	if giver == receiver then
		local msg = "%q %sadded to inventory."
		return true, msg:format(stackstring, partiality)
	else
		core.chat_send_player(receiver, ("%q %sadded to inventory.")
				:format(stackstring, partiality))
		local msg = "%q %sadded to %s's inventory."
		return true, msg:format(stackstring, partiality, receiver)
	end
end

core.register_chatcommand("give", {
	params = "<name> <ItemString> [<count> [<wear>]]",
	description = "Give item to player",
	privs = {give=true},
	func = function(name, param)
		local toname, itemstring = string.match(param, "^([^ ]+) +(.+)$")
		if not toname or not itemstring then
			return false, "Name and ItemString required"
		end
		return handle_give_command("/give", name, toname, itemstring)
	end,
})

core.register_chatcommand("giveme", {
	params = "<ItemString> [<count> [<wear>]]",
	description = "Give item to yourself",
	privs = {give=true},
	func = function(name, param)
		local itemstring = string.match(param, "(.+)$")
		if not itemstring then
			return false, "ItemString required"
		end
		return handle_give_command("/giveme", name, name, itemstring)
	end,
})

core.register_chatcommand("spawnentity", {
	params = "<EntityName> [<X>,<Y>,<Z>]",
	description = "Spawn entity at given (or your) position",
	privs = {give=true, interact=true},
	func = function(name, param)
		local entityname, p = string.match(param, "^([^ ]+) *(.*)$")
		if not entityname then
			return false, "EntityName required"
		end
		core.log("action", ("%s invokes /spawnentity, entityname=%q")
				:format(name, entityname))
		local player = core.get_player_by_name(name)
		if player == nil then
			core.log("error", "Unable to spawn entity, player is nil")
			return false, "Unable to spawn entity, player is nil"
		end
		if not core.registered_entities[entityname] then
			return false, "Cannot spawn an unknown entity"
		end
		if p == "" then
			p = player:get_pos()
		else
			p = core.string_to_pos(p)
			if p == nil then
				return false, "Invalid parameters ('" .. param .. "')"
			end
		end
		p.y = p.y + 1
		local obj = core.add_entity(p, entityname)
		local msg = obj and "%q spawned." or "%q failed to spawn."
		return true, msg:format(entityname)
	end,
})

core.register_chatcommand("pulverize", {
	params = "",
	description = "Destroy item in hand",
	func = function(name, param)
		local player = core.get_player_by_name(name)
		if not player then
			core.log("error", "Unable to pulverize, no player.")
			return false, "Unable to pulverize, no player."
		end
		local wielded_item = player:get_wielded_item()
		if wielded_item:is_empty() then
			return false, "Unable to pulverize, no item in hand."
		end
		core.log("action", name .. " pulverized \"" ..
			wielded_item:get_name() .. " " .. wielded_item:get_count() .. "\"")
		player:set_wielded_item(nil)
		return true, "An item was pulverized."
	end,
})

-- Key = player name
core.rollback_punch_callbacks = {}

core.register_on_punchnode(function(pos, node, puncher)
	local name = puncher and puncher:get_player_name()
	if name and core.rollback_punch_callbacks[name] then
		core.rollback_punch_callbacks[name](pos, node, puncher)
		core.rollback_punch_callbacks[name] = nil
	end
end)

core.register_chatcommand("rollback_check", {
	params = "[<range>] [<seconds>] [<limit>]",
	description = "Check who last touched a node or a node near it"
<<<<<<< HEAD
		.. " within the time specified by "..core.colorize(core.COLOR_PARAM, "<seconds>") .. ". "
		.. "Defaults: "
		.. core.colorize(core.COLOR_PARAM, "<range>") .. " = 0, "
		.. core.colorize(core.COLOR_PARAM, "<seconds>") .. " = 86400, "
		.. core.colorize(core.COLOR_PARAM, "<limit>") .. " = 5",
=======
			.. " within the time specified by <seconds>. Default: range = 0,"
			.. " seconds = 86400 = 24h, limit = 5. Set <seconds> to inf for no time limit",
>>>>>>> 0fc51db7
	privs = {rollback=true},
	func = function(name, param)
		if not core.settings:get_bool("enable_rollback_recording") then
			return false, "Rollback functions are disabled."
		end
		local range, seconds, limit =
			param:match("(%d+) *(%d*) *(%d*)")
		range = tonumber(range) or 0
		seconds = tonumber(seconds) or 86400
		limit = tonumber(limit) or 5
		if limit > 100 then
			return false, "That limit is too high!"
		end

		core.rollback_punch_callbacks[name] = function(pos, node, puncher)
			local name = puncher:get_player_name()
			core.chat_send_player(name, "Checking " .. core.pos_to_string(pos) .. "...")
			local actions = core.rollback_get_node_actions(pos, range, seconds, limit)
			if not actions then
				core.chat_send_player(name, "Rollback functions are disabled")
				return
			end
			local num_actions = #actions
			if num_actions == 0 then
				core.chat_send_player(name, "Nobody has touched"
						.. " the specified location in "
						.. seconds .. " seconds")
				return
			end
			local time = os.time()
			for i = num_actions, 1, -1 do
				local action = actions[i]
				core.chat_send_player(name,
					("%s %s %s -> %s %d seconds ago.")
						:format(
							core.pos_to_string(action.pos),
							action.actor,
							action.oldnode.name,
							action.newnode.name,
							time - action.time))
			end
		end

		return true, "Punch a node (range=" .. range .. ", seconds="
				.. seconds .. "s, limit=" .. limit .. ")"
	end,
})

core.register_chatcommand("rollback", {
	params = "(<name> [<seconds>]) | (:<actor> [<seconds>])",
<<<<<<< HEAD
	description = "Revert actions of a player. Default for "
			.. core.colorize(core.COLOR_PARAM, "<seconds>")
			.. " is 60",
=======
	description = "Revert actions of a player. Default for <seconds> is 60. Set <seconds> to inf for no time limit",
>>>>>>> 0fc51db7
	privs = {rollback=true},
	func = function(name, param)
		if not core.settings:get_bool("enable_rollback_recording") then
			return false, "Rollback functions are disabled."
		end
		local target_name, seconds = string.match(param, ":([^ ]+) *(%d*)")
		if not target_name then
			local player_name
			player_name, seconds = string.match(param, "([^ ]+) *(%d*)")
			if not player_name then
				return false, "Invalid parameters. See "
						.. core.colorize_chatcommand("/help", "rollback")
						.. " and "
						.. core.colorize_chatcommand("/help", "rollback_check")
						.. "."
			end
			target_name = "player:"..player_name
		end
		seconds = tonumber(seconds) or 60
		core.chat_send_player(name, "Reverting actions of "
				.. target_name .. " since "
				.. seconds .. " seconds.")
		local success, log = core.rollback_revert_actions_by(
				target_name, seconds)
		local response = ""
		if #log > 100 then
			response = "(log is too long to show)\n"
		else
			for _, line in pairs(log) do
				response = response .. line .. "\n"
			end
		end
		response = response .. "Reverting actions "
				.. (success and "succeeded." or "FAILED.")
		return success, response
	end,
})

core.register_chatcommand("status", {
	description = "Show server status",
	func = function(name, param)
		local status = core.get_server_status(name, false)
		if status and status ~= "" then
			return true, status
		end
		return false, "This command was disabled by a mod or game"
	end,
})

core.register_chatcommand("time", {
	params = "[<0..23>:<0..59> | <0..24000>]",
	description = "Show or set time of day",
	privs = {},
	func = function(name, param)
		if param == "" then
			local current_time = math.floor(core.get_timeofday() * 1440)
			local minutes = current_time % 60
			local hour = (current_time - minutes) / 60
			return true, ("Current time is %d:%02d"):format(hour, minutes)
		end
		local player_privs = core.get_player_privs(name)
		if not player_privs.settime then
			return false, "You don't have permission to set the time " ..
				"(missing privilege: "..core.colorize(core.COLOR_PRIV, "settime")..")."
		end
		local hour, minute = param:match("^(%d+):(%d+)$")
		if not hour then
			local new_time = tonumber(param)
			if not new_time then
				return false, "Invalid time."
			end
			-- Backward compatibility.
			core.set_timeofday((new_time % 24000) / 24000)
			core.log("action", name .. " sets time to " .. new_time)
			return true, "Time of day changed."
		end
		hour = tonumber(hour)
		minute = tonumber(minute)
		if hour < 0 or hour > 23 then
			return false, "Invalid hour (must be between 0 and 23 inclusive)."
		elseif minute < 0 or minute > 59 then
			return false, "Invalid minute (must be between 0 and 59 inclusive)."
		end
		core.set_timeofday((hour * 60 + minute) / 1440)
		core.log("action", ("%s sets time to %d:%02d"):format(name, hour, minute))
		return true, "Time of day changed."
	end,
})

core.register_chatcommand("days", {
	description = "Show day count since world creation",
	func = function(name, param)
		return true, "Current day is " .. core.get_day_count()
	end
})

core.register_chatcommand("shutdown", {
	params = "[<delay_in_seconds> | -1] [reconnect] [<message>]",
	description = "Shutdown server (" .. core.colorize(core.COLOR_PARAM, "-1") ..
		" cancels a delayed shutdown)",
	privs = {server=true},
	func = function(name, param)
		local delay, reconnect, message
		delay, param = param:match("^%s*(%S+)(.*)")
		if param then
			reconnect, param = param:match("^%s*(%S+)(.*)")
		end
		message = param and param:match("^%s*(.+)") or ""
		delay = tonumber(delay) or 0

		if delay == 0 then
			core.log("action", name .. " shuts down server")
			core.chat_send_all("*** Server shutting down (operator request).")
		end
		core.request_shutdown(message:trim(), core.is_yes(reconnect), delay)
		return true
	end,
})

core.register_chatcommand("ban", {
	params = "[<name>]",
	description = "Ban the IP of a player or show the ban list",
	privs = {ban=true},
	func = function(name, param)
		if param == "" then
			local ban_list = core.get_ban_list()
			if ban_list == "" then
				return true, "The ban list is empty."
			else
				return true, "Ban list: " .. ban_list
			end
		end
		if not core.get_player_by_name(param) then
			return false, "Player is not online."
		end
		if not core.ban_player(param) then
			return false, "Failed to ban player."
		end
		local desc = core.get_ban_description(param)
		core.log("action", name .. " bans " .. desc .. ".")
		return true, "Banned " .. desc .. "."
	end,
})

core.register_chatcommand("unban", {
	params = "<name> | <IP_address>",
	description = "Remove IP ban belonging to a player/IP",
	privs = {ban=true},
	func = function(name, param)
		if not core.unban_player_or_ip(param) then
			return false, "Failed to unban player/IP."
		end
		core.log("action", name .. " unbans " .. param)
		return true, "Unbanned " .. param
	end,
})

core.register_chatcommand("kick", {
	params = "<name> [<reason>]",
	description = "Kick a player",
	privs = {kick=true},
	func = function(name, param)
		local tokick, reason = param:match("([^ ]+) (.+)")
		tokick = tokick or param
		if not core.kick_player(tokick, reason) then
			return false, "Failed to kick player " .. tokick
		end
		local log_reason = ""
		if reason then
			log_reason = " with reason \"" .. reason .. "\""
		end
		core.log("action", name .. " kicks " .. tokick .. log_reason)
		return true, "Kicked " .. tokick
	end,
})

core.register_chatcommand("clearobjects", {
	params = "[full | quick]",
	description = "Clear all objects in world",
	privs = {server=true},
	func = function(name, param)
		local options = {}
		if param == "" or param == "quick" then
			options.mode = "quick"
		elseif param == "full" then
			options.mode = "full"
		else
			return false, "Invalid usage, see "..core.colorize_chatcommand("/help", "clearobjects").."."
		end

		core.log("action", name .. " clears all objects ("
				.. options.mode .. " mode).")
		core.chat_send_all("Clearing all objects. This may take a long time."
				.. " You may experience a timeout. (by "
				.. name .. ")")
		core.clear_objects(options)
		core.log("action", "Object clearing done.")
		core.chat_send_all("*** Cleared all objects.")
		return true
	end,
})

core.register_chatcommand("msg", {
	params = "<name> <message>",
	description = "Send a direct message to a player",
	privs = {shout=true},
	func = function(name, param)
		local sendto, message = param:match("^(%S+)%s(.+)$")
		if not sendto then
			return false, "Invalid usage, see "..core.colorize_chatcommand("/help", "msg").."."
		end
		if not core.get_player_by_name(sendto) then
			return false, "The player " .. sendto
					.. " is not online."
		end
		core.log("action", "DM from " .. name .. " to " .. sendto
				.. ": " .. message)
		core.chat_send_player(sendto, "DM from " .. name .. ": "
				.. message)
		return true, "Message sent."
	end,
})

core.register_chatcommand("last-login", {
	params = "[<name>]",
	description = "Get the last login time of a player or yourself",
	func = function(name, param)
		if param == "" then
			param = name
		end
		local pauth = core.get_auth_handler().get_auth(param)
		if pauth and pauth.last_login then
			-- Time in UTC, ISO 8601 format
			return true, "Last login time was " ..
				os.date("!%Y-%m-%dT%H:%M:%SZ", pauth.last_login)
		end
		return false, "Last login time is unknown"
	end,
})

core.register_chatcommand("clearinv", {
	params = "[<name>]",
	description = "Clear the inventory of yourself or another player",
	func = function(name, param)
		local player
		if param and param ~= "" and param ~= name then
			if not core.check_player_privs(name, {server=true}) then
				return false, "You don't have permission"
				.. " to clear to clear another player's inventory"
				.. " (missing privilege: "..core.colorize(core.COLOR_PRIV, "server")..")."
			end
			player = core.get_player_by_name(param)
			core.chat_send_player(param, name.." cleared your inventory.")
		else
			player = core.get_player_by_name(name)
		end

		if player then
			player:get_inventory():set_list("main", {})
			player:get_inventory():set_list("craft", {})
			player:get_inventory():set_list("craftpreview", {})
			core.log("action", name.." clears "..player:get_player_name().."'s inventory")
			return true, "Cleared "..player:get_player_name().."'s inventory."
		else
			return false, "Player must be online to clear inventory!"
		end
	end,
})

local function handle_kill_command(killer, victim)
	if core.settings:get_bool("enable_damage") == false then
		return false, "Players can't be killed, damage has been disabled."
	end
	local victimref = core.get_player_by_name(victim)
	if victimref == nil then
		return false, string.format("Player %s is not online.", victim)
	elseif victimref:get_hp() <= 0 then
		if killer == victim then
			return false, "You are already dead."
		else
			return false, string.format("%s is already dead.", victim)
		end
	end
	if not killer == victim then
		core.log("action", string.format("%s killed %s", killer, victim))
	end
	-- Kill victim
	victimref:set_hp(0)
	return true, string.format("%s has been killed.", victim)
end

core.register_chatcommand("kill", {
	params = "[<name>]",
	description = "Kill player or yourself",
	privs = {server=true},
	func = function(name, param)
		return handle_kill_command(name, param == "" and name or param)
	end,
})<|MERGE_RESOLUTION|>--- conflicted
+++ resolved
@@ -824,16 +824,12 @@
 core.register_chatcommand("rollback_check", {
 	params = "[<range>] [<seconds>] [<limit>]",
 	description = "Check who last touched a node or a node near it"
-<<<<<<< HEAD
 		.. " within the time specified by "..core.colorize(core.COLOR_PARAM, "<seconds>") .. ". "
-		.. "Defaults: "
+		.. "Default: "
 		.. core.colorize(core.COLOR_PARAM, "<range>") .. " = 0, "
-		.. core.colorize(core.COLOR_PARAM, "<seconds>") .. " = 86400, "
-		.. core.colorize(core.COLOR_PARAM, "<limit>") .. " = 5",
-=======
-			.. " within the time specified by <seconds>. Default: range = 0,"
-			.. " seconds = 86400 = 24h, limit = 5. Set <seconds> to inf for no time limit",
->>>>>>> 0fc51db7
+		.. core.colorize(core.COLOR_PARAM, "<seconds>") .. " = 86400 = 24h, "
+		.. core.colorize(core.COLOR_PARAM, "<limit>") .. " = 5 "
+    .. "Set " .. core.colorize(core.COLOR_PARAM, "<seconds>") .. " to inf for no time limit",
 	privs = {rollback=true},
 	func = function(name, param)
 		if not core.settings:get_bool("enable_rollback_recording") then
@@ -884,13 +880,9 @@
 
 core.register_chatcommand("rollback", {
 	params = "(<name> [<seconds>]) | (:<actor> [<seconds>])",
-<<<<<<< HEAD
 	description = "Revert actions of a player. Default for "
 			.. core.colorize(core.COLOR_PARAM, "<seconds>")
-			.. " is 60",
-=======
-	description = "Revert actions of a player. Default for <seconds> is 60. Set <seconds> to inf for no time limit",
->>>>>>> 0fc51db7
+			.. " is 60. Set " .. core.colorize(core.COLOR_PARAM, "<seconds>") .. " to inf for no time limit",
 	privs = {rollback=true},
 	func = function(name, param)
 		if not core.settings:get_bool("enable_rollback_recording") then
