-- Minetest: builtin/features.lua

core.features = {
	glasslike_framed = true,
	nodebox_as_selectionbox = true,
	get_all_craft_recipes_works = true,
	use_texture_alpha = true,
	no_legacy_abms = true,
	texture_names_parens = true,
	area_store_custom_ids = true,
	add_entity_with_staticdata = true,
	no_chat_message_prediction = true,
	object_use_texture_alpha = true,
	object_independent_selectionbox = true,
	httpfetch_binary_data = true,
	formspec_version_element = true,
	area_store_persistent_ids = true,
	pathfinder_works = true,
	object_step_has_moveresult = true,
	direct_velocity_on_players = true,
	use_texture_alpha_string_modes = true,
	degrotate_240_steps = true,
	abm_min_max_y = true,
	particlespawner_tweenable = true,
	dynamic_add_media_table = true,
	get_sky_as_table = true,
	get_light_data_buffer = true,
	mod_storage_on_disk = true,
	compress_zstd = true,
	sound_params_start_time = true,
	physics_overrides_v2 = true,
	hud_def_type_field = true,
	random_state_restore = true,
	after_order_expiry_registration = true,
	wallmounted_rotate = true,
	item_specific_pointabilities = true,
	blocking_pointability_type = true,
	dynamic_add_media_startup = true,
	dynamic_add_media_filepath = true,
	lsystem_decoration_type = true,
	item_meta_range = true,
	node_interaction_actor = true,
	moveresult_new_pos = true,
	override_item_remove_fields = true,
	hotbar_hud_element = true,
<<<<<<< HEAD
	abm_without_neighbors = true,
=======
	bulk_lbms = true,
>>>>>>> 4ac86db8
}

function core.has_feature(arg)
	if type(arg) == "table" then
		local missing_features = {}
		local result = true
		for ftr in pairs(arg) do
			if not core.features[ftr] then
				missing_features[ftr] = true
				result = false
			end
		end
		return result, missing_features
	elseif type(arg) == "string" then
		if not core.features[arg] then
			return false, {[arg]=true}
		end
		return true, {}
	end
end<|MERGE_RESOLUTION|>--- conflicted
+++ resolved
@@ -43,11 +43,8 @@
 	moveresult_new_pos = true,
 	override_item_remove_fields = true,
 	hotbar_hud_element = true,
-<<<<<<< HEAD
+	bulk_lbms = true,
 	abm_without_neighbors = true,
-=======
-	bulk_lbms = true,
->>>>>>> 4ac86db8
 }
 
 function core.has_feature(arg)
