--- conflicted
+++ resolved
@@ -44,11 +44,8 @@
 	override_item_remove_fields = true,
 	hotbar_hud_element = true,
 	bulk_lbms = true,
-<<<<<<< HEAD
+  abm_without_neighbors = true,
 	preserve_liquid_param2 = true,
-=======
-	abm_without_neighbors = true,
->>>>>>> 65ec371b
 }
 
 function core.has_feature(arg)
