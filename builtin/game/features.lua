core.features = {
	glasslike_framed = true,
	nodebox_as_selectionbox = true,
	get_all_craft_recipes_works = true,
	use_texture_alpha = true,
	no_legacy_abms = true,
	texture_names_parens = true,
	area_store_custom_ids = true,
	add_entity_with_staticdata = true,
	no_chat_message_prediction = true,
	object_use_texture_alpha = true,
	object_independent_selectionbox = true,
	httpfetch_binary_data = true,
	formspec_version_element = true,
	area_store_persistent_ids = true,
	pathfinder_works = true,
	object_step_has_moveresult = true,
	direct_velocity_on_players = true,
	use_texture_alpha_string_modes = true,
	degrotate_240_steps = true,
	abm_min_max_y = true,
	particlespawner_tweenable = true,
	dynamic_add_media_table = true,
	get_sky_as_table = true,
	get_light_data_buffer = true,
	mod_storage_on_disk = true,
	compress_zstd = true,
	sound_params_start_time = true,
	physics_overrides_v2 = true,
	hud_def_type_field = true,
	random_state_restore = true,
	after_order_expiry_registration = true,
	wallmounted_rotate = true,
	item_specific_pointabilities = true,
	blocking_pointability_type = true,
	dynamic_add_media_startup = true,
	dynamic_add_media_filepath = true,
	lsystem_decoration_type = true,
	item_meta_range = true,
	node_interaction_actor = true,
	moveresult_new_pos = true,
	override_item_remove_fields = true,
	hotbar_hud_element = true,
	bulk_lbms = true,
<<<<<<< HEAD
  abm_without_neighbors = true,
  biome_weights = true,
	preserve_liquid_param2 = true,
=======
	abm_without_neighbors = true,
	biome_weights = true,
	particle_blend_clip = true,
	remove_item_match_meta = true,
>>>>>>> 18ac8b20
}

function core.has_feature(arg)
	if type(arg) == "table" then
		local missing_features = {}
		local result = true
		for ftr in pairs(arg) do
			if not core.features[ftr] then
				missing_features[ftr] = true
				result = false
			end
		end
		return result, missing_features
	elseif type(arg) == "string" then
		if not core.features[arg] then
			return false, {[arg]=true}
		end
		return true, {}
	end
end<|MERGE_RESOLUTION|>--- conflicted
+++ resolved
@@ -42,16 +42,11 @@
 	override_item_remove_fields = true,
 	hotbar_hud_element = true,
 	bulk_lbms = true,
-<<<<<<< HEAD
-  abm_without_neighbors = true,
-  biome_weights = true,
-	preserve_liquid_param2 = true,
-=======
 	abm_without_neighbors = true,
 	biome_weights = true,
 	particle_blend_clip = true,
 	remove_item_match_meta = true,
->>>>>>> 18ac8b20
+  preserve_liquid_param2 = true,
 }
 
 function core.has_feature(arg)
