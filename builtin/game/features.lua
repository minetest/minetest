--- conflicted
+++ resolved
@@ -25,12 +25,9 @@
 	dynamic_add_media_table = true,
 	get_sky_as_table = true,
 	get_light_data_buffer = true,
-<<<<<<< HEAD
-	dynamic_add_media_from_string = true,
-=======
 	mod_storage_on_disk = true,
 	compress_zstd = true,
->>>>>>> 322c8cf2
+	dynamic_add_media_from_string = true,
 }
 
 function core.has_feature(arg)
