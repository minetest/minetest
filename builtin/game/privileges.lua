--- conflicted
+++ resolved
@@ -34,11 +34,7 @@
 core.register_privilege("privs", "Can modify privileges")
 
 core.register_privilege("teleport", {
-<<<<<<< HEAD
-	description = "Can use "..core.colorize_chatcommand("/teleport").." command",
-=======
 	description = "Can teleport self",
->>>>>>> 7b2687ff
 	give_to_singleplayer = false,
 })
 core.register_privilege("bring", {
@@ -46,11 +42,7 @@
 	give_to_singleplayer = false,
 })
 core.register_privilege("settime", {
-<<<<<<< HEAD
-	description = "Can use "..core.colorize_chatcommand("/time"),
-=======
-	description = "Can set the time of day using /time",
->>>>>>> 7b2687ff
+	description = "Can set the time of day using "..core.colorize_chatcommand("/time"),
 	give_to_singleplayer = false,
 })
 core.register_privilege("server", {
