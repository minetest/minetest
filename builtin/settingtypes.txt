--- conflicted
+++ resolved
@@ -82,18 +82,6 @@
 #    Smooths rotation of camera in cinematic mode. 0 to disable.
 cinematic_camera_smoothing (Camera smoothing in cinematic mode) float 0.7 0.0 0.99
 
-<<<<<<< HEAD
-#    Invert vertical mouse movement.
-invert_mouse (Invert mouse) bool false
-
-#    Mouse sensitivity multiplier.
-mouse_sensitivity (Mouse sensitivity) float 0.2
-
-#    FOV sensitivity multiplier.
-fov_sensitivity (FOV sensitivity) float 1.0
-
-=======
->>>>>>> 45da0d43
 #    If enabled, "Aux1" key instead of "Sneak" key is used for climbing down and
 #    descending.
 aux1_descends (Aux1 key for climbing/descending) bool false
@@ -123,6 +111,10 @@
 
 #    Mouse sensitivity multiplier.
 mouse_sensitivity (Mouse sensitivity) float 0.2 0.001 10.0
+
+#    ADS mouse sensitivity multiplier.
+ads_sensitivity (ADS sensitivity) float 1.0 0.0 100.0
+
 
 [*Touchscreen]
 
