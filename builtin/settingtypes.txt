--- conflicted
+++ resolved
@@ -1212,19 +1212,9 @@
 #    -    verbose
 debug_log_level (Debug log level) enum action ,none,error,warning,action,info,verbose
 
-<<<<<<< HEAD
-#    ANSI colored logs: red error log, yellow warning and grey info and verbose logs
-#    Note that it doesn't work on Windows
-#    "yes" always enables it,
-#    "detect" enables it when printing to terminal and
-#    "no" disables it
-log_color (Colored logs) enum detect yes,detect,no
-
 #    Disables the ascii art logo from logs.
 no_ascii_art (Disables ascii logo) bool false
 
-=======
->>>>>>> 95dceb5a
 #    IPv6 support.
 enable_ipv6 (IPv6) bool true
 
