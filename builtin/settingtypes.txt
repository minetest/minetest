--- conflicted
+++ resolved
@@ -548,16 +548,6 @@
 #    Requires: shaders, enable_dynamic_shadows, opengl
 shadow_soft_radius (Soft shadow radius) float 5.0 1.0 15.0
 
-<<<<<<< HEAD
-=======
-#    Set the default tilt of Sun/Moon orbit in degrees.
-#    Games may change orbit tilt via API.
-#    Value of 0 means no tilt / vertical orbit.
-#
-#    Requires: shaders, enable_dynamic_shadows, opengl
-shadow_sky_body_orbit_tilt (Sky Body Orbit Tilt) float 0.0 -60.0 60.0
-
->>>>>>> c90c545d
 [**Post Processing]
 
 #    Enables Hable's 'Uncharted 2' filmic tone mapping.
