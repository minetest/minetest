--- conflicted
+++ resolved
@@ -47,21 +47,13 @@
 
 
 local change_keys = {
-<<<<<<< HEAD
 	query_text = "Controls",
-=======
-	query_text = "Change Keys",
->>>>>>> 5d3e8301
 	requires = {
 		keyboard_mouse = true,
 	},
 	get_formspec = function(self, avail_w)
 		local btn_w = math.min(avail_w, 3)
-<<<<<<< HEAD
 		return ("button[0,0;%f,0.8;btn_change_keys;%s]"):format(btn_w, fgettext("Controls")), 0.8
-=======
-		return ("button[0,0;%f,0.8;btn_change_keys;%s]"):format(btn_w, fgettext("Change Keys")), 0.8
->>>>>>> 5d3e8301
 	end,
 	on_submit = function(self, fields)
 		if fields.btn_change_keys then
