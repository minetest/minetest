--- conflicted
+++ resolved
@@ -18,16 +18,12 @@
 
 local packages_raw, packages
 
-<<<<<<< HEAD
 -- HACK: Update package list when installing content from a button to CDB
 -- elsewhere (e.g. tab_local or config_world).
 function tab_content_clear_packages()
 	packages = nil
 end
 
---------------------------------------------------------------------------------
-=======
->>>>>>> 7b3ed320
 local function get_formspec(tabview, name, tabdata)
 	if not pkgmgr.global_mods then
 		pkgmgr.refresh_globals()
