--Minetest
--Copyright (C) 2014 sapier
--
--This program is free software; you can redistribute it and/or modify
--it under the terms of the GNU Lesser General Public License as published by
--the Free Software Foundation; either version 2.1 of the License, or
--(at your option) any later version.
--
--This program is distributed in the hope that it will be useful,
--but WITHOUT ANY WARRANTY; without even the implied warranty of
--MERCHANTABILITY or FITNESS FOR A PARTICULAR PURPOSE.  See the
--GNU Lesser General Public License for more details.
--
--You should have received a copy of the GNU Lesser General Public License along
--with this program; if not, write to the Free Software Foundation, Inc.,
--51 Franklin Street, Fifth Floor, Boston, MA 02110-1301 USA.

local function table_to_flags(ftable)
	-- Convert e.g. { jungles = true, caves = false } to "jungles,nocaves"
	local str = {}
	for flag, is_set in pairs(ftable) do
		str[#str + 1] = is_set and flag or ("no" .. flag)
	end
	return table.concat(str, ",")
end

-- Same as check_flag but returns a string
local function strflag(flags, flag)
	return (flags[flag] == true) and "true" or "false"
end

local cb_caverns = { "caverns", fgettext("Caverns"),
	fgettext("Very large caverns deep in the underground") }

local flag_checkboxes = {
	v5 = {
		cb_caverns,
	},
	v7 = {
		cb_caverns,
		{ "ridges", fgettext("Rivers"), fgettext("Sea level rivers") },
		{ "mountains", fgettext("Mountains") },
		{ "floatlands", fgettext("Floatlands (experimental)"),
		fgettext("Floating landmasses in the sky") },
	},
	carpathian = {
		cb_caverns,
		{ "rivers", fgettext("Rivers"), fgettext("Sea level rivers") },
	},
	valleys = {
		{ "altitude_chill", fgettext("Altitude chill"),
		fgettext("Reduces heat with altitude") },
		{ "altitude_dry", fgettext("Altitude dry"),
		fgettext("Reduces humidity with altitude") },
		{ "humid_rivers", fgettext("Humid rivers"),
		fgettext("Increases humidity around rivers") },
		{ "vary_river_depth", fgettext("Vary river depth"),
		fgettext("Low humidity and high heat causes shallow or dry rivers") },
	},
	flat = {
		cb_caverns,
		{ "hills", fgettext("Hills") },
		{ "lakes", fgettext("Lakes") },
	},
	fractal = {
		{ "terrain", fgettext("Additional terrain"),
		fgettext("Generate non-fractal terrain: Oceans and underground") },
	},
	v6 = {
		{ "trees", fgettext("Trees and jungle grass") },
		{ "flat", fgettext("Flat terrain") },
		{ "mudflow", fgettext("Mud flow"), fgettext("Terrain surface erosion") },
		-- Biome settings are in mgv6_biomes below
	},
}

local mgv6_biomes = {
	{
		fgettext("Temperate, Desert, Jungle, Tundra, Taiga"),
		{jungles = true, snowbiomes = true}
	},
	{
		fgettext("Temperate, Desert, Jungle"),
		{jungles = true, snowbiomes = false}
	},
	{
		fgettext("Temperate, Desert"),
		{jungles = false, snowbiomes = false}
	},
}

local function create_world_formspec(dialogdata)

	-- Point the player to ContentDB when no games are found
	if #pkgmgr.games == 0 then
		return "size[8,2.5,true]" ..
			"style[label_button;border=false]" ..
			"button[0.5,0.5;7,0.5;label_button;" ..
			fgettext("You have no games installed.") .. "]" ..
			"button[0.5,1.5;2.5,0.5;world_create_open_cdb;" .. fgettext("Install a game") .. "]" ..
			"button[5.0,1.5;2.5,0.5;world_create_cancel;" .. fgettext("Cancel") .. "]"
	end

	local current_mg = dialogdata.mg
	local mapgens = core.get_mapgen_names()

	local gameid = core.settings:get("menu_last_game")

	local flags = dialogdata.flags

	local game = pkgmgr.find_by_gameid(gameid)
	if game == nil then
		-- should never happen but just pick the first game
		game = pkgmgr.get_game(1)
		core.settings:set("menu_last_game", game.id)
	end

	local disallowed_mapgen_settings = {}
	if game ~= nil then
		local gameconfig = Settings(game.path.."/game.conf")

		local allowed_mapgens = (gameconfig:get("allowed_mapgens") or ""):split()
		for key, value in pairs(allowed_mapgens) do
			allowed_mapgens[key] = value:trim()
		end

		local disallowed_mapgens = (gameconfig:get("disallowed_mapgens") or ""):split()
		for key, value in pairs(disallowed_mapgens) do
			disallowed_mapgens[key] = value:trim()
		end

		if #allowed_mapgens > 0 then
			for i = #mapgens, 1, -1 do
				if table.indexof(allowed_mapgens, mapgens[i]) == -1 then
					table.remove(mapgens, i)
				end
			end
		end

		if #disallowed_mapgens > 0 then
			for i = #mapgens, 1, -1 do
				if table.indexof(disallowed_mapgens, mapgens[i]) > 0 then
					table.remove(mapgens, i)
				end
			end
		end

		local ds = (gameconfig:get("disallowed_mapgen_settings") or ""):split()
		for _, value in pairs(ds) do
			disallowed_mapgen_settings[value:trim()] = true
		end
	end

	local mglist = ""
	local selindex
	do -- build the list of mapgens
		local i = 1
		local first_mg
		for k, v in pairs(mapgens) do
			if not first_mg then
				first_mg = v
			end
			if current_mg == v then
				selindex = i
			end
			i = i + 1
			mglist = mglist .. core.formspec_escape(v) .. ","
		end
		if not selindex then
			selindex = 1
			current_mg = first_mg
		end
		mglist = mglist:sub(1, -2)
	end

	-- The logic of the flag element IDs is as follows:
	-- "flag_main_foo-bar-baz" controls dialogdata.flags["main"]["foo_bar_baz"]
	-- see the buttonhandler for the implementation of this

	local mg_main_flags = function(mapgen, y)
		if mapgen == "singlenode" then
			return "", y
		end
		if disallowed_mapgen_settings["mg_flags"] then
			return "", y
		end

		local form = "checkbox[0," .. y .. ";flag_main_caves;" ..
			fgettext("Caves") .. ";"..strflag(flags.main, "caves").."]"
		y = y + 0.5

		form = form .. "checkbox[0,"..y..";flag_main_dungeons;" ..
			fgettext("Dungeons") .. ";"..strflag(flags.main, "dungeons").."]"
		y = y + 0.5

		local d_name = fgettext("Decorations")
		local d_tt
		if mapgen == "v6" then
			d_tt = fgettext("Structures appearing on the terrain (no effect on trees and jungle grass created by v6)")
		else
			d_tt = fgettext("Structures appearing on the terrain, typically trees and plants")
		end
		form = form .. "checkbox[0,"..y..";flag_main_decorations;" ..
			d_name .. ";" ..
			strflag(flags.main, "decorations").."]" ..
			"tooltip[flag_mg_decorations;" ..
			d_tt ..
			"]"
		y = y + 0.5

		form = form .. "tooltip[flag_main_caves;" ..
		fgettext("Network of tunnels and caves")
		.. "]"
		return form, y
	end

	local mg_specific_flags = function(mapgen, y)
		if not flag_checkboxes[mapgen] then
			return "", y
		end
		if disallowed_mapgen_settings["mg"..mapgen.."_spflags"] then
			return "", y
		end
		local form = ""
		for _, tab in pairs(flag_checkboxes[mapgen]) do
			local id = "flag_"..mapgen.."_"..tab[1]:gsub("_", "-")
			form = form .. ("checkbox[0,%f;%s;%s;%s]"):
				format(y, id, tab[2], strflag(flags[mapgen], tab[1]))

			if tab[3] then
				form = form .. "tooltip["..id..";"..tab[3].."]"
			end
			y = y + 0.5
		end

		if mapgen ~= "v6" then
			-- No special treatment
			return form, y
		end
		-- Special treatment for v6 (add biome widgets)

		-- Biome type (jungles, snowbiomes)
		local biometype
		if flags.v6.snowbiomes == true then
			biometype = 1
		elseif flags.v6.jungles == true  then
			biometype = 2
		else
			biometype = 3
		end
		y = y + 0.3

		form = form .. "label[0,"..(y+0.1)..";" .. fgettext("Biomes") .. "]"
		y = y + 0.6

		form = form .. "dropdown[0,"..y..";6.3;mgv6_biomes;"
		for b=1, #mgv6_biomes do
			form = form .. mgv6_biomes[b][1]
			if b < #mgv6_biomes then
				form = form .. ","
			end
		end
		form = form .. ";" .. biometype.. "]"

		-- biomeblend
		y = y + 0.55
		form = form .. "checkbox[0,"..y..";flag_v6_biomeblend;" ..
			fgettext("Biome blending") .. ";"..strflag(flags.v6, "biomeblend").."]" ..
			"tooltip[flag_v6_biomeblend;" ..
			fgettext("Smooth transition between biomes") .. "]"

		return form, y
	end

	local y_start = 0.0
	local y = y_start
	local str_flags, str_spflags
	local label_flags, label_spflags = "", ""
	y = y + 0.3
	str_flags, y = mg_main_flags(current_mg, y)
	if str_flags ~= "" then
		label_flags = "label[0,"..y_start..";" .. fgettext("Mapgen flags") .. "]"
		y_start = y + 0.4
	else
		y_start = 0.0
	end
	y = y_start + 0.3
	str_spflags = mg_specific_flags(current_mg, y)
	if str_spflags ~= "" then
		label_spflags = "label[0,"..y_start..";" .. fgettext("Mapgen-specific flags") .. "]"
	end

<<<<<<< HEAD
=======
	-- Warning if only devtest is installed
	local devtest_only = ""
	local gamelist_height = 2.3
	if #pkgmgr.games == 1 and pkgmgr.games[1].id == "devtest" then
		devtest_only = "box[0,0;5.8,1.7;#ff8800]" ..
				"textarea[0.4,0.1;6,1.8;;;"..
				fgettext("Development Test is meant for developers.") .. "]" ..
				"button[1,1;4,0.5;world_create_open_cdb;" .. fgettext("Install another game") .. "]"
		gamelist_height = 0.5
	end

>>>>>>> 34f15259
	local retval =
		"size[12.25,7,true]" ..

		-- Left side
		"container[0,0]"..
		"field[0.3,0.6;6,0.5;te_world_name;" ..
		fgettext("World name") ..
		";" .. core.formspec_escape(dialogdata.worldname) .. "]" ..
		"set_focus[te_world_name;false]"

	if not disallowed_mapgen_settings["seed"] then

		retval = retval .. "field[0.3,1.7;6,0.5;te_seed;" ..
				fgettext("Seed") ..
				";".. core.formspec_escape(dialogdata.seed) .. "]"

	end

	retval = retval ..
		"label[0,2;" .. fgettext("Mapgen") .. "]"..
		"dropdown[0,2.5;6.3;dd_mapgen;" .. mglist .. ";" .. selindex .. "]"

	-- Warning if only devtest is installed
	if #pkgmgr.games == 1 and pkgmgr.games[1].id == "devtest" then
		retval = retval ..
			"container[0,3.5]" ..
			"box[0,0;5.8,1.7;#ff8800]" ..
			"textarea[0.3,0;6,1.8;;;"..
			fgettext("Warning: The Development Test is meant for developers.") .. "\n" ..
			fgettext("Download a game, such as Minetest Game, from minetest.net") .. "]" ..
			"container_end[]"
	end

	retval = retval ..
		"container_end[]" ..

		-- Right side
		"container[6.2,0]"..
		label_flags .. str_flags ..
		label_spflags .. str_spflags ..
		"container_end[]"..

		-- Menu buttons
		"button[3.25,6.5;3,0.5;world_create_confirm;" .. fgettext("Create") .. "]" ..
		"button[6.25,6.5;3,0.5;world_create_cancel;" .. fgettext("Cancel") .. "]"

	return retval

end

local function create_world_buttonhandler(this, fields)

	if fields["world_create_open_cdb"] then
		local dlg = create_store_dlg("game")
		dlg:set_parent(this.parent)
		this:delete()
		this.parent:hide()
		dlg:show()
		return true
	end

	if fields["world_create_confirm"] or
		fields["key_enter"] then

		local worldname = fields["te_world_name"]
		local game, gameindex = pkgmgr.find_by_gameid(core.settings:get("menu_last_game"))

		local message
		if game == nil then
			message = fgettext("No game selected")
		end

		if message == nil then
			-- For unnamed worlds use the generated name 'world<number>',
			-- where the number increments: it is set to 1 larger than the largest
			-- generated name number found.
			if worldname == "" then
				local worldnum_max = 0
				for _, world in ipairs(menudata.worldlist:get_list()) do
					if world.name:match("^world%d+$") then
						local worldnum = tonumber(world.name:sub(6))
						worldnum_max = math.max(worldnum_max, worldnum)
					end
				end
				worldname = "world" .. worldnum_max + 1
			end

			if menudata.worldlist:uid_exists_raw(worldname) then
				message = fgettext("A world named \"$1\" already exists", worldname)
			end
		end

		if message == nil then
			this.data.seed = fields["te_seed"] or ""
			this.data.mg = fields["dd_mapgen"]

			-- actual names as used by engine
			local settings = {
				fixed_map_seed = this.data.seed,
				mg_name = this.data.mg,
				mg_flags = table_to_flags(this.data.flags.main),
				mgv5_spflags = table_to_flags(this.data.flags.v5),
				mgv6_spflags = table_to_flags(this.data.flags.v6),
				mgv7_spflags = table_to_flags(this.data.flags.v7),
				mgfractal_spflags = table_to_flags(this.data.flags.fractal),
				mgcarpathian_spflags = table_to_flags(this.data.flags.carpathian),
				mgvalleys_spflags = table_to_flags(this.data.flags.valleys),
				mgflat_spflags = table_to_flags(this.data.flags.flat),
			}
			message = core.create_world(worldname, gameindex, settings)
		end

		if message == nil then
			core.settings:set("menu_last_game", game.id)
			menudata.worldlist:set_filtercriteria(game.id)
			menudata.worldlist:refresh()
			core.settings:set("mainmenu_last_selected_world",
					menudata.worldlist:raw_index_by_uid(worldname))
		end

		gamedata.errormessage = message
		this:delete()
		return true
	end

	this.data.worldname = fields["te_world_name"]
	this.data.seed = fields["te_seed"] or ""

	if fields["games"] then
		local gameindex = core.get_textlist_index("games")
		core.settings:set("menu_last_game", pkgmgr.games[gameindex].id)
		return true
	end

	for k,v in pairs(fields) do
		local split = string.split(k, "_", nil, 3)
		if split and split[1] == "flag" then
			-- We replaced the underscore of flag names with a dash.
			local flag = string.gsub(split[3], "-", "_")
			local ftable = this.data.flags[split[2]]
			assert(ftable)
			ftable[flag] = v == "true"
			return true
		end
	end

	if fields["world_create_cancel"] then
		this:delete()
		return true
	end

	if fields["mgv6_biomes"] then
		local entry = core.formspec_escape(fields["mgv6_biomes"])
		for b=1, #mgv6_biomes do
			if entry == mgv6_biomes[b][1] then
				local ftable = this.data.flags.v6
				ftable.jungles = mgv6_biomes[b][2].jungles
				ftable.snowbiomes = mgv6_biomes[b][2].snowbiomes
				return true
			end
		end
	end

	if fields["dd_mapgen"] then
		this.data.mg = fields["dd_mapgen"]
		return true
	end

	return false
end


function create_create_world_dlg()
	local retval = dialog_create("sp_create_world",
					create_world_formspec,
					create_world_buttonhandler,
					nil)
	retval.data = {
		worldname = "",
		-- settings the world is created with:
		seed = core.settings:get("fixed_map_seed") or "",
		mg = core.settings:get("mg_name"),
		flags = {
			main = core.settings:get_flags("mg_flags"),
			v5 = core.settings:get_flags("mgv5_spflags"),
			v6 = core.settings:get_flags("mgv6_spflags"),
			v7 = core.settings:get_flags("mgv7_spflags"),
			fractal = core.settings:get_flags("mgfractal_spflags"),
			carpathian = core.settings:get_flags("mgcarpathian_spflags"),
			valleys = core.settings:get_flags("mgvalleys_spflags"),
			flat = core.settings:get_flags("mgflat_spflags"),
		}
	}

	return retval
end<|MERGE_RESOLUTION|>--- conflicted
+++ resolved
@@ -290,20 +290,6 @@
 		label_spflags = "label[0,"..y_start..";" .. fgettext("Mapgen-specific flags") .. "]"
 	end
 
-<<<<<<< HEAD
-=======
-	-- Warning if only devtest is installed
-	local devtest_only = ""
-	local gamelist_height = 2.3
-	if #pkgmgr.games == 1 and pkgmgr.games[1].id == "devtest" then
-		devtest_only = "box[0,0;5.8,1.7;#ff8800]" ..
-				"textarea[0.4,0.1;6,1.8;;;"..
-				fgettext("Development Test is meant for developers.") .. "]" ..
-				"button[1,1;4,0.5;world_create_open_cdb;" .. fgettext("Install another game") .. "]"
-		gamelist_height = 0.5
-	end
-
->>>>>>> 34f15259
 	local retval =
 		"size[12.25,7,true]" ..
 
@@ -331,9 +317,9 @@
 		retval = retval ..
 			"container[0,3.5]" ..
 			"box[0,0;5.8,1.7;#ff8800]" ..
-			"textarea[0.3,0;6,1.8;;;"..
-			fgettext("Warning: The Development Test is meant for developers.") .. "\n" ..
-			fgettext("Download a game, such as Minetest Game, from minetest.net") .. "]" ..
+			"textarea[0.4,0.1;6,1.8;;;"..
+			fgettext("Development Test is meant for developers.") .. "]" ..
+			"button[1,1;4,0.5;world_create_open_cdb;" .. fgettext("Install another game") .. "]"
 			"container_end[]"
 	end
 
