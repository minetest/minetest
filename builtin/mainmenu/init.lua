--Minetest
--Copyright (C) 2014 sapier
--
--This program is free software; you can redistribute it and/or modify
--it under the terms of the GNU Lesser General Public License as published by
--the Free Software Foundation; either version 2.1 of the License, or
--(at your option) any later version.
--
--This program is distributed in the hope that it will be useful,
--but WITHOUT ANY WARRANTY; without even the implied warranty of
--MERCHANTABILITY or FITNESS FOR A PARTICULAR PURPOSE.  See the
--GNU Lesser General Public License for more details.
--
--You should have received a copy of the GNU Lesser General Public License along
--with this program; if not, write to the Free Software Foundation, Inc.,
--51 Franklin Street, Fifth Floor, Boston, MA 02110-1301 USA.

mt_color_grey  = "#AAAAAA"
mt_color_blue  = "#6389FF"
mt_color_lightblue  = "#99CCFF"
mt_color_green = "#72FF63"
mt_color_dark_green = "#25C191"
mt_color_orange  = "#FF8800"
mt_color_red = "#FF3300"

local menupath = core.get_mainmenu_path()
local basepath = core.get_builtin_path()
defaulttexturedir = core.get_texturepath_share() .. DIR_DELIM .. "base" ..
					DIR_DELIM .. "pack" .. DIR_DELIM

dofile(menupath .. DIR_DELIM .. "misc.lua")

dofile(basepath .. "common" .. DIR_DELIM .. "filterlist.lua")
dofile(basepath .. "fstk" .. DIR_DELIM .. "buttonbar.lua")
dofile(basepath .. "fstk" .. DIR_DELIM .. "dialog.lua")
dofile(basepath .. "fstk" .. DIR_DELIM .. "tabview.lua")
dofile(basepath .. "fstk" .. DIR_DELIM .. "ui.lua")
dofile(menupath .. DIR_DELIM .. "async_event.lua")
dofile(menupath .. DIR_DELIM .. "common.lua")
dofile(menupath .. DIR_DELIM .. "pkgmgr.lua")
dofile(menupath .. DIR_DELIM .. "serverlistmgr.lua")
dofile(menupath .. DIR_DELIM .. "game_theme.lua")

dofile(menupath .. DIR_DELIM .. "dlg_config_world.lua")
dofile(menupath .. DIR_DELIM .. "settings" .. DIR_DELIM .. "init.lua")
dofile(menupath .. DIR_DELIM .. "dlg_contentstore.lua")
dofile(menupath .. DIR_DELIM .. "dlg_create_world.lua")
dofile(menupath .. DIR_DELIM .. "dlg_delete_content.lua")
dofile(menupath .. DIR_DELIM .. "dlg_delete_world.lua")
dofile(menupath .. DIR_DELIM .. "dlg_register.lua")
dofile(menupath .. DIR_DELIM .. "dlg_rename_modpack.lua")
dofile(menupath .. DIR_DELIM .. "dlg_version_info.lua")

local tabs = {
	content  = dofile(menupath .. DIR_DELIM .. "tab_content.lua"),
	about = dofile(menupath .. DIR_DELIM .. "tab_about.lua"),
	local_game = dofile(menupath .. DIR_DELIM .. "tab_local.lua"),
	play_online = dofile(menupath .. DIR_DELIM .. "tab_online.lua")
}

--------------------------------------------------------------------------------
local function main_event_handler(tabview, event)
	if event == "MenuQuit" then
		core.close()
	end
	return true
end

--------------------------------------------------------------------------------
local function init_globals()
	-- Init gamedata
	gamedata.worldindex = 0

	menudata.worldlist = filterlist.create(
		core.get_worlds,
		compare_worlds,
		-- Unique id comparison function
		function(element, uid)
			return element.name == uid
		end,
		-- Filter function
		function(element, gameid)
			return element.gameid == gameid
		end
	)

	menudata.worldlist:add_sort_mechanism("alphabetic", sort_worlds_alphabetic)
	menudata.worldlist:set_sortmode("alphabetic")

	mm_game_theme.init()
	mm_game_theme.reset()

	-- Create main tabview
	local tv_main = tabview_create("maintab", {x = 15.5, y = 7.1}, {x = 0, y = 0})

	tv_main:set_autosave_tab(true)
	tv_main:add(tabs.local_game)
	tv_main:add(tabs.play_online)
	tv_main:add(tabs.content)
	tv_main:add(tabs.about)

	tv_main:set_global_event_handler(main_event_handler)
	tv_main:set_fixed_size(false)

	local last_tab = core.settings:get("maintab_LAST")
	if last_tab and tv_main.current_tab ~= last_tab then
		tv_main:set_tab(last_tab)
	end

<<<<<<< HEAD
=======
	tv_main:set_end_button({
		icon = defaulttexturedir .. "settings_btn.png",
		label = fgettext("Settings"),
		name = "open_settings",
		on_click = function(tabview)
			local dlg = create_settings_dlg()
			dlg:set_parent(tabview)
			tabview:hide()
			dlg:show()
			return true
		end,
	})

	-- In case the folder of the last selected game has been deleted,
	-- display "Minetest" as a header
	if tv_main.current_tab == "local" and not game then
		mm_game_theme.reset()
	end

>>>>>>> 833c3244
	ui.set_default("maintab")
	check_new_version()
	tv_main:show()
	ui.update()
end

init_globals()<|MERGE_RESOLUTION|>--- conflicted
+++ resolved
@@ -107,8 +107,6 @@
 		tv_main:set_tab(last_tab)
 	end
 
-<<<<<<< HEAD
-=======
 	tv_main:set_end_button({
 		icon = defaulttexturedir .. "settings_btn.png",
 		label = fgettext("Settings"),
@@ -122,13 +120,6 @@
 		end,
 	})
 
-	-- In case the folder of the last selected game has been deleted,
-	-- display "Minetest" as a header
-	if tv_main.current_tab == "local" and not game then
-		mm_game_theme.reset()
-	end
-
->>>>>>> 833c3244
 	ui.set_default("maintab")
 	check_new_version()
 	tv_main:show()
