--- conflicted
+++ resolved
@@ -368,15 +368,13 @@
 # Float islands starts from height, 0 to disable
 #mgindev_float_islands = 500
 
-<<<<<<< HEAD
 # Params for math mapgen in json format. generators supported: sphere, mandelbox, mandelsponge
 #mg_math = {"generator":"sphere"}
 #some possible params:
 #mg_math = {"generator":"mandelsponge", "size":1000, "distance":0.01, "center":{"x":5,"y":-100,"z":42}, "invert":1, "scale":0.001, "iterations":10}
-=======
+
 # Enable/disable IPv6
 #enable_ipv6 = true
 # Enable/disable running an IPv6 server.  An IPv6 server may be restricted
 # to IPv6 clients, depending on system configuration.
-#ipv6_server = false
->>>>>>> f960c3be
+#ipv6_server = false