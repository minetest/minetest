--- conflicted
+++ resolved
@@ -428,24 +428,6 @@
 #mgv7_np_heat = 25, 50, (500, 500, 500), 35293, 1, 0
 #mgv7_np_humidity = 50, 31.25, (750, 750, 750), 12094, 2, 0.6
 
-<<<<<<< HEAD
-# Math mapgen generator: sphere, mandelbox, mengersponge      dont forget to lower water_level = -30000
-#mgmath_generator = mandelbox
-=======
-# Offset, scale, spread factor, seed offset, number of octaves, persistence, farscale, farspread
-#mgindev_np_terrain_base   = -4,   20,  (250, 250, 250), 82341, 5, 0.6,  10,  10
-#mgindev_np_terrain_higher = 20,   16,  (500, 500, 500), 85039, 5, 0.6,  10,  10
-#mgindev_np_steepness      = 0.85, 0.5, (125, 125, 125), -932,  5, 0.7,  2,   10
-#mgindev_np_mud            = 4,    2,   (200, 200, 200), 91013, 3, 0.55, 1,   1
-#mgindev_np_float_islands1 = 0,    1,   (64,  64,  64 ), 3683,  5, 0.5,  1,   1.5
-#mgindev_np_float_islands2 = 0,    1,   (8,   8,   8  ), 9292,  2, 0.5,  1,   1.5
-#mgindev_np_float_islands3 = 0,    1,   (256, 256, 256), 6412,  2, 0.5,  1,   0.5
-#mgindev_np_biome          = 0,    1,   (250, 250, 250), 9130,  3, 0.50, 1,   10
-
-# Float islands starts from height, 0 to disable
-#mgindev_float_islands = 500
->>>>>>> 7df83c2c
-
 # Enable/disable IPv6
 #enable_ipv6 = true
 # Enable/disable running an IPv6 server.  An IPv6 server may be restricted
