#    This file contains a list of all available settings and their default value for minetest.conf

#    By default, all the settings are commented and not functional.
#    Uncomment settings by removing the preceding #.

#    minetest.conf is read by default from:
#    ../minetest.conf
#    ../../minetest.conf
#    Any other path can be chosen by passing the path as a parameter
#    to the program, eg. "minetest.exe --config ../minetest.conf.example".

#    Further documentation:
#    http://wiki.minetest.net/

#
# Controls
#

#    If enabled, you can place blocks at the position (feet + eye level) where you stand.
#    This is helpful when working with nodeboxes in small areas.
#    type: bool
# enable_build_where_you_stand = false

#    Player is able to fly without being affected by gravity.
#    This requires the "fly" privilege on the server.
#    type: bool
# free_move = false

#    Fast movement (via the "special" key).
#    This requires the "fast" privilege on the server.
#    type: bool
# fast_move = false

#    If enabled together with fly mode, player is able to fly through solid nodes.
#    This requires the "noclip" privilege on the server.
#    type: bool
# noclip = false

#    Smooths camera when looking around. Also called look or mouse smoothing.
#    Useful for recording videos.
#    type: bool
# cinematic = false

#    Smooths rotation of camera. 0 to disable.
#    type: float min: 0 max: 0.99
# camera_smoothing = 0.0

#    Smooths rotation of camera in cinematic mode. 0 to disable.
#    type: float min: 0 max: 0.99
# cinematic_camera_smoothing = 0.7

#    Invert vertical mouse movement.
#    type: bool
# invert_mouse = false

#    Mouse sensitivity multiplier.
#    type: float
# mouse_sensitivity = 0.2

#    If enabled, "special" key instead of "sneak" key is used for climbing down and descending.
#    type: bool
# aux1_descends = false

#    Double-tapping the jump key toggles fly mode.
#    type: bool
# doubletap_jump = false

#    If disabled, "special" key is used to fly fast if both fly and fast mode are enabled.
#    type: bool
# always_fly_fast = true

#    The time in seconds it takes between repeated right clicks when holding the right mouse button.
#    type: float
# repeat_rightclick_time = 0.25

#    Prevent digging and placing from repeating when holding the mouse buttons.
#    Enable this when you dig or place too often by accident.
#    type: bool
# safe_dig_and_place = false

#    Enable random user input (only used for testing).
#    type: bool
# random_input = false

#    Continuous forward movement, toggled by autoforward key.
#    type: bool
# continuous_forward = false

#    Enable Joysticks
#    type: bool
# enable_joysticks = false

#    The identifier of the joystick to use
#    type: int
# joystick_id = 0

#    The type of joystick
#    type: enum values: auto, generic, xbox
# joystick_type = auto

#    The time in seconds it takes between repeated events
#    when holding down a joystick button combination.
#    type: float
# repeat_joystick_button_time = 0.17

#    The sensitivity of the joystick axes for moving the
#    ingame view frustum around.
#    type: float
# joystick_frustum_sensitivity = 170

#    Key for moving the player forward.
#    See http://irrlicht.sourceforge.net/docu/namespaceirr.html#a54da2a0e231901735e3da1b0edf72eb3
#    type: key
# keymap_forward = KEY_KEY_W

#    Key for moving the player backward.
#    See http://irrlicht.sourceforge.net/docu/namespaceirr.html#a54da2a0e231901735e3da1b0edf72eb3
#    type: key
# keymap_backward = KEY_KEY_S

#    Key for moving the player left.
#    See http://irrlicht.sourceforge.net/docu/namespaceirr.html#a54da2a0e231901735e3da1b0edf72eb3
#    type: key
# keymap_left = KEY_KEY_A

#    Key for moving the player right.
#    See http://irrlicht.sourceforge.net/docu/namespaceirr.html#a54da2a0e231901735e3da1b0edf72eb3
#    type: key
# keymap_right = KEY_KEY_D

#    Key for jumping.
#    See http://irrlicht.sourceforge.net/docu/namespaceirr.html#a54da2a0e231901735e3da1b0edf72eb3
#    type: key
# keymap_jump = KEY_SPACE

#    Key for sneaking.
#    Also used for climbing down and descending in water if aux1_descends is disabled.
#    See http://irrlicht.sourceforge.net/docu/namespaceirr.html#a54da2a0e231901735e3da1b0edf72eb3
#    type: key
# keymap_sneak = KEY_LSHIFT

#    Key for opening the inventory.
#    See http://irrlicht.sourceforge.net/docu/namespaceirr.html#a54da2a0e231901735e3da1b0edf72eb3
#    type: key
# keymap_inventory = KEY_KEY_I

#    Key for moving fast in fast mode.
#    See http://irrlicht.sourceforge.net/docu/namespaceirr.html#a54da2a0e231901735e3da1b0edf72eb3
#    type: key
# keymap_special1 = KEY_KEY_E

#    Key for opening the chat window.
#    See http://irrlicht.sourceforge.net/docu/namespaceirr.html#a54da2a0e231901735e3da1b0edf72eb3
#    type: key
# keymap_chat = KEY_KEY_T

#    Key for opening the chat window to type commands.
#    See http://irrlicht.sourceforge.net/docu/namespaceirr.html#a54da2a0e231901735e3da1b0edf72eb3
#    type: key
# keymap_cmd = /

#    Key for opening the chat window to type local commands.
#    See http://irrlicht.sourceforge.net/docu/namespaceirr.html#a54da2a0e231901735e3da1b0edf72eb3
#    type: key
# keymap_cmd_local = .

#    Key for opening the chat console.
#    See http://irrlicht.sourceforge.net/docu/namespaceirr.html#a54da2a0e231901735e3da1b0edf72eb3
#    type: key
# keyman_console = KEY_F10

#    Key for toggling unlimited view range.
#    See http://irrlicht.sourceforge.net/docu/namespaceirr.html#a54da2a0e231901735e3da1b0edf72eb3
#    type: key
# keymap_rangeselect = KEY_KEY_R

#    Key for toggling flying.
#    See http://irrlicht.sourceforge.net/docu/namespaceirr.html#a54da2a0e231901735e3da1b0edf72eb3
#    type: key
# keymap_freemove = KEY_KEY_K

#    Key for toggling fast mode.
#    See http://irrlicht.sourceforge.net/docu/namespaceirr.html#a54da2a0e231901735e3da1b0edf72eb3
#    type: key
# keymap_fastmove = KEY_KEY_J

#    Key for toggling noclip mode.
#    See http://irrlicht.sourceforge.net/docu/namespaceirr.html#a54da2a0e231901735e3da1b0edf72eb3
#    type: key
# keymap_noclip = KEY_KEY_H

#    Key for selecting the next item in the hotbar.
#    See http://irrlicht.sourceforge.net/docu/namespaceirr.html#a54da2a0e231901735e3da1b0edf72eb3
#    type: key
# keymap_hotbar_next = KEY_KEY_N

#    Key for selecting the previous item in the hotbar.
#    See http://irrlicht.sourceforge.net/docu/namespaceirr.html#a54da2a0e231901735e3da1b0edf72eb3
#    type: key
# keymap_hotbar_previous = KEY_KEY_B

#    Key for muting the game.
#    See http://irrlicht.sourceforge.net/docu/namespaceirr.html#a54da2a0e231901735e3da1b0edf72eb3
#    type: key
# keymap_mute = KEY_KEY_M

#    Key for increasing the volume.
#    See http://irrlicht.sourceforge.net/docu/namespaceirr.html#a54da2a0e231901735e3da1b0edf72eb3
#    type: key
# keymap_increase_volume =

#    Key for decreasing the volume.
#    See http://irrlicht.sourceforge.net/docu/namespaceirr.html#a54da2a0e231901735e3da1b0edf72eb3
#    type: key
# keymap_decrease_volume =

#    Key for toggling autoforward.
#    See http://irrlicht.sourceforge.net/docu/namespaceirr.html#a54da2a0e231901735e3da1b0edf72eb3
#    type: key
# keymap_autoforward =

#    Key for toggling cinematic mode.
#    See http://irrlicht.sourceforge.net/docu/namespaceirr.html#a54da2a0e231901735e3da1b0edf72eb3
#    type: key
# keymap_cinematic =

#    Key for toggling display of minimap.
#    See http://irrlicht.sourceforge.net/docu/namespaceirr.html#a54da2a0e231901735e3da1b0edf72eb3
#    type: key
# keymap_minimap = KEY_F9

#    Key for taking screenshots.
#    See http://irrlicht.sourceforge.net/docu/namespaceirr.html#a54da2a0e231901735e3da1b0edf72eb3
#    type: key
# keymap_screenshot = KEY_F12

#    Key for dropping the currently selected item.
#    See http://irrlicht.sourceforge.net/docu/namespaceirr.html#a54da2a0e231901735e3da1b0edf72eb3
#    type: key
# keymap_drop = KEY_KEY_Q

#    Key to use view zoom when possible.
#    See http://irrlicht.sourceforge.net/docu/namespaceirr.html#a54da2a0e231901735e3da1b0edf72eb3
#    type: key
# keymap_zoom = KEY_KEY_Z

#    Key for selecting the first hotbar slot.
#    See http://irrlicht.sourceforge.net/docu/namespaceirr.html#a54da2a0e231901735e3da1b0edf72eb3
#    type: key
# keymap_slot1 = KEY_KEY_1

#    Key for selecting the second hotbar slot.
#    See http://irrlicht.sourceforge.net/docu/namespaceirr.html#a54da2a0e231901735e3da1b0edf72eb3
#    type: key
# keymap_slot2 = KEY_KEY_2

#    Key for selecting the third hotbar slot.
#    See http://irrlicht.sourceforge.net/docu/namespaceirr.html#a54da2a0e231901735e3da1b0edf72eb3
#    type: key
# keymap_slot3 = KEY_KEY_3

#    Key for selecting the fourth hotbar slot.
#    See http://irrlicht.sourceforge.net/docu/namespaceirr.html#a54da2a0e231901735e3da1b0edf72eb3
#    type: key
# keymap_slot4 = KEY_KEY_4

#    Key for selecting the fifth hotbar slot.
#    See http://irrlicht.sourceforge.net/docu/namespaceirr.html#a54da2a0e231901735e3da1b0edf72eb3
#    type: key
# keymap_slot5 = KEY_KEY_5

#    Key for selecting the sixth hotbar slot.
#    See http://irrlicht.sourceforge.net/docu/namespaceirr.html#a54da2a0e231901735e3da1b0edf72eb3
#    type: key
# keymap_slot6 = KEY_KEY_6

#    Key for selecting the seventh hotbar slot.
#    See http://irrlicht.sourceforge.net/docu/namespaceirr.html#a54da2a0e231901735e3da1b0edf72eb3
#    type: key
# keymap_slot7 = KEY_KEY_7

#    Key for selecting the eighth hotbar slot.
#    See http://irrlicht.sourceforge.net/docu/namespaceirr.html#a54da2a0e231901735e3da1b0edf72eb3
#    type: key
# keymap_slot8 = KEY_KEY_8

#    Key for selecting the ninth hotbar slot.
#    See http://irrlicht.sourceforge.net/docu/namespaceirr.html#a54da2a0e231901735e3da1b0edf72eb3
#    type: key
# keymap_slot9 = KEY_KEY_9

#    Key for selecting the tenth hotbar slot.
#    See http://irrlicht.sourceforge.net/docu/namespaceirr.html#a54da2a0e231901735e3da1b0edf72eb3
#    type: key
# keymap_slot10 = KEY_KEY_0

#    Key for selecting the 11th hotbar slot.
#    See http://irrlicht.sourceforge.net/docu/namespaceirr.html#a54da2a0e231901735e3da1b0edf72eb3
#    type: key
# keymap_slot11 =

#    Key for selecting the 12th hotbar slot.
#    See http://irrlicht.sourceforge.net/docu/namespaceirr.html#a54da2a0e231901735e3da1b0edf72eb3
#    type: key
# keymap_slot12 =

#    Key for selecting the 13th hotbar slot.
#    See http://irrlicht.sourceforge.net/docu/namespaceirr.html#a54da2a0e231901735e3da1b0edf72eb3
#    type: key
# keymap_slot13 =

#    Key for selecting the 14th hotbar slot.
#    See http://irrlicht.sourceforge.net/docu/namespaceirr.html#a54da2a0e231901735e3da1b0edf72eb3
#    type: key
# keymap_slot14 =

#    Key for selecting the 15th hotbar slot.
#    See http://irrlicht.sourceforge.net/docu/namespaceirr.html#a54da2a0e231901735e3da1b0edf72eb3
#    type: key
# keymap_slot15 =

#    Key for selecting the 16th hotbar slot.
#    See http://irrlicht.sourceforge.net/docu/namespaceirr.html#a54da2a0e231901735e3da1b0edf72eb3
#    type: key
# keymap_slot16 =

#    Key for selecting the 17th hotbar slot.
#    See http://irrlicht.sourceforge.net/docu/namespaceirr.html#a54da2a0e231901735e3da1b0edf72eb3
#    type: key
# keymap_slot17 =

#    Key for selecting the 18th hotbar slot.
#    See http://irrlicht.sourceforge.net/docu/namespaceirr.html#a54da2a0e231901735e3da1b0edf72eb3
#    type: key
# keymap_slot18 =

#    Key for selecting the 19th hotbar slot.
#    See http://irrlicht.sourceforge.net/docu/namespaceirr.html#a54da2a0e231901735e3da1b0edf72eb3
#    type: key
# keymap_slot19 =

#    Key for selecting the 20th hotbar slot.
#    See http://irrlicht.sourceforge.net/docu/namespaceirr.html#a54da2a0e231901735e3da1b0edf72eb3
#    type: key
# keymap_slot20 =

#    Key for selecting the 21th hotbar slot.
#    See http://irrlicht.sourceforge.net/docu/namespaceirr.html#a54da2a0e231901735e3da1b0edf72eb3
#    type: key
# keymap_slot21 =

#    Key for selecting the 22th hotbar slot.
#    See http://irrlicht.sourceforge.net/docu/namespaceirr.html#a54da2a0e231901735e3da1b0edf72eb3
#    type: key
# keymap_slot22 =

#    Key for selecting the 23th hotbar slot.
#    See http://irrlicht.sourceforge.net/docu/namespaceirr.html#a54da2a0e231901735e3da1b0edf72eb3
#    type: key
# keymap_slot23 =

#    Key for toggling the display of the HUD.
#    See http://irrlicht.sourceforge.net/docu/namespaceirr.html#a54da2a0e231901735e3da1b0edf72eb3
#    type: key
# keymap_toggle_hud = KEY_F1

#    Key for toggling the display of the chat.
#    See http://irrlicht.sourceforge.net/docu/namespaceirr.html#a54da2a0e231901735e3da1b0edf72eb3
#    type: key
# keymap_toggle_chat = KEY_F2

#    Key for toggling the display of the large chat console.
#    See http://irrlicht.sourceforge.net/docu/namespaceirr.html#a54da2a0e231901735e3da1b0edf72eb3
#    type: key
# keymap_console = KEY_F10

#    Key for toggling the display of the fog.
#    See http://irrlicht.sourceforge.net/docu/namespaceirr.html#a54da2a0e231901735e3da1b0edf72eb3
#    type: key
# keymap_toggle_force_fog_off = KEY_F3

#    Key for toggling the camera update. Only used for development
#    See http://irrlicht.sourceforge.net/docu/namespaceirr.html#a54da2a0e231901735e3da1b0edf72eb3
#    type: key
# keymap_toggle_update_camera =

#    Key for toggling the display of debug info.
#    See http://irrlicht.sourceforge.net/docu/namespaceirr.html#a54da2a0e231901735e3da1b0edf72eb3
#    type: key
# keymap_toggle_debug = KEY_F5

#    Key for toggling the display of the profiler. Used for development.
#    See http://irrlicht.sourceforge.net/docu/namespaceirr.html#a54da2a0e231901735e3da1b0edf72eb3
#    type: key
# keymap_toggle_profiler = KEY_F6

#    Key for switching between first- and third-person camera.
#    See http://irrlicht.sourceforge.net/docu/namespaceirr.html#a54da2a0e231901735e3da1b0edf72eb3
#    type: key
# keymap_camera_mode = KEY_F7

#    Key for increasing the viewing range.
#    See http://irrlicht.sourceforge.net/docu/namespaceirr.html#a54da2a0e231901735e3da1b0edf72eb3
#    type: key
# keymap_increase_viewing_range_min = +

#    Key for decreasing the viewing range.
#    See http://irrlicht.sourceforge.net/docu/namespaceirr.html#a54da2a0e231901735e3da1b0edf72eb3
#    type: key
# keymap_decrease_viewing_range_min = -

#
# Graphics
#

## In-Game

### Basic

#    Enable VBO
#    type: bool
# enable_vbo = true

#    Whether to fog out the end of the visible area.
#    type: bool
# enable_fog = true

#    Leaves style:
#    -   Fancy:  all faces visible
#    -   Simple: only outer faces, if defined special_tiles are used
#    -   Opaque: disable transparency
#    type: enum values: fancy, simple, opaque
# leaves_style = fancy

#    Connects glass if supported by node.
#    type: bool
# connected_glass = false

#    Enable smooth lighting with simple ambient occlusion.
#    Disable for speed or for different looks.
#    type: bool
# smooth_lighting = true

#    Clouds are a client side effect.
#    type: bool
# enable_clouds = true

#    Use 3D cloud look instead of flat.
#    type: bool
# enable_3d_clouds = true

#    Method used to highlight selected object.
#    type: enum values: box, halo, none
# node_highlighting = box

#    Adds particles when digging a node.
#    type: bool
# enable_particles = true

### Filtering

#    Use mip mapping to scale textures. May slightly increase performance.
#    type: bool
# mip_map = false

#    Use anisotropic filtering when viewing at textures from an angle.
#    type: bool
# anisotropic_filter = false

#    Use bilinear filtering when scaling textures.
#    type: bool
# bilinear_filter = false

#    Use trilinear filtering when scaling textures.
#    type: bool
# trilinear_filter = false

#    Filtered textures can blend RGB values with fully-transparent neighbors,
#    which PNG optimizers usually discard, sometimes resulting in a dark or
#    light edge to transparent textures.  Apply this filter to clean that up
#    at texture load time.
#    type: bool
# texture_clean_transparent = false

#    When using bilinear/trilinear/anisotropic filters, low-resolution textures
#    can be blurred, so automatically upscale them with nearest-neighbor
#    interpolation to preserve crisp pixels.  This sets the minimum texture size
#    for the upscaled textures; higher values look sharper, but require more
#    memory.  Powers of 2 are recommended.  Setting this higher than 1 may not
#    have a visible effect unless bilinear/trilinear/anisotropic filtering is
#    enabled.
#    This is also used as the base node texture size for world-aligned
#    texture autoscaling.
#    type: int
# texture_min_size = 64

#    Experimental option, might cause visible spaces between blocks
#    when set to higher number than 0.
#    type: enum values: 0, 1, 2, 4, 8, 16
# fsaa = 0

#    Undersampling is similar to using lower screen resolution, but it applies
#    to the game world only, keeping the GUI intact.
#    It should give significant performance boost at the cost of less detailed image.
#    type: enum values: 0, 2, 3, 4
# undersampling = 0

### Shaders

#    Shaders allow advanced visual effects and may increase performance on some video cards.
#    This only works with the OpenGL video backend.
#    type: bool
# enable_shaders = true

#    Path to shader directory. If no path is defined, default location will be used.
#    type: path
# shader_path =

#### Tone Mapping

#    Enables filmic tone mapping
#    type: bool
# tone_mapping = false

<<<<<<< HEAD
##### Advanced Lighting

#    Enables directional environment lighting
#    type: bool
# directional_shading = false

#    Enables per-pixel specular highlights
#    type: bool
# specular_lighting = false

##### Bumpmapping
=======
#### Bumpmapping
>>>>>>> 166ded4a

#    Enables bumpmapping for textures. Normalmaps need to be supplied by the texture pack
#    or need to be auto-generated.
#    Requires shaders to be enabled.
#    type: bool
# enable_bumpmapping = false

#    Enables on the fly normalmap generation (Emboss effect).
#    Requires bumpmapping to be enabled.
#    type: bool
# generate_normalmaps = false

#    Strength of generated normalmaps.
#    type: float
# normalmaps_strength = 0.6

#    Defines sampling step of texture.
#    A higher value results in smoother normal maps.
#    type: int min: 0 max: 2
# normalmaps_smooth = 0

#### Parallax Occlusion

#    Enables parallax occlusion mapping.
#    Requires shaders to be enabled.
#    type: bool
# enable_parallax_occlusion = false

#    0 = parallax occlusion with slope information (faster).
#    1 = relief mapping (slower, more accurate).
#    type: int min: 0 max: 1
# parallax_occlusion_mode = 1

#    Strength of parallax.
#    type: float
# 3d_paralax_strength = 0.025

#    Number of parallax occlusion iterations.
#    type: int
# parallax_occlusion_iterations = 4

#    Overall scale of parallax occlusion effect.
#    type: float
# parallax_occlusion_scale = 0.08

#    Overall bias of parallax occlusion effect, usually scale/2.
#    type: float
# parallax_occlusion_bias = 0.04

#### Waving Nodes

#    Set to true enables waving water.
#    Requires shaders to be enabled.
#    type: bool
# enable_waving_water = false

#    type: float
# water_wave_height = 1.0

#    type: float
# water_wave_length = 20.0

#    type: float
# water_wave_speed = 5.0

#    Set to true enables waving leaves.
#    Requires shaders to be enabled.
#    type: bool
# enable_waving_leaves = false

#    Set to true enables waving plants.
#    Requires shaders to be enabled.
#    type: bool
# enable_waving_plants = false

### Advanced

#    Arm inertia, gives a more realistic movement of
#    the arm when the camera moves.
#    type: bool
# arm_inertia = true

#    If FPS would go higher than this, limit it by sleeping
#    to not waste CPU power for no benefit.
#    type: int
# fps_max = 60

#    Maximum FPS when game is paused.
#    type: int
# pause_fps_max = 20

#    View distance in nodes.
#    type: int min: 20 max: 4000
# viewing_range = 100

#    Camera near plane distance in nodes, between 0 and 0.5
#    Most users will not need to change this.
#    Increasing can reduce artifacting on weaker GPUs.
#    0.1 = Default, 0.25 = Good value for weaker tablets.
#    type: float min: 0 max: 0.5
# near_plane = 0.1

#    Width component of the initial window size.
#    type: int
# screen_w = 1024

#    Height component of the initial window size.
#    type: int
# screen_h = 600

#    Save window size automatically when modified.
#    type: bool
# autosave_screensize = true

#    Fullscreen mode.
#    type: bool
# fullscreen = false

#    Bits per pixel (aka color depth) in fullscreen mode.
#    type: int
# fullscreen_bpp = 24

#    Vertical screen synchronization.
#    type: bool
# vsync = false

#    Field of view in degrees.
#    type: int min: 30 max: 160
# fov = 72

#    Field of view while zooming in degrees.
#    Requires to be allowed by server-sided mods.
#    type: int min: 7 max: 160
# zoom_fov = 15

#    Adjust the gamma encoding for the light tables. Higher numbers are brighter.
#    This setting is for the client only and is ignored by the server.
#    type: float min: 0.5 max: 3
# display_gamma = 1.0

#    type: float min: 0 max: 4
# lighting_alpha = 0.0

#    type: float min: 0 max: 4
# lighting_beta = 0.0

#    Path to texture directory. All textures are first searched from here.
#    type: path
# texture_path =

#    The rendering back-end for Irrlicht.
#    type: enum values: null, software, burningsvideo, direct3d8, direct3d9, opengl
# video_driver = opengl

#    Radius of cloud area stated in number of 64 node cloud squares.
#    Values larger than 26 will start to produce sharp cutoffs at cloud area corners.
#    type: int
# cloud_radius = 12

#    Enable view bobbing and amount of view bobbing.
#    For example: 0 for no view bobbing; 1.0 for normal; 2.0 for double.
#    type: float
# view_bobbing_amount = 1.0

#    Multiplier for fall bobbing.
#    For example: 0 for no view bobbing; 1.0 for normal; 2.0 for double.
#    type: float
# fall_bobbing_amount = 0.0

#    3D support.
#    Currently supported:
#    -    none: no 3d output.
#    -    anaglyph: cyan/magenta color 3d.
#    -    interlaced: odd/even line based polarisation screen support.
#    -    topbottom: split screen top/bottom.
#    -    sidebyside: split screen side by side.
#    -    pageflip: quadbuffer based 3d.
#    type: enum values: none, anaglyph, interlaced, topbottom, sidebyside, pageflip
# 3d_mode = none

#    In-game chat console height, between 0.1 (10%) and 1.0 (100%).
#    type: float min: 0.1 max: 1
# console_height = 1.0

#    In-game chat console background color (R,G,B).
#    type: string
# console_color = (0,0,0)

#    In-game chat console background alpha (opaqueness, between 0 and 255).
#    type: int min: 0 max: 255
# console_alpha = 200

#    Formspec full-screen background opacity (between 0 and 255).
#    type: int min: 0 max: 255
# formspec_fullscreen_bg_opacity = 140

#    Formspec full-screen background color (R,G,B).
#    type: string
# formspec_fullscreen_bg_color = (0,0,0)

#    Formspec default background opacity (between 0 and 255).
#    type: int min: 0 max: 255
# formspec_default_bg_opacity = 140

#    Formspec default background color (R,G,B).
#    type: string
# formspec_default_bg_color = (0,0,0)

#    Selection box border color (R,G,B).
#    type: string
# selectionbox_color = (0,0,0)

#    Width of the selectionbox's lines around nodes.
#    type: int min: 1 max: 5
# selectionbox_width = 2

#    Crosshair color (R,G,B).
#    type: string
# crosshair_color = (255,255,255)

#    Crosshair alpha (opaqueness, between 0 and 255).
#    type: int min: 0 max: 255
# crosshair_alpha = 255

#    Maximum number of recent chat messages to show
#    type: int min: 2 max: 20
# recent_chat_messages = 6

#    Whether node texture animations should be desynchronized per mapblock.
#    type: bool
# desynchronize_mapblock_texture_animation = true

#    Maximum proportion of current window to be used for hotbar.
#    Useful if there's something to be displayed right or left of hotbar.
#    type: float
# hud_hotbar_max_width = 1.0

#    Modifies the size of the hudbar elements.
#    type: float
# hud_scaling = 1.0

#    Enables caching of facedir rotated meshes.
#    type: bool
# enable_mesh_cache = false

#    Delay between mesh updates on the client in ms. Increasing this will slow
#    down the rate of mesh updates, thus reducing jitter on slower clients.
#    type: int min: 0 max: 50
# mesh_generation_interval = 0

#    Size of the MapBlock cache of the mesh generator. Increasing this will
#    increase the cache hit %, reducing the data being copied from the main
#    thread, thus reducing jitter.
#    type: int min: 0 max: 1000
# meshgen_block_cache_size = 20

#    Enables minimap.
#    type: bool
# enable_minimap = true

#    Shape of the minimap. Enabled = round, disabled = square.
#    type: bool
# minimap_shape_round = true

#    True = 256
#    False = 128
#    Useable to make minimap smoother on slower machines.
#    type: bool
# minimap_double_scan_height = true

#    Make fog and sky colors depend on daytime (dawn/sunset) and view direction.
#    type: bool
# directional_colored_fog = true

#    The strength (darkness) of node ambient-occlusion shading.
#    Lower is darker, Higher is lighter. The valid range of values for this
#    setting is 0.25 to 4.0 inclusive. If the value is out of range it will be
#    set to the nearest valid value.
#    type: float min: 0.25 max: 4
# ambient_occlusion_gamma = 2.2

#    Enables animation of inventory items.
#    type: bool
# inventory_items_animations = false

#    Android systems only: Tries to create inventory textures from meshes
#    when no supported render was found.
#    type: bool
# inventory_image_hack = false

#    Fraction of the visible distance at which fog starts to be rendered
#    type: float min: 0 max: 0.99
# fog_start = 0.4

#    Makes all liquids opaque
#    type: bool
# opaque_water = false

#    Textures on a node may be aligned either to the node or to the world.
#    The former mode suits better things like machines, furniture, etc., while
#    the latter makes stairs and microblocks fit surroundings better.
#    However, as this possibility is new, thus may not be used by older servers,
#    this option allows enforcing it for certain node types. Note though that
#    that is considered EXPERIMENTAL and may not work properly.
#    type: enum values: disable, enable, force_solid, force_nodebox
# world_aligned_mode = enable

#    World-aligned textures may be scaled to span several nodes. However,
#    the server may not send the scale you want, especially if you use
#    a specially-designed texture pack; with this option, the client tries
#    to determine the scale automatically basing on the texture size.
#    See also texture_min_size.
#    Warning: this option is EXPERIMENTAL!
#    type: enum values: disable, enable, force
# autoscale_mode = disable

#    Show entity selection boxes
#    type: bool
# show_entity_selectionbox = true

## Menus

#    Use a cloud animation for the main menu background.
#    type: bool
# menu_clouds = true

#    Scale gui by a user specified value.
#    Use a nearest-neighbor-anti-alias filter to scale the GUI.
#    This will smooth over some of the rough edges, and blend
#    pixels when scaling down, at the cost of blurring some
#    edge pixels when images are scaled by non-integer sizes.
#    type: float
# gui_scaling = 1.0

#    When gui_scaling_filter is true, all GUI images need to be
#    filtered in software, but some images are generated directly
#    to hardware (e.g. render-to-texture for nodes in inventory).
#    type: bool
# gui_scaling_filter = false

#    When gui_scaling_filter_txr2img is true, copy those images
#    from hardware to software for scaling.  When false, fall back
#    to the old scaling method, for video drivers that don't
#    properly support downloading textures back from hardware.
#    type: bool
# gui_scaling_filter_txr2img = true

#    Delay showing tooltips, stated in milliseconds.
#    type: int
# tooltip_show_delay = 400

#    Append item name to tooltip.
#    type: bool
# tooltip_append_itemname = false

#    Whether freetype fonts are used, requires freetype support to be compiled in.
#    type: bool
# freetype = true

#    Path to TrueTypeFont or bitmap.
#    type: filepath
# font_path = fonts/liberationsans.ttf

#    type: int
# font_size = 16

#    Font shadow offset, if 0 then shadow will not be drawn.
#    type: int
# font_shadow = 1

#    Font shadow alpha (opaqueness, between 0 and 255).
#    type: int min: 0 max: 255
# font_shadow_alpha = 127

#    type: filepath
# mono_font_path = fonts/liberationmono.ttf

#    type: int
# mono_font_size = 15

#    This font will be used for certain languages.
#    type: filepath
# fallback_font_path = fonts/DroidSansFallbackFull.ttf

#    type: int
# fallback_font_size = 15

#    type: int
# fallback_font_shadow = 1

#    type: int min: 0 max: 255
# fallback_font_shadow_alpha = 128

#    Path to save screenshots at.
#    type: path
# screenshot_path =

#    Format of screenshots.
#    type: enum values: png, jpg, bmp, pcx, ppm, tga
# screenshot_format = png

#    Screenshot quality. Only used for JPEG format.
#    1 means worst quality; 100 means best quality.
#    Use 0 for default quality.
#    type: int min: 0 max: 100
# screenshot_quality = 0

## Advanced

#    Adjust dpi configuration to your screen (non X11/Android only) e.g. for 4k screens.
#    type: int
# screen_dpi = 72

#    Windows systems only: Start Minetest with the command line window in the background.
#    Contains the same information as the file debug.txt (default name).
#    type: bool
# enable_console = false

#
# Sound
#

#    type: bool
# enable_sound = true

#    type: float min: 0 max: 1
# sound_volume = 0.7

#    type: bool
# mute_sound = false

#
# Client
#

## Network

#    Address to connect to.
#    Leave this blank to start a local server.
#    Note that the address field in the main menu overrides this setting.
#    type: string
# address =

#    Port to connect to (UDP).
#    Note that the port field in the main menu overrides this setting.
#    type: int min: 1 max: 65535
# remote_port = 30000

#    Save the map received by the client on disk.
#    type: bool
# enable_local_map_saving = false

#    Enable usage of remote media server (if provided by server).
#    Remote servers offer a significantly faster way to download media (e.g. textures)
#    when connecting to the server.
#    type: bool
# enable_remote_media_server = true

#    Enable Lua modding support on client.
#    This support is experimental and API can change.
#    type: bool
# enable_client_modding = false

#    URL to the server list displayed in the Multiplayer Tab.
#    type: string
# serverlist_url = servers.minetest.net

#    File in client/serverlist/ that contains your favorite servers displayed in the Multiplayer Tab.
#    type: string
# serverlist_file = favoriteservers.txt

#    Maximum size of the out chat queue. 0 to disable queueing and -1 to make the queue size unlimited
#    type: int
# max_out_chat_queue_size = 20

## Advanced

#    Timeout for client to remove unused map data from memory.
#    type: int
# client_unload_unused_data_timeout = 600

#    Maximum number of mapblocks for client to be kept in memory.
#    Set to -1 for unlimited amount.
#    type: int
# client_mapblock_limit = 5000

#    Whether to show the client debug info (has the same effect as hitting F5).
#    type: bool
# show_debug = false

#
# Server / Singleplayer
#

#    Name of the server, to be displayed when players join and in the serverlist.
#    type: string
# server_name = Minetest server

#    Description of server, to be displayed when players join and in the serverlist.
#    type: string
# server_description = mine here

#    Domain name of server, to be displayed in the serverlist.
#    type: string
# server_address = game.minetest.net

#    Homepage of server, to be displayed in the serverlist.
#    type: string
# server_url = http://minetest.net

#    Automaticaly report to the serverlist.
#    type: bool
# server_announce = false

#    Announce to this serverlist.
#    If you want to announce your ipv6 address, use  serverlist_url = v6.servers.minetest.net.
#    type: string
# serverlist_url = servers.minetest.net

#    Remove color codes from incoming chat messages
#    Use this to stop players from being able to use color in their messages
#    type: bool
# strip_color_codes = false

## Network

#    Network port to listen (UDP).
#    This value will be overridden when starting from the main menu.
#    type: int
# port = 30000

#    The network interface that the server listens on.
#    type: string
# bind_address =

#    Enable to disallow old clients from connecting.
#    Older clients are compatible in the sense that they will not crash when connecting
#    to new servers, but they may not support all new features that you are expecting.
#    type: bool
# strict_protocol_version_checking = false

#    Specifies URL from which client fetches media instead of using UDP.
#    $filename should be accessible from $remote_media$filename via cURL
#    (obviously, remote_media should end with a slash).
#    Files that are not present will be fetched the usual way.
#    type: string
# remote_media =

#    Enable/disable running an IPv6 server.  An IPv6 server may be restricted
#    to IPv6 clients, depending on system configuration.
#    Ignored if bind_address is set.
#    type: bool
# ipv6_server = false

### Advanced

#    Maximum number of blocks that are simultaneously sent per client.
#    The maximum total count is calculated dynamically:
#    max_total = ceil((#clients + max_users) * per_client / 4)
#    type: int
# max_simultaneous_block_sends_per_client = 10

#    To reduce lag, block transfers are slowed down when a player is building something.
#    This determines how long they are slowed down after placing or removing a node.
#    type: float
# full_block_send_enable_min_time_from_building = 2.0

#    Maximum number of packets sent per send step, if you have a slow connection
#    try reducing it, but don't reduce it to a number below double of targeted
#    client number.
#    type: int
# max_packets_per_iteration = 1024

## Game

#    Default game when creating a new world.
#    This will be overridden when creating a world from the main menu.
#    type: string
# default_game = minetest

#    Message of the day displayed to players connecting.
#    type: string
# motd =

#    Maximum number of players that can connect simultaneously.
#    type: int
# max_users = 15

#    World directory (everything in the world is stored here).
#    Not needed if starting from the main menu.
#    type: path
# map-dir =

#    Time in seconds for item entity (dropped items) to live.
#    Setting it to -1 disables the feature.
#    type: int
# item_entity_ttl = 900

#    If enabled, show the server status message on player connection.
#    type: bool
# show_statusline_on_connect = true

#    Enable players getting damage and dying.
#    type: bool
# enable_damage = false

#    Enable creative mode for new created maps.
#    type: bool
# creative_mode = false

#    A chosen map seed for a new map, leave empty for random.
#    Will be overridden when creating a new world in the main menu.
#    type: string
# fixed_map_seed =

#    New users need to input this password.
#    type: string
# default_password =

#    The privileges that new users automatically get.
#    See /privs in game for a full list on your server and mod configuration.
#    type: string
# default_privs = interact, shout

#    Privileges that players with basic_privs can grant
#    type: string
# basic_privs = interact, shout

#    Whether players are shown to clients without any range limit.
#    Deprecated, use the setting player_transfer_distance instead.
#    type: bool
# unlimited_player_transfer_distance = true

#    Defines the maximal player transfer distance in blocks (0 = unlimited).
#    type: int
# player_transfer_distance = 0

#    Whether to allow players to damage and kill each other.
#    type: bool
# enable_pvp = true

#    Enable mod channels support.
#    type: bool
# enable_mod_channels = false

#    If this is set, players will always (re)spawn at the given position.
#    type: string
# static_spawnpoint =

#    If enabled, new players cannot join with an empty password.
#    type: bool
# disallow_empty_password = false

#    If enabled, disable cheat prevention in multiplayer.
#    type: bool
# disable_anticheat = false

#    If enabled, actions are recorded for rollback.
#    This option is only read when server starts.
#    type: bool
# enable_rollback_recording = false

#    A message to be displayed to all clients when the server shuts down.
#    type: string
# kick_msg_shutdown = Server shutting down.

#    A message to be displayed to all clients when the server crashes.
#    type: string
# kick_msg_crash = This server has experienced an internal error. You will now be disconnected.

#    Whether to ask clients to reconnect after a (Lua) crash.
#    Set this to true if your server is set up to restart automatically.
#    type: bool
# ask_reconnect_on_crash = false

#    From how far clients know about objects, stated in mapblocks (16 nodes).
#    type: int
# active_object_send_range_blocks = 3

#    How large area of blocks are subject to the active block stuff, stated in mapblocks (16 nodes).
#    In active blocks objects are loaded and ABMs run.
#    type: int
# active_block_range = 3

#    From how far blocks are sent to clients, stated in mapblocks (16 nodes).
#    type: int
# max_block_send_distance = 10

#    Maximum number of forceloaded mapblocks.
#    type: int
# max_forceloaded_blocks = 16

#    Interval of sending time of day to clients.
#    type: int
# time_send_interval = 5

#    Controls length of day/night cycle.
#    Examples: 72 = 20min, 360 = 4min, 1 = 24hour, 0 = day/night/whatever stays unchanged.
#    type: int
# time_speed = 72

#    Time of day when a new world is started, in millihours (0-23999).
#    type: int min: 0 max: 23999
# world_start_time = 5250

#    Interval of saving important changes in the world, stated in seconds.
#    type: float
# server_map_save_interval = 5.3

### Physics

#    type: float
# movement_acceleration_default = 3

#    type: float
# movement_acceleration_air = 2

#    type: float
# movement_acceleration_fast = 10

#    type: float
# movement_speed_walk = 4

#    type: float
# movement_speed_crouch = 1.35

#    type: float
# movement_speed_fast = 20

#    type: float
# movement_speed_climb = 3

#    type: float
# movement_speed_jump = 6.5

#    type: float
# movement_liquid_fluidity = 1

#    type: float
# movement_liquid_fluidity_smooth = 0.5

#    type: float
# movement_liquid_sink = 10

#    type: float
# movement_gravity = 9.81

### Advanced

#    Handling for deprecated lua api calls:
#    -    legacy: (try to) mimic old behaviour (default for release).
#    -    log: mimic and log backtrace of deprecated call (default for debug).
#    -    error: abort on usage of deprecated call (suggested for mod developers).
#    type: enum values: legacy, log, error
# deprecated_lua_api_handling = legacy

#    Number of extra blocks that can be loaded by /clearobjects at once.
#    This is a trade-off between sqlite transaction overhead and
#    memory consumption (4096=100MB, as a rule of thumb).
#    type: int
# max_clearobjects_extra_loaded_blocks = 4096

#    How much the server will wait before unloading unused mapblocks.
#    Higher value is smoother, but will use more RAM.
#    type: int
# server_unload_unused_data_timeout = 29

#    Maximum number of statically stored objects in a block.
#    type: int
# max_objects_per_block = 64

#    See http://www.sqlite.org/pragma.html#pragma_synchronous
#    type: enum values: 0, 1, 2
# sqlite_synchronous = 2

#    Length of a server tick and the interval at which objects are generally updated over network.
#    type: float
# dedicated_server_step = 0.09

#    Time in between active block management cycles
#    type: float
# active_block_mgmt_interval = 2.0

#    Length of time between ABM execution cycles
#    type: float
# abm_interval = 1.0

#    Length of time between NodeTimer execution cycles
#    type: float
# nodetimer_interval = 0.2

#    If enabled, invalid world data won't cause the server to shut down.
#    Only enable this if you know what you are doing.
#    type: bool
# ignore_world_load_errors = false

#    Max liquids processed per step.
#    type: int
# liquid_loop_max = 100000

#    The time (in seconds) that the liquids queue may grow beyond processing
#    capacity until an attempt is made to decrease its size by dumping old queue
#    items.  A value of 0 disables the functionality.
#    type: int
# liquid_queue_purge_time = 0

#    Liquid update interval in seconds.
#    type: float
# liquid_update = 1.0

#    At this distance the server will aggressively optimize which blocks are sent to clients.
#    Small values potentially improve performance a lot, at the expense of visible rendering glitches.
#    (some blocks will not be rendered under water and in caves, as well as sometimes on land)
#    Setting this to a value greater than max_block_send_distance disables this optimization.
#    Stated in mapblocks (16 nodes)
#    type: int min: 2
# block_send_optimize_distance = 4

#    If enabled the server will perform map block occlusion culling based on
#    on the eye position of the player. This can reduce the number of blocks
#    sent to the client 50-80%. The client will not longer receive most invisible
#    so that the utility of noclip mode is reduced.
#    type: bool
# server_side_occlusion_culling = true

#    Restricts the access of certain client-side functions on servers
#    Combine these byteflags below to restrict more client-side features:
#    LOOKUP_NODES_LIMIT: 1 (limits get_node call client-side to csm_flavour_noderange_limit)
#    CHAT_MESSAGES: 2 (disable send_chat_message call client-side)
#    READ_ITEMDEFS: 4 (disable get_item_def call client-side)
#    READ_NODEDEFS: 8 (disable get_node_def call client-side)
#    type: int
#    type: int
# csm_flavour_limits = 3

#    If the CSM flavour for node range is enabled, get_node is limited to
#    this many nodes from the player.
#    type: int
# csm_flavour_noderange_limit = 8

## Security

#    Prevent mods from doing insecure things like running shell commands.
#    type: bool
# secure.enable_security = true

#    Comma-separated list of trusted mods that are allowed to access insecure
#    functions even when mod security is on (via request_insecure_environment()).
#    type: string
# secure.trusted_mods =

#    Comma-separated list of mods that are allowed to access HTTP APIs, which
#    allow them to upload and download data to/from the internet.
#    type: string
# secure.http_mods =

## Advanced

### Profiling

#    Load the game profiler to collect game profiling data.
#    Provides a /profiler command to access the compiled profile.
#    Useful for mod developers and server operators.
#    type: bool
# profiler.load = false

#    The default format in which profiles are being saved,
#    when calling `/profiler save [format]` without format.
#    type: enum values: txt, csv, lua, json, json_pretty
# profiler.default_report_format = txt

#    The file path relative to your worldpath in which profiles will be saved to.
#    type: string
# profiler.report_path = ""

#### Instrumentation

#    Instrument the methods of entities on registration.
#    type: bool
# instrument.entity = true

#    Instrument the action function of Active Block Modifiers on registration.
#    type: bool
# instrument.abm = true

#    Instrument the action function of Loading Block Modifiers on registration.
#    type: bool
# instrument.lbm = true

#    Instrument chatcommands on registration.
#    type: bool
# instrument.chatcommand = true

#    Instrument global callback functions on registration.
#    (anything you pass to a minetest.register_*() function)
#    type: bool
# instrument.global_callback = true

##### Advanced

#    Instrument builtin.
#    This is usually only needed by core/builtin contributors
#    type: bool
# instrument.builtin = false

#    Have the profiler instrument itself:
#    * Instrument an empty function.
#    This estimates the overhead, that instrumentation is adding (+1 function call).
#    * Instrument the sampler being used to update the statistics.
#    type: bool
# instrument.profiler = false

#
# Client and Server
#

#    Name of the player.
#    When running a server, clients connecting with this name are admins.
#    When starting from the main menu, this is overridden.
#    type: string
# name =

#    Set the language. Leave empty to use the system language.
#    A restart is required after changing this.
#    type: enum values: , be, ca, cs, da, de, en, eo, es, et, fr, he, hu, id, it, ja, jbo, ko, ky, lt, nb, nl, pl, pt, pt_BR, ro, ru, sr_Cyrl, tr, uk, zh_CN, zh_TW
# language =

#    Level of logging to be written to debug.txt:
#    -    <nothing> (no logging)
#    -    none (messages with no level)
#    -    error
#    -    warning
#    -    action
#    -    info
#    -    verbose
#    type: enum values: , none, error, warning, action, info, verbose
# debug_log_level = action

#    IPv6 support.
#    type: bool
# enable_ipv6 = true

## Advanced

#    Default timeout for cURL, stated in milliseconds.
#    Only has an effect if compiled with cURL.
#    type: int
# curl_timeout = 5000

#    Limits number of parallel HTTP requests. Affects:
#    -    Media fetch if server uses remote_media setting.
#    -    Serverlist download and server announcement.
#    -    Downloads performed by main menu (e.g. mod manager).
#    Only has an effect if compiled with cURL.
#    type: int
# curl_parallel_limit = 8

#    Maximum time in ms a file download (e.g. a mod download) may take.
#    type: int
# curl_file_download_timeout = 300000

#    Makes DirectX work with LuaJIT. Disable if it causes troubles.
#    type: bool
# high_precision_fpu = true

#    Replaces the default main menu with a custom one.
#    type: string
# main_menu_script =

#    type: int
# main_menu_game_mgr = 0

#    type: int
# main_menu_mod_mgr = 1

#    Print the engine's profiling data in regular intervals (in seconds). 0 = disable. Useful for developers.
#    type: int
# profiler_print_interval = 0

#
# Mapgen
#

#    Name of map generator to be used when creating a new world.
#    Creating a world in the main menu will override this.
#    type: enum values: v5, v6, v7, flat, valleys, fractal, singlenode
# mg_name = v7

#    Water surface level of the world.
#    type: int
# water_level = 1

#    From how far blocks are generated for clients, stated in mapblocks (16 nodes).
#    type: int
# max_block_generate_distance = 6

#    Limit of map generation, in nodes, in all 6 directions from (0, 0, 0).
#    Only mapchunks completely within the mapgen limit are generated.
#    Value is stored per-world.
#    type: int min: 0 max: 31000
# mapgen_limit = 31000

#    Global map generation attributes.
#    In Mapgen v6 the 'decorations' flag controls all decorations except trees
#    and junglegrass, in all other mapgens this flag controls all decorations.
#    Flags that are not enabled are not modified from the default.
#    Flags starting with 'no' are used to explicitly disable them.
#    type: flags possible values: caves, dungeons, light, decorations, nocaves, nodungeons, nolight, nodecorations
# mg_flags = caves,dungeons,light,decorations

#    Whether dungeons occasionally project from the terrain.
#    type: bool
# projecting_dungeons = true

## Biome API temperature and humidity noise parameters

#    Temperature variation for biomes.
#    type: noise_params_2d
# mg_biome_np_heat = {
#    offset      = 50,
#    scale       = 50,
#    spread      = (1000, 1000, 1000),
#    seed        = 5349,
#    octaves     = 3,
#    persistence = 0.5,
#    lacunarity  = 2.0,
#    flags       = "eased"
# }

#    Small-scale temperature variation for blending biomes on borders.
#    type: noise_params_2d
# mg_biome_np_heat_blend = {
#    offset      = 0,
#    scale       = 1.5,
#    spread      = (8, 8, 8),
#    seed        = 13,
#    octaves     = 2,
#    persistence = 1.0,
#    lacunarity  = 2.0,
#    flags       = "eased"
# }

#    Humidity variation for biomes.
#    type: noise_params_2d
# mg_biome_np_humidity = {
#    offset      = 50,
#    scale       = 50,
#    spread      = (1000, 1000, 1000),
#    seed        = 842,
#    octaves     = 3,
#    persistence = 0.5,
#    lacunarity  = 2.0,
#    flags       = "eased"
# }

#    Small-scale humidity variation for blending biomes on borders.
#    type: noise_params_2d
# mg_biome_np_humidity_blend = {
#    offset      = 0,
#    scale       = 1.5,
#    spread      = (8, 8, 8),
#    seed        = 90003,
#    octaves     = 2,
#    persistence = 1.0,
#    lacunarity  = 2.0,
#    flags       = "eased"
# }

## Mapgen V5

#    Map generation attributes specific to Mapgen v5.
#    Flags that are not enabled are not modified from the default.
#    Flags starting with 'no' are used to explicitly disable them.
#    type: flags possible values: caverns, nocaverns
# mgv5_spflags = caverns

#    Controls width of tunnels, a smaller value creates wider tunnels.
#    type: float
# mgv5_cave_width = 0.125

#    Y of upper limit of large caves.
#    type: int
# mgv5_large_cave_depth = -256

#    Y of upper limit of lava in large caves.
#    type: int
# mgv5_lava_depth = -256

#    Y-level of cavern upper limit.
#    type: int
# mgv5_cavern_limit = -256

#    Y-distance over which caverns expand to full size.
#    type: int
# mgv5_cavern_taper = 256

#    Defines full size of caverns, smaller values create larger caverns.
#    type: float
# mgv5_cavern_threshold = 0.7

### Noises

#    Variation of biome filler depth.
#    type: noise_params_2d
# mgv5_np_filler_depth = {
#    offset      = 0,
#    scale       = 1,
#    spread      = (150, 150, 150),
#    seed        = 261,
#    octaves     = 4,
#    persistence = 0.7,
#    lacunarity  = 2.0,
#    flags       = "eased"
# }

#    Variation of terrain vertical scale.
#    When noise is < -0.55 terrain is near-flat.
#    type: noise_params_2d
# mgv5_np_factor = {
#    offset      = 0,
#    scale       = 1,
#    spread      = (250, 250, 250),
#    seed        = 920381,
#    octaves     = 3,
#    persistence = 0.45,
#    lacunarity  = 2.0,
#    flags       = "eased"
# }

#    Y-level of average terrain surface.
#    type: noise_params_2d
# mgv5_np_height = {
#    offset      = 0,
#    scale       = 10,
#    spread      = (250, 250, 250),
#    seed        = 84174,
#    octaves     = 4,
#    persistence = 0.5,
#    lacunarity  = 2.0,
#    flags       = "eased"
# }

#    First of 2 3D noises that together define tunnels.
#    type: noise_params_3d
# mgv5_np_cave1 = {
#    offset      = 0,
#    scale       = 12,
#    spread      = (50, 50, 50),
#    seed        = 52534,
#    octaves     = 4,
#    persistence = 0.5,
#    lacunarity  = 2.0,
#    flags       = ""
# }

#    Second of 2 3D noises that together define tunnels.
#    type: noise_params_3d
# mgv5_np_cave2 = {
#    offset      = 0,
#    scale       = 12,
#    spread      = (50, 50, 50),
#    seed        = 10325,
#    octaves     = 4,
#    persistence = 0.5,
#    lacunarity  = 2.0,
#    flags       = ""
# }

#    3D noise defining giant caverns.
#    type: noise_params_3d
# mgv5_np_cavern = {
#    offset      = 0,
#    scale       = 1,
#    spread      = (384, 128, 384),
#    seed        = 723,
#    octaves     = 5,
#    persistence = 0.63,
#    lacunarity  = 2.0,
#    flags       = ""
# }

#    3D noise defining terrain.
#    type: noise_params_3d
# mgv5_np_ground = {
#    offset      = 0,
#    scale       = 40,
#    spread      = (80, 80, 80),
#    seed        = 983240,
#    octaves     = 4,
#    persistence = 0.55,
#    lacunarity  = 2.0,
#    flags       = "eased"
# }

## Mapgen V6

#    Map generation attributes specific to Mapgen v6.
#    The 'snowbiomes' flag enables the new 5 biome system.
#    When the new biome system is enabled jungles are automatically enabled and
#    the 'jungles' flag is ignored.
#    Flags that are not enabled are not modified from the default.
#    Flags starting with 'no' are used to explicitly disable them.
#    type: flags possible values: jungles, biomeblend, mudflow, snowbiomes, flat, trees, nojungles, nobiomeblend, nomudflow, nosnowbiomes, noflat, notrees
# mgv6_spflags = jungles,biomeblend,mudflow,snowbiomes,trees

#    Deserts occur when np_biome exceeds this value.
#    When the new biome system is enabled, this is ignored.
#    type: float
# mgv6_freq_desert = 0.45

#    Sandy beaches occur when np_beach exceeds this value.
#    type: float
# mgv6_freq_beach = 0.15

### Noises

#    Y-level of lower terrain and lakebeds.
#    type: noise_params_2d
# mgv6_np_terrain_base = {
#    offset      = -4,
#    scale       = 20,
#    spread      = (250, 250, 250),
#    seed        = 82341,
#    octaves     = 5,
#    persistence = 0.6,
#    lacunarity  = 2.0,
#    flags       = "eased"
# }

#    Y-level of higher (cliff-top) terrain.
#    type: noise_params_2d
# mgv6_np_terrain_higher = {
#    offset      = 20,
#    scale       = 16,
#    spread      = (500, 500, 500),
#    seed        = 85039,
#    octaves     = 5,
#    persistence = 0.6,
#    lacunarity  = 2.0,
#    flags       = "eased"
# }

#    Varies steepness of cliffs.
#    type: noise_params_2d
# mgv6_np_steepness = {
#    offset      = 0.85,
#    scale       = 0.5,
#    spread      = (125, 125, 125),
#    seed        = -932,
#    octaves     = 5,
#    persistence = 0.7,
#    lacunarity  = 2.0,
#    flags       = "eased"
# }

#    Defines areas of 'terrain_higher' (cliff-top terrain).
#    type: noise_params_2d
# mgv6_np_height_select = {
#    offset      = 0.5,
#    scale       = 1,
#    spread      = (250, 250, 250),
#    seed        = 4213,
#    octaves     = 5,
#    persistence = 0.69,
#    lacunarity  = 2.0,
#    flags       = "eased"
# }

#    Varies depth of biome surface nodes.
#    type: noise_params_2d
# mgv6_np_mud = {
#    offset      = 4,
#    scale       = 2,
#    spread      = (200, 200, 200),
#    seed        = 91013,
#    octaves     = 3,
#    persistence = 0.55,
#    lacunarity  = 2.0,
#    flags       = "eased"
# }

#    Defines areas with sandy beaches.
#    type: noise_params_2d
# mgv6_np_beach = {
#    offset      = 0,
#    scale       = 1,
#    spread      = (250, 250, 250),
#    seed        = 59420,
#    octaves     = 3,
#    persistence = 0.50,
#    lacunarity  = 2.0,
#    flags       = "eased"
# }

#    Temperature variation for biomes.
#    type: noise_params_2d
# mgv6_np_biome = {
#    offset      = 0,
#    scale       = 1,
#    spread      = (500, 500, 500),
#    seed        = 9130,
#    octaves     = 3,
#    persistence = 0.50,
#    lacunarity  = 2.0,
#    flags       = "eased"
# }

#    Variation of number of caves.
#    type: noise_params_2d
# mgv6_np_cave = {
#    offset      = 6,
#    scale       = 6,
#    spread      = (250, 250, 250),
#    seed        = 34329,
#    octaves     = 3,
#    persistence = 0.50,
#    lacunarity  = 2.0,
#    flags       = "eased"
# }

#    Humidity variation for biomes.
#    type: noise_params_2d
# mgv6_np_humidity = {
#    offset      = 0.5,
#    scale       = 0.5,
#    spread      = (500, 500, 500),
#    seed        = 72384,
#    octaves     = 3,
#    persistence = 0.50,
#    lacunarity  = 2.0,
#    flags       = "eased"
# }

#    Defines tree areas and tree density.
#    type: noise_params_2d
# mgv6_np_trees = {
#    offset      = 0,
#    scale       = 1,
#    spread      = (125, 125, 125),
#    seed        = 2,
#    octaves     = 4,
#    persistence = 0.66,
#    lacunarity  = 2.0,
#    flags       = "eased"
# }

#    Defines areas where trees have apples.
#    type: noise_params_2d
# mgv6_np_apple_trees = {
#    offset      = 0,
#    scale       = 1,
#    spread      = (100, 100, 100),
#    seed        = 342902,
#    octaves     = 3,
#    persistence = 0.45,
#    lacunarity  = 2.0,
#    flags       = "eased"
# }

## Mapgen V7

#    Map generation attributes specific to Mapgen v7.
#    'ridges' enables the rivers.
#    Flags that are not enabled are not modified from the default.
#    Flags starting with 'no' are used to explicitly disable them.
#    type: flags possible values: mountains, ridges, floatlands, caverns, nomountains, noridges, nofloatlands, nocaverns
# mgv7_spflags = mountains,ridges,nofloatlands,caverns

#    Y of mountain density gradient zero level. Used to shift mountains vertically.
#    type: int
# mgv7_mount_zero_level = 0

#    Controls width of tunnels, a smaller value creates wider tunnels.
#    type: float
# mgv7_cave_width = 0.09

#    Y of upper limit of large caves.
#    type: int
# mgv7_large_cave_depth = -33

#    Y of upper limit of lava in large caves.
#    type: int
# mgv7_lava_depth = -256

#    Controls the density of floatland mountain terrain.
#    Is an offset added to the 'np_mountain' noise value.
#    type: float
# mgv7_float_mount_density = 0.6

#    Typical maximum height, above and below midpoint, of floatland mountain terrain.
#    type: float
# mgv7_float_mount_height = 128.0

#    Y-level of floatland midpoint and lake surface.
#    type: int
# mgv7_floatland_level = 1280

#    Y-level to which floatland shadows extend.
#    type: int
# mgv7_shadow_limit = 1024

#    Y-level of cavern upper limit.
#    type: int
# mgv7_cavern_limit = -256

#    Y-distance over which caverns expand to full size.
#    type: int
# mgv7_cavern_taper = 256

#    Defines full size of caverns, smaller values create larger caverns.
#    type: float
# mgv7_cavern_threshold = 0.7

### Noises

#    Y-level of higher (cliff-top) terrain.
#    type: noise_params_2d
# mgv7_np_terrain_base = {
#    offset      = 4,
#    scale       = 70,
#    spread      = (600, 600, 600),
#    seed        = 82341,
#    octaves     = 5,
#    persistence = 0.6,
#    lacunarity  = 2.0,
#    flags       = "eased"
# }

#    Y-level of lower terrain and lakebeds.
#    type: noise_params_2d
# mgv7_np_terrain_alt = {
#    offset      = 4,
#    scale       = 25,
#    spread      = (600, 600, 600),
#    seed        = 5934,
#    octaves     = 5,
#    persistence = 0.6,
#    lacunarity  = 2.0,
#    flags       = "eased"
# }

#    Varies roughness of terrain.
#    Defines the 'persistence' value for terrain_base and terrain_alt noises.
#    type: noise_params_2d
# mgv7_np_terrain_persist = {
#    offset      = 0.6,
#    scale       = 0.1,
#    spread      = (2000, 2000, 2000),
#    seed        = 539,
#    octaves     = 3,
#    persistence = 0.6,
#    lacunarity  = 2.0,
#    flags       = "eased"
# }

#    Defines areas of higher (cliff-top) terrain and affects steepness of cliffs.
#    type: noise_params_2d
# mgv7_np_height_select = {
#    offset      = -8,
#    scale       = 16,
#    spread      = (500, 500, 500),
#    seed        = 4213,
#    octaves     = 6,
#    persistence = 0.7,
#    lacunarity  = 2.0,
#    flags       = "eased"
# }

#    Variation of biome filler depth.
#    type: noise_params_2d
# mgv7_np_filler_depth = {
#    offset      = 0,
#    scale       = 1.2,
#    spread      = (150, 150, 150),
#    seed        = 261,
#    octaves     = 3,
#    persistence = 0.7,
#    lacunarity  = 2.0,
#    flags       = "eased"
# }

#    Variation of maximum mountain height (in nodes).
#    type: noise_params_2d
# mgv7_np_mount_height = {
#    offset      = 256,
#    scale       = 112,
#    spread      = (1000, 1000, 1000),
#    seed        = 72449,
#    octaves     = 3,
#    persistence = 0.6,
#    lacunarity  = 2.0,
#    flags       = "eased"
# }

#    Defines large-scale river channel structure.
#    type: noise_params_2d
# mgv7_np_ridge_uwater = {
#    offset      = 0,
#    scale       = 1,
#    spread      = (1000, 1000, 1000),
#    seed        = 85039,
#    octaves     = 5,
#    persistence = 0.6,
#    lacunarity  = 2.0,
#    flags       = "eased"
# }

#    Defines areas of floatland smooth terrain.
#    Smooth floatlands occur when noise > 0.
#    type: noise_params_2d
# mgv7_np_floatland_base = {
#    offset      = -0.6,
#    scale       = 1.5,
#    spread      = (600, 600, 600),
#    seed        = 114,
#    octaves     = 5,
#    persistence = 0.6,
#    lacunarity  = 2.0,
#    flags       = "eased"
# }

#    Variation of hill height and lake depth on floatland smooth terrain.
#    type: noise_params_2d
# mgv7_np_float_base_height = {
#    offset      = 48,
#    scale       = 24,
#    spread      = (300, 300, 300),
#    seed        = 907,
#    octaves     = 4,
#    persistence = 0.7,
#    lacunarity  = 2.0,
#    flags       = "eased"
# }

#    3D noise defining mountain structure and height.
#    Also defines structure of floatland mountain terrain.
#    type: noise_params_3d
# mgv7_np_mountain = {
#    offset      = -0.6,
#    scale       = 1,
#    spread      = (250, 350, 250),
#    seed        = 5333,
#    octaves     = 5,
#    persistence = 0.63,
#    lacunarity  = 2.0,
#    flags       = ""
# }

#    3D noise defining structure of river canyon walls.
#    type: noise_params_3d
# mgv7_np_ridge = {
#    offset      = 0,
#    scale       = 1,
#    spread      = (100, 100, 100),
#    seed        = 6467,
#    octaves     = 4,
#    persistence = 0.75,
#    lacunarity  = 2.0,
#    flags       = ""
# }

#    3D noise defining giant caverns.
#    type: noise_params_3d
# mgv7_np_cavern = {
#    offset      = 0,
#    scale       = 1,
#    spread      = (384, 128, 384),
#    seed        = 723,
#    octaves     = 5,
#    persistence = 0.63,
#    lacunarity  = 2.0,
#    flags       = ""
# }

#    First of 2 3D noises that together define tunnels.
#    type: noise_params_3d
# mgv7_np_cave1 = {
#    offset      = 0,
#    scale       = 12,
#    spread      = (61, 61, 61),
#    seed        = 52534,
#    octaves     = 3,
#    persistence = 0.5,
#    lacunarity  = 2.0,
#    flags       = ""
# }

#    Second of 2 3D noises that together define tunnels.
#    type: noise_params_3d
# mgv7_np_cave2 = {
#    offset      = 0,
#    scale       = 12,
#    spread      = (67, 67, 67),
#    seed        = 10325,
#    octaves     = 3,
#    persistence = 0.5,
#    lacunarity  = 2.0,
#    flags       = ""
# }

## Mapgen Carpathian

#    Map generation attributes specific to Mapgen Carpathian.
#    Flags that are not enabled are not modified from the default.
#    Flags starting with 'no' are used to explicitly disable them.
#    type: flags possible values: caverns, nocaverns
# mgcarpathian_spflags = caverns

#    Controls width of tunnels, a smaller value creates wider tunnels.
#    type: float
# mgcarpathian_cave_width = 0.09

#    Y of upper limit of large caves.
#    type: int
# mgcarpathian_large_cave_depth = -33

#    Y of upper limit of lava in large caves.
#    type: int
# mgcarpathian_lava_depth = -256

#    Y-level of cavern upper limit.
#    type: int
# mgcarpathian_cavern_limit = -256

#    Y-distance over which caverns expand to full size.
#    type: int
# mgcarpathian_cavern_taper = 256

#    Defines full size of caverns, smaller values create larger caverns.
#    type: float
# mgcarpathian_cavern_threshold = 0.7

### Noises

#    2D noise that defines the base ground level.
#    type: noise_params_2d
# mgcarpathian_np_base = {
#    offset      = 12,
#    scale       = 1,
#    spread      = (2557, 2557, 2557),
#    seed        = 6538,
#    octaves     = 4,
#    persistence = 0.8,
#    lacunarity  = 0.5,
#    flags       = "eased"
# }

#    Variation of biome filler depth.
#    type: noise_params_2d
# mgcarpathian_np_filler_depth = {
#    offset      = 0,
#    scale       = 1,
#    spread      = (128, 128, 128),
#    seed        = 261,
#    octaves     = 3,
#    persistence = 0.7,
#    lacunarity  = 2.0,
#    flags       = "eased"
# }

#    First of 4 2D noises that together define hill/mountain range height.
#    type: noise_params_2d
# mgcarpathian_np_height1 = {
#    offset      = 0,
#    scale       = 5,
#    spread      = (251, 251, 251),
#    seed        = 9613,
#    octaves     = 5,
#    persistence = 0.5,
#    lacunarity  = 2.0,
#    flags       = "eased"
# }

#    Second of 4 2D noises that together define hill/mountain range height.
#    type: noise_params_2d
# mgcarpathian_np_height2 = {
#    offset      = 0,
#    scale       = 5,
#    spread      = (383, 383, 383),
#    seed        = 1949,
#    octaves     = 5,
#    persistence = 0.5,
#    lacunarity  = 2.0,
#    flags       = "eased"
# }

#    Third of 4 2D noises that together define hill/mountain range height.
#    type: noise_params_2d
# mgcarpathian_np_height3 = {
#    offset      = 0,
#    scale       = 5,
#    spread      = (509, 509, 509),
#    seed        = 3211,
#    octaves     = 5,
#    persistence = 0.5,
#    lacunarity  = 2.0,
#    flags       = "eased"
# }

#    Fourth of 4 2D noises that together define hill/mountain range height.
#    type: noise_params_2d
# mgcarpathian_np_height4 = {
#    offset      = 0,
#    scale       = 5,
#    spread      = (631, 631, 631),
#    seed        = 1583,
#    octaves     = 5,
#    persistence = 0.5,
#    lacunarity  = 2.0,
#    flags       = "eased"
# }

#    2D noise that controls the size/occurance of rolling hills.
#    type: noise_params_2d
# mgcarpathian_np_hills_terrain = {
#    offset      = 1,
#    scale       = 1,
#    spread      = (1301, 1301, 1301),
#    seed        = 1692,
#    octaves     = 3,
#    persistence = 0.5,
#    lacunarity  = 2.0,
#    flags       = "eased"
# }

#    2D noise that controls the size/occurance of ridged mountain ranges.
#    type: noise_params_2d
# mgcarpathian_np_ridge_terrain = {
#    offset      = 1,
#    scale       = 1,
#    spread      = (1889, 1889, 1889),
#    seed        = 3568,
#    octaves     = 3,
#    persistence = 0.5,
#    lacunarity  = 2.0,
#    flags       = "eased"
# }

#    2D noise that controls the size/occurance of step mountain ranges.
#    type: noise_params_2d
# mgcarpathian_np_step_terrain = {
#    offset      = 1,
#    scale       = 1,
#    spread      = (1889, 1889, 1889),
#    seed        = 4157,
#    octaves     = 3,
#    persistence = 0.5,
#    lacunarity  = 2.0,
#    flags       = "eased"
# }

#    2D noise that controls the shape/size of rolling hills.
#    type: noise_params_2d
# mgcarpathian_np_hills = {
#    offset      = 0,
#    scale       = 3,
#    spread      = (257, 257, 257),
#    seed        = 6604,
#    octaves     = 6,
#    persistence = 0.5,
#    lacunarity  = 2.0,
#    flags       = "eased"
# }

#    2D noise that controls the shape/size of ridged mountains.
#    type: noise_params_2d
# mgcarpathian_np_ridge_mnt = {
#    offset      = 0,
#    scale       = 12,
#    spread      = (743, 743, 743),
#    seed        = 5520,
#    octaves     = 6,
#    persistence = 0.7,
#    lacunarity  = 2.0,
#    flags       = "eased"
# }

#    2D noise that controls the shape/size of step mountains.
#    type: noise_params_2d
# mgcarpathian_np_step_mnt = {
#    offset      = 0,
#    scale       = 8,
#    spread      = (509, 509, 509),
#    seed        = 2590,
#    octaves     = 6,
#    persistence = 0.6,
#    lacunarity  = 2.0,
#    flags       = "eased"
# }

#    3D noise for mountain overhangs, cliffs, etc. Usually small variations.
#    type: noise_params_3d
# mgcarpathian_np_mnt_var = {
#    offset      = 0,
#    scale       = 1,
#    spread      = (499, 499, 499),
#    seed        = 2490,
#    octaves     = 5,
#    persistence = 0.55,
#    lacunarity  = 2.0,
#    flags       = ""
# }

#    First of 2 3D noises that together define tunnels.
#    type: noise_params_3d
# mgcarpathian_np_cave1 = {
#    offset      = 0,
#    scale       = 12,
#    spread      = (61, 61, 61),
#    seed        = 52534,
#    octaves     = 3,
#    persistence = 0.5,
#    lacunarity  = 2.0,
#    flags       = ""
# }

#    Second of 2 3D noises that together define tunnels.
#    type: noise_params_3d
# mgcarpathian_np_cave2 = {
#    offset      = 0,
#    scale       = 12,
#    spread      = (67, 67, 67),
#    seed        = 10325,
#    octaves     = 3,
#    persistence = 0.5,
#    lacunarity  = 2.0,
#    flags       = ""
# }

#    3D noise defining giant caverns.
#    type: noise_params_3d
# mgcarpathian_np_cavern = {
#    offset      = 0,
#    scale       = 1,
#    spread      = (384, 128, 384),
#    seed        = 723,
#    octaves     = 5,
#    persistence = 0.63,
#    lacunarity  = 2.0,
#    flags       = ""
# }

## Mapgen Flat

#    Map generation attributes specific to Mapgen flat.
#    Occasional lakes and hills can be added to the flat world.
#    Flags that are not enabled are not modified from the default.
#    Flags starting with 'no' are used to explicitly disable them.
#    type: flags possible values: lakes, hills, nolakes, nohills
# mgflat_spflags = nolakes,nohills

#    Y of flat ground.
#    type: int
# mgflat_ground_level = 8

#    Y of upper limit of large caves.
#    type: int
# mgflat_large_cave_depth = -33

#    Y of upper limit of lava in large caves.
#    type: int
# mgflat_lava_depth = -256

#    Controls width of tunnels, a smaller value creates wider tunnels.
#    type: float
# mgflat_cave_width = 0.09

#    Terrain noise threshold for lakes.
#    Controls proportion of world area covered by lakes.
#    Adjust towards 0.0 for a larger proportion.
#    type: float
# mgflat_lake_threshold = -0.45

#    Controls steepness/depth of lake depressions.
#    type: float
# mgflat_lake_steepness = 48.0

#    Terrain noise threshold for hills.
#    Controls proportion of world area covered by hills.
#    Adjust towards 0.0 for a larger proportion.
#    type: float
# mgflat_hill_threshold = 0.45

#    Controls steepness/height of hills.
#    type: float
# mgflat_hill_steepness = 64.0

### Noises

#    Defines location and terrain of optional hills and lakes.
#    type: noise_params_2d
# mgflat_np_terrain = {
#    offset      = 0,
#    scale       = 1,
#    spread      = (600, 600, 600),
#    seed        = 7244,
#    octaves     = 5,
#    persistence = 0.6,
#    lacunarity  = 2.0,
#    flags       = "eased"
# }

#    Variation of biome filler depth.
#    type: noise_params_2d
# mgflat_np_filler_depth = {
#    offset      = 0,
#    scale       = 1.2,
#    spread      = (150, 150, 150),
#    seed        = 261,
#    octaves     = 3,
#    persistence = 0.7,
#    lacunarity  = 2.0,
#    flags       = "eased"
# }

#    First of 2 3D noises that together define tunnels.
#    type: noise_params_3d
# mgflat_np_cave1 = {
#    offset      = 0,
#    scale       = 12,
#    spread      = (61, 61, 61),
#    seed        = 52534,
#    octaves     = 3,
#    persistence = 0.5,
#    lacunarity  = 2.0,
#    flags       = ""
# }

#    Second of 2 3D noises that together define tunnels.
#    type: noise_params_3d
# mgflat_np_cave2 = {
#    offset      = 0,
#    scale       = 12,
#    spread      = (67, 67, 67),
#    seed        = 10325,
#    octaves     = 3,
#    persistence = 0.5,
#    lacunarity  = 2.0,
#    flags       = ""
# }

## Mapgen Fractal

#    Controls width of tunnels, a smaller value creates wider tunnels.
#    type: float
# mgfractal_cave_width = 0.09

#    Y of upper limit of large caves.
#    type: int
# mgfractal_large_cave_depth = -33

#    Y of upper limit of lava in large caves.
#    type: int
# mgfractal_lava_depth = -256

#    Choice of 18 fractals from 9 formulas.
#    1 = 4D "Roundy" mandelbrot set.
#    2 = 4D "Roundy" julia set.
#    3 = 4D "Squarry" mandelbrot set.
#    4 = 4D "Squarry" julia set.
#    5 = 4D "Mandy Cousin" mandelbrot set.
#    6 = 4D "Mandy Cousin" julia set.
#    7 = 4D "Variation" mandelbrot set.
#    8 = 4D "Variation" julia set.
#    9 = 3D "Mandelbrot/Mandelbar" mandelbrot set.
#    10 = 3D "Mandelbrot/Mandelbar" julia set.
#    11 = 3D "Christmas Tree" mandelbrot set.
#    12 = 3D "Christmas Tree" julia set.
#    13 = 3D "Mandelbulb" mandelbrot set.
#    14 = 3D "Mandelbulb" julia set.
#    15 = 3D "Cosine Mandelbulb" mandelbrot set.
#    16 = 3D "Cosine Mandelbulb" julia set.
#    17 = 4D "Mandelbulb" mandelbrot set.
#    18 = 4D "Mandelbulb" julia set.
#    type: int min: 1 max: 18
# mgfractal_fractal = 1

#    Iterations of the recursive function.
#    Controls the amount of fine detail.
#    type: int
# mgfractal_iterations = 11

#    Approximate (X,Y,Z) scale of fractal in nodes.
#    type: v3f
# mgfractal_scale = (4096.0, 1024.0, 4096.0)

#    (X,Y,Z) offset of fractal from world centre in units of 'scale'.
#    Used to move a suitable spawn area of low land close to (0, 0).
#    The default is suitable for mandelbrot sets, it needs to be edited for julia sets.
#    Range roughly -2 to 2. Multiply by 'scale' for offset in nodes.
#    type: v3f
# mgfractal_offset = (1.79, 0.0, 0.0)

#    W co-ordinate of the generated 3D slice of a 4D fractal.
#    Determines which 3D slice of the 4D shape is generated.
#    Has no effect on 3D fractals.
#    Range roughly -2 to 2.
#    type: float
# mgfractal_slice_w = 0.0

#    Julia set only: X component of hypercomplex constant determining julia shape.
#    Range roughly -2 to 2.
#    type: float
# mgfractal_julia_x = 0.33

#    Julia set only: Y component of hypercomplex constant determining julia shape.
#    Range roughly -2 to 2.
#    type: float
# mgfractal_julia_y = 0.33

#    Julia set only: Z component of hypercomplex constant determining julia shape.
#    Range roughly -2 to 2.
#    type: float
# mgfractal_julia_z = 0.33

#    Julia set only: W component of hypercomplex constant determining julia shape.
#    Has no effect on 3D fractals.
#    Range roughly -2 to 2.
#    type: float
# mgfractal_julia_w = 0.33

### Noises

#    Y-level of seabed.
#    type: noise_params_2d
# mgfractal_np_seabed = {
#    offset      = -14,
#    scale       = 9,
#    spread      = (600, 600, 600),
#    seed        = 41900,
#    octaves     = 5,
#    persistence = 0.6,
#    lacunarity  = 2.0,
#    flags       = "eased"
# }

#    Variation of biome filler depth.
#    type: noise_params_2d
# mgfractal_np_filler_depth = {
#    offset      = 0,
#    scale       = 1.2,
#    spread      = (150, 150, 150),
#    seed        = 261,
#    octaves     = 3,
#    persistence = 0.7,
#    lacunarity  = 2.0,
#    flags       = "eased"
# }

#    First of 2 3D noises that together define tunnels.
#    type: noise_params_3d
# mgfractal_np_cave1 = {
#    offset      = 0,
#    scale       = 12,
#    spread      = (61, 61, 61),
#    seed        = 52534,
#    octaves     = 3,
#    persistence = 0.5,
#    lacunarity  = 2.0,
#    flags       = ""
# }

#    Second of 2 3D noises that together define tunnels.
#    type: noise_params_3d
# mgfractal_np_cave2 = {
#    offset      = 0,
#    scale       = 12,
#    spread      = (67, 67, 67),
#    seed        = 10325,
#    octaves     = 3,
#    persistence = 0.5,
#    lacunarity  = 2.0,
#    flags       = ""
# }

## Mapgen Valleys

#    Map generation attributes specific to Mapgen Valleys.
#    'altitude_chill' makes higher elevations colder, which may cause biome issues.
#    'humid_rivers' modifies the humidity around rivers and in areas where water would tend to pool,
#    it may interfere with delicately adjusted biomes.
#    Flags that are not enabled are not modified from the default.
#    Flags starting with 'no' are used to explicitly disable them.
#    type: flags possible values: altitude_chill, noaltitude_chill, humid_rivers, nohumid_rivers
# mg_valleys_spflags = altitude_chill,humid_rivers

#    The altitude at which temperature drops by 20C
#    type: int
# mgvalleys_altitude_chill = 90

#    Depth below which you'll find large caves.
#    type: int
# mgvalleys_large_cave_depth = -33

#    Creates unpredictable lava features in caves.
#    These can make mining difficult. Zero disables them. (0-10)
#    type: int
# mgvalleys_lava_features = 0

#    Depth below which you'll find massive caves.
#    type: int
# mgvalleys_massive_cave_depth = -256

#    How deep to make rivers
#    type: int
# mgvalleys_river_depth = 4

#    How wide to make rivers
#    type: int
# mgvalleys_river_size = 5

#    Creates unpredictable water features in caves.
#    These can make mining difficult. Zero disables them. (0-10)
#    type: int
# mgvalleys_water_features = 0

#    Controls width of tunnels, a smaller value creates wider tunnels.
#    type: float
# mgvalleys_cave_width = 0.09

### Noises

#    Caves and tunnels form at the intersection of the two noises
#    type: noise_params_3d
# mgvalleys_np_cave1 = {
#    offset      = 0,
#    scale       = 12,
#    spread      = (61, 61, 61),
#    seed        = 52534,
#    octaves     = 3,
#    persistence = 0.5,
#    lacunarity  = 2.0,
#    flags       = ""
# }

#    Caves and tunnels form at the intersection of the two noises
#    type: noise_params_3d
# mgvalleys_np_cave2 = {
#    offset      = 0,
#    scale       = 12,
#    spread      = (67, 67, 67),
#    seed        = 10325,
#    octaves     = 3,
#    persistence = 0.5,
#    lacunarity  = 2.0,
#    flags       = ""
# }

#    The depth of dirt or other filler
#    type: noise_params_2d
# mgvalleys_np_filler_depth = {
#    offset      = 0,
#    scale       = 1.2,
#    spread      = (256, 256, 256),
#    seed        = 1605,
#    octaves     = 3,
#    persistence = 0.5,
#    lacunarity  = 2.0,
#    flags       = "eased"
# }

#    Massive caves form here.
#    type: noise_params_3d
# mgvalleys_np_massive_caves = {
#    offset      = 0,
#    scale       = 1,
#    spread      = (768, 256, 768),
#    seed        = 59033,
#    octaves     = 6,
#    persistence = 0.63,
#    lacunarity  = 2.0,
#    flags       = ""
# }

#    River noise -- rivers occur close to zero
#    type: noise_params_2d
# mgvalleys_np_rivers = {
#    offset      = 0,
#    scale       = 1,
#    spread      = (256, 256, 256),
#    seed        = -6050,
#    octaves     = 5,
#    persistence = 0.6,
#    lacunarity  = 2.0,
#    flags       = "eased"
# }

#    Base terrain height
#    type: noise_params_2d
# mgvalleys_np_terrain_height = {
#    offset      = -10,
#    scale       = 50,
#    spread      = (1024, 1024, 1024),
#    seed        = 5202,
#    octaves     = 6,
#    persistence = 0.4,
#    lacunarity  = 2.0,
#    flags       = "eased"
# }

#    Raises terrain to make valleys around the rivers
#    type: noise_params_2d
# mgvalleys_np_valley_depth = {
#    offset      = 5,
#    scale       = 4,
#    spread      = (512, 512, 512),
#    seed        = -1914,
#    octaves     = 1,
#    persistence = 1.0,
#    lacunarity  = 2.0,
#    flags       = "eased"
# }

#    Slope and fill work together to modify the heights
#    type: noise_params_3d
# mgvalleys_np_inter_valley_fill = {
#    offset      = 0,
#    scale       = 1,
#    spread      = (256, 512, 256),
#    seed        = 1993,
#    octaves     = 6,
#    persistence = 0.8,
#    lacunarity  = 2.0,
#    flags       = ""
# }

#    Amplifies the valleys
#    type: noise_params_2d
# mgvalleys_np_valley_profile = {
#    offset      = 0.6,
#    scale       = 0.5,
#    spread      = (512, 512, 512),
#    seed        = 777,
#    octaves     = 1,
#    persistence = 1.0,
#    lacunarity  = 2.0,
#    flags       = "eased"
# }

#    Slope and fill work together to modify the heights
#    type: noise_params_2d
# mgvalleys_np_inter_valley_slope = {
#    offset      = 0.5,
#    scale       = 0.5,
#    spread      = (128, 128, 128),
#    seed        = 746,
#    octaves     = 1,
#    persistence = 1.0,
#    lacunarity  = 2.0,
#    flags       = "eased"
# }

## Advanced

#    Size of chunks to be generated at once by mapgen, stated in mapblocks (16 nodes).
#    type: int
# chunksize = 5

#    Dump the mapgen debug infos.
#    type: bool
# enable_mapgen_debug_info = false

#    Maximum number of blocks that can be queued for loading.
#    type: int
# emergequeue_limit_total = 256

#    Maximum number of blocks to be queued that are to be loaded from file.
#    Set to blank for an appropriate amount to be chosen automatically.
#    type: int
# emergequeue_limit_diskonly = 32

#    Maximum number of blocks to be queued that are to be generated.
#    Set to blank for an appropriate amount to be chosen automatically.
#    type: int
# emergequeue_limit_generate = 32

#    Number of emerge threads to use. Make this field blank, or increase this number
#    to use multiple threads. On multiprocessor systems, this will improve mapgen speed greatly
#    at the cost of slightly buggy caves.
#    type: int
# num_emerge_threads = 1
<|MERGE_RESOLUTION|>--- conflicted
+++ resolved
@@ -516,27 +516,24 @@
 #    type: path
 # shader_path =
 
+#### Advanced Lighting
+
+#    Enables directional environment lighting
+#    type: bool
+# directional_shading = false
+
+#    Enables per-pixel specular highlights
+#    type: bool
+# specular_lighting = false
+
 #### Tone Mapping
 
 #    Enables filmic tone mapping
 #    type: bool
 # tone_mapping = false
 
-<<<<<<< HEAD
-##### Advanced Lighting
-
-#    Enables directional environment lighting
-#    type: bool
-# directional_shading = false
-
-#    Enables per-pixel specular highlights
-#    type: bool
-# specular_lighting = false
-
-##### Bumpmapping
-=======
 #### Bumpmapping
->>>>>>> 166ded4a
+
 
 #    Enables bumpmapping for textures. Normalmaps need to be supplied by the texture pack
 #    or need to be auto-generated.
@@ -2817,4 +2814,4 @@
 #    to use multiple threads. On multiprocessor systems, this will improve mapgen speed greatly
 #    at the cost of slightly buggy caves.
 #    type: int
-# num_emerge_threads = 1
+# num_emerge_threads = 1