# Minetest Major Breakages List

This document contains a list of breaking changes to be made in the next major version.

* Remove attachment space multiplier (*10)
* `get_sky()` returns a table (without arg)
* `game.conf` name/id mess
* remove `depends.txt` / `description.txt` (would simplify ContentDB and Minetest code a little)
<<<<<<< HEAD
* rotate moon texture by 180°, making it coherent with the sun (see https://github.com/minetest/minetest/pull/11902)
=======
* remove undocumented `set_physics_override(num, num, num)`
>>>>>>> 8bf1609c
<|MERGE_RESOLUTION|>--- conflicted
+++ resolved
@@ -6,8 +6,5 @@
 * `get_sky()` returns a table (without arg)
 * `game.conf` name/id mess
 * remove `depends.txt` / `description.txt` (would simplify ContentDB and Minetest code a little)
-<<<<<<< HEAD
 * rotate moon texture by 180°, making it coherent with the sun (see https://github.com/minetest/minetest/pull/11902)
-=======
-* remove undocumented `set_physics_override(num, num, num)`
->>>>>>> 8bf1609c
+* remove undocumented `set_physics_override(num, num, num)`