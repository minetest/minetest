# Minetest Lua Modding API Reference

* More information at <https://www.minetest.net/>
* Developer Wiki: <https://dev.minetest.net/>
* (Unofficial) Minetest Modding Book by rubenwardy: <https://rubenwardy.com/minetest_modding_book/>

## Introduction

Content and functionality can be added to Minetest using Lua scripting
in run-time loaded mods.

A mod is a self-contained bunch of scripts, textures and other related
things, which is loaded by and interfaces with Minetest.

Mods are contained and ran solely on the server side. Definitions and media
files are automatically transferred to the client.

If you see a deficiency in the API, feel free to attempt to add the
functionality in the engine and API, and to document it here.

## Programming in Lua

If you have any difficulty in understanding this, please read
[Programming in Lua](http://www.lua.org/pil/).

## Startup

Mods are loaded during server startup from the mod load paths by running
the `init.lua` scripts in a shared environment.

## Paths

Minetest keeps and looks for files mostly in two paths. `path_share` or `path_user`.

`path_share` contains possibly read-only content for the engine (incl. games and mods).
`path_user` contains mods or games installed by the user but also the users
worlds or settings.

With a local build (`RUN_IN_PLACE=1`) `path_share` and `path_user` both point to
the build directory. For system-wide builds on Linux the share path is usually at
`/usr/share/minetest` while the user path resides in `.minetest` in the home directory.
Paths on other operating systems will differ.



# Games

Games are looked up from:

* `$path_share/games/<gameid>/`
* `$path_user/games/<gameid>/`

Where `<gameid>` is unique to each game.

The game directory can contain the following files:

* `game.conf`, with the following keys:
    * `title`: Required, a human-readable title to address the game, e.g. `title = Minetest Game`.
    * `name`: (Deprecated) same as title.
    * `description`: Short description to be shown in the content tab
    * `allowed_mapgens = <comma-separated mapgens>`
      e.g. `allowed_mapgens = v5,v6,flat`
      Mapgens not in this list are removed from the list of mapgens for the
      game.
      If not specified, all mapgens are allowed.
    * `disallowed_mapgens = <comma-separated mapgens>`
      e.g. `disallowed_mapgens = v5,v6,flat`
      These mapgens are removed from the list of mapgens for the game.
      When both `allowed_mapgens` and `disallowed_mapgens` are
      specified, `allowed_mapgens` is applied before
      `disallowed_mapgens`.
    * `disallowed_mapgen_settings= <comma-separated mapgen settings>`
      e.g. `disallowed_mapgen_settings = mgv5_spflags`
      These mapgen settings are hidden for this game in the world creation
      dialog and game start menu. Add `seed` to hide the seed input field.
    * `disabled_settings = <comma-separated settings>`
      e.g. `disabled_settings = enable_damage, creative_mode`
      These settings are hidden for this game in the "Start game" tab
      and will be initialized as `false` when the game is started.
      Prepend a setting name with an exclamation mark to initialize it to `true`
      (this does not work for `enable_server`).
      Only these settings are supported:
          `enable_damage`, `creative_mode`, `enable_server`.
    * `map_persistent`: Specifies whether newly created worlds should use
      a persistent map backend. Defaults to `true` (= "sqlite3")
    * `author`: The author of the game. It only appears when downloaded from
      ContentDB.
    * `release`: Ignore this: Should only ever be set by ContentDB, as it is
      an internal ID used to track versions.
* `minetest.conf`:
  Used to set default settings when running this game.
* `settingtypes.txt`:
  In the same format as the one in builtin.
  This settingtypes.txt will be parsed by the menu and the settings will be
  displayed in the "Games" category in the advanced settings tab.
* If the game contains a folder called `textures` the server will load it as a
  texturepack, overriding mod textures.
  Any server texturepack will override mod textures and the game texturepack.

## Menu Images

Games can provide custom main menu images. They are put inside a `menu`
directory inside the game directory.

The images are named `$identifier.png`, where `$identifier` is one of
`overlay`, `background`, `footer`, `header`.
If you want to specify multiple images for one identifier, add additional
images named like `$identifier.$n.png`, with an ascending number $n starting
with 1, and a random image will be chosen from the provided ones.

## Menu Music

Games can provide custom main menu music. They are put inside a `menu`
directory inside the game directory.

The music files are named `theme.ogg`.
If you want to specify multiple music files for one game, add additional
images named like `theme.$n.ogg`, with an ascending number $n starting
with 1 (max 10), and a random music file will be chosen from the provided ones.



# Mods

## Mod Load Path

Paths are relative to the directories listed in the [Paths] section above.

* `games/<gameid>/mods/`
* `mods/`
* `worlds/<worldname>/worldmods/`

## World-Specific Games

It is possible to include a game in a world; in this case, no mods or
games are loaded or checked from anywhere else.

This is useful for e.g. adventure worlds and happens if the `<worldname>/game/`
directory exists.

Mods should then be placed in `<worldname>/game/mods/`.

## Modpacks

Mods can be put in a subdirectory, if the parent directory, which otherwise
should be a mod, contains a file named `modpack.conf`.
The file is a key-value store of modpack details.

* `name`: The modpack name. Allows Minetest to determine the modpack name even
  if the folder is wrongly named.
* `description`: Description of mod to be shown in the Mods tab of the main
  menu.
* `author`: The author of the modpack. It only appears when downloaded from
  ContentDB.
* `release`: Ignore this: Should only ever be set by ContentDB, as it is an
  internal ID used to track versions.
* `title`: A human-readable title to address the modpack.

> [!NOTE]
> To support 0.4.x, please also create an empty modpack.txt file.

## Mod Directory Structure

    mods
    ├── modname
    │   ├── mod.conf
    │   ├── screenshot.png
    │   ├── settingtypes.txt
    │   ├── init.lua
    │   ├── models
    │   ├── textures
    │   │   ├── modname_stuff.png
    │   │   ├── modname_stuff_normal.png
    │   │   ├── modname_something_else.png
    │   │   ├── subfolder_foo
    │   │   │   ├── modname_more_stuff.png
    │   │   │   └── another_subfolder
    │   │   └── bar_subfolder
    │   ├── sounds
    │   ├── media
    │   ├── locale
    │   └── <custom data>
    └── another

### `modname`

The location of this directory can be fetched by using
`minetest.get_modpath(modname)`.

### `mod.conf`

A `Settings` file that provides meta information about the mod.

* `name`: The mod name. Allows Minetest to determine the mod name even if the
  folder is wrongly named.
* `description`: Description of mod to be shown in the Mods tab of the main
  menu.
* `depends`: A comma separated list of dependencies. These are mods that must be
  loaded before this mod.
* `optional_depends`: A comma separated list of optional dependencies.
  Like a dependency, but no error if the mod doesn't exist.
* `author`: The author of the mod. It only appears when downloaded from
  ContentDB.
* `release`: Ignore this: Should only ever be set by ContentDB, as it is an
  internal ID used to track versions.
* `title`: A human-readable title to address the mod.

### `screenshot.png`

A screenshot shown in the mod manager within the main menu. It should
have an aspect ratio of 3:2 and a minimum size of 300×200 pixels.

### `depends.txt`

**Deprecated:** you should use mod.conf instead.

This file is used if there are no dependencies in mod.conf.

List of mods that have to be loaded before loading this mod.

A single line contains a single modname.

Optional dependencies can be defined by appending a question mark
to a single modname. This means that if the specified mod
is missing, it does not prevent this mod from being loaded.

### `description.txt`

**Deprecated:** you should use mod.conf instead.

This file is used if there is no description in mod.conf.

A file containing a description to be shown in the Mods tab of the main menu.

### `settingtypes.txt`

The format is documented in `builtin/settingtypes.txt`.
It is parsed by the main menu settings dialogue to list mod-specific
settings in the "Mods" category.

### `init.lua`

The main Lua script. Running this script should register everything it
wants to register. Subsequent execution depends on Minetest calling the
registered callbacks.

`minetest.settings` can be used to read custom or existing settings at load
time, if necessary. (See [`Settings`])

### `textures`, `sounds`, `media`, `models`, `locale`

Media files (textures, sounds, whatever) that will be transferred to the
client and will be available for use by the mod and translation files for
the clients (see [Translations]). Accepted characters for names are:

    a-zA-Z0-9_.-

Accepted formats are:

    images: .png, .jpg, .tga, (deprecated:) .bmp
    sounds: .ogg vorbis
    models: .x, .b3d, .obj

Other formats won't be sent to the client (e.g. you can store .blend files
in a folder for convenience, without the risk that such files are transferred)

It is suggested to use the folders for the purpose they are thought for,
eg. put textures into `textures`, translation files into `locale`,
models for entities or meshnodes into `models` et cetera.

These folders and subfolders can contain subfolders.
Subfolders with names starting with `_` or `.` are ignored.
If a subfolder contains a media file with the same name as a media file
in one of its parents, the parent's file is used.

Although it is discouraged, a mod can overwrite a media file of any mod that it
depends on by supplying a file with an equal name.

## Naming Conventions

Registered names should generally be in this format:

    modname:<whatever>

`<whatever>` can have these characters:

    a-zA-Z0-9_

This is to prevent conflicting names from corrupting maps and is
enforced by the mod loader.

Registered names can be overridden by prefixing the name with `:`. This can
be used for overriding the registrations of some other mod.

The `:` prefix can also be used for maintaining backwards compatibility.

### Example

In the mod `experimental`, there is the ideal item/node/entity name `tnt`.
So the name should be `experimental:tnt`.

Any mod can redefine `experimental:tnt` by using the name

    :experimental:tnt

when registering it. For this to work correctly, that mod must have
`experimental` as a dependency.



# Aliases

Aliases of itemnames can be added by using
`minetest.register_alias(alias, original_name)` or
`minetest.register_alias_force(alias, original_name)`.

This adds an alias `alias` for the item called `original_name`.
From now on, you can use `alias` to refer to the item `original_name`.

The only difference between `minetest.register_alias` and
`minetest.register_alias_force` is that if an item named `alias` already exists,
`minetest.register_alias` will do nothing while
`minetest.register_alias_force` will unregister it.

This can be used for maintaining backwards compatibility.

This can also set quick access names for things, e.g. if
you have an item called `epiclylongmodname:stuff`, you could do

```lua
minetest.register_alias("stuff", "epiclylongmodname:stuff")
```

and be able to use `/giveme stuff`.

## Mapgen Aliases

In a game, a certain number of these must be set to tell core mapgens which
of the game's nodes are to be used for core mapgen generation. For example:

```lua
minetest.register_alias("mapgen_stone", "default:stone")
```

### Aliases for Non-V6 Mapgens

#### Essential Aliases

* `mapgen_stone`
* `mapgen_water_source`
* `mapgen_river_water_source`

`mapgen_river_water_source` is required for mapgens with sloping rivers where
it is necessary to have a river liquid node with a short `liquid_range` and
`liquid_renewable = false` to avoid flooding.

#### Optional Aliases

* `mapgen_lava_source`

Fallback lava node used if cave liquids are not defined in biome definitions.
Deprecated, define cave liquids in biome definitions instead.

* `mapgen_cobble`

Fallback node used if dungeon nodes are not defined in biome definitions.
Deprecated, define dungeon nodes in biome definitions instead.

### Aliases for Mapgen V6

#### Essential

* `mapgen_stone`
* `mapgen_water_source`
* `mapgen_lava_source`
* `mapgen_dirt`
* `mapgen_dirt_with_grass`
* `mapgen_sand`

* `mapgen_tree`
* `mapgen_leaves`
* `mapgen_apple`

* `mapgen_cobble`

#### Optional

* `mapgen_gravel` (falls back to stone)
* `mapgen_desert_stone` (falls back to stone)
* `mapgen_desert_sand` (falls back to sand)
* `mapgen_dirt_with_snow` (falls back to dirt_with_grass)
* `mapgen_snowblock` (falls back to dirt_with_grass)
* `mapgen_snow` (not placed if missing)
* `mapgen_ice` (falls back to water_source)

* `mapgen_jungletree` (falls back to tree)
* `mapgen_jungleleaves` (falls back to leaves)
* `mapgen_junglegrass` (not placed if missing)
* `mapgen_pine_tree` (falls back to tree)
* `mapgen_pine_needles` (falls back to leaves)

* `mapgen_stair_cobble` (falls back to cobble)
* `mapgen_mossycobble` (falls back to cobble)
* `mapgen_stair_desert_stone` (falls back to desert_stone)

### Setting the Node Used in Mapgen Singlenode

By default the world is filled with air nodes. To set a different node use e.g.:

```lua
minetest.register_alias("mapgen_singlenode", "default:stone")
```



# Textures

Mods should generally prefix their textures with `modname_`, e.g. given
the mod name `foomod`, a texture could be called:

    foomod_foothing.png

Textures are referred to by their complete name, or alternatively by
stripping out the file extension:

* e.g. `foomod_foothing.png`
* e.g. `foomod_foothing`

Supported texture formats are PNG (`.png`), JPEG (`.jpg`), Bitmap (`.bmp`)
and Targa (`.tga`).
Since better alternatives exist, the latter two may be removed in the future.

## Texture Modifiers

There are various texture modifiers that can be used
to let the client generate textures on-the-fly.
The modifiers are applied directly in sRGB colorspace,
i.e. without gamma-correction.

### Texture Overlaying

Textures can be overlaid by putting a `^` between them.

Example:

    default_dirt.png^default_grass_side.png

`default_grass_side.png` is overlaid over `default_dirt.png`.
The texture with the lower resolution will be automatically upscaled to
the higher resolution texture.

### Texture Grouping

Textures can be grouped together by enclosing them in `(` and `)`.

Example: `cobble.png^(thing1.png^thing2.png)`

A texture for `thing1.png^thing2.png` is created and the resulting
texture is overlaid on top of `cobble.png`.

### Escaping

Modifiers that accept texture names (e.g. `[combine`) accept escaping to allow
passing complex texture names as arguments. Escaping is done with backslash and
is required for `^`, `:` and `\`.

Example: `cobble.png^[lowpart:50:color.png\^[mask\:trans.png`
Or as a Lua string: `"cobble.png^[lowpart:50:color.png\\^[mask\\:trans.png"`

The lower 50 percent of `color.png^[mask:trans.png` are overlaid
on top of `cobble.png`.

### Advanced Texture Modifiers

#### Crack

* `[crack:<n>:<p>`
* `[cracko:<n>:<p>`
* `[crack:<t>:<n>:<p>`
* `[cracko:<t>:<n>:<p>`

Parameters:

* `<t>`: tile count (in each direction)
* `<n>`: animation frame count
* `<p>`: current animation frame

Draw a step of the crack animation on the texture.
`crack` draws it normally, while `cracko` lays it over, keeping transparent
pixels intact.

Example:

    default_cobble.png^[crack:10:1

#### `[combine:<w>x<h>:<x1>,<y1>=<file1>:<x2>,<y2>=<file2>:...`

* `<w>`: width
* `<h>`: height
* `<x>`: x position, negative numbers allowed
* `<y>`: y position, negative numbers allowed
* `<file>`: texture to combine

Creates a texture of size `<w>` times `<h>` and blits the listed files to their
specified coordinates.

Example:

    [combine:16x32:0,0=default_cobble.png:0,16=default_wood.png

#### `[resize:<w>x<h>`

Resizes the texture to the given dimensions.

Example:

    default_sandstone.png^[resize:16x16

#### `[opacity:<r>`

Makes the base image transparent according to the given ratio.

`r` must be between 0 (transparent) and 255 (opaque).

Example:

    default_sandstone.png^[opacity:127

#### `[invert:<mode>`

Inverts the given channels of the base image.
Mode may contain the characters "r", "g", "b", "a".
Only the channels that are mentioned in the mode string will be inverted.

Example:

    default_apple.png^[invert:rgb

#### `[brighten`

Brightens the texture.

Example:

    tnt_tnt_side.png^[brighten

#### `[noalpha`

Makes the texture completely opaque.

Example:

    default_leaves.png^[noalpha

#### `[makealpha:<r>,<g>,<b>`

Convert one color to transparency.

Example:

    default_cobble.png^[makealpha:128,128,128

#### `[transform<t>`

* `<t>`: transformation(s) to apply

Rotates and/or flips the image.

`<t>` can be a number (between 0 and 7) or a transform name.
Rotations are counter-clockwise.

| t | transform name | action                           |
|---|----------------|----------------------------------|
| 0 | I              | identity                         |
| 1 | R90            | rotate by 90 degrees             |
| 2 | R180           | rotate by 180 degrees            |
| 3 | R270           | rotate by 270 degrees            |
| 4 | FX             | flip X                           |
| 5 | FXR90          | flip X then rotate by 90 degrees |
| 6 | FY             | flip Y                           |
| 7 | FYR90          | flip Y then rotate by 90 degrees |

Example:

    default_stone.png^[transformFXR90

#### `[inventorycube{<top>{<left>{<right>`

Escaping does not apply here and `^` is replaced by `&` in texture names
instead.

Create an inventory cube texture using the side textures.

Example:

    [inventorycube{grass.png{dirt.png&grass_side.png{dirt.png&grass_side.png

Creates an inventorycube with `grass.png`, `dirt.png^grass_side.png` and
`dirt.png^grass_side.png` textures

#### `[fill:<w>x<h>:<x>,<y>:<color>`

* `<w>`: width
* `<h>`: height
* `<x>`: x position
* `<y>`: y position
* `<color>`: a `ColorString`.

Creates a texture of the given size and color, optionally with an `<x>,<y>`
position. An alpha value may be specified in the `Colorstring`.

The optional `<x>,<y>` position is only used if the `[fill` is being overlaid
onto another texture with '^'.

When `[fill` is overlaid onto another texture it will not upscale or change
the resolution of the texture, the base texture will determine the output
resolution.

Examples:

    [fill:16x16:#20F02080
    texture.png^[fill:8x8:4,4:red

#### `[lowpart:<percent>:<file>`

Blit the lower `<percent>`% part of `<file>` on the texture.

Example:

    base.png^[lowpart:25:overlay.png

#### `[verticalframe:<t>:<n>`

* `<t>`: animation frame count
* `<n>`: current animation frame

Crops the texture to a frame of a vertical animation.

Example:

    default_torch_animated.png^[verticalframe:16:8

#### `[mask:<file>`

Apply a mask to the base image.

The mask is applied using binary AND.

#### `[sheet:<w>x<h>:<x>,<y>`

Retrieves a tile at position x,y from the base image
which it assumes to be a tilesheet with dimensions w,h.

#### `[colorize:<color>:<ratio>`

Colorize the textures with the given color.
`<color>` is specified as a `ColorString`.
`<ratio>` is an int ranging from 0 to 255 or the word "`alpha`". If
it is an int, then it specifies how far to interpolate between the
colors where 0 is only the texture color and 255 is only `<color>`. If
omitted, the alpha of `<color>` will be used as the ratio. If it is
the word "`alpha`", then each texture pixel will contain the RGB of
`<color>` and the alpha of `<color>` multiplied by the alpha of the
texture pixel.

#### `[colorizehsl:<hue>:<saturation>:<lightness>`

Colorize the texture to the given hue. The texture will be converted into a
greyscale image as seen through a colored glass, like "Colorize" in GIMP.
Saturation and lightness can optionally be adjusted.

`<hue>` should be from -180 to +180. The hue at 0° on an HSL color wheel is
red, 60° is yellow, 120° is green, and 180° is cyan, while -60° is magenta
and -120° is blue.

`<saturation>` and `<lightness>` are optional adjustments.

`<lightness>` is from -100 to +100, with a default of 0

`<saturation>` is from 0 to 100, with a default of 50

#### `[multiply:<color>`

Multiplies texture colors with the given color.
`<color>` is specified as a `ColorString`.
Result is more like what you'd expect if you put a color on top of another
color, meaning white surfaces get a lot of your new color while black parts
don't change very much.

A Multiply blend can be applied between two textures by using the overlay
modifier with a brightness adjustment:

    textureA.png^[contrast:0:-64^[overlay:textureB.png

#### `[screen:<color>`

Apply a Screen blend with the given color. A Screen blend is the inverse of
a Multiply blend, lightening images instead of darkening them.

`<color>` is specified as a `ColorString`.

A Screen blend can be applied between two textures by using the overlay
modifier with a brightness adjustment:

    textureA.png^[contrast:0:64^[overlay:textureB.png

#### `[hsl:<hue>:<saturation>:<lightness>`

Adjust the hue, saturation, and lightness of the texture. Like
"Hue-Saturation" in GIMP, but with 0 as the mid-point.

`<hue>` should be from -180 to +180

`<saturation>` and `<lightness>` are optional, and both percentages.

`<lightness>` is from -100 to +100.

`<saturation>` goes down to -100 (fully desaturated) but may go above 100,
allowing for even muted colors to become highly saturated.

#### `[contrast:<contrast>:<brightness>`

Adjust the brightness and contrast of the texture. Conceptually like
GIMP's "Brightness-Contrast" feature but allows brightness to be wound
all the way up to white or down to black.

`<contrast>` is a value from -127 to +127.

`<brightness>` is an optional value, from -127 to +127.

If only a boost in contrast is required, an alternative technique is to
hardlight blend the texture with itself, this increases contrast in the same
way as an S-shaped color-curve, which avoids dark colors clipping to black
and light colors clipping to white:

    texture.png^[hardlight:texture.png

#### `[overlay:<file>`

Applies an Overlay blend with the two textures, like the Overlay layer mode
in GIMP. Overlay is the same as Hard light but with the role of the two
textures swapped, see the `[hardlight` modifier description for more detail
about these blend modes.

#### `[hardlight:<file>`

Applies a Hard light blend with the two textures, like the Hard light layer
mode in GIMP.

Hard light combines Multiply and Screen blend modes. Light parts of the
`<file>` texture will lighten (screen) the base texture, and dark parts of the
`<file>` texture will darken (multiply) the base texture. This can be useful
for applying embossing or chiselled effects to textures. A Hard light with the
same texture acts like applying an S-shaped color-curve, and can be used to
increase contrast without clipping.

Hard light is the same as Overlay but with the roles of the two textures
swapped, i.e. `A.png^[hardlight:B.png` is the same as `B.png^[overlay:A.png`

#### `[png:<base64>`

Embed a base64 encoded PNG image in the texture string.
You can produce a valid string for this by calling
`minetest.encode_base64(minetest.encode_png(tex))`,
where `tex` is pixel data. Refer to the documentation of these
functions for details.
You can use this to send disposable images such as captchas
to individual clients, or render things that would be too
expensive to compose with `[combine:`.

> [!WARNING]
> Avoid sending large images this way. This is not a replacement
for asset files, do not use it to do anything that you could instead achieve
by just using a file. In particular consider `minetest.dynamic_add_media` and
test whether using other texture modifiers could result in a shorter string
than embedding a whole image, this may vary by use case.

## Hardware Coloring

The goal of hardware coloring is to simplify the creation of
colorful nodes. If your textures use the same pattern, and they only
differ in their color (like colored wool blocks), you can use hardware
coloring instead of creating and managing many texture files.
All of these methods use color multiplication (so a white-black texture
with red coloring will result in red-black color).

### Static Coloring

This method is useful if you wish to create nodes/items with
the same texture, in different colors, each in a new node/item definition.

#### Global Color

When you register an item or node, set its `color` field (which accepts a
`ColorSpec`) to the desired color.

An `ItemStack`'s static color can be overwritten by the `color` metadata
field. If you set that field to a `ColorString`, that color will be used.

#### Tile Color

Each tile may have an individual static color, which overwrites every
other coloring method. To disable the coloring of a face,
set its color to white (because multiplying with white does nothing).
You can set the `color` property of the tiles in the node's definition
if the tile is in table format.

### Palettes

For nodes and items which can have many colors, a palette is more
suitable. A palette is a texture, which can contain up to 256 pixels.
Each pixel is one possible color for the node/item.
You can register one node/item, which can have up to 256 colors.

#### Palette Indexing

When using palettes, you always provide a pixel index for the given
node or `ItemStack`. The palette is read from left to right and from
top to bottom. If the palette has less than 256 pixels, then it is
stretched to contain exactly 256 pixels (after arranging the pixels
to one line). The indexing starts from 0.

Examples:

* 16x16 palette, index = 0: the top left corner
* 16x16 palette, index = 4: the fifth pixel in the first row
* 16x16 palette, index = 16: the pixel below the top left corner
* 16x16 palette, index = 255: the bottom right corner
* 2 (width) x 4 (height) palette, index = 31: the top left corner.
  The palette has 8 pixels, so each pixel is stretched to 32 pixels,
  to ensure the total 256 pixels.
* 2x4 palette, index = 32: the top right corner
* 2x4 palette, index = 63: the top right corner
* 2x4 palette, index = 64: the pixel below the top left corner

#### Using Palettes with Items

When registering an item, set the item definition's `palette` field to
a texture. You can also use texture modifiers.

The `ItemStack`'s color depends on the `palette_index` field of the
stack's metadata. `palette_index` is an integer, which specifies the
index of the pixel to use.

#### Linking Palettes with Nodes

When registering a node, set the item definition's `palette` field to
a texture. You can also use texture modifiers.
The node's color depends on its `param2`, so you also must set an
appropriate `paramtype2`:

* `paramtype2 = "color"` for nodes which use their full `param2` for
  palette indexing. These nodes can have 256 different colors.
  The palette should contain 256 pixels.
* `paramtype2 = "colorwallmounted"` for nodes which use the first
  five bits (most significant) of `param2` for palette indexing.
  The remaining three bits are describing rotation, as in `wallmounted`
  paramtype2. Division by 8 yields the palette index (without stretching the
  palette). These nodes can have 32 different colors, and the palette
  should contain 32 pixels.
  Examples:
    * `param2 = 17` is 2 * 8 + 1, so the rotation is 1 and the third (= 2 + 1)
      pixel will be picked from the palette.
    * `param2 = 35` is 4 * 8 + 3, so the rotation is 3 and the fifth (= 4 + 1)
      pixel will be picked from the palette.
* `paramtype2 = "colorfacedir"` for nodes which use the first
  three bits of `param2` for palette indexing. The remaining
  five bits are describing rotation, as in `facedir` paramtype2.
  Division by 32 yields the palette index (without stretching the
  palette). These nodes can have 8 different colors, and the
  palette should contain 8 pixels.
  Examples:
    * `param2 = 17` is 0 * 32 + 17, so the rotation is 17 and the
      first (= 0 + 1) pixel will be picked from the palette.
    * `param2 = 35` is 1 * 32 + 3, so the rotation is 3 and the
      second (= 1 + 1) pixel will be picked from the palette.
* `paramtype2 = "color4dir"` for nodes which use the first
  six bits of `param2` for palette indexing. The remaining
  two bits are describing rotation, as in `4dir` paramtype2.
  Division by 4 yields the palette index (without stretching the
  palette). These nodes can have 64 different colors, and the
  palette should contain 64 pixels.
  Examples:
    * `param2 = 17` is 4 * 4 + 1, so the rotation is 1 and the
      fifth (= 4 + 1) pixel will be picked from the palette.
    * `param2 = 35` is 8 * 4 + 3, so the rotation is 3 and the
      ninth (= 8 + 1) pixel will be picked from the palette.

To colorize a node on the map, set its `param2` value (according
to the node's paramtype2).

### Conversion Between Nodes in the Inventory and on the Map

Static coloring is the same for both cases, there is no need
for conversion.

If the `ItemStack`'s metadata contains the `color` field, it will be
lost on placement, because nodes on the map can only use palettes.

If the `ItemStack`'s metadata contains the `palette_index` field, it is
automatically transferred between node and item forms by the engine,
when a player digs or places a colored node.
You can disable this feature by setting the `drop` field of the node
to itself (without metadata).
To transfer the color to a special drop, you need a drop table.

Example:

```lua
minetest.register_node("mod:stone", {
    description = "Stone",
    tiles = {"default_stone.png"},
    paramtype2 = "color",
    palette = "palette.png",
    drop = {
        items = {
            -- assume that mod:cobblestone also has the same palette
            {items = {"mod:cobblestone"}, inherit_color = true},
        }
    }
})
```

### Colored Items in Craft Recipes

Craft recipes only support item strings, but fortunately item strings
can also contain metadata. Example craft recipe registration:

```lua
minetest.register_craft({
    output = minetest.itemstring_with_palette("wool:block", 3),
    type = "shapeless",
    recipe = {
        "wool:block",
        "dye:red",
    },
})
```

To set the `color` field, you can use `minetest.itemstring_with_color`.

Metadata field filtering in the `recipe` field are not supported yet,
so the craft output is independent of the color of the ingredients.

## Soft Texture Overlay

Sometimes hardware coloring is not enough, because it affects the
whole tile. Soft texture overlays were added to Minetest to allow
the dynamic coloring of only specific parts of the node's texture.
For example a grass block may have colored grass, while keeping the
dirt brown.

These overlays are 'soft', because unlike texture modifiers, the layers
are not merged in the memory, but they are simply drawn on top of each
other. This allows different hardware coloring, but also means that
tiles with overlays are drawn slower. Using too much overlays might
cause FPS loss.

For inventory and wield images you can specify overlays which
hardware coloring does not modify. You have to set `inventory_overlay`
and `wield_overlay` fields to an image name.

To define a node overlay, simply set the `overlay_tiles` field of the node
definition. These tiles are defined in the same way as plain tiles:
they can have a texture name, color etc.
To skip one face, set that overlay tile to an empty string.

Example (colored grass block):

```lua
minetest.register_node("default:dirt_with_grass", {
    description = "Dirt with Grass",
    -- Regular tiles, as usual
    -- The dirt tile disables palette coloring
    tiles = {{name = "default_grass.png"},
        {name = "default_dirt.png", color = "white"}},
    -- Overlay tiles: define them in the same style
    -- The top and bottom tile does not have overlay
    overlay_tiles = {"", "",
        {name = "default_grass_side.png"}
    },
    -- Global color, used in inventory
    color = "green",
    -- Palette in the world
    paramtype2 = "color",
    palette = "default_foilage.png",
})
```



# Sounds

Only Ogg Vorbis files are supported.

For positional playing of sounds, only single-channel (mono) files are
supported. Otherwise OpenAL will play them non-positionally.

Mods should generally prefix their sound files with `modname_`, e.g. given
the mod name `foomod`, a sound could be called:

    foomod_foosound.ogg

## Sound Group

A sound group is the set of all sound files, whose filenames are of the following
format:

    <sound-group name>[.<single digit>].ogg

When a sound group is played, one the files in the group is chosen at random.
Sound files can only be referred to by their sound-group name.

Example: When playing the sound `foomod_foosound`, the sound is chosen randomly
from the available ones of the following files:

* `foomod_foosound.ogg`
* `foomod_foosound.0.ogg`
* `foomod_foosound.1.ogg`
* (...)
* `foomod_foosound.9.ogg`

## `SimpleSoundSpec`

Specifies a sound name, gain (volume), pitch and fade.
This is either a string or a table.

In string form, you just specify the sound name or
the empty string for no sound.

Table form has the following fields:

* `name`:
  Sound group name.
  If == `""`, no sound is played.
* `gain`:
  Volume (`1.0` = 100%), must be non-negative.
  At the end, OpenAL clamps sound gain to a maximum of `1.0`. By setting gain for
  a positional sound higher than `1.0`, one can increase the radius inside which
  maximal gain is reached.
  Furthermore, gain of positional sounds doesn't increase inside a 1 node radius.
  The gain given here describes the gain at a distance of 3 nodes.
* `pitch`:
  Applies a pitch-shift to the sound.
  Each factor of `2.0` results in a pitch-shift of +12 semitones.
  Must be positive.
* `fade`:
  If > `0.0`, the sound is faded in, with this value in gain per second, until
  `gain` is reached.

`gain`, `pitch` and `fade` are optional and default to `1.0`, `1.0` and `0.0`.

Examples:

* `""`: No sound
* `{}`: No sound
* `"default_place_node"`: Play e.g. `default_place_node.ogg`
* `{name = "default_place_node"}`: Same as above
* `{name = "default_place_node", gain = 0.5}`: 50% volume
* `{name = "default_place_node", gain = 0.9, pitch = 1.1}`: 90% volume, 110% pitch

## Sound Parameter Table

Table used to specify how a sound is played:

```lua
{
    gain = 1.0,
    -- Scales the gain specified in `SimpleSoundSpec`.

    pitch = 1.0,
    -- Overwrites the pitch specified in `SimpleSoundSpec`.

    fade = 0.0,
    -- Overwrites the fade specified in `SimpleSoundSpec`.

    start_time = 0.0,
    -- Start with a time-offset into the sound.
    -- The behavior is as if the sound was already playing for this many seconds.
    -- Negative values are relative to the sound's length, so the sound reaches
    -- its end in `-start_time` seconds.
    -- It is unspecified what happens if `loop` is false and `start_time` is
    -- smaller than minus the sound's length.
    -- Available since feature `sound_params_start_time`.

    loop = false,
    -- If true, sound is played in a loop.

    pos = {x = 1, y = 2, z = 3},
    -- Play sound at a position.
    -- Can't be used together with `object`.

    object = <an ObjectRef>,
    -- Attach the sound to an object.
    -- Can't be used together with `pos`.

    to_player = name,
    -- Only play for this player.
    -- Can't be used together with `exclude_player`.

    exclude_player = name,
    -- Don't play sound for this player.
    -- Can't be used together with `to_player`.

    max_hear_distance = 32,
    -- Only play for players that are at most this far away when the sound
    -- starts playing.
    -- Needs `pos` or `object` to be set.
    -- `32` is the default.
}
```

Examples:

```lua
-- Play locationless on all clients
{
    gain = 1.0,   -- default
    fade = 0.0,   -- default
    pitch = 1.0,  -- default
}
-- Play locationless to one player
{
    to_player = name,
    gain = 1.0,   -- default
    fade = 0.0,   -- default
    pitch = 1.0,  -- default
}
-- Play locationless to one player, looped
{
    to_player = name,
    gain = 1.0,  -- default
    loop = true,
}
-- Play at a location, start the sound at offset 5 seconds
{
    pos = {x = 1, y = 2, z = 3},
    gain = 1.0,  -- default
    max_hear_distance = 32,  -- default
    start_time = 5.0,
}
-- Play connected to an object, looped
{
    object = <an ObjectRef>,
    gain = 1.0,  -- default
    max_hear_distance = 32,  -- default
    loop = true,
}
-- Play at a location, heard by anyone *but* the given player
{
    pos = {x = 32, y = 0, z = 100},
    max_hear_distance = 40,
    exclude_player = name,
}
```

## Special Sound Groups

These sound groups are played back by the engine if provided.

* `player_damage`: Played when the local player takes damage (gain = 0.5)
* `player_falling_damage`: Played when the local player takes
  damage by falling (gain = 0.5)
* `player_jump`: Played when the local player jumps
* `default_dig_<groupname>`: Default node digging sound (gain = 0.5)
  (see node sound definition for details)



# Registered Definitions

Anything added using certain [Registration functions] gets added to one or more
of the global [Registered definition tables].

Note that in some cases you will stumble upon things that are not contained
in these tables (e.g. when a mod has been removed). Always check for
existence before trying to access the fields.

Example:

All nodes registered with `minetest.register_node` get added to the table
`minetest.registered_nodes`.

If you want to check the drawtype of a node, you could do it like this:

```lua
local def = minetest.registered_nodes[nodename]
local drawtype = def and def.drawtype
```



# Nodes

Nodes are the bulk data of the world: cubes and other things that take the
space of a cube. Huge amounts of them are handled efficiently, but they
are quite static.

The definition of a node is stored and can be accessed by using

```lua
minetest.registered_nodes[node.name]
```

See [Registered definitions].

Nodes are passed by value between Lua and the engine.
They are represented by a table:

```lua
{name="name", param1=num, param2=num}
```

`param1` and `param2` are 8-bit integers ranging from 0 to 255. The engine uses
them for certain automated functions. If you don't use these functions, you can
use them to store arbitrary values.

## Node `paramtype`s

The functions of `param1` and `param2` are determined by certain fields in the
node definition.

The function of `param1` is determined by `paramtype` in node definition.
`param1` is reserved for the engine when `paramtype != "none"`.

* `paramtype = "light"`
    * The value stores light with and without sun in its lower and upper 4 bits
      respectively.
    * Required by a light source node to enable spreading its light.
    * Required by the following drawtypes as they determine their visual
      brightness from their internal light value:
        * torchlike
        * signlike
        * firelike
        * fencelike
        * raillike
        * nodebox
        * mesh
        * plantlike
        * plantlike_rooted
* `paramtype = "none"`
    * `param1` will not be used by the engine and can be used to store
      an arbitrary value

The function of `param2` is determined by `paramtype2` in node definition.
`param2` is reserved for the engine when `paramtype2 != "none"`.

* `paramtype2 = "flowingliquid"`
    * Used by `drawtype = "flowingliquid"` and `liquidtype = "flowing"`
    * The liquid level and a flag of the liquid are stored in `param2`
    * Bits 0-2: Liquid level (0-7). The higher, the more liquid is in this node;
      see `minetest.get_node_level`, `minetest.set_node_level` and `minetest.add_node_level`
      to access/manipulate the content of this field
    * Bit 3: If set, liquid is flowing downwards (no graphical effect)
* `paramtype2 = "wallmounted"`
    * Supported drawtypes: "torchlike", "signlike", "plantlike",
      "plantlike_rooted", "normal", "nodebox", "mesh"
    * The rotation of the node is stored in `param2`
    * Node is 'mounted'/facing towards one of 6 directions
    * You can make this value by using `minetest.dir_to_wallmounted()`
    * Values range 0 - 7
    * The value denotes at which direction the node is "mounted":
      0 = y+,   1 = y-,   2 = x+,   3 = x-,   4 = z+,   5 = z-
      6 = y+, but rotated by  90°
      7 = y-, but rotated by -90°
    * By default, on placement the param2 is automatically set to the
      appropriate rotation (0 to 5), depending on which side was
      pointed at. With the node field `wallmounted_rotate_vertical = true`,
      the param2 values 6 and 7 might additionally be set
* `paramtype2 = "facedir"`
    * Supported drawtypes: "normal", "nodebox", "mesh"
    * The rotation of the node is stored in `param2`.
    * Node is rotated around face and axis; 24 rotations in total.
    * Can be made by using `minetest.dir_to_facedir()`.
    * Chests and furnaces can be rotated that way, and also 'flipped'
    * Values range 0 - 23
    * facedir / 4 = axis direction:
      0 = y+,   1 = z+,   2 = z-,   3 = x+,   4 = x-,   5 = y-
    * The node is rotated 90 degrees around the X or Z axis so that its top face
      points in the desired direction. For the y- direction, it's rotated 180
      degrees around the Z axis.
    * facedir modulo 4 = left-handed rotation around the specified axis, in 90° steps.
    * By default, on placement the param2 is automatically set to the
      horizontal direction the player was looking at (values 0-3)
    * Special case: If the node is a connected nodebox, the nodebox
      will NOT rotate, only the textures will.
* `paramtype2 = "4dir"`
    * Supported drawtypes: "normal", "nodebox", "mesh"
    * The rotation of the node is stored in `param2`.
    * Allows node to be rotated horizontally, 4 rotations in total
    * Can be made by using `minetest.dir_to_fourdir()`.
    * Chests and furnaces can be rotated that way, but not flipped
    * Values range 0 - 3
    * 4dir modulo 4 = rotation
    * Otherwise, behavior is identical to facedir
* `paramtype2 = "leveled"`
    * Only valid for "nodebox" with 'type = "leveled"', and "plantlike_rooted".
        * Leveled nodebox:
            * The level of the top face of the nodebox is stored in `param2`.
            * The other faces are defined by 'fixed = {}' like 'type = "fixed"'
              nodeboxes.
            * The nodebox height is (`param2` / 64) nodes.
            * The maximum accepted value of `param2` is 127.
        * Rooted plantlike:
            * The height of the 'plantlike' section is stored in `param2`.
            * The height is (`param2` / 16) nodes.
* `paramtype2 = "degrotate"`
    * Valid for `plantlike` and `mesh` drawtypes. The rotation of the node is
      stored in `param2`.
    * Values range 0–239. The value stored in `param2` is multiplied by 1.5 to
      get the actual rotation in degrees of the node.
* `paramtype2 = "meshoptions"`
    * Only valid for "plantlike" drawtype. `param2` encodes the shape and
      optional modifiers of the "plant". `param2` is a bitfield.
    * Bits 0 to 2 select the shape.
      Use only one of the values below:
        * 0 = an "x" shaped plant (ordinary plant)
        * 1 = a "+" shaped plant (just rotated 45 degrees)
        * 2 = a "*" shaped plant with 3 faces instead of 2
        * 3 = a "#" shaped plant with 4 faces instead of 2
        * 4 = a "#" shaped plant with 4 faces that lean outwards
        * 5-7 are unused and reserved for future meshes.
    * Bits 3 to 7 are used to enable any number of optional modifiers.
      Just add the corresponding value(s) below to `param2`:
        * 8  - Makes the plant slightly vary placement horizontally
        * 16 - Makes the plant mesh 1.4x larger
        * 32 - Moves each face randomly a small bit down (1/8 max)
        * values 64 and 128 (bits 6-7) are reserved for future use.
    * Example: `param2 = 0` selects a normal "x" shaped plant
    * Example: `param2 = 17` selects a "+" shaped plant, 1.4x larger (1+16)
* `paramtype2 = "color"`
    * `param2` tells which color is picked from the palette.
      The palette should have 256 pixels.
* `paramtype2 = "colorfacedir"`
    * Same as `facedir`, but with colors.
    * The first three bits of `param2` tells which color is picked from the
      palette. The palette should have 8 pixels.
* `paramtype2 = "color4dir"`
    * Same as `facedir`, but with colors.
    * The first six bits of `param2` tells which color is picked from the
      palette. The palette should have 64 pixels.
* `paramtype2 = "colorwallmounted"`
    * Same as `wallmounted`, but with colors.
    * The first five bits of `param2` tells which color is picked from the
      palette. The palette should have 32 pixels.
* `paramtype2 = "glasslikeliquidlevel"`
    * Only valid for "glasslike_framed" or "glasslike_framed_optional"
      drawtypes. "glasslike_framed_optional" nodes are only affected if the
      "Connected Glass" setting is enabled.
    * Bits 0-5 define 64 levels of internal liquid, 0 being empty and 63 being
      full.
    * Bits 6 and 7 modify the appearance of the frame and node faces. One or
      both of these values may be added to `param2`:
        * 64  - Makes the node not connect with neighbors above or below it.
        * 128 - Makes the node not connect with neighbors to its sides.
    * Liquid texture is defined using `special_tiles = {"modname_tilename.png"}`
* `paramtype2 = "colordegrotate"`
    * Same as `degrotate`, but with colors.
    * The first (most-significant) three bits of `param2` tells which color
      is picked from the palette. The palette should have 8 pixels.
    * Remaining 5 bits store rotation in range 0–23 (i.e. in 15° steps)
* `paramtype2 = "none"`
    * `param2` will not be used by the engine and can be used to store
      an arbitrary value

Nodes can also contain extra data. See [Node Metadata].

## Node `drawtype`s

There are a bunch of different looking node types.

Look for examples in `games/devtest` or `games/minetest_game`.

* `normal`
    * A node-sized cube.
* `airlike`
    * Invisible, uses no texture.
* `liquid`
    * The cubic source node for a liquid.
    * Faces bordering to the same node are never rendered.
    * Connects to node specified in `liquid_alternative_flowing`.
    * You *must* set `liquid_alternative_source` to the node's own name.
    * Use `backface_culling = false` for the tiles you want to make
      visible when inside the node.
* `flowingliquid`
    * The flowing version of a liquid, appears with various heights and slopes.
    * Faces bordering to the same node are never rendered.
    * Connects to node specified in `liquid_alternative_source`.
    * You *must* set `liquid_alternative_flowing` to the node's own name.
    * Node textures are defined with `special_tiles` where the first tile
      is for the top and bottom faces and the second tile is for the side
      faces.
    * `tiles` is used for the item/inventory/wield image rendering.
    * Use `backface_culling = false` for the special tiles you want to make
      visible when inside the node
* `glasslike`
    * Often used for partially-transparent nodes.
    * Only external sides of textures are visible.
* `glasslike_framed`
    * All face-connected nodes are drawn as one volume within a surrounding
      frame.
    * The frame appearance is generated from the edges of the first texture
      specified in `tiles`. The width of the edges used are 1/16th of texture
      size: 1 pixel for 16x16, 2 pixels for 32x32 etc.
    * The glass 'shine' (or other desired detail) on each node face is supplied
      by the second texture specified in `tiles`.
* `glasslike_framed_optional`
    * This switches between the above 2 drawtypes according to the menu setting
      'Connected Glass'.
* `allfaces`
    * Often used for partially-transparent nodes.
    * External and internal sides of textures are visible.
* `allfaces_optional`
    * Often used for leaves nodes.
    * This switches between `normal`, `glasslike` and `allfaces` according to
      the menu setting: Opaque Leaves / Simple Leaves / Fancy Leaves.
    * With 'Simple Leaves' selected, the texture specified in `special_tiles`
      is used instead, if present. This allows a visually thicker texture to be
      used to compensate for how `glasslike` reduces visual thickness.
* `torchlike`
    * A single vertical texture.
    * If `paramtype2="[color]wallmounted"`:
        * If placed on top of a node, uses the first texture specified in `tiles`.
        * If placed against the underside of a node, uses the second texture
          specified in `tiles`.
        * If placed on the side of a node, uses the third texture specified in
          `tiles` and is perpendicular to that node.
    * If `paramtype2="none"`:
        * Will be rendered as if placed on top of a node (see
          above) and only the first texture is used.
* `signlike`
    * A single texture parallel to, and mounted against, the top, underside or
      side of a node.
    * If `paramtype2="[color]wallmounted"`, it rotates according to `param2`
    * If `paramtype2="none"`, it will always be on the floor.
* `plantlike`
    * Two vertical and diagonal textures at right-angles to each other.
    * See `paramtype2 = "meshoptions"` above for other options.
* `firelike`
    * When above a flat surface, appears as 6 textures, the central 2 as
      `plantlike` plus 4 more surrounding those.
    * If not above a surface the central 2 do not appear, but the texture
      appears against the faces of surrounding nodes if they are present.
* `fencelike`
    * A 3D model suitable for a wooden fence.
    * One placed node appears as a single vertical post.
    * Adjacently-placed nodes cause horizontal bars to appear between them.
* `raillike`
    * Often used for tracks for mining carts.
    * Requires 4 textures to be specified in `tiles`, in order: Straight,
      curved, t-junction, crossing.
    * Each placed node automatically switches to a suitable rotated texture
      determined by the adjacent `raillike` nodes, in order to create a
      continuous track network.
    * Becomes a sloping node if placed against stepped nodes.
* `nodebox`
    * Often used for stairs and slabs.
    * Allows defining nodes consisting of an arbitrary number of boxes.
    * See [Node boxes] below for more information.
* `mesh`
    * Uses models for nodes.
    * Tiles should hold model materials textures.
    * Only static meshes are implemented.
    * For supported model formats see Irrlicht engine documentation.
* `plantlike_rooted`
    * Enables underwater `plantlike` without air bubbles around the nodes.
    * Consists of a base cube at the co-ordinates of the node plus a
      `plantlike` extension above
    * If `paramtype2="leveled", the `plantlike` extension has a height
      of `param2 / 16` nodes, otherwise it's the height of 1 node
    * If `paramtype2="wallmounted"`, the `plantlike` extension
      will be at one of the corresponding 6 sides of the base cube.
      Also, the base cube rotates like a `normal` cube would
    * The `plantlike` extension visually passes through any nodes above the
      base cube without affecting them.
    * The base cube texture tiles are defined as normal, the `plantlike`
      extension uses the defined special tile, for example:
      `special_tiles = {{name = "default_papyrus.png"}},`

`*_optional` drawtypes need less rendering time if deactivated
(always client-side).

## Node Boxes

Node selection boxes are defined using "node boxes".

A nodebox is defined as any of:

```lua
{
    -- A normal cube; the default in most things
    type = "regular"
}
{
    -- A fixed box (or boxes) (facedir param2 is used, if applicable)
    type = "fixed",
    fixed = box OR {box1, box2, ...}
}
{
    -- A variable height box (or boxes) with the top face position defined
    -- by the node parameter 'leveled = ', or if 'paramtype2 == "leveled"'
    -- by param2.
    -- Other faces are defined by 'fixed = {}' as with 'type = "fixed"'.
    type = "leveled",
    fixed = box OR {box1, box2, ...}
}
{
    -- A box like the selection box for torches
    -- (wallmounted param2 is used, if applicable)
    type = "wallmounted",
    wall_top = box,
    wall_bottom = box,
    wall_side = box
}
{
    -- A node that has optional boxes depending on neighboring nodes'
    -- presence and type. See also `connects_to`.
    type = "connected",
    fixed = box OR {box1, box2, ...}
    connect_top = box OR {box1, box2, ...}
    connect_bottom = box OR {box1, box2, ...}
    connect_front = box OR {box1, box2, ...}
    connect_left = box OR {box1, box2, ...}
    connect_back = box OR {box1, box2, ...}
    connect_right = box OR {box1, box2, ...}
    -- The following `disconnected_*` boxes are the opposites of the
    -- `connect_*` ones above, i.e. when a node has no suitable neighbor
    -- on the respective side, the corresponding disconnected box is drawn.
    disconnected_top = box OR {box1, box2, ...}
    disconnected_bottom = box OR {box1, box2, ...}
    disconnected_front = box OR {box1, box2, ...}
    disconnected_left = box OR {box1, box2, ...}
    disconnected_back = box OR {box1, box2, ...}
    disconnected_right = box OR {box1, box2, ...}
    disconnected = box OR {box1, box2, ...} -- when there is *no* neighbor
    disconnected_sides = box OR {box1, box2, ...} -- when there are *no*
                                                  -- neighbors to the sides
}
```

A `box` is defined as:

```lua
{x1, y1, z1, x2, y2, z2}
```

A box of a regular node would look like:

```lua
{-0.5, -0.5, -0.5, 0.5, 0.5, 0.5}
```

To avoid collision issues, keep each value within the range of +/- 1.45.
This also applies to leveled nodeboxes, where the final height shall not
exceed this soft limit.



# Map Terminology and Coordinates

## Nodes, Mapblocks, and Mapchunks

A 'node' is the fundamental cubic unit of a world and appears to a player as
roughly 1x1x1 meters in size.

A 'mapblock' (often abbreviated to 'block') is 16x16x16 nodes and is the
fundamental region of a world that is stored in the world database, sent to
clients and handled by many parts of the engine.
'mapblock' is preferred terminology to 'block' to help avoid confusion with
'node', however 'block' often appears in the API.

A 'mapchunk' (sometimes abbreviated to 'chunk') is usually 5x5x5 mapblocks
(80x80x80 nodes) and is the volume of world generated in one operation by
the map generator.
The size in mapblocks has been chosen to optimize map generation.

## Coordinates

### Orientation of Axes

For node and mapblock coordinates, +X is East, +Y is up, +Z is North.

### Node Coordinates

Almost all positions used in the API use node coordinates.

### Mapblock Coordinates

Occasionally the API uses 'blockpos' which refers to mapblock coordinates that
specify a particular mapblock.
For example blockpos (0,0,0) specifies the mapblock that extends from
node position (0,0,0) to node position (15,15,15).

#### Converting Node Position to the Containing `blockpos`

To calculate the blockpos of the mapblock that contains the node at 'nodepos',
for each axis:

* blockpos = math.floor(nodepos / 16)

#### Converting `blockpos` to Minimum/Maximum Node Positions

To calculate the min/max node positions contained in the mapblock at 'blockpos',
for each axis:

* Minimum:
  nodepos = blockpos * 16
* Maximum:
  nodepos = blockpos * 16 + 15



# HUD

## HUD Element Types

The `position` field is used for all element types.
To account for differing resolutions, the position coordinates are the
percentage of the screen, ranging in value from `0` to `1`.

The `name` field is not yet used, but should contain a description of what the
HUD element represents.

The `direction` field is the direction in which something is drawn.
`0` draws from left to right, `1` draws from right to left, `2` draws from
top to bottom, and `3` draws from bottom to top.

The `alignment` field specifies how the item will be aligned. It is a table
where `x` and `y` range from `-1` to `1`, with `0` being central. `-1` is
moved to the left/up, and `1` is to the right/down. Fractional values can be
used.

The `offset` field specifies a pixel offset from the position. Contrary to
position, the offset is not scaled to screen size. This allows for some
precisely positioned items in the HUD.

> [!NOTE]
> `offset` _will_ adapt to screen DPI as well as the user defined scaling factor!

The `z_index` field specifies the order of HUD elements from back to front.
Lower z-index elements are displayed behind higher z-index elements. Elements
with same z-index are displayed in an arbitrary order. Default 0.
Supports negative values. By convention, the following values are recommended:

* -400: Graphical effects, such as vignette
* -300: Name tags, waypoints
* -200: Wieldhand
* -100: Things that block the player's view, e.g. masks
*    0: Default. For standard in-game HUD elements like crosshair, hotbar,
  minimap, builtin statbars, etc.
*  100: Temporary text messages or notification icons
* 1000: Full-screen effects such as full-black screen or credits.
  This includes effects that cover the entire screen

If your HUD element doesn't fit into any category, pick a number
between the suggested values

Below are the specific uses for fields in each type; fields not listed for that
type are ignored.

### `image`

Displays an image on the HUD.

* `scale`: The scale of the image, with `{x = 1, y = 1}` being the original texture size.
  The `x` and `y` fields apply to the respective axes.
  Positive values scale the source image.
  Negative values represent percentages relative to screen dimensions.
  Example: `{x = -20, y = 3}` means the image will be drawn 20% of screen width wide,
  and 3 times as high as the source image is.
* `text`: The name of the texture that is displayed.
* `alignment`: The alignment of the image.
* `offset`: offset in pixels from position.

### `text`

Displays text on the HUD.

* `scale`: Defines the bounding rectangle of the text.
  A value such as `{x=100, y=100}` should work.
* `text`: The text to be displayed in the HUD element.
* `number`: An integer containing the RGB value of the color used to draw the
  text. Specify `0xFFFFFF` for white text, `0xFF0000` for red, and so on.
* `alignment`: The alignment of the text.
* `offset`: offset in pixels from position.
* `size`: size of the text.
  The player-set font size is multiplied by size.x (y value isn't used).
* `style`: determines font style
  Bitfield with 1 = bold, 2 = italic, 4 = monospace

### `statbar`

Displays a horizontal bar made up of half-images with an optional background.

* `text`: The name of the texture to use.
* `text2`: Optional texture name to enable a background / "off state"
  texture (useful to visualize the maximal value). Both textures
  must have the same size.
* `number`: The number of half-textures that are displayed.
  If odd, will end with a vertically center-split texture.
* `item`: Same as `number` but for the "off state" texture
* `direction`: To which direction the images will extend to
* `offset`: offset in pixels from position.
* `size`: If used, will force full-image size to this value (override texture
  pack image size)

### `inventory`

* `text`: The name of the inventory list to be displayed.
* `number`: Number of items in the inventory to be displayed.
* `item`: Position of item that is selected.
* `direction`: Direction the list will be displayed in
* `offset`: offset in pixels from position.

### `waypoint`

Displays distance to selected world position.

* `name`: The name of the waypoint.
* `text`: Distance suffix. Can be blank.
* `precision`: Waypoint precision, integer >= 0. Defaults to 10.
  If set to 0, distance is not shown. Shown value is `floor(distance*precision)/precision`.
  When the precision is an integer multiple of 10, there will be `log_10(precision)` digits after the decimal point.
  `precision = 1000`, for example, will show 3 decimal places (eg: `0.999`).
  `precision = 2` will show multiples of `0.5`; precision = 5 will show multiples of `0.2` and so on:
  `precision = n` will show multiples of `1/n`
* `number:` An integer containing the RGB value of the color used to draw the
  text.
* `world_pos`: World position of the waypoint.
* `offset`: offset in pixels from position.
* `alignment`: The alignment of the waypoint.

### `image_waypoint`

Same as `image`, but does not accept a `position`; the position is instead determined by `world_pos`, the world position of the waypoint.

* `scale`: The scale of the image, with `{x = 1, y = 1}` being the original texture size.
  The `x` and `y` fields apply to the respective axes.
  Positive values scale the source image.
  Negative values represent percentages relative to screen dimensions.
  Example: `{x = -20, y = 3}` means the image will be drawn 20% of screen width wide,
  and 3 times as high as the source image is.
* `text`: The name of the texture that is displayed.
* `alignment`: The alignment of the image.
* `world_pos`: World position of the waypoint.
* `offset`: offset in pixels from position.

### `compass`

Displays an image oriented or translated according to current heading direction.

* `size`: The size of this element. Negative values represent percentage
  of the screen; e.g. `x=-100` means 100% (width).
* `scale`: Scale of the translated image (used only for dir = 2 or dir = 3).
* `text`: The name of the texture to use.
* `alignment`: The alignment of the image.
* `offset`: Offset in pixels from position.
* `direction`: How the image is rotated/translated:
    * 0 - Rotate as heading direction
    * 1 - Rotate in reverse direction
    * 2 - Translate as landscape direction
    * 3 - Translate in reverse direction

If translation is chosen, texture is repeated horizontally to fill the whole element.

### `minimap`

Displays a minimap on the HUD.

* `size`: Size of the minimap to display. Minimap should be a square to avoid
  distortion.
* `alignment`: The alignment of the minimap.
* `offset`: offset in pixels from position.



# Representations of Simple Things

## Vector (ie. a Position)

```lua
vector.new(x, y, z)
```

See [Spatial Vectors] for details.

## `pointed_thing`

* `{type="nothing"}`
* `{type="node", under=pos, above=pos}`
    * Indicates a pointed node selection box.
    * `under` refers to the node position behind the pointed face.
    * `above` refers to the node position in front of the pointed face.
* `{type="object", ref=ObjectRef}`

Exact pointing location (currently only `Raycast` supports these fields):

* `pointed_thing.intersection_point`: The absolute world coordinates of the
  point on the selection box which is pointed at. May be in the selection box
  if the pointer is in the box too.
* `pointed_thing.box_id`: The ID of the pointed selection box (counting starts
  from 1).
* `pointed_thing.intersection_normal`: Unit vector, points outwards of the
  selected selection box. This specifies which face is pointed at.
  Is a null vector `vector.zero()` when the pointer is inside the selection box.
  For entities with rotated selection boxes, this will be rotated properly
  by the entity's rotation - it will always be in absolute world space.



# Flag Specifier Format

Flags using the standardized flag specifier format can be specified in either
of two ways, by string or table.

The string format is a comma-delimited set of flag names; whitespace and
unrecognized flag fields are ignored. Specifying a flag in the string sets the
flag, and specifying a flag prefixed by the string `"no"` explicitly
clears the flag from whatever the default may be.

In addition to the standard string flag format, the schematic flags field can
also be a table of flag names to boolean values representing whether or not the
flag is set. Additionally, if a field with the flag name prefixed with `"no"`
is present, mapped to a boolean of any value, the specified flag is unset.

E.g. A flag field of value

```lua
{place_center_x = true, place_center_y=false, place_center_z=true}
```

is equivalent to

```lua
{place_center_x = true, noplace_center_y=true, place_center_z=true}
```

which is equivalent to

```lua
"place_center_x, noplace_center_y, place_center_z"
```

or even

```lua
"place_center_x, place_center_z"
```

since, by default, no schematic attributes are set.



# Items

Items are things that can be held by players, dropped in the map and
stored in inventories.
Items come in the form of item stacks, which are collections of equal
items that occupy a single inventory slot.

## Item Types

There are three kinds of items: nodes, tools and craftitems.

* Node: Placeable item form of a node in the world's voxel grid
* Tool: Has a changeable wear property but cannot be stacked
* Craftitem: Has no special properties

Every registered node (the voxel in the world) has a corresponding
item form (the thing in your inventory) that comes along with it.
This item form can be placed which will create a node in the
world (by default).
Both the 'actual' node and its item form share the same identifier.
For all practical purposes, you can treat the node and its item form
interchangeably. We usually just say 'node' to the item form of
the node as well.

Note the definition of tools is purely technical. The only really
unique thing about tools is their wear, and that's basically it.
Beyond that, you can't make any gameplay-relevant assumptions
about tools or non-tools. It is perfectly valid to register something
that acts as tool in a gameplay sense as a craftitem, and vice-versa.

Craftitems can be used for items that neither need to be a node
nor a tool.

## Amount and Wear

All item stacks have an amount between 0 and 65535. It is 1 by
default. Tool item stacks cannot have an amount greater than 1.

Tools use a wear (damage) value ranging from 0 to 65535. The
value 0 is the default and is used for unworn tools. The values
1 to 65535 are used for worn tools, where a higher value stands for
a higher wear. Non-tools technically also have a wear property,
but it is always 0. There is also a special 'toolrepair' crafting
recipe that is only available to tools.

## Item Formats

Items and item stacks can exist in three formats: Serializes, table format
and `ItemStack`.

When an item must be passed to a function, it can usually be in any of
these formats.

### Serialized

This is called "stackstring" or "itemstring". It is a simple string with
1-4 components:

1. Full item identifier ("item name")
2. Optional amount
3. Optional wear value
4. Optional item metadata

Syntax:

    <identifier> [<amount>[ <wear>[ <metadata>]]]

Examples:

* `"default:apple"`: 1 apple
* `"default:dirt 5"`: 5 dirt
* `"default:pick_stone"`: a new stone pickaxe
* `"default:pick_wood 1 21323"`: a wooden pickaxe, ca. 1/3 worn out
* `[[default:pick_wood 1 21323 "\u0001description\u0002My worn out pick\u0003"]]`:
    * a wooden pickaxe from the `default` mod,
    * amount must be 1 (pickaxe is a tool), ca. 1/3 worn out (it's a tool),
    * with the `description` field set to `"My worn out pick"` in its metadata
* `[[default:dirt 5 0 "\u0001description\u0002Special dirt\u0003"]]`:
    * analogous to the above example
    * note how the wear is set to `0` as dirt is not a tool

You should ideally use the `ItemStack` format to build complex item strings
(especially if they use item metadata)
without relying on the serialization format. Example:

```lua
local stack = ItemStack("default:pick_wood")
stack:set_wear(21323)
stack:get_meta():set_string("description", "My worn out pick")
local itemstring = stack:to_string()
```

Additionally the methods `minetest.itemstring_with_palette(item, palette_index)`
and `minetest.itemstring_with_color(item, colorstring)` may be used to create
item strings encoding color information in their metadata.

### Table Format

Examples:

5 dirt nodes:

```lua
{name="default:dirt", count=5, wear=0, metadata=""}
```

A wooden pick about 1/3 worn out:

```lua
{name="default:pick_wood", count=1, wear=21323, metadata=""}
```

An apple:

```lua
{name="default:apple", count=1, wear=0, metadata=""}
```

### `ItemStack`

A native C++ format with many helper methods. Useful for converting
between formats. See the [Class reference] section for details.



# Groups

In a number of places, there is a group table. Groups define the
properties of a thing (item, node, armor of entity, tool capabilities)
in such a way that the engine and other mods can can interact with
the thing without actually knowing what the thing is.

## Usage

Groups are stored in a table, having the group names with keys and the
group ratings as values. Group ratings are integer values within the
range [-32767, 32767]. For example:

```lua
-- Default dirt
groups = {crumbly=3, soil=1}

-- A more special dirt-kind of thing
groups = {crumbly=2, soil=1, level=2, outerspace=1}
```

Groups always have a rating associated with them. If there is no
useful meaning for a rating for an enabled group, it shall be `1`.

When not defined, the rating of a group defaults to `0`. Thus when you
read groups, you must interpret `nil` and `0` as the same value, `0`.

You can read the rating of a group for an item or a node by using

```lua
minetest.get_item_group(itemname, groupname)
```

## Groups of Items

Groups of items can define what kind of an item it is (e.g. wool).

## Groups of Nodes

In addition to the general item things, groups are used to define whether
a node is destroyable and how long it takes to destroy by a tool.

## Groups of Entities

For entities, groups are, as of now, used only for calculating damage.
The rating is the percentage of damage caused by items with this damage group.
See [Entity damage mechanism].

```lua
object:get_armor_groups() --> a group-rating table (e.g. {fleshy=100})
object:set_armor_groups({fleshy=30, cracky=80})
```

## Groups of Tool Capabilities

Groups in tool capabilities define which groups of nodes and entities they
are effective towards.

## Groups in Crafting Recipes

In crafting recipes, you can specify a group as an input item.
This means that any item in that group will be accepted as input.

The basic syntax is:

```lua
"group:<group_name>"
```

For example, `"group:meat"` will accept any item in the `meat` group.

It is also possible to require an input item to be in
multiple groups at once. The syntax for that is:

```lua
"group:<group_name_1>,<group_name_2>,(...),<group_name_n>"
```

For example, `"group:leaves,birch,trimmed"` accepts any item which is member
of *all* the groups `leaves` *and* `birch` *and* `trimmed`.

An example recipe: Craft a raw meat soup from any meat, any water and any bowl:

```lua
{
    output = "food:meat_soup_raw",
    recipe = {
        {"group:meat"},
        {"group:water"},
        {"group:bowl"},
    }
}
```

Another example: Craft red wool from white wool and red dye
(here, "red dye" is defined as any item which is member of
*both* the groups `dye` and `basecolor_red`).

```lua
{
    type = "shapeless",
    output = "wool:red",
    recipe = {"wool:white", "group:dye,basecolor_red"},
}
```

## Special Groups

The asterisk `(*)` after a group name describes that there is no engine
functionality bound to it, and implementation is left up as a suggestion
to games.

### Node and Item Groups

* `not_in_creative_inventory`: (*) Special group for inventory mods to indicate
  that the item should be hidden in item lists.

### Node-Only Groups

* `attached_node`: the node is 'attached' to a neighboring node. It checks
  whether the node it is attached to is walkable. If it
  isn't, the node will drop as an item.
    * `1`: if the node is wallmounted, the node is attached in the wallmounted
      direction. Otherwise, the node is attached to the node below.
    * `2`: if the node is facedir or 4dir, the facedir or 4dir direction is checked.
      No effect for other nodes.
    * `3`: the node is always attached to the node below.
    * `4`: the node is always attached to the node above.
> [!NOTE]
> The "attaching face" of this node is tile no. 5 (back face).
* `bouncy`: value is bounce speed in percent.
  If positive, jump/sneak on floor impact will increase/decrease bounce height.
  Negative value is the same bounciness, but non-controllable.
* `connect_to_raillike`: makes nodes of raillike drawtype with same group value
  connect to each other
* `dig_immediate`: Player can always pick up node without reducing tool wear
    * `2`: the node always gets the digging time 0.5 seconds (rail, sign)
    * `3`: the node always gets the digging time 0 seconds (torch)
* `disable_jump`: Player (and possibly other things) cannot jump from node
  or if their feet are in the node.
> [!NOTE]
> Not supported for `new_move = false`
* `disable_descend`: Player (and possibly other things) cannot *actively*
  descend in node using Sneak or Aux1 key (for liquids and climbable nodes
  only).
> [!NOTE]
> Not supported for `new_move = false`
* `fall_damage_add_percent`: modifies the fall damage suffered when hitting
  the top of this node. There's also an armor group with the same name.
  The final player damage is determined by the following formula:
    ```lua
    damage =
      collision speed
        * ((node_fall_damage_add_percent   + 100) / 100) -- node group
        * ((player_fall_damage_add_percent + 100) / 100) -- player armor group
      - (14)                                           -- constant tolerance
    ```
  Negative damage values are discarded as no damage.
* `falling_node`: if there is no walkable block under the node it will fall
* `float`: the node will not fall through liquids (`liquidtype ~= "none"`)
* `level`: Can be used to give an additional sense of progression in the game.
    * A larger level will cause e.g. a weapon of a lower level make much less
      damage, and get worn out much faster, or not be able to get drops
      from destroyed nodes.
    * `0` is something that is directly accessible at the start of gameplay
    * There is no upper limit
    * See also: `leveldiff` in [Tool Capabilities]
* `slippery`: Players and items will slide on the node.
  Slipperiness rises steadily with `slippery` value, starting at 1.

### Tool-Only Groups

* `disable_repair`: If set to 1 for a tool, it cannot be repaired using the
  `"toolrepair"` crafting recipe

### `ObjectRef` Armor Groups

* `immortal`: Skips all damage and breath handling for an object. This group
  will also hide the integrated HUD status bars for players. It is
  automatically set to all players when damage is disabled on the server and
  cannot be reset (subject to change).
* `fall_damage_add_percent`: Modifies the fall damage suffered by players
  when they hit the ground. It is analog to the node group with the same
  name. See the node group above for the exact calculation.
* `punch_operable`: For entities; disables the regular damage mechanism for
  players punching it by hand or a non-tool item, so that it can do something
  else than take damage.

## Known Damage and Digging Time Defining Groups

* `crumbly`: dirt, sand
* `cracky`: tough but crackable stuff like stone.
* `snappy`: something that can be cut using things like scissors, shears,
  bolt cutters and the like, e.g. leaves, small plants, wire, sheets of metal
* `choppy`: something that can be cut using force; e.g. trees, wooden planks
* `fleshy`: Living things like animals and the player. This could imply
  some blood effects when hitting.
* `explody`: Especially prone to explosions
* `oddly_breakable_by_hand`:
  Can be added to nodes that shouldn't logically be breakable by the
  hand but are. Somewhat similar to `dig_immediate`, but times are more
  like `{[1]=3.50,[2]=2.00,[3]=0.70}` and this does not override the
  digging speed of an item if it can dig at a faster speed than this
  suggests for the hand.

## Examples of Custom Groups

Item groups are often used for defining, well, _groups of items_.

* `meat`: any meat-kind of a thing (rating might define the size or healing
  ability or be irrelevant -- it is not defined as of yet)
* `eatable`: anything that can be eaten. Rating might define HP gain in half
  hearts.
* `flammable`: can be set on fire. Rating might define the intensity of the
  fire, affecting e.g. the speed of the spreading of an open fire.
* `wool`: any wool (any origin, any color)
* `metal`: any metal
* `weapon`: any weapon
* `heavy`: anything considerably heavy

## Digging Time Calculation Specifics

Groups such as `crumbly`, `cracky` and `snappy` are used for this
purpose. Rating is `1`, `2` or `3`. A higher rating for such a group implies
faster digging time.

The `level` group is used to limit the toughness of nodes an item capable
of digging can dig and to scale the digging times / damage to a greater extent.

**Please do understand this**, otherwise you cannot use the system to it's
full potential.

Items define their properties by a list of parameters for groups. They
cannot dig other groups; thus it is important to use a standard bunch of
groups to enable interaction with items.



# Tool Capabilities

'Tool capabilities' is a property of items that defines two things:

1. Which nodes it can dig and how fast
2. Which objects it can hurt by punching and by how much

Tool capabilities are available for all items, not just tools.
But only tools can receive wear from digging and punching.

Missing or incomplete tool capabilities will default to the
player's hand.

## Tool Capabilities Definition

Tool capabilities define:

* Full punch interval
* Maximum drop level
* For an arbitrary list of node groups:
    * Uses (until the tool breaks)
    * Maximum level (usually `0`, `1`, `2` or `3`)
    * Digging times
* Damage groups
* Punch attack uses (until the tool breaks)

### `full_punch_interval`

When used as a weapon, the item will do full damage if this time is spent
between punches. If e.g. half the time is spent, the item will do half
damage.

### `max_drop_level`

Suggests the maximum level of node, when dug with the item, that will drop
its useful item. (e.g. iron ore to drop a lump of iron).

This value is not used in the engine; it is the responsibility of the game/mod
code to implement this.

### `uses` (Tools Only)

Determines how many uses the tool has when it is used for digging a node,
of this group, of the maximum level. The maximum supported number of
uses is 65535. The special number 0 is used for infinite uses.
For lower leveled nodes, the use count is multiplied by `3^leveldiff`.
`leveldiff` is the difference of the tool's `maxlevel` `groupcaps` and the
node's `level` group. The node cannot be dug if `leveldiff` is less than zero.

* `uses=10, leveldiff=0`: actual uses: 10
* `uses=10, leveldiff=1`: actual uses: 30
* `uses=10, leveldiff=2`: actual uses: 90

For non-tools, this has no effect.

### `maxlevel`

Tells what is the maximum level of a node of this group that the item will
be able to dig.

### `times`

List of digging times for different ratings of the group, for nodes of the
maximum level.

For example, as a Lua table, `times={[2]=2.00, [3]=0.70}`. This would
result in the item to be able to dig nodes that have a rating of `2` or `3`
for this group, and unable to dig the rating `1`, which is the toughest.
Unless there is a matching group that enables digging otherwise.

If the result digging time is 0, a delay of 0.15 seconds is added between
digging nodes; If the player releases LMB after digging, this delay is set to 0,
i.e. players can more quickly click the nodes away instead of holding LMB.

### Damage Groups

List of damage for groups of entities. See [Entity damage mechanism].

### Punch Attack Uses (Tools Only)

Determines how many uses (before breaking) the tool has when dealing damage
to an object, when the full punch interval (see above) was always
waited out fully.

Wear received by the tool is proportional to the time spent, scaled by
the full punch interval.

For non-tools, this has no effect.

## Example Definition of the Capabilities of an Item

```lua
tool_capabilities = {
    groupcaps={
        crumbly={maxlevel=2, uses=20, times={[1]=1.60, [2]=1.20, [3]=0.80}}
    },
}
```

This makes the item capable of digging nodes that fulfill both of these:

* Have the `crumbly` group
* Have a `level` group less or equal to `2`\n  [a-z]

Table of resulting digging times:

    crumbly        0     1     2     3     4  <- level
         ->  0     -     -     -     -     -
             1  0.80  1.60  1.60     -     -
             2  0.60  1.20  1.20     -     -
             3  0.40  0.80  0.80     -     -

    level diff:    2     1     0    -1    -2

Table of resulting tool uses:

    ->  0     -     -     -     -     -
        1   180    60    20     -     -
        2   180    60    20     -     -
        3   180    60    20     -     -

> [!NOTE]
>   * At `crumbly==0`, the node is not diggable.
>   * At `crumbly==3`, the level difference digging time divider kicks in and makes
>    easy nodes to be quickly breakable.
>   * At `level > 2`, the node is not diggable, because it's `level > maxlevel`



# Entity Damage Mechanism

Damage calculation:

```lua
damage = 0
for group in cap.damage_groups do
    armor = object.armor_groups[group] or 0
    damage = damage
      + cap.damage_groups[group]
        * limit(actual_interval / cap.full_punch_interval, 0.0, 1.0)
        * (armor / 100.0)
end
return damage
```

Client predicts damage based on damage groups. Because of this, it is able to
give an immediate response when an entity is damaged or dies; the response is
pre-defined somehow (e.g. by defining a sprite animation) (not implemented;
TODO).
Currently a smoke puff will appear when an entity dies.

The group `immortal` completely disables normal damage.

Entities can define a special armor group, which is `punch_operable`. This
group disables the regular damage mechanism for players punching it by hand or
a non-tool item, so that it can do something else than take damage.

On the Lua side, every punch calls:

```lua
entity:on_punch(puncher, time_from_last_punch, tool_capabilities, direction,
                damage)
```

This should never be called directly, because damage is usually not handled by
the entity itself.

* `puncher` is the object performing the punch. Can be `nil`. Should never be
  accessed unless absolutely required, to encourage interoperability.
* `time_from_last_punch` is time from last punch (by `puncher`) or `nil`.
* `tool_capabilities` can be `nil`.
* `direction` is a unit vector, pointing from the source of the punch to
  the punched object.
* `damage` damage that will be done to entity
Return value of this function will determine if damage is done by this function
(retval true) or shall be done by engine (retval false)

To punch an entity/object in Lua, call:

```lua
object:punch(puncher, time_from_last_punch, tool_capabilities, direction)
```

* Return value is tool wear.
* Parameters are equal to the above callback.
* If `direction` equals `nil` and `puncher` does not equal `nil`, `direction`
  will be automatically filled in based on the location of `puncher`.



# Metadata

## Node Metadata

The instance of a node in the world normally only contains the three values
mentioned in [Nodes]. However, it is possible to insert extra data into a node.
It is called "node metadata"; See `NodeMetaRef`.

Node metadata contains two things:

* A key-value store
* An inventory

Some of the values in the key-value store are handled specially:

* `formspec`: Defines an inventory menu that is opened with the
              'place/use' key. Only works if no `on_rightclick` was
              defined for the node. See also [Formspec].
* `infotext`: Text shown on the screen when the node is pointed at.
              Line-breaks will be applied automatically.
              If the infotext is very long, it will be truncated.

Example:

```lua
local meta = minetest.get_meta(pos)

-- Set node formspec and infotext
meta:set_string("formspec",
        "size[8,9]"..
        "list[context;main;0,0;8,4;]"..
        "list[current_player;main;0,5;8,4;]")
meta:set_string("infotext", "Chest");

-- Set inventory list size of `"main"` list to 32
local inv = meta:get_inventory()
inv:set_size("main", 32)

-- Dump node metadata
print(dump(meta:to_table()))

-- Set node metadata from a metadata table
meta:from_table({
    inventory = {
        -- Set items of inventory in all 32 slots of the `"main"` list
        main = {[1] = "default:dirt", [2] = "", [3] = "", [4] = "",
                [5] = "", [6] = "", [7] = "", [8] = "", [9] = "",
                [10] = "", [11] = "", [12] = "", [13] = "",
                [14] = "default:cobble", [15] = "", [16] = "", [17] = "",
                [18] = "", [19] = "", [20] = "default:cobble", [21] = "",
                [22] = "", [23] = "", [24] = "", [25] = "", [26] = "",
                [27] = "", [28] = "", [29] = "", [30] = "", [31] = "",
                [32] = ""}
    },
    -- metadata fields
    fields = {
        formspec = "size[8,9]list[context;main;0,0;8,4;]list[current_player;main;0,5;8,4;]",
        infotext = "Chest"
    }
})
```

## Item Metadata

Item stacks can store metadata too. See [`ItemStackMetaRef`].

Item metadata only contains a key-value store.

Some of the values in the key-value store are handled specially:

* `description`: Set the item stack's description.
  See also: `get_description` in [`ItemStack`]
* `short_description`: Set the item stack's short description.
  See also: `get_short_description` in [`ItemStack`]
* `inventory_image`: Override inventory_image
* `inventory_overlay`: Override inventory_overlay
* `wield_image`: Override wield_image
* `wield_overlay`: Override wield_overlay
* `wield_scale`: Override wield_scale, use vector.to_string
* `color`: A `ColorString`, which sets the stack's color.
* `palette_index`: If the item has a palette, this is used to get the
  current color from the palette.
* `count_meta`: Replace the displayed count with any string.
* `count_alignment`: Set the alignment of the displayed count value. This is an
  int value. The lowest 2 bits specify the alignment in x-direction, the 3rd and
  4th bit specify the alignment in y-direction:
  0 = default, 1 = left / up, 2 = middle, 3 = right / down
  The default currently is the same as right/down.
  Example: 6 = 2 + 1*4 = middle,up

Example:

```lua
local meta = stack:get_meta()
meta:set_string("key", "value")
print(dump(meta:to_table()))
```

Example manipulations of "description" and expected output behaviors:

```lua
print(ItemStack("default:pick_steel"):get_description()) --> Steel Pickaxe
print(ItemStack("foobar"):get_description()) --> Unknown Item

local stack = ItemStack("default:stone")
stack:get_meta():set_string("description", "Custom description\nAnother line")
print(stack:get_description()) --> Custom description\nAnother line
print(stack:get_short_description()) --> Custom description

stack:get_meta():set_string("short_description", "Short")
print(stack:get_description()) --> Custom description\nAnother line
print(stack:get_short_description()) --> Short

print(ItemStack("mod:item_with_no_desc"):get_description()) --> mod:item_with_no_desc
```



# Formspec

Formspec defines a menu. This supports inventories and some of the
typical widgets like buttons, checkboxes, text input fields, etc.
It is a string, with a somewhat strange format.

A formspec is made out of formspec elements, which includes widgets
like buttons but also can be used to set stuff like background color.

Many formspec elements have a `name`, which is a unique identifier which
is used when the server receives user input. You must not use the name
`quit` for formspec elements.

Spaces and newlines can be inserted between the blocks, as is used in the
examples.

Position and size units are inventory slots unless the new coordinate system
is enabled. `X` and `Y` position the formspec element relative to the top left
of the menu or container. `W` and `H` are its width and height values.

If the new system is enabled, all elements have unified coordinates for all
elements with no padding or spacing in between. This is highly recommended
for new forms. See `real_coordinates[<bool>]` and [Migrating to Real
Coordinates].

Inventories with a `player:<name>` inventory location are only sent to the
player named `<name>`.

When displaying text which can contain formspec code, e.g. text set by a player,
use `minetest.formspec_escape`.
For colored text you can use `minetest.colorize`.

Since formspec version 3, elements drawn in the order they are defined. All
background elements are drawn before all other elements.

> [!WARNING]
> Do _not_ use an element name starting with `key_`; those names are
  reserved to pass key press events to formspec!

> [!WARNING]
> Minetest allows you to add elements to every single formspec instance
  using `player:set_formspec_prepend`, which may be the reason backgrounds are
  appearing when you don't expect them to, or why things are styled differently
  to normal. See [`no_prepend[]`] and [Styling Formspecs].

## Examples

### Chest

    size[8,9]
    list[context;main;0,0;8,4;]
    list[current_player;main;0,5;8,4;]

### Furnace

    size[8,9]
    list[context;fuel;2,3;1,1;]
    list[context;src;2,1;1,1;]
    list[context;dst;5,1;2,2;]
    list[current_player;main;0,5;8,4;]

### Minecraft-Like Player Inventory

    size[8,7.5]
    image[1,0.6;1,2;player.png]
    list[current_player;main;0,3.5;8,4;]
    list[current_player;craft;3,0;3,3;]
    list[current_player;craftpreview;7,1;1,1;]

## Version History

* Formspec version 1 (pre-5.1.0):
    * (too much)
* Formspec version 2 (5.1.0):
    * Forced real coordinates
    * `background9[]`: 9-slice scaling parameters
* Formspec version 3 (5.2.0):
    * Formspec elements are drawn in the order of definition
    * `bgcolor[]`: use 3 parameters (`bgcolor`, `formspec` (now an enum), `fbgcolor`)
    * `box[]` and `image[]` elements enable clipping by default
    * new element: `scroll_container[]`
* Formspec version 4 (5.4.0):
    * Allow dropdown indexing events
* Formspec version 5 (5.5.0):
    * Added `padding[]` element
* Formspec version 6 (5.6.0):
    * Add nine-slice images, `animated_image`, and `fgimg_middle`
* Formspec version 7 (5.8.0):
    * `style[]`: Add focused state for buttons
    * Add `field_enter_after_edit[]` (experimental)

## Elements

### `formspec_version[<version>]`

* Set the formspec version to a certain number. If not specified, version 1
  is assumed.
* Must be specified before `size` element.
* Clients older than this version can neither show newer elements nor display
  elements with new arguments correctly.
* Available since feature `formspec_version_element`.
* See also: [Version History]

### `size[<W>,<H>,<fixed_size>]`

* Define the size of the menu in inventory slots
* `fixed_size`: `true`/`false` (optional)
* deprecated: `invsize[<W>,<H>;]`

### `position[<X>,<Y>]`

* Must be used after `size` element.
* Defines the position on the game window of the formspec's `anchor` point.
* For X and Y, `0.0` and `1.0` represent opposite edges of the game window,
  for example:
    * `[0.0, 0.0]` sets the position to the top left corner of the game window.
    * `[1.0, 1.0]` sets the position to the bottom right of the game window.
* Defaults to `[0.5, 0.5]`, the center of the game window.

### `anchor[<X>,<Y>]`

* Must be used after both `size` and `position` (if present) elements.
* Defines the location of the anchor point within the formspec.
* For X and Y, `0.0` and `1.0` represent opposite edges of the formspec,
  for example:
    * `[0.0, 1.0]` sets the anchor to the bottom left corner of the formspec.
    * `[1.0, 0.0]` sets the anchor to the top right of the formspec.
* Defaults to `[0.5, 0.5]`, the center of the formspec.

* `position` and `anchor` elements need suitable values to avoid a formspec
  extending off the game window due to particular game window sizes.

### `padding[<X>,<Y>]`

* Must be used after the `size`, `position`, and `anchor` elements (if present).
* Defines how much space is padded around the formspec if the formspec tries to
  increase past the size of the screen and coordinates have to be shrunk.
* For X and Y, `0.0` represents no padding (the formspec can touch the edge of the
  screen), and `0.5` represents half the screen (which forces the coordinate size
  to `0`). If negative, the formspec can extend off the edge of the screen.
* Defaults to `[0.05, 0.05]`.

### `no_prepend[]`

* Must be used after the `size`, `position`, `anchor`, and `padding` elements
  (if present).
* Disables `player:set_formspec_prepend` from applying to this formspec.

### `real_coordinates[<bool>]`

> [!NOTE]
> Enable it automatically using formspec version 2 or higher.
* When set to true, all following formspec elements will use the new coordinate system.
* If used immediately after `size`, `position`, `anchor`, and `no_prepend` elements
  (if present), the form size will use the new coordinate system.
    * Formspec prepends are not affected by the coordinates in the main form.
    They must enable it explicitly.
* For information on converting forms to the new coordinate system, see `Migrating
  to Real Coordinates`.

### `container[<X>,<Y>]`

* Start of a container block, moves all physical elements in the container by
  `(X, Y)`.
* Must have matching `container_end`
* Containers can be nested, in which case the offsets are added (child containers are
  relative to parent containers)

### `container_end[]`

* End of a container, following elements are no longer relative to this
  container.

### `scroll_container[<X>,<Y>;<W>,<H>;<scrollbar name>;<orientation>;<scroll factor>]`

* Start of a scroll_container block. All contained elements will:
    * Take the scroll_container coordinate as position origin,
    * Be additionally moved by the current value of the scrollbar with the name
    `scrollbar name` times `scroll factor` along the orientation `orientation` and
    * Be clipped to the rectangle defined by `X`, `Y`, `W` and `H`.
* `orientation`: possible values are `vertical` and `horizontal`.
* `scroll factor`: optional, defaults to `0.1`.
* Nesting is possible.
* Some elements might work a little different if they are in a `scroll_container`.
> [!NOTE]
> If you want the `scroll_container` to actually work, you also need to add a
> scrollbar element with the specified name. Furthermore, it is highly recommended
> to use a `scrollbaroptions` element on this scrollbar.

### `scroll_container_end[]`

* End of a `scroll_container`, following elements are no longer bound to this
  container.

### `list[<inventory location>;<list name>;<X>,<Y>;<W>,<H>;<starting item index>]`

* Show an inventory list if it has been sent to the client.
* If the inventory list changes (eg. it didn't exist before, it's resized, or its items
  are moved) while the formspec is open, the formspec element may (but is not guaranteed
  to) adapt to the new inventory list.
* Item slots are drawn in a grid from left to right, then up to down, ordered
  according to the slot index.
* `W` and `H` are in inventory slots, not in coordinates.
* `starting item index` (Optional): The index of the first (upper-left) item to draw.
  Indices start at `0`. Default is `0`.
* The number of shown slots is the minimum of `W*H` and the inventory list's size minus
  `starting item index`.
> [!NOTE]
> With the new coordinate system, the spacing between inventory slots is 1/4 the
  size of an inventory slot by default. Also see [Styling Formspecs] for changing the
  size of slots and spacing.

### `listring[<inventory location>;<list name>]`

* Appends to an internal ring of inventory lists.
* Shift-clicking on items in one element of the ring
  will send them to the next inventory list inside the ring
* The first occurrence of an element inside the ring will
  determine the inventory where items will be sent to

### `listring[]`

* Shorthand for doing `listring[<inventory location>;<list name>]`
  for the last two inventory lists added by list[...]

### `listcolors[<slot_bg_normal>;<slot_bg_hover>]`

* Sets background color of slots as `ColorString`
* Sets background color of slots on mouse hovering

### `listcolors[<slot_bg_normal>;<slot_bg_hover>;<slot_border>]`

* Sets background color of slots as `ColorString`
* Sets background color of slots on mouse hovering
* Sets color of slots border

### `listcolors[<slot_bg_normal>;<slot_bg_hover>;<slot_border>;<tooltip_bgcolor>;<tooltip_fontcolor>]`

* Sets background color of slots as `ColorString`
* Sets background color of slots on mouse hovering
* Sets color of slots border
* Sets default background color of tooltips
* Sets default font color of tooltips

### `tooltip[<gui_element_name>;<tooltip_text>;<bgcolor>;<fontcolor>]`

* Adds tooltip for an element
* `bgcolor` tooltip background color as `ColorString` (optional)
* `fontcolor` tooltip font color as `ColorString` (optional)

### `tooltip[<X>,<Y>;<W>,<H>;<tooltip_text>;<bgcolor>;<fontcolor>]`

* Adds tooltip for an area. Other tooltips will take priority when present.
* `bgcolor` tooltip background color as `ColorString` (optional)
* `fontcolor` tooltip font color as `ColorString` (optional)

### `image[<X>,<Y>;<W>,<H>;<texture name>;<middle>]`

* Show an image.
* `middle` (optional): Makes the image render in 9-sliced mode and defines the middle rect.
    * Requires formspec version >= 6.
    * See `background9[]` documentation for more information.

### `animated_image[<X>,<Y>;<W>,<H>;<name>;<texture name>;<frame count>;<frame duration>;<frame start>;<middle>]`

* Show an animated image. The image is drawn like a `vertical_frames` tile
  animation (See [Tile animation definition]), but uses a frame count/duration for simplicity
* `name`: Element name to send when an event occurs. The event value is the index of the current frame.
* `texture name`: The image to use.
* `frame count`: The number of frames animating the image.
* `frame duration`: Milliseconds between each frame. `0` means the frames don't advance.
* `frame start` (optional): The index of the frame to start on. Default `1`.
* `middle` (optional): Makes the image render in 9-sliced mode and defines the middle rect.
    * Requires formspec version >= 6.
    * See `background9[]` documentation for more information.

### `model[<X>,<Y>;<W>,<H>;<name>;<mesh>;<textures>;<rotation X,Y>;<continuous>;<mouse control>;<frame loop range>;<animation speed>]`

* Show a mesh model.
* `name`: Element name that can be used for styling
* `mesh`: The mesh model to use.
* `textures`: The mesh textures to use according to the mesh materials.
  Texture names must be separated by commas.
* `rotation {X,Y}` (Optional): Initial rotation of the camera.
  The axes are euler angles in degrees.
* `continuous` (Optional): Whether the rotation is continuous. Default `false`.
* `mouse control` (Optional): Whether the model can be controlled with the mouse. Default `true`.
* `frame loop range` (Optional): Range of the animation frames.
    * Defaults to the full range of all available frames.
    * Syntax: `<begin>,<end>`
* `animation speed` (Optional): Sets the animation speed. Default `0` FPS.

### `item_image[<X>,<Y>;<W>,<H>;<item name>]`

* Show an inventory image of registered item/node

### `bgcolor[<bgcolor>;<fullscreen>;<fbgcolor>]`

* Sets background color of formspec.
* `bgcolor` and `fbgcolor` (optional) are `ColorString`s, they define the color
  of the non-fullscreen and the fullscreen background.
* `fullscreen` (optional) can be one of the following:
    * `false`: Default, only the non-fullscreen background color is drawn.
    * `true`: Only the fullscreen background color is drawn.
    * `both`: The non-fullscreen and the fullscreen background color are drawn.
    * `neither`: No background color is drawn.
> [!NOTE]
> Leave a parameter empty to not modify the value.

> [!NOTE]
> `fbgcolor`, leaving parameters empty and values for `fullscreen` that
> are not bools are only available since formspec version 3.

### `background[<X>,<Y>;<W>,<H>;<texture name>]`

* Example for formspec 8x4 in 16x resolution: image shall be sized
  `(8 * 16px) * (4 * 16px)`

### `background[<X>,<Y>;<W>,<H>;<texture name>;<auto_clip>]`

* Example for formspec 8x4 in 16x resolution: image shall be sized
  `(8 * 16px) * (4 * 16px)`
* If `auto_clip` is `true`, the background is clipped to the formspec size
  (`x` and `y` are used as offset values, `w` and `h` are ignored)

### `background9[<X>,<Y>;<W>,<H>;<texture name>;<auto_clip>;<middle>]`

* 9-sliced background. See https://en.wikipedia.org/wiki/9-slice_scaling
* Middle is a rect which defines the middle of the 9-slice.
    * `x` - The middle will be `x` pixels from all sides.
    * `x,y` - The middle will be `x` pixels from the horizontal and `y` from the vertical.
    * `x,y,x2,y2` - The middle will start at `(x, y)` and end at `(x2, y2)`. Negative `x2`
      and `y2` values will be added to the width and height of the texture, allowing it to
      be used as the distance from the far end.
    * All numbers in middle are integers.
* If `auto_clip` is `true`, the background is clipped to the formspec size
  (`x` and `y` are used as offset values, `w` and `h` are ignored)
* Available since formspec version 2

### `pwdfield[<X>,<Y>;<W>,<H>;<name>;<label>]`

* Textual password style field; will be sent to server when a button is clicked
* When enter is pressed in field, `fields.key_enter_field` will be sent with the
  name of this field.
* With the old coordinate system, fields are a set height, but will be vertically
  centered on `H`. With the new coordinate system, `H` will modify the height.
* `name` is the name of the field as returned in fields to `on_receive_fields`
* `label`, if not blank, will be text printed on the top left above the field
* See `field_close_on_enter` to stop enter closing the formspec

### `field[<X>,<Y>;<W>,<H>;<name>;<label>;<default>]`

* Textual field; will be sent to server when a button is clicked
* When enter is pressed in field, `fields.key_enter_field` will be sent with
  the name of this field.
* With the old coordinate system, fields are a set height, but will be vertically
  centered on `H`. With the new coordinate system, `H` will modify the height.
* `name` is the name of the field as returned in fields to `on_receive_fields`
* `label`, if not blank, will be text printed on the top left above the field
* `default` is the default value of the field
    * `default` may contain variable references such as `${text}` which
      will fill the value from the metadata value `text`
> [!NOTE]
> No extra text or more than a single variable is supported at the moment.
* See `field_close_on_enter` to stop enter closing the formspec

### `field[<name>;<label>;<default>]`

* As above, but without position/size units
* When enter is pressed in field, `fields.key_enter_field` will be sent with
  the name of this field.
* Special field for creating simple forms, such as sign text input
* Must be used without a `size[]` element
* A "Proceed" button will be added automatically
* See `field_close_on_enter` to stop enter closing the formspec

### `field_enter_after_edit[<name>;<enter_after_edit>]`

* Experimental, may be subject to change or removal at any time.
* Only affects Android clients.
* `<name>` is the name of the field.
* If `<enter_after_edit>` is true, pressing the "Done" button in the Android
  text input dialog will simulate an <kbd>Enter</kbd> keypress.
* Defaults to false when not specified (i.e. no tag for a field).

### `field_close_on_enter[<name>;<close_on_enter>]`

* `<name>` is the name of the field.
* If `<close_on_enter>` is false, pressing enter in the field will submit the
  form but not close it.
* Defaults to true when not specified (i.e. no tag for a field)

### `textarea[<X>,<Y>;<W>,<H>;<name>;<label>;<default>]`

* Same as fields above, but with multi-line input
* If the text overflows, a vertical scrollbar is added.
* If the name is empty, the textarea is read-only and
  the background is not shown, which corresponds to a multi-line label.

### `label[<X>,<Y>;<label>]`

* The label formspec element displays the text set in `label`
  at the specified position.
> [!NOTE]
> If the new coordinate system is enabled, labels are positioned
  from the center of the text, not the top.
* The text is displayed directly without automatic line breaking,
  so label should not be used for big text chunks. Newlines can be
  used to make labels multiline.
> [!NOTE]
> With the new coordinate system, newlines are spaced with half a
  coordinate. With the old system, newlines are spaced 2/5 of an inventory slot.

### `hypertext[<X>,<Y>;<W>,<H>;<name>;<text>]`

* Displays a static formatted text with hyperlinks.
> [!WARNING]
> This element is currently unstable and subject to change.
* `x`, `y`, `w` and `h` work as per field
* `name` is the name of the field as returned in fields to `on_receive_fields` in case of action in text.
* `text` is the formatted text using `Markup Language` described below.

### `vertlabel[<X>,<Y>;<label>]`

* Textual label drawn vertically
* `label` is the text on the label
> [!NOTE]
> If the new coordinate system is enabled, vertlabels are positioned
  from the center of the text, not the left.

### `button[<X>,<Y>;<W>,<H>;<name>;<label>]`

* Clickable button. When clicked, fields will be sent.
* With the old coordinate system, buttons are a set height, but will be vertically
  centered on `H`. With the new coordinate system, `H` will modify the height.
* `label` is the text on the button

### `image_button[<X>,<Y>;<W>,<H>;<texture name>;<name>;<label>]`

* `texture name` is the filename of an image
> [!NOTE]
> Height is supported on both the old and new coordinate systems for `image_buttons`.

### `image_button[<X>,<Y>;<W>,<H>;<texture name>;<name>;<label>;<noclip>;<drawborder>;<pressed texture name>]`

* `texture name` is the filename of an image
* `noclip=true` means the image button doesn't need to be within specified
  formsize.
* `drawborder`: draw button border or not
* `pressed texture name` is the filename of an image on pressed state

### `item_image_button[<X>,<Y>;<W>,<H>;<item name>;<name>;<label>]`

* `item name` is the registered name of an item/node
* `name` is non-optional and must be unique, or else tooltips are broken.
* The item description will be used as the tooltip. This can be overridden with
  a tooltip element.

### `button_exit[<X>,<Y>;<W>,<H>;<name>;<label>]`

* When clicked, fields will be sent and the form will quit.
* Same as `button` in all other respects.

### `image_button_exit[<X>,<Y>;<W>,<H>;<texture name>;<name>;<label>]`

* When clicked, fields will be sent and the form will quit.
* Same as `image_button` in all other respects.

### `textlist[<X>,<Y>;<W>,<H>;<name>;<listelem 1>,<listelem 2>,...,<listelem n>]`

* Scrollable item list showing arbitrary text elements
* `name` fieldname sent to server on doubleclick value is current selected
  element.
* `listelements` can be prepended by #color in hexadecimal format RRGGBB (only).
    * if you want a listelement to start with `#` write `##`.

### `textlist[<X>,<Y>;<W>,<H>;<name>;<listelem 1>,<listelem 2>,...,<listelem n>;<selected idx>;<transparent>]`

* Scrollable itemlist showing arbitrary text elements
* `name` fieldname sent to server on doubleclick value is current selected
  element.
* `listelements` can be prepended by #RRGGBB (only) in hexadecimal format
    * if you want a listelement to start with `#` write `##`
* Index to be selected within textlist
* `true`/`false`: draw transparent background
* See also `minetest.explode_textlist_event`

### `tabheader[<X>,<Y>;<name>;<caption 1>,<caption 2>,...,<caption n>;<current_tab>;<transparent>;<draw_border>]`

* Show a tab **header** at specific position (ignores formsize)
* `X` and `Y`: position of the tabheader
> [!NOTE]
> Width and height are automatically chosen with this syntax
* `name` fieldname data is transferred to Lua
* `caption 1`...: name shown on top of tab
* `current_tab`: index of selected tab 1
* `transparent` (optional): if `true`, tabs are semi-transparent
* `draw_border` (optional): if `true`, draw a thin line at tab base

### `tabheader[<X>,<Y>;<H>;<name>;<caption 1>,<caption 2>,...,<caption n>;<current_tab>;<transparent>;<draw_border>]`

* Show a tab **header** at specific position (ignores formsize)
> [!WARNING]
> This syntax for tabheaders can only be used with the new coordinate system.
* `X` and `Y`: position of the tabheader
* `H`: height of the tabheader. Width is automatically determined with this syntax.
* `name` fieldname data is transferred to Lua
* `caption 1`...: name shown on top of tab
* `current_tab`: index of selected tab 1
* `transparent` (optional): show transparent
* `draw_border` (optional): draw border

### `tabheader[<X>,<Y>;<W>,<H>;<name>;<caption 1>,<caption 2>,...,<caption n>;<current_tab>;<transparent>;<draw_border>]`

* Show a tab **header** at specific position (ignores formsize)
> [!WARNING]
> This syntax for tabheaders can only be used with the new coordinate system.
* `X` and `Y`: position of the tabheader
* `W` and `H`: width and height of the tabheader
* `name` fieldname data is transferred to Lua
* `caption 1`...: name shown on top of tab
* `current_tab`: index of selected tab 1
* `transparent` (optional): show transparent
* `draw_border` (optional): draw border

### `box[<X>,<Y>;<W>,<H>;<color>]`

* Simple colored box
* `color` is color specified as a `ColorString`.
  If the alpha component is left blank, the box will be semitransparent.
  If the color is not specified, the box will use the options specified by
  its style. If the color is specified, all styling options will be ignored.

### `dropdown[<X>,<Y>;<W>;<name>;<item 1>,<item 2>, ...,<item n>;<selected idx>;<index event>]`

* Show a dropdown field
> [!NOTE]
> There are two different operation modes:
> 1. handle directly on change (only changed dropdown is submitted)
> 2. read the value on pressing a button (all dropdown values are available)
* `X` and `Y`: position of the dropdown
* `W`: width of the dropdown. Height is automatically chosen with this syntax.
* Fieldname data is transferred to Lua
* Items to be shown in dropdown
* Index of currently selected dropdown item
* `index event` (optional, allowed parameter since formspec version 4): Specifies the
  event field value for selected items.
    * `true`: Selected item index
    * `false` (default): Selected item value

### `dropdown[<X>,<Y>;<W>,<H>;<name>;<item 1>,<item 2>, ...,<item n>;<selected idx>;<index event>]`

* Show a dropdown field
> [!WARNING]
> This syntax for dropdowns can only be used with the new coordinate system.

> [!NOTE]
> There are two different operation modes:
> 1. handle directly on change (only changed dropdown is submitted)
> 2. read the value on pressing a button (all dropdown values are available)
* `X` and `Y`: position of the dropdown
* `W` and `H`: width and height of the dropdown
* Fieldname data is transferred to Lua
* Items to be shown in dropdown
* Index of currently selected dropdown item
* `index event` (optional, allowed parameter since formspec version 4): Specifies the
  event field value for selected items.
    * `true`: Selected item index
    * `false` (default): Selected item value

### `checkbox[<X>,<Y>;<name>;<label>;<selected>]`

* Show a checkbox
* `name` fieldname data is transferred to Lua
* `label` to be shown left of checkbox
* `selected` (optional): `true`/`false`
> [!NOTE]
> If the new coordinate system is enabled, checkboxes are positioned from
  the center of the checkbox, not the top.

### `scrollbar[<X>,<Y>;<W>,<H>;<orientation>;<name>;<value>]`

* Show a scrollbar using options defined by the previous `scrollbaroptions[]`
* There are two ways to use it:
    1. handle the changed event (only changed scrollbar is available)
    2. read the value on pressing a button (all scrollbars are available)
* `orientation`: `vertical`/`horizontal`. Default horizontal.
* Fieldname data is transferred to Lua
* Value of this trackbar is set to (`0`-`1000`) by default
* See also `minetest.explode_scrollbar_event`

### `scrollbaroptions[opt1;opt2;...]`

* Sets options for all following `scrollbar[]` elements
* `min=<int>`
    * Sets scrollbar minimum value, defaults to `0`.
* `max=<int>`
    * Sets scrollbar maximum value, defaults to `1000`.
      If the max is equal to the min, the scrollbar will be disabled.
* `smallstep=<int>`
    * Sets scrollbar step value when the arrows are clicked or the mouse wheel is
      scrolled.
    * If this is set to a negative number, the value will be reset to `10`.
* `largestep=<int>`
    * Sets scrollbar step value used by page up and page down.
    * If this is set to a negative number, the value will be reset to `100`.
* `thumbsize=<int>`
    * Sets size of the thumb on the scrollbar. Size is calculated in the number of
      units the thumb spans out of the range of the scrollbar values.
    * Example: If a scrollbar has a `min` of 1 and a `max` of 100, a thumbsize of 10
      would span a tenth of the scrollbar space.
    * If this is set to zero or less, the value will be reset to `1`.
* `arrows=<show/hide/default>`
    * Whether to show the arrow buttons on the scrollbar. `default` hides the arrows
      when the scrollbar gets too small, but shows them otherwise.

### `table[<X>,<Y>;<W>,<H>;<name>;<cell 1>,<cell 2>,...,<cell n>;<selected idx>]`

* Show scrollable table using options defined by the previous `tableoptions[]`
* Displays cells as defined by the previous `tablecolumns[]`
* `name`: fieldname sent to server on row select or doubleclick
* `cell 1`...`cell n`: cell contents given in row-major order
* `selected idx`: index of row to be selected within table (first row = `1`)
* See also `minetest.explode_table_event`

### `tableoptions[<opt 1>;<opt 2>;...]`

* Sets options for `table[]`
* `color=#RRGGBB`
    * default text color (`ColorString`), defaults to `#FFFFFF`
* `background=#RRGGBB`
    * table background color (`ColorString`), defaults to `#000000`
* `border=<true/false>`
    * should the table be drawn with a border? (default: `true`)
* `highlight=#RRGGBB`
    * highlight background color (`ColorString`), defaults to `#466432`
* `highlight_text=#RRGGBB`
    * highlight text color (`ColorString`), defaults to `#FFFFFF`
* `opendepth=<value>`
    * all subtrees up to `depth < value` are open (default value = `0`)
    * only useful when there is a column of type "tree"

### `tablecolumns[<type 1>,<opt 1a>,<opt 1b>,...;<type 2>,<opt 2a>,<opt 2b>;...]`

* Sets columns for `table[]`
* Types: `text`, `image`, `color`, `indent`, `tree`
    * `text`: show cell contents as text
    * `image`: cell contents are an image index, use column options to define images.
    * `color`: cell contents are a ColorString and define color of following cell.
    * `indent`: cell contents are a number and define indentation of following cell.
    * `tree`: same as indent, but user can open and close subtrees (treeview-like).
* Column options:
    * `align=<value>`
        * for `text` and `image`: content alignment within cells.
          Available values: `left` (default), `center`, `right`, `inline`
    * `width=<value>`
        * for `text` and `image`: minimum width in em (default: `0`)
        * for `indent` and `tree`: indent width in em (default: `1.5`)
    * `padding=<value>`: padding left of the column, in em (default `0.5`).
      Exception: defaults to 0 for indent columns
    * `tooltip=<value>`: tooltip text (default: empty)
    * `image` column options:
        * `0=<value>` sets image for image index `0`
        * `1=<value>` sets image for image index `1`
        * `2=<value>` sets image for image index `2`
        * and so on; defined indices need not be contiguous empty or
          non-numeric cells are treated as `0`.
    * `color` column options:
        * `span=<value>`: number of following columns to affect
          (default: infinite).

### `style[<selector 1>,<selector 2>,...;<prop1>;<prop2>;...]`

* Set the style for the element(s) matching `selector` by name.
* `selector` can be one of:
    * `<name>` - An element name. Includes `*`, which represents every element.
    * `<name>:<state>` - An element name, a colon, and one or more states.
* `state` is a list of states separated by the `+` character.
    * If a state is provided, the style will only take effect when the element is in that state.
    * All provided states must be active for the style to apply.
* See [Styling Formspecs].
> [!NOTE]
> This **must** be before the element is defined.

### `style_type[<selector 1>,<selector 2>,...;<prop1>;<prop2>;...]`

* Set the style for the element(s) matching `selector` by type.
* `selector` can be one of:
    * `<type>` - An element type. Includes `*`, which represents every element.
    * `<type>:<state>` - An element type, a colon, and one or more states.
* `state` is a list of states separated by the `+` character.
    * If a state is provided, the style will only take effect when the element is in that state.
    * All provided states must be active for the style to apply.
* See [Styling Formspecs].

### `set_focus[<name>;<force>]`

* Sets the focus to the element with the same `name` parameter.
> [!NOTE]
> This element must be placed before the element it focuses.
* `force` (optional, default `false`): By default, focus is not applied for
  re-sent formspecs with the same name so that player-set focus is kept.
  `true` sets the focus to the specified element for every sent formspec.
* The following elements have the ability to be focused:
    * `checkbox`
    * `button`
    * `button_exit`
    * `image_button`
    * `image_button_exit`
    * `item_image_button`
    * `table`
    * `textlist`
    * `dropdown`
    * `field`
    * `pwdfield`
    * `textarea`
    * `scrollbar`

## Migrating to Real Coordinates

In the old system, positions included padding and spacing. Padding is a gap between
the formspec window edges and content, and spacing is the gaps between items. For
example, two `1x1` elements at `0,0` and `1,1` would have a spacing of `5/4` between them,
and a padding of `3/8` from the formspec edge. It may be easiest to recreate old layouts
in the new coordinate system from scratch.

To recreate an old layout with padding, you'll need to pass the positions and sizes
through the following formula to re-introduce padding:

```
pos = (oldpos + 1)*spacing + padding
where
    padding = 3/8
    spacing = 5/4
```

You'll need to change the `size[]` tag like this:

```
size = (oldsize-1)*spacing + padding*2 + 1
```

A few elements had random offsets in the old system. Here is a table which shows these
offsets when migrating:

| Element |  Position  |  Size   | Notes
|---------|------------|---------|-------
| box     | +0.3, +0.1 | 0, -0.4 |
| button  |            |         | Buttons now support height, so set h = 2 * 15/13 * 0.35, and reposition if h ~= 15/13 * 0.35 before
| list    |            |         | Spacing is now 0.25 for both directions, meaning lists will be taller in height
| label   | 0, +0.3    |         | The first line of text is now positioned centered exactly at the position specified

## Styling Formspecs

Formspec elements can be themed using the style elements:

    style[<name 1>,<name 2>,...;<prop1>;<prop2>;...]
    style[<name 1>:<state>,<name 2>:<state>,...;<prop1>;<prop2>;...]
    style_type[<type 1>,<type 2>,...;<prop1>;<prop2>;...]
    style_type[<type 1>:<state>,<type 2>:<state>,...;<prop1>;<prop2>;...]

Where a prop is:

    property_name=property_value

For example:

    style_type[button;bgcolor=#006699]
    style[world_delete;bgcolor=red;textcolor=yellow]
    button[4,3.95;2.6,1;world_delete;Delete]

A name/type can optionally be a comma separated list of names/types, like so:

    world_delete,world_create,world_configure
    button,image_button

A `*` type can be used to select every element in the formspec.

Any name/type in the list can also be accompanied by a `+`-separated list of states, like so:

    world_delete:hovered+pressed
    button:pressed

States allow you to apply styles in response to changes in the element, instead of applying at all times.

Setting a property to nothing will reset it to the default value. For example:

    style_type[button;bgimg=button.png;bgimg_pressed=button_pressed.png;border=false]
    style[btn_exit;bgimg=;bgimg_pressed=;border=;bgcolor=red]

### Supported Element Types

Some types may inherit styles from parent types.

* `animated_image`, inherits from image
* `box`
* `button`
* `button_exit`, inherits from button
* `checkbox`
* `dropdown`
* `field`
* `image`
* `image_button`
* `item_image_button`
* `label`
* `list`
* `model`
* `pwdfield`, inherits from field
* `scrollbar`
* `tabheader`
* `table`
* `textarea`
* `textlist`
* `vertlabel`, inherits from label

### Valid Properties

* `animated_image`
    * `noclip` - boolean, set to true to allow the element to exceed formspec bounds.
* `box`
    * `noclip` - boolean, set to true to allow the element to exceed formspec bounds.
        * Defaults to `false` in formspec version 3 or higher
    * `colors` - `ColorString`. Sets the color(s) of the box corners. Default `black`.
    * `bordercolors` - `ColorString`. Sets the color(s) of the borders. Default `black`.
    * `borderwidths` - Integer. Sets the width(s) of the borders in pixels. If the width is
      negative, the border will extend inside the box, whereas positive extends outside
      the box. A width of zero results in no border; this is default.
> [!NOTE]
> `colors`, `bordercolors`, and `borderwidths` accept multiple input types:
> * Single value (e.g. `#FF0`): All corners/borders.
> * Two values (e.g. `red,#FFAAFF`): top-left and bottom-right,top-right and bottom-left/
>   top and bottom,left and right.
> * Four values (e.g. `blue,#A0F,green,#FFFA`): top-left/top and rotates clockwise.
> * These work similarly to CSS borders.
* `button`, `button_exit`, `image_button`, `item_image_button`
    * `alpha` - boolean, whether to draw alpha in bgimg. Default `true`.
    * `bgcolor` - color, sets button tint.
    * `bgcolor_hovered` - color when hovered. Defaults to a lighter bgcolor when not provided.
        * This is deprecated, use states instead.
    * `bgcolor_pressed` - color when pressed. Defaults to a darker bgcolor when not provided.
        * This is deprecated, use states instead.
    * `bgimg` - standard background image. Defaults to none.
    * `bgimg_hovered` - background image when hovered. Defaults to bgimg when not provided.
        * This is deprecated, use states instead.
    * `bgimg_middle` - Makes the bgimg textures render in 9-sliced mode and defines the middle rect.
      See `background9[]` documentation for more details. This property also pads the
      button's content when set.
    * `bgimg_pressed` - background image when pressed. Defaults to `bgimg` when not provided.
        * This is deprecated, use states instead.
    * `font` - Sets font type. This is a comma separated list of options. Valid options:
        * Main font type options. These cannot be combined with each other:
        * `normal`: Default font
        * `mono`: Monospaced font
        * Font modification options. If used without a main font type, `normal` is used:
        * `bold`: Makes font bold.
        * `italic`: Makes font italic.
      Default `normal`.
    * `font_size` - Sets font size. Default is user-set. Can have multiple values:
        * `<number>`: Sets absolute font size to `number`.
        * `+<number>`/`-<number>`: Offsets default font size by `number` points.
        * `*<number>`: Multiplies default font size by `number`, similar to CSS `em`.
    * `border` - boolean, draw border. Set to `false` to hide the bevelled button pane. Default `true`.
    * `content_offset` - 2d vector, shifts the position of the button's content without resizing it.
    * `noclip` - boolean, set to true to allow the element to exceed formspec bounds.
    * `padding` - rect, adds space between the edges of the button and the content. This value is
      relative to bgimg_middle.
    * `sound` - a sound to be played when triggered.
    * `textcolor` - color, default `white`.
* `checkbox`
    * noclip - boolean, set to true to allow the element to exceed formspec bounds.
    * sound - a sound to be played when triggered.
* `dropdown`
    * noclip - boolean, set to true to allow the element to exceed formspec bounds.
    * sound - a sound to be played when the entry is changed.
* `field`, `pwdfield`, `textarea`
    * `border` - set to `false` to hide the textbox background and border. Default `true`.
    * `font` - Sets font type. See button `font` property for more information.
    * `font_size` - Sets font size. See button `font_size` property for more information.
    * `noclip` - boolean, set to true to allow the element to exceed formspec bounds.
    * `textcolor` - color. Default `white`.
* `model`
    * `bgcolor` - color, sets background color.
    * `noclip` - boolean, set to `true` to allow the element to exceed formspec bounds.
        * Default to `false` since formspec version 3
* `image`
    * `noclip` - boolean, set to `true` to allow the element to exceed formspec bounds.
        * Default to `false` since formspec version 3
* `item_image`
    * `noclip` - boolean, set to `true` to allow the element to exceed formspec bounds. Default to `false`.
* `label, vertlabel`
    * `font` - Sets font type. See button `font` property for more information.
    * `font_size` - Sets font size. See button `font_size` property for more information.
    * `noclip` - boolean, set to `true` to allow the element to exceed formspec bounds.
* `list`
    * `noclip` - boolean, set to `true` to allow the element to exceed formspec bounds.
    * `size` - 2d vector, sets the size of inventory slots in coordinates.
    * `spacing` - 2d vector, sets the space between inventory slots in coordinates.
* `image_button (additional properties)`
    * `fgimg` - standard image. Defaults to none.
    * `fgimg_hovered` - image when hovered. Defaults to `fgimg` when not provided.
        * This is deprecated, use states instead.
    * `fgimg_pressed` - image when pressed. Defaults to `fgimg` when not provided.
        * This is deprecated, use states instead.
    * `fgimg_middle` - Makes the fgimg textures render in 9-sliced mode and defines the middle rect.
      See `background9[]` documentation for more details.
    * `sound` - a sound to be played when triggered.
> [!NOTE]
> The parameters of any given `image_button` will take precedence over `fgimg`/`fgimg_pressed`
* `scrollbar`
    * `noclip` - boolean, set to `true` to allow the element to exceed formspec bounds.
* `tabheader`
    * `noclip` - boolean, set to `true` to allow the element to exceed formspec bounds.
    * `sound` - a sound to be played when a different tab is selected.
    * `textcolor` - color. Default `white`.
* `table, textlist`
    * `font` - Sets font type. See button `font` property for more information.
    * `font_size` - Sets font size. See button `font_size` property for more information.
    * `noclip` - boolean, set to `true` to allow the element to exceed formspec bounds.

### Valid States

* *all elements*
    * `default` - Equivalent to providing no states
* `button`, `button_exit`, `image_button`, `item_image_button`
    * `focused` - Active when button has focus
    * `hovered` - Active when the mouse is hovering over the element
    * `pressed` - Active when the button is pressed

## Markup Language

Markup language used in `hypertext[]` elements uses tags that look like HTML tags.
The markup language is currently unstable and subject to change. Use with caution.
Some tags can enclose text, they open with `<tagname>` and close with `</tagname>`.
Tags can have attributes, in that case, attributes are in the opening tag in
form of a key/value separated with equal signs. Attribute values should not be quoted.

If you want to insert a literal greater-than sign or a backslash into the text,
you must escape it by preceding it with a backslash.

These are the technically basic tags but see below for usual tags. Base tags are:

`<style color=... font=... size=...>...</style>`

Changes the style of the text.

* `color`: Text color. Given color is a `colorspec`.
* `size`: Text size.
* `font`: Text font (`mono` or `normal`).

`<global background=... margin=... valign=... color=... hovercolor=... size=... font=... halign=... >`

Sets global style.

Global only styles:
* `background`: Text background, a `colorspec` or `none`.
* `margin`: Page margins in pixel.
* `valign`: Text vertical alignment (`top`, `middle`, `bottom`).

Inheriting styles (affects child elements):
* `color`: Default text color. Given color is a `colorspec`.
* `hovercolor`: Color of <action> tags when mouse is over.
* `size`: Default text size.
* `font`: Default text font (`mono` or `normal`).
* `halign`: Default text horizontal alignment (`left`, `right`, `center`, `justify`).

This tag needs to be placed only once as it changes the global settings of the
text. Anyway, if several tags are placed, each changed will be made in the order
tags appear.

`<tag name=... color=... hovercolor=... font=... size=...>`

Defines or redefines tag style. This can be used to define new tags.
* `name`: Name of the tag to define or change.
* `color`: Text color. Given color is a `colorspec`.
* `hovercolor`: Text color when element hovered (only for `action` tags). Given color is a `colorspec`.
* `size`: Text size.
* `font`: Text font (`mono` or `normal`).

Following tags are the usual tags for text layout. They are defined by default.
Other tags can be added using `<tag ...>` tag.

`<normal>...</normal>`: Normal size text

`<big>...</big>`: Big text

`<bigger>...</bigger>`: Bigger text

`<center>...</center>`: Centered text

`<left>...</left>`: Left-aligned text

`<right>...</right>`: Right-aligned text

`<justify>...</justify>`: Justified text

`<mono>...</mono>`: Monospaced font

`<b>...</b>`, `<i>...</i>`, `<u>...</u>`: Bold, italic, underline styles.

`<action name=...>...</action>`

Make that text a clickable text triggering an action.

* `name`: Name of the action (mandatory).

When clicked, the formspec is send to the server. The value of the text field
sent to `on_player_receive_fields` will be "action:" concatenated to the action
name.

`<img name=... float=... width=... height=...>`

Draws an image which is present in the client media cache.

* `name`: Name of the texture (mandatory).
* `float`: If present, makes the image floating (`left` or `right`).
* `width`: Force image width instead of taking texture width.
* `height`: Force image height instead of taking texture height.

If only width or height given, texture aspect is kept.

`<item name=... float=... width=... height=... rotate=...>`

Draws an item image.

* `name`: Item string of the item to draw (mandatory).
* `float`: If present, makes the image floating (`left` or `right`).
* `width`: Item image width.
* `height`: Item image height.
* `rotate`: Rotate item image if set to `yes` or `X,Y,Z`. X, Y and Z being
rotation speeds in percent of standard speed (-1000 to 1000). Works only if
`inventory_items_animations` is set to true.
* `angle`: Angle in which the item image is shown. Value has `X,Y,Z` form.
X, Y and Z being angles around each three axes. Works only if
`inventory_items_animations` is set to true.



# Inventory

## Inventory Locations

* `"context"`: Selected node metadata (deprecated: `"current_name"`)
* `"current_player"`: Player to whom the menu is shown
* `"player:<name>"`: Any player
* `"nodemeta:<X>,<Y>,<Z>"`: Any node metadata
* `"detached:<name>"`: A detached inventory

## Player Inventory lists

* `main`: list containing the default inventory
* `craft`: list containing the craft input
* `craftpreview`: list containing the craft prediction
* `craftresult`: list containing the crafted output
* `hand`: list containing an override for the empty hand
    * Is not created automatically, use `InvRef:set_size`
    * Is only used to enhance the empty hand's tool capabilities



# Colors

## `ColorString`

`#RGB` defines a color in hexadecimal format.

`#RGBA` defines a color in hexadecimal format and alpha channel.

`#RRGGBB` defines a color in hexadecimal format.

`#RRGGBBAA` defines a color in hexadecimal format and alpha channel.

Named colors are also supported and are equivalent to
[CSS Color Module Level 4](https://www.w3.org/TR/css-color-4/#named-color).
To specify the value of the alpha channel, append `#A` or `#AA` to the end of
the color name (e.g. `colorname#08`).

## `ColorSpec`

A ColorSpec specifies a 32-bit color. It can be written in any of the following
forms:

* table form: Each element ranging from 0..255 (a, if absent, defaults to 255):
    * `colorspec = {a=255, r=0, g=255, b=0}`
* numerical form: The raw integer value of an ARGB8 quad:
    * `colorspec = 0xFF00FF00`
* string form: A ColorString (defined above):
    * `colorspec = "green"`



# Escape Sequences

Most text can contain escape sequences, that can for example color the text.
There are a few exceptions: tab headers, dropdowns and vertical labels can't.
The following functions provide escape sequences:

* `minetest.get_color_escape_sequence(color)`:
    * `color` is a ColorString
    * The escape sequence sets the text color to `color`
* `minetest.colorize(color, message)`:
    * Equivalent to:
      `minetest.get_color_escape_sequence(color) ..
      message ..
      minetest.get_color_escape_sequence("#ffffff")`
* `minetest.get_background_escape_sequence(color)`
    * `color` is a ColorString
    * The escape sequence sets the background of the whole text element to
      `color`. Only defined for item descriptions and tooltips.
* `minetest.strip_foreground_colors(str)`
    * Removes foreground colors added by `get_color_escape_sequence`.
* `minetest.strip_background_colors(str)`
    * Removes background colors added by `get_background_escape_sequence`.
* `minetest.strip_colors(str)`
    * Removes all color escape sequences.



# Spatial Vectors

Minetest stores 3-dimensional spatial vectors in Lua as tables of 3 coordinates,
and has a class to represent them (`vector.*`), which this chapter is about.
For details on what a spatial vectors is, please refer to Wikipedia:
https://en.wikipedia.org/wiki/Euclidean_vector.

Spatial vectors are used for various things, including, but not limited to:

* any 3D spatial vector (x/y/z-directions)
* Euler angles (pitch/yaw/roll in radians) (Spatial vectors have no real semantic
  meaning here. Therefore, most vector operations make no sense in this use case.)

Note that they are *not* used for:

* n-dimensional vectors where n is not 3 (ie. n=2)
* arrays of the form `{num, num, num}`

The API documentation may refer to spatial vectors, as produced by `vector.new`,
by any of the following notations:

* `(x, y, z)` (Used rarely, and only if it's clear that it's a vector.)
* `vector.new(x, y, z)`
* `{x=num, y=num, z=num}` (Even here you are still supposed to use `vector.new`.)

## Compatibility Notes

Vectors used to be defined as tables of the form `{x = num, y = num, z = num}`.
Since Minetest 5.5.0, vectors additionally have a metatable to enable easier use.
> [!NOTE]
> Those old-style vectors can still be found in old mod code. Hence, mod and
> engine APIs still need to be able to cope with them in many places.

Manually constructed tables are deprecated and highly discouraged. This interface
should be used to ensure seamless compatibility between mods and the Minetest API.
This is especially important to callback function parameters and functions overwritten
by mods.
Also, though not likely, the internal implementation of a vector might change in
the future.
In your own code, or if you define your own API, you can, of course, still use
other representations of vectors.

Vectors provided by API functions will provide an instance of this class if not
stated otherwise. Mods should adapt this for convenience reasons.

## Special Properties of the Class

Vectors can be indexed with numbers and allow method and operator syntax.

All these forms of addressing a vector `v` are valid:
`v[1]`, `v[3]`, `v.x`, `v[1] = 42`, `v.y = 13`
> [!NOTE]
> Prefer letter over number indexing for performance and compatibility reasons.

Where `v` is a vector and `foo` stands for any function name, `v:foo(...)` does
the same as `vector.foo(v, ...)`, apart from deprecated functionality.

`tostring` is defined for vectors, see `vector.to_string`.

The metatable that is used for vectors can be accessed via `vector.metatable`.
Do not modify it!

All `vector.*` functions allow vectors `{x = X, y = Y, z = Z}` without metatables.
Returned vectors always have a metatable set.

## Common Functions and Methods

For the following functions (and subchapters),
`v`, `v1`, `v2` are vectors,
`p1`, `p2` are position vectors,
`s` is a scalar (a number),
vectors are written like this: `(x, y, z)`:

* `vector.new([a[, b, c]])`:
    * Returns a new vector `(a, b, c)`.
    * Deprecated: `vector.new()` does the same as `vector.zero()` and
      `vector.new(v)` does the same as `vector.copy(v)`
* `vector.zero()`:
    * Returns a new vector `(0, 0, 0)`.
* `vector.copy(v)`:
    * Returns a copy of the vector `v`.
* `vector.from_string(s[, init])`:
    * Returns `v, np`, where `v` is a vector read from the given string `s` and
      `np` is the next position in the string after the vector.
    * Returns `nil` on failure.
    * `s`: Has to begin with a substring of the form `"(x, y, z)"`. Additional
      spaces, leaving away commas and adding an additional comma to the end
      is allowed.
    * `init`: If given starts looking for the vector at this string index.
* `vector.to_string(v)`:
    * Returns a string of the form `"(x, y, z)"`.
    *  `tostring(v)` does the same.
* `vector.direction(p1, p2)`:
    * Returns a vector of length 1 with direction `p1` to `p2`.
    * If `p1` and `p2` are identical, returns `(0, 0, 0)`.
* `vector.distance(p1, p2)`:
    * Returns zero or a positive number, the distance between `p1` and `p2`.
* `vector.length(v)`:
    * Returns zero or a positive number, the length of vector `v`.
* `vector.normalize(v)`:
    * Returns a vector of length 1 with direction of vector `v`.
    * If `v` has zero length, returns `(0, 0, 0)`.
* `vector.floor(v)`:
    * Returns a vector, each dimension rounded down.
* `vector.round(v)`:
    * Returns a vector, each dimension rounded to nearest integer.
    * At a multiple of 0.5, rounds away from zero.
* `vector.apply(v, func)`:
    * Returns a vector where the function `func` has been applied to each
      component.
* `vector.combine(v, w, func)`:
    * Returns a vector where the function `func` has combined both components of `v` and `w`
      for each component
* `vector.equals(v1, v2)`:
    * Returns a boolean, `true` if the vectors are identical.
* `vector.sort(v1, v2)`:
    * Returns in order minp, maxp vectors of the cuboid defined by `v1`, `v2`.
* `vector.angle(v1, v2)`:
    * Returns the angle between `v1` and `v2` in radians.
* `vector.dot(v1, v2)`:
    * Returns the dot product of `v1` and `v2`.
* `vector.cross(v1, v2)`:
    * Returns the cross product of `v1` and `v2`.
* `vector.offset(v, x, y, z)`:
    * Returns the sum of the vectors `v` and `(x, y, z)`.
* `vector.check(v)`:
    * Returns a boolean value indicating whether `v` is a real vector, eg. created
      by a `vector.*` function.
    * Returns `false` for anything else, including tables like `{x=3,y=1,z=4}`.
* `vector.in_area(pos, min, max)`:
    * Returns a boolean value indicating if `pos` is inside area formed by `min` and `max`.
    * `min` and `max` are inclusive.
    * If `min` is bigger than `max` on some axis, function always returns false.
    * You can use `vector.sort` if you have two vectors and don't know which are the minimum and the maximum.

For the following functions `x` can be either a vector or a number:

* `vector.add(v, x)`:
    * Returns a vector.
    * If `x` is a vector: Returns the sum of `v` and `x`.
    * If `x` is a number: Adds `x` to each component of `v`.
* `vector.subtract(v, x)`:
    * Returns a vector.
    * If `x` is a vector: Returns the difference of `v` subtracted by `x`.
    * If `x` is a number: Subtracts `x` from each component of `v`.
* `vector.multiply(v, s)`:
    * Returns a scaled vector.
    * Deprecated: If `s` is a vector: Returns the Schur product.
* `vector.divide(v, s)`:
    * Returns a scaled vector.
    * Deprecated: If `s` is a vector: Returns the Schur quotient.

## Operators

Operators can be used if all of the involved vectors have metatables:
* `v1 == v2`:
    * Returns whether `v1` and `v2` are identical.
* `-v`:
    * Returns the additive inverse of v.
* `v1 + v2`:
    * Returns the sum of both vectors.
> [!NOTE]
> `+` cannot be used together with scalars.
* `v1 - v2`:
    * Returns the difference of `v1` subtracted by `v2`.
> [!NOTE]
> `-` cannot be used together with scalars.
* `v * s` or `s * v`:
    * Returns `v` scaled by `s`.
* `v / s`:
    * Returns `v` scaled by `1 / s`.

## Rotation-Related Functions

For the following functions `a` is an angle in radians and `r` is a rotation
vector (`{x = <pitch>, y = <yaw>, z = <roll>}`) where pitch, yaw and roll are
angles in radians.

* `vector.rotate(v, r)`:
    * Applies the rotation `r` to `v` and returns the result.
    * `vector.rotate(vector.new(0, 0, 1), r)` and
      `vector.rotate(vector.new(0, 1, 0), r)` return vectors pointing
      forward and up relative to an entity's rotation `r`.
* `vector.rotate_around_axis(v1, v2, a)`:
    * Returns `v1` rotated around axis `v2` by `a` radians according to
      the right hand rule.
* `vector.dir_to_rotation(direction[, up])`:
    * Returns a rotation vector for `direction` pointing forward using `up`
      as the up vector.
    * If `up` is omitted, the roll of the returned vector defaults to zero.
    * Otherwise `direction` and `up` need to be vectors in a 90 degree angle to each other.

## Further Helpers

There are more helper functions involving vectors, but they are listed elsewhere
because they only work on specific sorts of vectors or involve things that are not
vectors.

For example:

* `minetest.hash_node_position` (Only works on node positions.)
* `minetest.dir_to_wallmounted` (Involves wallmounted param2 values.)



# Helper Functions

* `dump2(obj, name, dumped)`: returns a string which makes `obj`
  human-readable, handles reference loops.
    * `obj`: arbitrary variable
    * `name`: string, default: `"_"`
    * `dumped`: table, default: `{}`
* `dump(obj, dumped)`: returns a string which makes `obj` human-readable
    * `obj`: arbitrary variable
    * `dumped`: table, default: `{}`
* `math.hypot(x, y)`
    * Get the hypotenuse of a triangle with legs x and y.
      Useful for distance calculation.
* `math.sign(x, tolerance)`: returns `-1`, `0` or `1`
    * Get the sign of a number.
    * tolerance: number, default: `0.0`
    * If the absolute value of `x` is within the `tolerance` or `x` is NaN,
      `0` is returned.
* `math.factorial(x)`: returns the factorial of `x`
* `math.round(x)`: Returns `x` rounded to the nearest integer.
    * At a multiple of 0.5, rounds away from zero.
* `string.split(str, separator, include_empty, max_splits, sep_is_pattern)`
    * `separator`: string, cannot be empty, default: `","`
    * `include_empty`: boolean, default: `false`
    * `max_splits`: number, if it's negative, splits aren't limited,
      default: `-1`
    * `sep_is_pattern`: boolean, it specifies whether separator is a plain
      string or a pattern (regex), default: `false`
    * e.g. `"a,b":split","` returns `{"a","b"}`
* `string:trim()`: returns the string without whitespace pre- and suffixes
    * e.g. `"\n \t\tfoo bar\t ":trim()` returns `"foo bar"`
* `minetest.wrap_text(str, limit, as_table)`: returns a string or table
    * Adds newlines to the string to keep it within the specified character
      limit
    * Note that the returned lines may be longer than the limit since it only
      splits at word borders.
    * `limit`: number, maximal amount of characters in one line
    * `as_table`: boolean, if set to true, a table of lines instead of a string
      is returned, default: `false`
* `minetest.pos_to_string(pos, decimal_places)`: returns string `"(X,Y,Z)"`
    * `pos`: table {x=X, y=Y, z=Z}
    * Converts the position `pos` to a human-readable, printable string
    * `decimal_places`: number, if specified, the x, y and z values of
      the position are rounded to the given decimal place.
* `minetest.string_to_pos(string)`: returns a position or `nil`
    * Same but in reverse.
    * If the string can't be parsed to a position, nothing is returned.
* `minetest.string_to_area("(X1, Y1, Z1) (X2, Y2, Z2)", relative_to)`:
    * returns two positions
    * Converts a string representing an area box into two positions
    * X1, Y1, ... Z2 are coordinates
    * `relative_to`: Optional. If set to a position, each coordinate
      can use the tilde notation for relative positions
    * Tilde notation:
        * `"~"`: Relative coordinate
        * `"~<number>"`: Relative coordinate plus `<number>`
    * Example: `minetest.string_to_area("(1,2,3) (~5,~-5,~)", {x=10,y=10,z=10})`
      returns `{x=1,y=2,z=3}, {x=15,y=5,z=10}`
* `minetest.formspec_escape(string)`: returns a string
    * escapes the characters "[", "]", "\", "," and ";", which cannot be used
      in formspecs.
* `minetest.is_yes(arg)`
    * returns true if passed 'y', 'yes', 'true' or a number that isn't zero.
* `minetest.is_nan(arg)`
    * returns true when the passed number represents NaN.
* `minetest.get_us_time()`
    * returns time with microsecond precision. May not return wall time.
* `table.copy(table)`: returns a table
    * returns a deep copy of `table`
* `table.indexof(list, val)`: returns the smallest numerical index containing
      the value `val` in the table `list`. Non-numerical indices are ignored.
      If `val` could not be found, `-1` is returned. `list` must not have
      negative indices.
* `table.insert_all(table, other_table)`:
    * Appends all values in `other_table` to `table` - uses `#table + 1` to
      find new indices.
* `table.key_value_swap(t)`: returns a table with keys and values swapped
    * If multiple keys in `t` map to the same value, it is unspecified which
      value maps to that key.
* `table.shuffle(table, [from], [to], [random_func])`:
    * Shuffles elements `from` to `to` in `table` in place
    * `from` defaults to `1`
    * `to` defaults to `#table`
    * `random_func` defaults to `math.random`. This function receives two
      integers as arguments and should return a random integer inclusively
      between them.
* `minetest.pointed_thing_to_face_pos(placer, pointed_thing)`: returns a
  position.
    * returns the exact position on the surface of a pointed node
* `minetest.get_tool_wear_after_use(uses [, initial_wear])`
    * Simulates a tool being used once and returns the added wear,
      such that, if only this function is used to calculate wear,
      the tool will break exactly after `uses` times of uses
    * `uses`: Number of times the tool can be used
    * `initial_wear`: The initial wear the tool starts with (default: 0)
* `minetest.get_dig_params(groups, tool_capabilities [, wear])`:
    Simulates an item that digs a node.
    Returns a table with the following fields:
    * `diggable`: `true` if node can be dug, `false` otherwise.
    * `time`: Time it would take to dig the node.
    * `wear`: How much wear would be added to the tool (ignored for non-tools).
    `time` and `wear` are meaningless if node's not diggable
    Parameters:
    * `groups`: Table of the node groups of the node that would be dug
    * `tool_capabilities`: Tool capabilities table of the item
    * `wear`: Amount of wear the tool starts with (default: 0)
* `minetest.get_hit_params(groups, tool_capabilities [, time_from_last_punch [, wear]])`:
    Simulates an item that punches an object.
    Returns a table with the following fields:
    * `hp`: How much damage the punch would cause (between -65535 and 65535).
    * `wear`: How much wear would be added to the tool (ignored for non-tools).
    Parameters:
    * `groups`: Damage groups of the object
    * `tool_capabilities`: Tool capabilities table of the item
    * `time_from_last_punch`: time in seconds since last punch action
    * `wear`: Amount of wear the item starts with (default: 0)



# Translations

Texts can be translated client-side with the help of `minetest.translate` and
translation files.

Consider using the script `util/mod_translation_updater.py` in the Minetest
repository to generate and update translation files automatically from the Lua
sources. See `util/README_mod_translation_updater.md` for an explanation.

## Translating a String

Two functions are provided to translate strings: `minetest.translate` and
`minetest.get_translator`.

* `minetest.get_translator(textdomain)` is a simple wrapper around
  `minetest.translate`, and `minetest.get_translator(textdomain)(str, ...)` is
  equivalent to `minetest.translate(textdomain, str, ...)`.
  It is intended to be used in the following way, so that it avoids verbose
  repetitions of `minetest.translate`:

  ```lua
  local S = minetest.get_translator(textdomain)
  S(str, ...)
  ```

  As an extra commodity, if `textdomain` is nil, it is assumed to be "" instead.

* `minetest.translate(textdomain, str, ...)` translates the string `str` with
  the given `textdomain` for disambiguation. The textdomain must match the
  textdomain specified in the translation file in order to get the string
  translated. This can be used so that a string is translated differently in
  different contexts.
  It is advised to use the name of the mod as textdomain whenever possible, to
  avoid clashes with other mods.
  This function must be given a number of arguments equal to the number of
  arguments the translated string expects.
  Arguments are literal strings -- they will not be translated, so if you want
  them to be, they need to come as outputs of `minetest.translate` as well.

  For instance, suppose we want to translate "@1 Wool" with "@1" being replaced
  by the translation of "Red". We can do the following:

  ```lua
  local S = minetest.get_translator()
  S("@1 Wool", S("Red"))
  ```

  This will be displayed as "Red Wool" on old clients and on clients that do
  not have localization enabled. However, if we have for instance a translation
  file named `wool.fr.tr` containing the following:

      @1 Wool=Laine @1
      Red=Rouge

  this will be displayed as "Laine Rouge" on clients with a French locale.

## Operations on Translated Strings

The output of `minetest.translate` is a string, with escape sequences adding
additional information to that string so that it can be translated on the
different clients. In particular, you can't expect operations like string.length
to work on them like you would expect them to, or string.gsub to work in the
expected manner. However, string concatenation will still work as expected
(note that you should only use this for things like formspecs; do not translate
sentences by breaking them into parts; arguments should be used instead), and
operations such as `minetest.colorize` which are also concatenation.

## Translation File Format

A translation file has the suffix `.[lang].tr`, where `[lang]` is the language
it corresponds to. It must be put into the `locale` subdirectory of the mod.
The file should be a text file, with the following format:

* Lines beginning with `# textdomain:` (the space is significant) can be used
  to specify the text domain of all following translations in the file.
* All other empty lines or lines beginning with `#` are ignored.
* Other lines should be in the format `original=translated`. Both `original`
  and `translated` can contain escape sequences beginning with `@` to insert
  arguments, literal `@`, `=` or newline (See [Escapes] below).
  There must be no extraneous whitespace around the `=` or at the beginning or
  the end of the line.

## Escapes

Strings that need to be translated can contain several escapes, preceded by `@`.

* `@@` acts as a literal `@`.
* `@n`, where `n` is a digit between 1 and 9, is an argument for the translated
  string that will be inlined when translated. Due to how translations are
  implemented, the original translation string **must** have its arguments in
  increasing order, without gaps or repetitions, starting from 1.
* `@=` acts as a literal `=`. It is not required in strings given to
  `minetest.translate`, but is in translation files to avoid being confused
  with the `=` separating the original from the translation.
* `@\n` (where the `\n` is a literal newline) acts as a literal newline.
  As with `@=`, this escape is not required in strings given to
  `minetest.translate`, but is in translation files.
* `@n` acts as a literal newline as well.

## Server-Side Translations

On some specific cases, server translation could be useful. For example, filter
a list on labels and send results to client. A method is supplied to achieve
that:

`minetest.get_translated_string(lang_code, string)`: resolves translations in
the given string just like the client would, using the translation files for
`lang_code`. For this to have any effect, the string needs to contain translation
markup, e.g. `minetest.get_translated_string("fr", S("Hello"))`.

The `lang_code` to use for a given player can be retrieved from
the table returned by `minetest.get_player_information(name)`.

> [!WARNING]
> This functionality should only be used for sorting, filtering or
similar purposes. You do not need to use this to get translated strings to show
up on the client.



# Perlin Noise

Perlin noise creates a continuously-varying value depending on the input values.
Usually in Minetest the input values are either 2D or 3D co-ordinates in nodes.
The result is used during map generation to create the terrain shape, vary heat
and humidity to distribute biomes, vary the density of decorations or vary the
structure of ores.

## Structure of Perlin Noise

An 'octave' is a simple noise generator that outputs a value between -1 and 1.
The smooth wavy noise it generates has a single characteristic scale, almost
like a 'wavelength', so on its own does not create fine detail.
Due to this perlin noise combines several octaves to create variation on
multiple scales. Each additional octave has a smaller 'wavelength' than the
previous.

This combination results in noise varying very roughly between -2.0 and 2.0 and
with an average value of 0.0, so `scale` and `offset` are then used to multiply
and offset the noise variation.

The final perlin noise variation is created as follows:

noise = offset + scale * (octave1 +
                          octave2 * persistence +
                          octave3 * persistence ^ 2 +
                          octave4 * persistence ^ 3 +
                          ...)

## Noise Parameters

Noise Parameters are commonly called `NoiseParams`.

### `offset`

After the multiplication by `scale` this is added to the result and is the final
step in creating the noise value.
Can be positive or negative.

### `scale`

Once all octaves have been combined, the result is multiplied by this.
Can be positive or negative.

### `spread`

For octave1, this is roughly the change of input value needed for a very large
variation in the noise value generated by octave1. It is almost like a
'wavelength' for the wavy noise variation.
Each additional octave has a 'wavelength' that is smaller than the previous
octave, to create finer detail. `spread` will therefore roughly be the typical
size of the largest structures in the final noise variation.

`spread` is a vector with values for x, y, z to allow the noise variation to be
stretched or compressed in the desired axes.
Values are positive numbers.

### `seed`

This is a whole number that determines the entire pattern of the noise
variation. Altering it enables different noise patterns to be created.
With other parameters equal, different seeds produce different noise patterns
and identical seeds produce identical noise patterns.

For this parameter you can randomly choose any whole number. Usually it is
preferable for this to be different from other seeds, but sometimes it is useful
to be able to create identical noise patterns.

In some noise APIs the world seed is added to the seed specified in noise
parameters. This is done to make the resulting noise pattern vary in different
worlds, and be 'world-specific'.

### `octaves`

The number of simple noise generators that are combined.
A whole number, 1 or more.
Each additional octave adds finer detail to the noise but also increases the
noise calculation load.
3 is a typical minimum for a high quality, complex and natural-looking noise
variation. 1 octave has a slight 'gridlike' appearance.

Choose the number of octaves according to the `spread` and `lacunarity`, and the
size of the finest detail you require. For example:
if `spread` is 512 nodes, `lacunarity` is 2.0 and finest detail required is 16
nodes, octaves will be 6 because the 'wavelengths' of the octaves will be
512, 256, 128, 64, 32, 16 nodes.
> [!WARNING]
> If the 'wavelength' of any octave falls below 1 an error will occur.

### `persistence`

Each additional octave has an amplitude that is the amplitude of the previous
octave multiplied by `persistence`, to reduce the amplitude of finer details,
as is often helpful and natural to do so.
Since this controls the balance of fine detail to large-scale detail
`persistence` can be thought of as the 'roughness' of the noise.

A positive or negative non-zero number, often between 0.3 and 1.0.
A common medium value is 0.5, such that each octave has half the amplitude of
the previous octave.
This may need to be tuned when altering `lacunarity`; when doing so consider
that a common medium value is 1 / lacunarity.

### `lacunarity`

Each additional octave has a 'wavelength' that is the 'wavelength' of the
previous octave multiplied by 1 / lacunarity, to create finer detail.
'lacunarity' is often 2.0 so 'wavelength' often halves per octave.

A positive number no smaller than 1.0.
Values below 2.0 create higher quality noise at the expense of requiring more
octaves to cover a particular range of 'wavelengths'.

### `flags`

Leave this field unset for no special handling.
Currently supported are `defaults`, `eased` and `absvalue`:

#### `defaults`

Specify this if you would like to keep auto-selection of eased/not-eased while
specifying some other flags.

#### `eased`

Maps noise gradient values onto a quintic S-curve before performing
interpolation. This results in smooth, rolling noise.
Disable this (`noeased`) for sharp-looking noise with a slightly gridded
appearance.
If no flags are specified (or defaults is), 2D noise is eased and 3D noise is
not eased.
Easing a 3D noise significantly increases the noise calculation load, so use
with restraint.

#### `absvalue`

The absolute value of each octave's noise variation is used when combining the
octaves. The final perlin noise variation is created as follows:

noise = offset + scale * (abs(octave1) +
                          abs(octave2) * persistence +
                          abs(octave3) * persistence ^ 2 +
                          abs(octave4) * persistence ^ 3 +
                          ...)

### Format Example

For 2D or 3D perlin noise or perlin noise maps:

```lua
np_terrain = {
    offset = 0,
    scale = 1,
    spread = {x = 500, y = 500, z = 500},
    seed = 571347,
    octaves = 5,
    persistence = 0.63,
    lacunarity = 2.0,
    flags = "defaults, absvalue",
}
```

For 2D noise the Z component of `spread` is still defined but is ignored.
A single noise parameter table can be used for 2D or 3D noise.



# Ores

## Ore Types

These tell in what manner the ore is generated.

All default ores are of the uniformly-distributed scatter type.

### `scatter`

Randomly chooses a location and generates a cluster of ore.

If `noise_params` is specified, the ore will be placed if the 3D perlin noise
at that point is greater than the `noise_threshold`, giving the ability to
create a non-equal distribution of ore.

### `sheet`

Creates a sheet of ore in a blob shape according to the 2D perlin noise
described by `noise_params` and `noise_threshold`. This is essentially an
improved version of the so-called "stratus" ore seen in some unofficial mods.

This sheet consists of vertical columns of uniform randomly distributed height,
varying between the inclusive range `column_height_min` and `column_height_max`.
If `column_height_min` is not specified, this parameter defaults to 1.
If `column_height_max` is not specified, this parameter defaults to `clust_size`
for reverse compatibility. New code should prefer `column_height_max`.

The `column_midpoint_factor` parameter controls the position of the column at
which ore emanates from.
If 1, columns grow upward. If 0, columns grow downward. If 0.5, columns grow
equally starting from each direction.
`column_midpoint_factor` is a decimal number ranging in value from 0 to 1. If
this parameter is not specified, the default is 0.5.

The ore parameters `clust_scarcity` and `clust_num_ores` are ignored for this
ore type.

### `puff`

Creates a sheet of ore in a cloud-like puff shape.

As with the `sheet` ore type, the size and shape of puffs are described by
`noise_params` and `noise_threshold` and are placed at random vertical
positions within the currently generated chunk.

The vertical top and bottom displacement of each puff are determined by the
noise parameters `np_puff_top` and `np_puff_bottom`, respectively.

### `blob`

Creates a deformed sphere of ore according to 3d perlin noise described by
`noise_params`. The maximum size of the blob is `clust_size`, and
`clust_scarcity` has the same meaning as with the `scatter` type.

### `vein`

Creates veins of ore varying in density by according to the intersection of two
instances of 3d perlin noise with different seeds, both described by
`noise_params`.

`random_factor` varies the influence random chance has on placement of an ore
inside the vein, which is `1` by default. Note that modifying this parameter
may require adjusting `noise_threshold`.

The parameters `clust_scarcity`, `clust_num_ores`, and `clust_size` are ignored
by this ore type.

This ore type is difficult to control since it is sensitive to small changes.
The following is a decent set of parameters to work from:

```lua
noise_params = {
    offset  = 0,
    scale   = 3,
    spread  = {x=200, y=200, z=200},
    seed    = 5390,
    octaves = 4,
    persistence = 0.5,
    lacunarity = 2.0,
    flags = "eased",
},

noise_threshold = 1.6
```

> [!WARNING]
> Use this ore type *very* sparingly since it is ~200x more computationally
  expensive than any other ore.

### `stratum`

Creates a single undulating ore stratum that is continuous across mapchunk
borders and horizontally spans the world.

The 2D perlin noise described by `noise_params` defines the Y co-ordinate of
the stratum midpoint. The 2D perlin noise described by `np_stratum_thickness`
defines the stratum's vertical thickness (in units of nodes). Due to being
continuous across mapchunk borders the stratum's vertical thickness is
unlimited.

If the noise parameter `noise_params` is omitted the ore will occur from y_min
to y_max in a simple horizontal stratum.

A parameter `stratum_thickness` can be provided instead of the noise parameter
`np_stratum_thickness`, to create a constant thickness.

Leaving out one or both noise parameters makes the ore generation less
intensive, useful when adding multiple strata.

`y_min` and `y_max` define the limits of the ore generation and for performance
reasons should be set as close together as possible but without clipping the
stratum's Y variation.

Each node in the stratum has a 1-in-`clust_scarcity` chance of being ore, so a
solid-ore stratum would require a `clust_scarcity` of 1.

The parameters `clust_num_ores`, `clust_size`, `noise_threshold` and
`random_factor` are ignored by this ore type.

## Ore Attributes

See section [Flag Specifier Format].

Currently supported flags:
`puff_cliffs`, `puff_additive_composition`.

### `puff_cliffs`

If set, puff ore generation will not taper down large differences in
displacement when approaching the edge of a puff. This flag has no effect for
ore types other than `puff`.

### `puff_additive_composition`

By default, when noise described by `np_puff_top` or `np_puff_bottom` results
in a negative displacement, the sub-column at that point is not generated. With
this attribute set, puff ore generation will instead generate the absolute
difference in noise displacement values. This flag has no effect for ore types
other than `puff`.



# Decoration Types

The varying types of decorations that can be placed.

## `simple`

Creates a 1 times `H` times 1 column of a specified node (or a random node from
a list, if a decoration list is specified). Can specify a certain node it must
spawn next to, such as water or lava, for example. Can also generate a
decoration of random height between a specified lower and upper bound.
This type of decoration is intended for placement of grass, flowers, cacti,
papyri, waterlilies and so on.

## `schematic`

Copies a box of `MapNodes` from a specified schematic file (or raw description).
Can specify a probability of a node randomly appearing when placed.
This decoration type is intended to be used for multi-node sized discrete
structures, such as trees, cave spikes, rocks, and so on.



# Schematics

## Schematic Specifier

A schematic specifier identifies a schematic by either a filename to a
Minetest Schematic file (`.mts`) or through raw data supplied through Lua,
in the form of a table. This table specifies the following fields:

* The `size` field is a 3D vector containing the dimensions of the provided
  schematic. (required field)
* The `yslice_prob` field is a table of {ypos, prob} slice tables. A slice table
  sets the probability of a particular horizontal slice of the schematic being
  placed. (optional field)
  `ypos` = 0 for the lowest horizontal slice of a schematic.
  The default of `prob` is 255.
* The `data` field is a flat table of MapNode tables making up the schematic,
  in the order of `[z [y [x]]]`. (required field)
  Each MapNode table contains:
    * `name`: the name of the map node to place (required)
    * `prob` (alias `param1`): the probability of this node being placed
      (default: 255)
    * `param2`: the raw param2 value of the node being placed onto the map
      (default: 0)
    * `force_place`: boolean representing if the node should forcibly overwrite
      any previous contents (default: false)

About probability values:

* A probability value of `0` or `1` means that node will never appear
  (0% chance).
* A probability value of `254` or `255` means the node will always appear
  (100% chance).
* If the probability value `p` is greater than `1`, then there is a
  `(p / 256 * 100)` percent chance that node will appear when the schematic is
  placed on the map.

## Schematic Attributes

See section [Flag Specifier Format].

Currently supported flags: `place_center_x`, `place_center_y`, `place_center_z`,
                           `force_placement`.

* `place_center_x`: Placement of this decoration is centered along the X axis.
* `place_center_y`: Placement of this decoration is centered along the Y axis.
* `place_center_z`: Placement of this decoration is centered along the Z axis.
* `force_placement`: Schematic nodes other than "ignore" will replace existing
  nodes.



# Lua Voxel Manipulator

## About VoxelManip

VoxelManip is a scripting interface to the internal 'Map Voxel Manipulator'
facility. The purpose of this object is for fast, low-level, bulk access to
reading and writing Map content. As such, setting map nodes through VoxelManip
will lack many of the higher level features and concepts you may be used to
with other methods of setting nodes. For example, nodes will not have their
construction and destruction callbacks run, and no rollback information is
logged.

It is important to note that VoxelManip is designed for speed, and *not* ease
of use or flexibility. If your mod requires a map manipulation facility that
will handle 100% of all edge cases, or the use of high level node placement
features, perhaps `minetest.set_node()` is better suited for the job.

In addition, VoxelManip might not be faster, or could even be slower, for your
specific use case. VoxelManip is most effective when setting large areas of map
at once - for example, if only setting a 3x3x3 node area, a
`minetest.set_node()` loop may be more optimal. Always profile code using both
methods of map manipulation to determine which is most appropriate for your
usage.

A recent simple test of setting cubic areas showed that `minetest.set_node()`
is faster than a VoxelManip for a 3x3x3 node cube or smaller.

## Using VoxelManip

A VoxelManip object can be created any time using either:
`VoxelManip([p1, p2])`, or `minetest.get_voxel_manip([p1, p2])`.

If the optional position parameters are present for either of these routines,
the specified region will be pre-loaded into the VoxelManip object on creation.
Otherwise, the area of map you wish to manipulate must first be loaded into the
VoxelManip object using `VoxelManip:read_from_map()`.

Note that `VoxelManip:read_from_map()` returns two position vectors. The region
formed by these positions indicate the minimum and maximum (respectively)
positions of the area actually loaded in the VoxelManip, which may be larger
than the area requested. For convenience, the loaded area coordinates can also
be queried any time after loading map data with `VoxelManip:get_emerged_area()`.

Now that the VoxelManip object is populated with map data, your mod can fetch a
copy of this data using either of two methods. `VoxelManip:get_node_at()`,
which retrieves an individual node in a MapNode formatted table at the position
requested is the simplest method to use, but also the slowest.

Nodes in a VoxelManip object may also be read in bulk to a flat array table
using:

* `VoxelManip:get_data()` for node content (in Content ID form, see section
  [Content IDs]),
* `VoxelManip:get_light_data()` for node light levels, and
* `VoxelManip:get_param2_data()` for the node type-dependent "param2" values.

See section [Flat array format] for more details.

It is very important to understand that the tables returned by any of the above
three functions represent a snapshot of the VoxelManip's internal state at the
time of the call. This copy of the data will not magically update itself if
another function modifies the internal VoxelManip state.
Any functions that modify a VoxelManip's contents work on the VoxelManip's
internal state unless otherwise explicitly stated.

Once the bulk data has been edited to your liking, the internal VoxelManip
state can be set using:

* `VoxelManip:set_data()` for node content (in Content ID form, see section
  [Content IDs]),
* `VoxelManip:set_light_data()` for node light levels, and
* `VoxelManip:set_param2_data()` for the node type-dependent `param2` values.

The parameter to each of the above three functions can use any table at all in
the same flat array format as produced by `get_data()` etc. and is not required
to be a table retrieved from `get_data()`.

Once the internal VoxelManip state has been modified to your liking, the
changes can be committed back to the map by calling `VoxelManip:write_to_map()`

### Flat Array Format

Let
    `Nx = p2.X - p1.X + 1`,
    `Ny = p2.Y - p1.Y + 1`, and
    `Nz = p2.Z - p1.Z + 1`.

Then, for a loaded region of p1..p2, this array ranges from `1` up to and
including the value of the expression `Nx * Ny * Nz`.

Positions offset from p1 are present in the array with the format of:

    [
        (0, 0, 0),   (1, 0, 0),   (2, 0, 0),   ... (Nx, 0, 0),
        (0, 1, 0),   (1, 1, 0),   (2, 1, 0),   ... (Nx, 1, 0),
        ...
        (0, Ny, 0),  (1, Ny, 0),  (2, Ny, 0),  ... (Nx, Ny, 0),
        (0, 0, 1),   (1, 0, 1),   (2, 0, 1),   ... (Nx, 0, 1),
        ...
        (0, Ny, 2),  (1, Ny, 2),  (2, Ny, 2),  ... (Nx, Ny, 2),
        ...
        (0, Ny, Nz), (1, Ny, Nz), (2, Ny, Nz)  ... (Nx, Ny, Nz)
    ]

and the array index for a position p contained completely in p1..p2 is:

`(p.Z - p1.Z) * Ny * Nx + (p.Y - p1.Y) * Nx + (p.X - p1.X) + 1`

Note that this is the same "flat 3D array" format as
`PerlinNoiseMap:get3dMap_flat()`.
VoxelArea objects (see section [`VoxelArea`]) can be used to simplify calculation
of the index for a single point in a flat VoxelManip array.

### Content IDs

A Content ID is a unique integer identifier for a specific node type.
These IDs are used by VoxelManip in place of the node name string for
`VoxelManip:get_data()` and `VoxelManip:set_data()`. You can use
`minetest.get_content_id()` to look up the Content ID for the specified node
name, and `minetest.get_name_from_content_id()` to look up the node name string
for a given Content ID.
After registration of a node, its Content ID will remain the same throughout
execution of the mod.
Note that the node being queried needs to have already been been registered.

The following builtin node types have their Content IDs defined as constants:

* `minetest.CONTENT_UNKNOWN`: ID for "unknown" nodes
* `minetest.CONTENT_AIR`:     ID for "air" nodes
* `minetest.CONTENT_IGNORE`:  ID for "ignore" nodes

### Mapgen VoxelManip Objects

Inside of `on_generated()` callbacks, it is possible to retrieve the same
VoxelManip object used by the core's Map Generator (commonly abbreviated
Mapgen). Most of the rules previously described still apply but with a few
differences:

* The Mapgen VoxelManip object is retrieved using:
  `minetest.get_mapgen_object("voxelmanip")`

* This VoxelManip object already has the region of map just generated loaded
  into it; it's not necessary to call `VoxelManip:read_from_map()`.
  Note that the region of map it has loaded is NOT THE SAME as the `minp`, `maxp`
  parameters of `on_generated()`. Refer to `minetest.get_mapgen_object` docs.

* The `on_generated()` callbacks of some mods may place individual nodes in the
  generated area using non-VoxelManip map modification methods. Because the
  same Mapgen VoxelManip object is passed through each `on_generated()`
  callback, it becomes necessary for the Mapgen VoxelManip object to maintain
  consistency with the current map state. For this reason, calling any of
  `minetest.add_node()`, `minetest.set_node()` or `minetest.swap_node()`
  will also update the Mapgen VoxelManip object's internal state active on the
  current thread.

* After modifying the Mapgen VoxelManip object's internal buffer, it may be
  necessary to update lighting information using either:
  `VoxelManip:calc_lighting()` or `VoxelManip:set_lighting()`.

### Other API Functions Operating on a `VoxelManip`

If any VoxelManip contents were set to a liquid node (`liquidtype ~= "none"`),
`VoxelManip:update_liquids()` must be called for these liquid nodes to begin
flowing. It is recommended to call this function only after having written all
buffered data back to the VoxelManip object, save for special situations where
the modder desires to only have certain liquid nodes begin flowing.

The functions `minetest.generate_ores()` and `minetest.generate_decorations()`
will generate all registered decorations and ores throughout the full area
inside of the specified VoxelManip object.

`minetest.place_schematic_on_vmanip()` is otherwise identical to
`minetest.place_schematic()`, except instead of placing the specified schematic
directly on the map at the specified position, it will place the schematic
inside the VoxelManip.

### Notes

> [!NOTE]
> Attempting to read data from a VoxelManip object before map is read will
> result in a zero-length array table for `VoxelManip:get_data()`, and an
> "ignore" node at any position for `VoxelManip:get_node_at()`.

> [!NOTE]
> If you attempt to use a VoxelManip to read a region of the map that has
> already been generated, but is not currently loaded, that region will be
> loaded from disk. This means that reading a region of the map with a
> VoxelManip has a similar effect as calling `minetest.load_area` on that
> region.

> [!NOTE]
> If a region of the map has either not yet been generated or is outside the
> map boundaries, it is filled with "ignore" nodes. Writing to regions of the
> map that are not yet generated may result in unexpected behavior. You
> can use `minetest.emerge_area` to make sure that the area you want to
> read/write is already generated.

> [!NOTE]
> Other mods, or the core itself, could possibly modify the area of the map
> currently loaded into a VoxelManip object. With the exception of Mapgen
> VoxelManips (see above section), the internal buffers are not updated. For
> this reason, it is strongly encouraged to complete the usage of a particular
> VoxelManip object in the same callback it had been created.

> [!NOTE]
> If a VoxelManip object will be used often, such as in an `on_generated()`
> callback, consider passing a file-scoped table as the optional parameter to
> `VoxelManip:get_data()`, which serves as a static buffer the function can use
> to write map data to instead of returning a new table each call. This greatly
> enhances performance by avoiding unnecessary memory allocations.

## Methods

* `read_from_map(p1, p2)`:  Loads a chunk of map into the VoxelManip object
  containing the region formed by `p1` and `p2`.
    * returns actual emerged `pmin`, actual emerged `pmax`
* `write_to_map([light])`: Writes the data loaded from the `VoxelManip` back to
  the map.
    * if `light` is true, then lighting is automatically recalculated.
      The default value is true.
      If `light` is false, no light calculations happen, and you should correct
      all modified blocks with `minetest.fix_light()` as soon as possible.
      Keep in mind that modifying the map where light is incorrect can cause
      more lighting bugs.
> [!NOTE]
> Data must be set using `VoxelManip:set_data()` before calling this.
* `get_node_at(pos)`: Returns a `MapNode` table of the node currently loaded in
  the `VoxelManip` at that position
* `set_node_at(pos, node)`: Sets a specific `MapNode` in the `VoxelManip` at
  that position.
* `get_data([buffer])`: Retrieves the node content data loaded into the
  `VoxelManip` object.
    * returns raw node data in the form of an array of node content IDs
    * if the param `buffer` is present, this table will be used to store the
      result instead.
* `set_data(data)`: Sets the data contents of the `VoxelManip` object
* `update_map()`: Does nothing, kept for compatibility.
* `set_lighting(light, [p1, p2])`: Set the lighting within the `VoxelManip` to
  a uniform value.
    * `light` is a table, `{day=<0...15>, night=<0...15>}`
    * To be used only by a `VoxelManip` object from
      `minetest.get_mapgen_object`.
    * (`p1`, `p2`) is the area in which lighting is set, defaults to the whole
      area if left out.
* `get_light_data([buffer])`: Gets the light data read into the
  `VoxelManip` object
    * Returns an array (indices 1 to volume) of integers ranging from `0` to
      `255`.
    * Each value is the bitwise combination of day and night light values
      (`0` to `15` each).
    * `light = day + (night * 16)`
    * If the param `buffer` is present, this table will be used to store the
      result instead.
* `set_light_data(light_data)`: Sets the `param1` (light) contents of each node
  in the `VoxelManip`.
    * expects lighting data in the same format that `get_light_data()` returns
* `get_param2_data([buffer])`: Gets the raw `param2` data read into the
  `VoxelManip` object.
    * Returns an array (indices 1 to volume) of integers ranging from `0` to
      `255`.
    * If the param `buffer` is present, this table will be used to store the
      result instead.
* `set_param2_data(param2_data)`: Sets the `param2` contents of each node in
  the `VoxelManip`.
* `calc_lighting([p1, p2], [propagate_shadow])`:  Calculate lighting within the
  `VoxelManip`.
    * To be used only by a `VoxelManip` object from
      `minetest.get_mapgen_object`.
    * (`p1`, `p2`) is the area in which lighting is set, defaults to the whole
      area if left out or nil. For almost all uses these should be left out
      or nil to use the default.
    * `propagate_shadow` is an optional boolean deciding whether shadows in a
      generated mapchunk above are propagated down into the mapchunk, defaults
      to `true` if left out.
* `update_liquids()`: Update liquid flow
* `was_modified()`: Returns `true` or `false` if the data in the voxel
  manipulator had been modified since the last read from map, due to a call to
  `minetest.set_data()` on the loaded area elsewhere.
* `get_emerged_area()`: Returns actual emerged minimum and maximum positions.

## `VoxelArea`

A helper class for voxel areas.
It can be created via `VoxelArea(pmin, pmax)` or
`VoxelArea:new({MinEdge = pmin, MaxEdge = pmax})`.
The coordinates are *inclusive*, like most other things in Minetest.

### Methods

* `getExtent()`: returns a 3D vector containing the size of the area formed by
  `MinEdge` and `MaxEdge`.
* `getVolume()`: returns the volume of the area formed by `MinEdge` and
  `MaxEdge`.
* `index(x, y, z)`: returns the index of an absolute position in a flat array
  starting at `1`.
    * `x`, `y` and `z` must be integers to avoid an incorrect index result.
    * The position (x, y, z) is not checked for being inside the area volume,
      being outside can cause an incorrect index result.
    * Useful for things like `VoxelManip`, raw Schematic specifiers,
      `PerlinNoiseMap:get2d`/`3dMap`, and so on.
* `indexp(p)`: same functionality as `index(x, y, z)` but takes a vector.
    * As with `index(x, y, z)`, the components of `p` must be integers, and `p`
      is not checked for being inside the area volume.
* `position(i)`: returns the absolute position vector corresponding to index
  `i`.
* `contains(x, y, z)`: check if (`x`,`y`,`z`) is inside area formed by
  `MinEdge` and `MaxEdge`.
* `containsp(p)`: same as above, except takes a vector
* `containsi(i)`: same as above, except takes an index `i`
* `iter(minx, miny, minz, maxx, maxy, maxz)`: returns an iterator that returns
  indices.
    * from (`minx`,`miny`,`minz`) to (`maxx`,`maxy`,`maxz`) in the order of
      `[z [y [x]]]`.
* `iterp(minp, maxp)`: same as above, except takes a vector

### Y and Z Strides of a Flat Array

For a particular position in a voxel area, whose flat array index is known,
it is often useful to know the index of a neighboring or nearby position.
The table below shows the changes of index required for 1 node movements along
the axes in a voxel area:

| Movement | Change of index |
|----------|-----------------|
| +x       | +1              |
| -x       | -1              |
| +y       | +ystride        |
| -y       | -ystride        |
| +z       | +zstride        |
| -z       | -zstride        |

If, for example:

```lua
local area = VoxelArea(emin, emax)
```

The values of `ystride` and `zstride` can be obtained using `area.ystride` and
`area.zstride`.



# Mapgen Objects

A mapgen object is a construct used in map generation. Mapgen objects can be
used by an `on_generate` callback to speed up operations by avoiding
unnecessary recalculations, these can be retrieved using the
`minetest.get_mapgen_object()` function. If the requested Mapgen object is
unavailable, or `get_mapgen_object()` was called outside of an `on_generate()`
callback, `nil` is returned.

The following Mapgen objects are currently available:

### `voxelmanip`

This returns three values; the `VoxelManip` object to be used, minimum and
maximum emerged position, in that order. All mapgens support this object.

### `heightmap`

Returns an array containing the y coordinates of the ground levels of nodes in
the most recently generated chunk by the current mapgen.

### `biomemap`

Returns an array containing the biome IDs of nodes in the most recently
generated chunk by the current mapgen.

### `heatmap`

Returns an array containing the temperature values of nodes in the most
recently generated chunk by the current mapgen.

### `humiditymap`

Returns an array containing the humidity values of nodes in the most recently
generated chunk by the current mapgen.

### `gennotify`

Returns a table mapping requested generation notification types to arrays of
positions at which the corresponding generated structures are located within
the current chunk. To enable the capture of positions of interest to be recorded
call `minetest.set_gen_notify()` first.

Possible fields of the returned table are:

* `dungeon`: bottom center position of dungeon rooms
* `temple`: as above but for desert temples (mgv6 only)
* `cave_begin`
* `cave_end`
* `large_cave_begin`
* `large_cave_end`
* `decoration#id` (see below)

Decorations have a key in the format of `"decoration#id"`, where `id` is the
numeric unique decoration ID as returned by `minetest.get_decoration_id()`.
For example, `decoration#123`.

The returned positions are the ground surface 'place_on' nodes,
not the decorations themselves. A 'simple' type decoration is often 1
node above the returned position and possibly displaced by 'place_offset_y'.



# Registered Entities

Functions receive a "luaentity" table as `self`:

* It has the member `name`, which is the registered name `("mod:thing")`
* It has the member `object`, which is an `ObjectRef` pointing to the object
* The original prototype is visible directly via a metatable

Callbacks:

* `on_activate(self, staticdata, dtime_s)`
    * Called when the object is instantiated.
    * `dtime_s` is the time passed since the object was unloaded, which can be
      used for updating the entity state.
* `on_deactivate(self, removal)`
    * Called when the object is about to get removed or unloaded.
    * `removal`: boolean indicating whether the object is about to get removed.
      Calling `object:remove()` on an active object will call this with `removal=true`.
      The mapblock the entity resides in being unloaded will call this with `removal=false`.
    * Note that this won't be called if the object hasn't been activated in the first place.
      In particular, `minetest.clear_objects({mode = "full"})` won't call this,
      whereas `minetest.clear_objects({mode = "quick"})` might call this.
* `on_step(self, dtime, moveresult)`
    * Called on every server tick, after movement and collision processing.
    * `dtime`: elapsed time since last call
    * `moveresult`: table with collision info (only available if physical=true)
* `on_punch(self, puncher, time_from_last_punch, tool_capabilities, dir, damage)`
    * Called when somebody punches the object.
    * Note that you probably want to handle most punches using the automatic
      armor group system.
    * `puncher`: an `ObjectRef` (can be `nil`)
    * `time_from_last_punch`: Meant for disallowing spamming of clicks
      (can be `nil`).
    * `tool_capabilities`: capability table of used item (can be `nil`)
    * `dir`: unit vector of direction of punch. Always defined. Points from the
      puncher to the punched.
    * `damage`: damage that will be done to entity.
    * Can return `true` to prevent the default damage mechanism.
* `on_death(self, killer)`
    * Called when the object dies.
    * `killer`: an `ObjectRef` (can be `nil`)
* `on_rightclick(self, clicker)`
    * Called when `clicker` pressed the 'place/use' key while pointing
      to the object (not necessarily an actual rightclick)
    * `clicker`: an `ObjectRef` (may or may not be a player)
* `on_attach_child(self, child)`
    * `child`: an `ObjectRef` of the child that attaches
* `on_detach_child(self, child)`
    * `child`: an `ObjectRef` of the child that detaches
* `on_detach(self, parent)`
    * `parent`: an `ObjectRef` (can be `nil`) from where it got detached
    * This happens before the parent object is removed from the world
* `get_staticdata(self)`
    * Should return a string that will be passed to `on_activate` when the
      object is instantiated the next time.

Collision info passed to `on_step` (`moveresult` argument):

```lua
{
    touching_ground = boolean,
    -- Note that touching_ground is only true if the entity was moving and
    -- collided with ground.

    collides = boolean,
    standing_on_object = boolean,

    collisions = {
        {
            type = string, -- "node" or "object",
            axis = string, -- "x", "y" or "z"
            node_pos = vector, -- if type is "node"
            object = ObjectRef, -- if type is "object"
            old_velocity = vector,
            new_velocity = vector,
        },
        ...
    }
    -- `collisions` does not contain data of unloaded mapblock collisions
    -- or when the velocity changes are negligibly small
}
```



# L-System Trees

## Tree Definition

```lua
treedef={
    axiom,         --string  initial tree axiom
    rules_a,       --string  rules set A
    rules_b,       --string  rules set B
    rules_c,       --string  rules set C
    rules_d,       --string  rules set D
    trunk,         --string  trunk node name
    leaves,        --string  leaves node name
    leaves2,       --string  secondary leaves node name
    leaves2_chance,--num     chance (0-100) to replace leaves with leaves2
    angle,         --num     angle in deg
    iterations,    --num     max # of iterations, usually 2 -5
    random_level,  --num     factor to lower number of iterations, usually 0 - 3
    trunk_type,    --string  single/double/crossed) type of trunk: 1 node,
                    --        2x2 nodes or 3x3 in cross shape
    thin_branches, --boolean true -> use thin (1 node) branches
    fruit,         --string  fruit node name
    fruit_chance,  --num     chance (0-100) to replace leaves with fruit node
    seed,          --num     random seed, if no seed is provided, the engine will create one.
}
```

## Key for Special L-System Symbols Used in Axioms

* `G`: move forward one unit with the pen up
* `F`: move forward one unit with the pen down drawing trunks and branches
* `f`: move forward one unit with the pen down drawing leaves (100% chance)
* `T`: move forward one unit with the pen down drawing trunks only
* `R`: move forward one unit with the pen down placing fruit
* `A`: replace with rules set A
* `B`: replace with rules set B
* `C`: replace with rules set C
* `D`: replace with rules set D
* `a`: replace with rules set A, chance 90%
* `b`: replace with rules set B, chance 80%
* `c`: replace with rules set C, chance 70%
* `d`: replace with rules set D, chance 60%
* `+`: yaw the turtle right by `angle` parameter
* `-`: yaw the turtle left by `angle` parameter
* `&`: pitch the turtle down by `angle` parameter
* `^`: pitch the turtle up by `angle` parameter
* `/`: roll the turtle to the right by `angle` parameter
* `*`: roll the turtle to the left by `angle` parameter
* `[`: save in stack current state info
* `]`: recover from stack state info

## Example

Spawn a small apple tree:

```lua
pos = {x=230,y=20,z=4}
apple_tree={
    axiom="FFFFFAFFBF",
    rules_a="[&&&FFFFF&&FFFF][&&&++++FFFFF&&FFFF][&&&----FFFFF&&FFFF]",
    rules_b="[&&&++FFFFF&&FFFF][&&&--FFFFF&&FFFF][&&&------FFFFF&&FFFF]",
    trunk="default:tree",
    leaves="default:leaves",
    angle=30,
    iterations=2,
    random_level=0,
    trunk_type="single",
    thin_branches=true,
    fruit_chance=10,
    fruit="default:apple"
}
minetest.spawn_tree(pos,apple_tree)
```



# Privileges

Privileges provide a means for server administrators to give certain players
access to special abilities in the engine, games or mods.
For example, game moderators may need to travel instantly to any place in the world,
this ability is implemented in `/teleport` command which requires `teleport` privilege.

## Registering Privileges

A mod can register a custom privilege using `minetest.register_privilege` function
to give server administrators fine-grained access control over mod functionality.

For consistency and practical reasons, privileges should strictly increase the abilities of the user.
Do not register custom privileges that e.g. restrict the player from certain in-game actions.

## Checking Privileges

A mod can call `minetest.check_player_privs` to test whether a player has privileges
to perform an operation.
Also, when registering a chat command with `minetest.register_chatcommand` a mod can
declare privileges that the command requires using the `privs` field of the command
definition.

## Managing Player Privileges

A mod can update player privileges using `minetest.set_player_privs` function.
Players holding the `privs` privilege can see and manage privileges for all
players on the server.

A mod can subscribe to changes in player privileges using `minetest.register_on_priv_grant`
and `minetest.register_on_priv_revoke` functions.

## Built-in Privileges

Minetest includes a set of built-in privileges that control capabilities
provided by the Minetest engine and can be used by mods:

* Basic privileges are normally granted to all players:
    * `shout`: can communicate using the in-game chat.
    * `interact`: can modify the world by digging, building and interacting
    with the nodes, entities and other players. Players without the `interact`
    privilege can only travel and observe the world.
* Advanced privileges allow bypassing certain aspects of the gameplay:
    * `fast`: can use "fast mode" to move with maximum speed.
    * `fly`: can use "fly mode" to move freely above the ground without falling.
    * `noclip`: can use "noclip mode" to fly through solid nodes (e.g. walls).
    * `teleport`: can use `/teleport` command to move to any point in the world.
    * `creative`: can access creative inventory.
    * `bring`: can teleport other players to oneself.
    * `give`: can use `/give` and `/giveme` commands to give any item
    in the game to oneself or others.
    * `settime`: can use `/time` command to change current in-game time.
    * `debug`: can enable wireframe rendering mode.
* Security-related privileges:
    * `privs`: can modify privileges of the players using `/grant[me]` and
    `/revoke[me]` commands.
    * `basic_privs`: can grant and revoke basic privileges as defined by
    the `basic_privs` setting.
    * `kick`: can kick other players from the server using `/kick` command.
    * `ban`: can ban other players using `/ban` command.
    * `password`: can use `/setpassword` and `/clearpassword` commands
    to manage players' passwords.
    * `protection_bypass`: can bypass node protection. Note that the engine does not act upon this privilege,
    it is only an implementation suggestion for games.
* Administrative privileges:
    * `server`: can use `/fixlight`, `/deleteblocks` and `/deleteobjects`
    commands. Can clear inventory of other players using `/clearinv` command.
    * `rollback`: can use `/rollback_check` and `/rollback` commands.

## Related Settings

Minetest includes the following settings to control behavior of privileges:

* `default_privs`: defines privileges granted to new players.
* `basic_privs`: defines privileges that can be granted/revoked by players having
  the `basic_privs` privilege. This can be used, for example, to give
  limited moderation powers to selected users.



# 'minetest' Namespace Reference

## Utilities

* `minetest.get_current_modname()`: returns the currently loading mod's name,
  when loading a mod.
* `minetest.get_modpath(modname)`: returns the directory path for a mod,
  e.g. `"/home/user/.minetest/usermods/modname"`.
    * Returns nil if the mod is not enabled or does not exist (not installed).
    * Works regardless of whether the mod has been loaded yet.
    * Useful for loading additional `.lua` modules or static data from a mod,
  or checking if a mod is enabled.
* `minetest.get_modnames()`: returns a list of enabled mods, sorted alphabetically.
    * Does not include disabled mods, even if they are installed.
* `minetest.get_game_info()`: returns a table containing information about the
  current game. Note that other meta information (e.g. version/release number)
  can be manually read from `game.conf` in the game's root directory.

  ```lua
  {
      id = string,
      title = string,
      author = string,
      -- The root directory of the game
      path = string,
  }
  ```

* `minetest.get_worldpath()`: returns e.g. `"/home/user/.minetest/world"`
    * Useful for storing custom data
* `minetest.is_singleplayer()`
* `minetest.features`: Table containing API feature flags

  ```lua
  {
      glasslike_framed = true,  -- 0.4.7
      nodebox_as_selectionbox = true,  -- 0.4.7
      get_all_craft_recipes_works = true,  -- 0.4.7
      -- The transparency channel of textures can optionally be used on
      -- nodes (0.4.7)
      use_texture_alpha = true,
      -- Tree and grass ABMs are no longer done from C++ (0.4.8)
      no_legacy_abms = true,
      -- Texture grouping is possible using parentheses (0.4.11)
      texture_names_parens = true,
      -- Unique Area ID for AreaStore:insert_area (0.4.14)
      area_store_custom_ids = true,
      -- add_entity supports passing initial staticdata to on_activate
      -- (0.4.16)
      add_entity_with_staticdata = true,
      -- Chat messages are no longer predicted (0.4.16)
      no_chat_message_prediction = true,
      -- The transparency channel of textures can optionally be used on
      -- objects (ie: players and lua entities) (5.0.0)
      object_use_texture_alpha = true,
      -- Object selectionbox is settable independently from collisionbox
      -- (5.0.0)
      object_independent_selectionbox = true,
      -- Specifies whether binary data can be uploaded or downloaded using
      -- the HTTP API (5.1.0)
      httpfetch_binary_data = true,
      -- Whether formspec_version[<version>] may be used (5.1.0)
      formspec_version_element = true,
      -- Whether AreaStore's IDs are kept on save/load (5.1.0)
      area_store_persistent_ids = true,
      -- Whether minetest.find_path is functional (5.2.0)
      pathfinder_works = true,
      -- Whether Collision info is available to an objects' on_step (5.3.0)
      object_step_has_moveresult = true,
      -- Whether get_velocity() and add_velocity() can be used on players (5.4.0)
      direct_velocity_on_players = true,
      -- nodedef's use_texture_alpha accepts new string modes (5.4.0)
      use_texture_alpha_string_modes = true,
      -- degrotate param2 rotates in units of 1.5° instead of 2°
      -- thus changing the range of values from 0-179 to 0-240 (5.5.0)
      degrotate_240_steps = true,
      -- ABM supports min_y and max_y fields in definition (5.5.0)
      abm_min_max_y = true,
      -- dynamic_add_media supports passing a table with options (5.5.0)
      dynamic_add_media_table = true,
      -- particlespawners support texpools and animation of properties,
      -- particle textures support smooth fade and scale animations, and
      -- sprite-sheet particle animations can by synced to the lifetime
      -- of individual particles (5.6.0)
      particlespawner_tweenable = true,
      -- allows get_sky to return a table instead of separate values (5.6.0)
      get_sky_as_table = true,
      -- VoxelManip:get_light_data accepts an optional buffer argument (5.7.0)
      get_light_data_buffer = true,
      -- When using a mod storage backend that is not "files" or "dummy",
      -- the amount of data in mod storage is not constrained by
      -- the amount of RAM available. (5.7.0)
      mod_storage_on_disk = true,
      -- "zstd" method for compress/decompress (5.7.0)
      compress_zstd = true,
      -- Sound parameter tables support start_time (5.8.0)
      sound_params_start_time = true,
      -- New fields for set_physics_override: speed_climb, speed_crouch,
      -- liquid_fluidity, liquid_fluidity_smooth, liquid_sink,
      -- acceleration_default, acceleration_air (5.8.0)
      physics_overrides_v2 = true,
      -- In HUD definitions the field `type` is used and `hud_elem_type` is deprecated (5.9.0)
      hud_def_type_field = true,
      -- PseudoRandom and PcgRandom state is restorable
      -- PseudoRandom has get_state method
      -- PcgRandom has get_state and set_state methods (5.9.0)
      random_state_restore = true,
      -- minetest.after guarantees that coexisting jobs are executed primarily
      -- in order of expiry and secondarily in order of registration (5.9.0)
      after_order_expiry_registration = true,
      -- wallmounted nodes mounted at floor or ceiling may additionally
      -- be rotated by 90° with special param2 values (5.9.0)
      wallmounted_rotate = true,
      -- Availability of the `pointabilities` property in the item definition (5.9.0)
      item_specific_pointabilities = true,
      -- Nodes `pointable` property can be `"blocking"` (5.9.0)
      blocking_pointability_type = true,
  }
  ```

* `minetest.has_feature(arg)`: returns `boolean, missing_features`
    * `arg`: string or table in format `{foo=true, bar=true}`
    * `missing_features`: `{foo=true, bar=true}`
* `minetest.get_player_information(player_name)`: Table containing information
  about a player. Example return value:

  ```lua
  {
      address = "127.0.0.1",     -- IP address of client
      ip_version = 4,            -- IPv4 / IPv6
      connection_uptime = 200,   -- seconds since client connected
      protocol_version = 32,     -- protocol version used by client
      formspec_version = 2,      -- supported formspec version
      lang_code = "fr",          -- Language code used for translation

      -- the following keys can be missing if no stats have been collected yet
      min_rtt = 0.01,            -- minimum round trip time
      max_rtt = 0.2,             -- maximum round trip time
      avg_rtt = 0.02,            -- average round trip time
      min_jitter = 0.01,         -- minimum packet time jitter
      max_jitter = 0.5,          -- maximum packet time jitter
      avg_jitter = 0.03,         -- average packet time jitter
      -- the following information is available in a debug build only!!!
      -- DO NOT USE IN MODS
      --ser_vers = 26,             -- serialization version used by client
      --major = 0,                 -- major version number
      --minor = 4,                 -- minor version number
      --patch = 10,                -- patch version number
      --vers_string = "0.4.9-git", -- full version string
      --state = "Active"           -- current client state
  }
  ```

* `minetest.get_player_window_information(player_name)`:

  ```lua
  -- Will only be present if the client sent this information (requires v5.7+)
  --
  -- Note that none of these things are constant, they are likely to change during a client
  -- connection as the player resizes the window and moves it between monitors
  --
  -- real_gui_scaling and real_hud_scaling can be used instead of DPI.
  -- OSes don't necessarily give the physical DPI, as they may allow user configuration.
  -- real_*_scaling is just OS DPI / 96 but with another level of user configuration.
  {
      -- Current size of the in-game render target (pixels).
      --
      -- This is usually the window size, but may be smaller in certain situations,
      -- such as side-by-side mode.
      size = {
          x = 1308,
          y = 577,
      },

      -- Estimated maximum formspec size before Minetest will start shrinking the
      -- formspec to fit. For a fullscreen formspec, use a size 10-20% larger than
      -- this and `padding[-0.01,-0.01]`.
      max_formspec_size = {
          x = 20,
          y = 11.25
      },

      -- GUI Scaling multiplier
      -- Equal to the setting `gui_scaling` multiplied by `dpi / 96`
      real_gui_scaling = 1,

      -- HUD Scaling multiplier
      -- Equal to the setting `hud_scaling` multiplied by `dpi / 96`
      real_hud_scaling = 1,

      -- Whether the touchscreen controls are enabled.
      -- Usually (but not always) `true` on Android.
      -- Requires at least Minetest 5.9.0 on the client. For older clients, it
      -- is always set to `false`.
      touch_controls = false,
  }
  ```

* `minetest.mkdir(path)`: returns success.
    * Creates a directory specified by `path`, creating parent directories
      if they don't exist.
* `minetest.rmdir(path, recursive)`: returns success.
    * Removes a directory specified by `path`.
    * If `recursive` is set to `true`, the directory is recursively removed.
      Otherwise, the directory will only be removed if it is empty.
    * Returns true on success, false on failure.
* `minetest.cpdir(source, destination)`: returns success.
    * Copies a directory specified by `path` to `destination`
    * Any files in `destination` will be overwritten if they already exist.
    * Returns true on success, false on failure.
* `minetest.mvdir(source, destination)`: returns success.
    * Moves a directory specified by `path` to `destination`.
    * If the `destination` is a non-empty directory, then the move will fail.
    * Returns true on success, false on failure.
* `minetest.get_dir_list(path, [is_dir])`: returns list of entry names
    * is_dir is one of:
        * nil: return all entries,
        * true: return only subdirectory names, or
        * false: return only file names.
* `minetest.safe_file_write(path, content)`: returns boolean indicating success
    * Replaces contents of file at path with new contents in a safe (atomic)
      way. Use this instead of below code when writing e.g. database files:
      `local f = io.open(path, "wb"); f:write(content); f:close()`
* `minetest.get_version()`: returns a table containing components of the
  engine version. Components:
    * `project`: Name of the project, eg, "Minetest"
    * `string`: Simple version, eg, "1.2.3-dev"
    * `proto_min`: The minimum supported protocol version
    * `proto_max`: The maximum supported protocol version
    * `hash`: Full git version (only set if available),
      eg, "1.2.3-dev-01234567-dirty".
    * `is_dev`: Boolean value indicating whether it's a development build
  Use this for informational purposes only. The information in the returned
  table does not represent the capabilities of the engine, nor is it
  reliable or verifiable. Compatible forks will have a different name and
  version entirely. To check for the presence of engine features, test
  whether the functions exported by the wanted features exist. For example:
  `if minetest.check_for_falling then ... end`.
* `minetest.sha1(data, [raw])`: returns the sha1 hash of data
    * `data`: string of data to hash
    * `raw`: return raw bytes instead of hex digits, default: false
* `minetest.colorspec_to_colorstring(colorspec)`: Converts a ColorSpec to a
  ColorString. If the ColorSpec is invalid, returns `nil`.
    * `colorspec`: The ColorSpec to convert
* `minetest.colorspec_to_bytes(colorspec)`: Converts a ColorSpec to a raw
  string of four bytes in an RGBA layout, returned as a string.
    * `colorspec`: The ColorSpec to convert
* `minetest.encode_png(width, height, data, [compression])`: Encode a PNG
  image and return it in string form.
    * `width`: Width of the image
    * `height`: Height of the image
    * `data`: Image data, one of:
        * array table of ColorSpec, length must be width*height
        * string with raw RGBA pixels, length must be width*height*4
    * `compression`: Optional zlib compression level, number in range 0 to 9.
  The data is one-dimensional, starting in the upper left corner of the image
  and laid out in scanlines going from left to right, then top to bottom.
  You can use `colorspec_to_bytes` to generate raw RGBA values.
  Palettes are not supported at the moment.
  You may use this to procedurally generate textures during server init.
* `minetest.urlencode(str)`: Encodes non-unreserved URI characters by a
  percent sign followed by two hex digits. See
  [RFC 3986, section 2.3](https://datatracker.ietf.org/doc/html/rfc3986#section-2.3).

## Logging

* `minetest.debug(...)`
    * Equivalent to `minetest.log(table.concat({...}, "\t"))`
* `minetest.log([level,] text)`
    * `level` is one of `"none"`, `"error"`, `"warning"`, `"action"`,
      `"info"`, or `"verbose"`. Default is `"none"`.

## Registration Functions

Call these functions only at load time!

### Environment

* `minetest.register_node(name, node definition)`
* `minetest.register_craftitem(name, item definition)`
* `minetest.register_tool(name, item definition)`
* `minetest.override_item(name, redefinition)`
    * Overrides fields of an item registered with register_node/tool/craftitem.
    * Example: `minetest.override_item("default:mese",
      {light_source=minetest.LIGHT_MAX})`
> [!NOTE]
> Item must already be defined, (opt.) depend on the mod defining it.
* `minetest.unregister_item(name)`
    * Unregisters the item from the engine, and deletes the entry with key
      `name` from `minetest.registered_items` and from the associated item table
      according to its nature: `minetest.registered_nodes`, etc.
* `minetest.register_entity(name, entity definition)`
* `minetest.register_abm(abm definition)`
* `minetest.register_lbm(lbm definition)`
* `minetest.register_alias(alias, original_name)`
    * Also use this to set the 'mapgen aliases' needed in a game for the core
      mapgens. See [Mapgen aliases] section above.
* `minetest.register_alias_force(alias, original_name)`
* `minetest.register_ore(ore definition)`
    * Returns an integer object handle uniquely identifying the registered
      ore on success.
    * The order of ore registrations determines the order of ore generation.
* `minetest.register_biome(biome definition)`
    * Returns an integer object handle uniquely identifying the registered
      biome on success. To get the biome ID, use `minetest.get_biome_id`.
* `minetest.unregister_biome(name)`
    * Unregisters the biome from the engine, and deletes the entry with key
      `name` from `minetest.registered_biomes`.
> [!WARNING]
> This alters the biome to biome ID correspondences, so any decorations or ores
> using the 'biomes' field must afterwards be cleared and re-registered.
* `minetest.register_decoration(decoration definition)`
    * Returns an integer object handle uniquely identifying the registered
      decoration on success. To get the decoration ID, use
      `minetest.get_decoration_id`.
    * The order of decoration registrations determines the order of decoration
      generation.
* `minetest.register_schematic(schematic definition)`
    * Returns an integer object handle uniquely identifying the registered
      schematic on success.
    * If the schematic is loaded from a file, the `name` field is set to the
      filename.
    * If the function is called when loading the mod, and `name` is a relative
      path, then the current mod path will be prepended to the schematic
      filename.
* `minetest.clear_registered_biomes()`
    * Clears all biomes currently registered.
> [!WARNING]
> Clearing and re-registering biomes alters the biome to biome ID correspondences,
> so any decorations or ores using the 'biomes' field must afterwards be cleared
> and re-registered.
* `minetest.clear_registered_decorations()`
    * Clears all decorations currently registered.
* `minetest.clear_registered_ores()`
    * Clears all ores currently registered.
* `minetest.clear_registered_schematics()`
    * Clears all schematics currently registered.

### Gameplay

* `minetest.register_craft(recipe)`
    * Check recipe table syntax for different types below.
* `minetest.clear_craft(recipe)`
    * Will erase existing craft based either on output item or on input recipe.
    * Specify either output or input only. If you specify both, input will be
      ignored. For input use the same recipe table syntax as for
      `minetest.register_craft(recipe)`. For output specify only the item,
      without a quantity.
    * Returns false if no erase candidate could be found, otherwise returns true.
> [!WARNING]
> The type field ("shaped", "cooking" or any other) will be ignored if the recipe
> contains output. Erasing is then done independently from the crafting method.
* `minetest.register_chatcommand(cmd, chatcommand definition)`
* `minetest.override_chatcommand(name, redefinition)`
    * Overrides fields of a chatcommand registered with `register_chatcommand`.
* `minetest.unregister_chatcommand(name)`
    * Unregisters a chatcommands registered with `register_chatcommand`.
* `minetest.register_privilege(name, definition)`
    * `definition` can be a description or a definition table (see [Privilege
      definition]).
    * If it is a description, the priv will be granted to singleplayer and admin
      by default.
    * To allow players with `basic_privs` to grant, see the `basic_privs`
      minetest.conf setting.
* `minetest.register_authentication_handler(authentication handler definition)`
    * Registers an auth handler that overrides the builtin one.
    * This function can be called by a single mod once only.

## Global Callback Registration Functions

Call these functions only at load time!

* `minetest.register_globalstep(function(dtime))`
    * Called every server step, usually interval of 0.1s
* `minetest.register_on_mods_loaded(function())`
    * Called after mods have finished loading and before the media is cached or the
      aliases handled.
* `minetest.register_on_shutdown(function())`
    * Called before server shutdown
> [!WARNING]
> If the server terminates abnormally (i.e. crashes), the registered callbacks **will
> likely not be run**. Data should be saved at semi-frequent intervals as well as on server shutdown.
* `minetest.register_on_placenode(function(pos, newnode, placer, oldnode, itemstack, pointed_thing))`
    * Called when a node has been placed
    * If return `true` no item is taken from `itemstack`
    * `placer` may be any valid ObjectRef or nil.
    * **Not recommended**; use `on_construct` or `after_place_node` in node
      definition whenever possible.
* `minetest.register_on_dignode(function(pos, oldnode, digger))`
    * Called when a node has been dug.
    * **Not recommended**; Use `on_destruct` or `after_dig_node` in node
      definition whenever possible.
* `minetest.register_on_punchnode(function(pos, node, puncher, pointed_thing))`
    * Called when a node is punched
* `minetest.register_on_generated(function(minp, maxp, blockseed))`
    * Called after generating a piece of world. Modifying nodes inside the area
      is a bit faster than usual.
* `minetest.register_on_newplayer(function(ObjectRef))`
    * Called when a new player enters the world for the first time
* `minetest.register_on_punchplayer(function(player, hitter, time_from_last_punch, tool_capabilities, dir, damage))`
    * Called when a player is punched
    * `player`: ObjectRef - Player that was punched
    * `hitter`: ObjectRef - Player that hit
    * `time_from_last_punch`: Meant for disallowing spamming of clicks
      (can be nil).
    * `tool_capabilities`: Capability table of used item (can be nil)
    * `dir`: Unit vector of direction of punch. Always defined. Points from
      the puncher to the punched.
    * `damage`: Number that represents the damage calculated by the engine
    * should return `true` to prevent the default damage mechanism
> [!NOTE]
> This callback is invoked even if the punched player is dead.
* `minetest.register_on_rightclickplayer(function(player, clicker))`
    * Called when the 'place/use' key was used while pointing a player
      (not necessarily an actual rightclick)
    * `player`: ObjectRef - Player that is acted upon
    * `clicker`: ObjectRef - Object that acted upon `player`, may or may not be a player
* `minetest.register_on_player_hpchange(function(player, hp_change, reason), modifier)`
    * Called when the player gets damaged or healed
    * `player`: ObjectRef of the player
    * `hp_change`: the amount of change. Negative when it is damage.
    * `reason`: a PlayerHPChangeReason table.
        * The `type` field will have one of the following values:
            * `set_hp`: A mod or the engine called `set_hp` without
              giving a type - use this for custom damage types.
            * `punch`: Was punched. `reason.object` will hold the puncher, or nil if none.
            * `fall`
            * `node_damage`:
                * `damage_per_second` from a neighboring node.
                * `reason.node` will hold the node name or nil.
                * `reason.node_pos` will hold the position of the node
            * `drown`
            * `respawn`
        * Any of the above types may have additional fields from mods.
        * `reason.from` will be `mod` or `engine`.
    * `modifier`: when true, the function should return the actual `hp_change`.
> [!NOTE]
> Modifiers only get a temporary `hp_change` that can be modified by later modifiers.
> Modifiers can return true as a second argument to stop the execution of further functions.
> Non-modifiers receive the final HP change calculated by the modifiers.
* `minetest.register_on_dieplayer(function(ObjectRef, reason))`
    * Called when a player dies
    * `reason`: a PlayerHPChangeReason table, see register_on_player_hpchange
* `minetest.register_on_respawnplayer(function(ObjectRef))`
    * Called when player is to be respawned
    * Called _before_ repositioning of player occurs
    * return true in func to disable regular player placement
* `minetest.register_on_prejoinplayer(function(name, ip))`
    * Called when a client connects to the server, prior to authentication
    * If it returns a string, the client is disconnected with that string as
      reason.
* `minetest.register_on_joinplayer(function(ObjectRef, last_login))`
    * Called when a player joins the game
    * `last_login`: The timestamp of the previous login, or nil if player is new
* `minetest.register_on_leaveplayer(function(ObjectRef, timed_out))`
    * Called when a player leaves the game
    * `timed_out`: True for timeout, false for other reasons.
* `minetest.register_on_authplayer(function(name, ip, is_success))`
    * Called when a client attempts to log into an account.
    * `name`: The name of the account being authenticated.
    * `ip`: The IP address of the client
    * `is_success`: Whether the client was successfully authenticated
    * For newly registered accounts, `is_success` will always be true
* `minetest.register_on_auth_fail(function(name, ip))`
    * Deprecated: use `minetest.register_on_authplayer(name, ip, is_success)` instead.
* `minetest.register_on_cheat(function(ObjectRef, cheat))`
    * Called when a player cheats
    * `cheat`: `{type=<cheat_type>}`, where `<cheat_type>` is one of:
        * `moved_too_fast`
        * `interacted_too_far`
        * `interacted_with_self`
        * `interacted_while_dead`
        * `finished_unknown_dig`
        * `dug_unbreakable`
        * `dug_too_fast`
* `minetest.register_on_chat_message(function(name, message))`
    * Called always when a player says something
    * Return `true` to mark the message as handled, which means that it will
      not be sent to other players.
* `minetest.register_on_chatcommand(function(name, command, params))`
    * Called always when a chatcommand is triggered, before `minetest.registered_chatcommands`
      is checked to see if the command exists, but after the input is parsed.
    * Return `true` to mark the command as handled, which means that the default
      handlers will be prevented.
* `minetest.register_on_player_receive_fields(function(player, formname, fields))`
    * Called when the server received input from `player` in a formspec with
      the given `formname`. Specifically, this is called on any of the
      following events:
          * a button was pressed,
          * Enter was pressed while the focus was on a text field
          * a checkbox was toggled,
          * something was selected in a dropdown list,
          * a different tab was selected,
          * selection was changed in a textlist or table,
          * an entry was double-clicked in a textlist or table,
          * a scrollbar was moved, or
          * the form was actively closed by the player.
    * Fields are sent for formspec elements which define a field. `fields`
      is a table containing each formspecs element value (as string), with
      the `name` parameter as index for each. The value depends on the
      formspec element type:
        * `animated_image`: Returns the index of the current frame.
        * `button` and variants: If pressed, contains the user-facing button
          text as value. If not pressed, is `nil`
        * `field`, `textarea` and variants: Text in the field
        * `dropdown`: Either the index or value, depending on the `index event`
          dropdown argument.
        * `tabheader`: Tab index, starting with `"1"` (only if tab changed)
        * `checkbox`: `"true"` if checked, `"false"` if unchecked
        * `textlist`: See `minetest.explode_textlist_event`
        * `table`: See `minetest.explode_table_event`
        * `scrollbar`: See `minetest.explode_scrollbar_event`
        * Special case: `["quit"]="true"` is sent when the user actively
          closed the form by mouse click, keypress or through a button_exit[]
          element.
        * Special case: `["key_enter"]="true"` is sent when the user pressed
          the Enter key and the focus was either nowhere (causing the formspec
          to be closed) or on a button. If the focus was on a text field,
          additionally, the index `key_enter_field` contains the name of the
          text field. See also: `field_close_on_enter`.
    * Newest functions are called first
    * If function returns `true`, remaining functions are not called
* `minetest.register_on_craft(function(itemstack, player, old_craft_grid, craft_inv))`
    * Called when `player` crafts something
    * `itemstack` is the output
    * `old_craft_grid` contains the recipe (Note: the one in the inventory is
      cleared).
    * `craft_inv` is the inventory with the crafting grid
    * Return either an `ItemStack`, to replace the output, or `nil`, to not
      modify it.
* `minetest.register_craft_predict(function(itemstack, player, old_craft_grid, craft_inv))`
    * The same as before, except that it is called before the player crafts, to
      make craft prediction, and it should not change anything.
* `minetest.register_allow_player_inventory_action(function(player, action, inventory, inventory_info))`
    * Determines how much of a stack may be taken, put or moved to a
      player inventory.
    * Function arguments: see `minetest.register_on_player_inventory_action`
    * Return a numeric value to limit the amount of items to be taken, put or
      moved. A value of `-1` for `take` will make the source stack infinite.
* `minetest.register_on_player_inventory_action(function(player, action, inventory, inventory_info))`
    * Called after an item take, put or move event from/to/in a player inventory
    * These inventory actions are recognized:
        * move: Item was moved within the player inventory
        * put: Item was put into player inventory from another inventory
        * take: Item was taken from player inventory and put into another inventory
    * `player` (type `ObjectRef`) is the player who modified the inventory
      `inventory` (type `InvRef`).
    * List of possible `action` (string) values and their
      `inventory_info` (table) contents:
        * `move`: `{from_list=string, to_list=string, from_index=number, to_index=number, count=number}`
        * `put`:  `{listname=string, index=number, stack=ItemStack}`
        * `take`: Same as `put`
    * Does not accept or handle any return value.
* `minetest.register_on_protection_violation(function(pos, name))`
    * Called by `builtin` and mods when a player violates protection at a
      position (eg, digs a node or punches a protected entity).
    * The registered functions can be called using
      `minetest.record_protection_violation`.
    * The provided function should check that the position is protected by the
      mod calling this function before it prints a message, if it does, to
      allow for multiple protection mods.
* `minetest.register_on_item_eat(function(hp_change, replace_with_item, itemstack, user, pointed_thing))`
    * Called when an item is eaten, by `minetest.item_eat`
    * Return `itemstack` to cancel the default item eat response (i.e.: hp increase).
* `minetest.register_on_item_pickup(function(itemstack, picker, pointed_thing, time_from_last_punch,  ...))`
    * Called by `minetest.item_pickup` before an item is picked up.
    * Function is added to `minetest.registered_on_item_pickups`.
    * Oldest functions are called first.
    * Parameters are the same as in the `on_pickup` callback.
    * Return an itemstack to cancel the default item pick-up response (i.e.: adding
      the item into inventory).
* `minetest.register_on_priv_grant(function(name, granter, priv))`
    * Called when `granter` grants the priv `priv` to `name`.
    * Note that the callback will be called twice if it's done by a player,
      once with granter being the player name, and again with granter being nil.
* `minetest.register_on_priv_revoke(function(name, revoker, priv))`
    * Called when `revoker` revokes the priv `priv` from `name`.
    * Note that the callback will be called twice if it's done by a player,
      once with revoker being the player name, and again with revoker being nil.
* `minetest.register_can_bypass_userlimit(function(name, ip))`
    * Called when `name` user connects with `ip`.
    * Return `true` to by pass the player limit
* `minetest.register_on_modchannel_message(function(channel_name, sender, message))`
    * Called when an incoming mod channel message is received
    * You should have joined some channels to receive events.
    * If message comes from a server mod, `sender` field is an empty string.
* `minetest.register_on_liquid_transformed(function(pos_list, node_list))`
    * Called after liquid nodes (`liquidtype ~= "none"`) are modified by the
      engine's liquid transformation process.
    * `pos_list` is an array of all modified positions.
    * `node_list` is an array of the old node that was previously at the position
      with the corresponding index in pos_list.
* `minetest.register_on_mapblocks_changed(function(modified_blocks, modified_block_count))`
    * Called soon after any nodes or node metadata have been modified. No
      modifications will be missed, but there may be false positives.
    * Will never be called more than once per server step.
    * `modified_blocks` is the set of modified mapblock position hashes. These
      are in the same format as those produced by `minetest.hash_node_position`,
      and can be converted to positions with `minetest.get_position_from_hash`.
      The set is a table where the keys are hashes and the values are `true`.
    * `modified_block_count` is the number of entries in the set.
> [!NOTE]
> Callbacks must be registered at mod load time.

## Settings-Related

* `minetest.settings`: Settings object containing all of the settings from the
  main config file (`minetest.conf`). See [`Settings`].
* `minetest.setting_get_pos(name)`: Loads a setting from the main settings and
  parses it as a position (in the format `(1,2,3)`). Returns a position or nil.

## Authentication

* `minetest.string_to_privs(str[, delim])`:
    * Converts string representation of privs into table form
    * `delim`: String separating the privs. Defaults to `","`.
    * Returns `{priv1 = true, ...}`
* `minetest.privs_to_string(privs[, delim])`:
    * Returns the string representation of `privs`
    * `delim`: String to delimit privs. Defaults to `","`.
* `minetest.get_player_privs(name) -> {priv1=true,...}`
* `minetest.check_player_privs(player_or_name, ...)`:
  returns `bool, missing_privs`
    * A quickhand for checking privileges.
    * `player_or_name`: Either a Player object or the name of a player.
    * `...` is either a list of strings, e.g. `"priva", "privb"` or
      a table, e.g. `{priva = true, privb = true}`.

* `minetest.check_password_entry(name, entry, password)`
    * Returns true if the "password entry" for a player with name matches given
      password, false otherwise.
    * The "password entry" is the password representation generated by the
      engine as returned as part of a `get_auth()` call on the auth handler.
    * Only use this function for making it possible to log in via password from
      external protocols such as IRC, other uses are frowned upon.
* `minetest.get_password_hash(name, raw_password)`
    * Convert a name-password pair to a password hash that Minetest can use.
    * The returned value alone is not a good basis for password checks based
      on comparing the password hash in the database with the password hash
      from the function, with an externally provided password, as the hash
      in the db might use the new SRP verifier format.
    * For this purpose, use `minetest.check_password_entry` instead.
* `minetest.get_player_ip(name)`: returns an IP address string for the player
  `name`.
    * The player needs to be online for this to be successful.

* `minetest.get_auth_handler()`: Return the currently active auth handler
    * Must be called *after* load time, to ensure that any custom auth handler was
      already registered.
    * See the [Authentication handler definition]
    * Use this to e.g. get the authentication data for a player:
      `local auth_data = minetest.get_auth_handler().get_auth(playername)`
* `minetest.notify_authentication_modified(name)`
    * Must be called by the authentication handler for privilege changes.
    * `name`: string; if omitted, all auth data should be considered modified
* `minetest.set_player_password(name, password_hash)`: Set password hash of
  player `name`.
* `minetest.set_player_privs(name, privs)`: Set privileges of player `name`.
    * `privs` is a **set** of privileges:
      A table where the keys are names of privileges and the values are `true`.
    * Example: `minetest.set_player_privs("singleplayer", {interact = true, fly = true})`.
      This **sets** the player privileges to `interact` and `fly`;
      `singleplayer` will only have these two privileges afterwards.
* `minetest.change_player_privs(name, changes)`: Helper to grant or revoke privileges.
    * `changes`: Table of changes to make.
      A field `[privname] = true` grants a privilege,
      whereas `[privname] = false` revokes a privilege.
    * Example: `minetest.change_player_privs("singleplayer", {interact = true, fly = false})`
      will grant singleplayer the `interact` privilege
      and revoke singleplayer's `fly` privilege.
      All other privileges will remain unchanged.
* `minetest.auth_reload()`
    * See `reload()` in authentication handler definition

`minetest.set_player_password`, `minetest.set_player_privs`,
`minetest.get_player_privs` and `minetest.auth_reload` call the authentication
handler.

## Chat

* `minetest.chat_send_all(text)`
* `minetest.chat_send_player(name, text)`
* `minetest.format_chat_message(name, message)`
    * Used by the server to format a chat message, based on the setting `chat_message_format`.
      Refer to the documentation of the setting for a list of valid placeholders.
    * Takes player name and message, and returns the formatted string to be sent to players.
    * Can be redefined by mods if required, for things like colored names or messages.
    * **Only** the first occurrence of each placeholder will be replaced.

## Environment Access

* `minetest.set_node(pos, node)`
* `minetest.add_node(pos, node)`: alias to `minetest.set_node`
    * Set node at position `pos`
    * `node`: table `{name=string, param1=number, param2=number}`
    * If param1 or param2 is omitted, it's set to `0`.
    * e.g. `minetest.set_node({x=0, y=10, z=0}, {name="default:wood"})`
* `minetest.bulk_set_node({pos1, pos2, pos3, ...}, node)`
    * Set node on all positions set in the first argument.
    * e.g. `minetest.bulk_set_node({{x=0, y=1, z=1}, {x=1, y=2, z=2}}, {name="default:stone"})`
    * For node specification or position syntax see `minetest.set_node` call
    * Faster than set_node due to single call, but still considerably slower
      than Lua Voxel Manipulators (LVM) for large numbers of nodes.
      Unlike LVMs, this will call node callbacks. It also allows setting nodes
      in spread out positions which would cause LVMs to waste memory.
      For setting a cube, this is 1.3x faster than set_node whereas LVM is 20
      times faster.
* `minetest.swap_node(pos, node)`
    * Set node at position, but don't remove metadata
* `minetest.remove_node(pos)`
    * By default it does the same as `minetest.set_node(pos, {name="air"})`
* `minetest.get_node(pos)`
    * Returns the node at the given position as table in the format
      `{name="node_name", param1=0, param2=0}`,
      returns `{name="ignore", param1=0, param2=0}` for unloaded areas.
* `minetest.get_node_or_nil(pos)`
    * Same as `get_node` but returns `nil` for unloaded areas.
* `minetest.get_node_light(pos[, timeofday])`
    * Gets the light value at the given position. Note that the light value
      "inside" the node at the given position is returned, so you usually want
      to get the light value of a neighbor.
    * `pos`: The position where to measure the light.
    * `timeofday`: `nil` for current time, `0` for night, `0.5` for day
    * Returns a number between `0` and `15` or `nil`
    * `nil` is returned e.g. when the map isn't loaded at `pos`
* `minetest.get_natural_light(pos[, timeofday])`
    * Figures out the sunlight (or moonlight) value at pos at the given time of
      day.
    * `pos`: The position of the node
    * `timeofday`: `nil` for current time, `0` for night, `0.5` for day
    * Returns a number between `0` and `15` or `nil`
    * This function tests 203 nodes in the worst case, which happens very
      unlikely
* `minetest.get_artificial_light(param1)`
    * Calculates the artificial light (light from e.g. torches) value from the
      `param1` value.
    * `param1`: The param1 value of a `paramtype = "light"` node.
    * Returns a number between `0` and `15`
    * Currently it's the same as `math.floor(param1 / 16)`, except that it
      ensures compatibility.
* `minetest.place_node(pos, node)`
    * Place node with the same effects that a player would cause
* `minetest.dig_node(pos)`
    * Dig node with the same effects that a player would cause
    * Returns `true` if successful, `false` on failure (e.g. protected location)
* `minetest.punch_node(pos)`
    * Punch node with the same effects that a player would cause
* `minetest.spawn_falling_node(pos)`
    * Change node into falling node
    * Returns `true` and the ObjectRef of the spawned entity if successful, `false` on failure

* `minetest.find_nodes_with_meta(pos1, pos2)`
    * Get a table of positions of nodes that have metadata within a region
      {pos1, pos2}.
* `minetest.get_meta(pos)`
    * Get a `NodeMetaRef` at that position
* `minetest.get_node_timer(pos)`
    * Get `NodeTimerRef`

* `minetest.add_entity(pos, name, [staticdata])`: Spawn Lua-defined entity at
  position.
    * Returns `ObjectRef`, or `nil` if failed
* `minetest.add_item(pos, item)`: Spawn item
    * Returns `ObjectRef`, or `nil` if failed
* `minetest.get_player_by_name(name)`: Get an `ObjectRef` to a player
* `minetest.get_objects_inside_radius(pos, radius)`: returns a list of
  ObjectRefs.
    * `radius`: using a Euclidean metric
* `minetest.get_objects_in_area(pos1, pos2)`: returns a list of
  ObjectRefs.
     * `pos1` and `pos2` are the min and max positions of the area to search.
* `minetest.set_timeofday(val)`
    * `val` is between `0` and `1`; `0` for midnight, `0.5` for midday
* `minetest.get_timeofday()`
* `minetest.get_gametime()`: returns the time, in seconds, since the world was
  created. The time is not available (`nil`) before the first server step.
* `minetest.get_day_count()`: returns number days elapsed since world was
  created.
    * accounts for time changes.
* `minetest.find_node_near(pos, radius, nodenames, [search_center])`: returns
  pos or `nil`.
    * `radius`: using a maximum metric
    * `nodenames`: e.g. `{"ignore", "group:tree"}` or `"default:dirt"`
    * `search_center` is an optional boolean (default: `false`)
      If true `pos` is also checked for the nodes
* `minetest.find_nodes_in_area(pos1, pos2, nodenames, [grouped])`
    * `pos1` and `pos2` are the min and max positions of the area to search.
    * `nodenames`: e.g. `{"ignore", "group:tree"}` or `"default:dirt"`
    * If `grouped` is true the return value is a table indexed by node name
      which contains lists of positions.
    * If `grouped` is false or absent the return values are as follows:
      first value: Table with all node positions
      second value: Table with the count of each node with the node name
      as index
    * Area volume is limited to 4,096,000 nodes
* `minetest.find_nodes_in_area_under_air(pos1, pos2, nodenames)`: returns a
  list of positions.
    * `nodenames`: e.g. `{"ignore", "group:tree"}` or `"default:dirt"`
    * Return value: Table with all node positions with a node air above
    * Area volume is limited to 4,096,000 nodes
* `minetest.get_perlin(noiseparams)`
    * Return world-specific perlin noise.
    * The actual seed used is the noiseparams seed plus the world seed.
* `minetest.get_perlin(seeddiff, octaves, persistence, spread)`
    * Deprecated: use `minetest.get_perlin(noiseparams)` instead.
    * Return world-specific perlin noise.
* `minetest.get_voxel_manip([pos1, pos2])`
    * Return voxel manipulator object.
    * Loads the manipulator from the map if positions are passed.
* `minetest.set_gen_notify(flags, {deco_ids})`
    * Set the types of on-generate notifications that should be collected.
    * `flags` is a flag field with the available flags:
        * dungeon
        * temple
        * cave_begin
        * cave_end
        * large_cave_begin
        * large_cave_end
        * decoration
    * The second parameter is a list of IDs of decorations which notification
      is requested for.
* `minetest.get_gen_notify()`
    * Returns a flagstring and a table with the `deco_id`s.
* `minetest.get_decoration_id(decoration_name)`
    * Returns the decoration ID number for the provided decoration name string,
      or `nil` on failure.
* `minetest.get_mapgen_object(objectname)`
    * Return requested mapgen object if available (see [Mapgen objects])
* `minetest.get_heat(pos)`
    * Returns the heat at the position, or `nil` on failure.
* `minetest.get_humidity(pos)`
    * Returns the humidity at the position, or `nil` on failure.
* `minetest.get_biome_data(pos)`
    * Returns a table containing:
        * `biome` the biome ID of the biome at that position
        * `heat` the heat at the position
        * `humidity` the humidity at the position
    * Or returns `nil` on failure.
* `minetest.get_biome_id(biome_name)`
    * Returns the biome id, as used in the biomemap Mapgen object and returned
      by `minetest.get_biome_data(pos)`, for a given biome_name string.
* `minetest.get_biome_name(biome_id)`
    * Returns the biome name string for the provided biome id, or `nil` on
      failure.
    * If no biomes have been registered, such as in mgv6, returns `default`.
* `minetest.get_mapgen_params()`
    * Deprecated: use `minetest.get_mapgen_setting(name)` instead.
    * Returns a table containing:
        * `mgname`
        * `seed`
        * `chunksize`
        * `water_level`
        * `flags`
* `minetest.set_mapgen_params(MapgenParams)`
    * Deprecated: use `minetest.set_mapgen_setting(name, value, override)`
      instead.
    * Set map generation parameters.
    * Function cannot be called after the registration period.
    * Takes a table as an argument with the fields:
        * `mgname`
        * `seed`
        * `chunksize`
        * `water_level`
        * `flags`
    * Leave field unset to leave that parameter unchanged.
    * `flags` contains a comma-delimited string of flags to set, or if the
      prefix `"no"` is attached, clears instead.
    * `flags` is in the same format and has the same options as `mg_flags` in
      `minetest.conf`.
* `minetest.get_mapgen_edges([mapgen_limit[, chunksize]])`
    * Returns the minimum and maximum possible generated node positions
      in that order.
    * `mapgen_limit` is an optional number. If it is absent, its value is that
      of the *active* mapgen setting `"mapgen_limit"`.
    * `chunksize` is an optional number. If it is absent, its value is that
      of the *active* mapgen setting `"chunksize"`.
* `minetest.get_mapgen_setting(name)`
    * Gets the *active* mapgen setting (or nil if none exists) in string
      format with the following order of precedence:
        1. Settings loaded from map_meta.txt or overrides set during mod
           execution.
        2. Settings set by mods without a metafile override
        3. Settings explicitly set in the user config file, minetest.conf
        4. Settings set as the user config default
* `minetest.get_mapgen_setting_noiseparams(name)`
    * Same as above, but returns the value as a NoiseParams table if the
      setting `name` exists and is a valid NoiseParams.
* `minetest.set_mapgen_setting(name, value, [override_meta])`
    * Sets a mapgen param to `value`, and will take effect if the corresponding
      mapgen setting is not already present in map_meta.txt.
    * `override_meta` is an optional boolean (default: `false`). If this is set
      to true, the setting will become the active setting regardless of the map
      metafile contents.
> [!NOTE]
> To set the seed, use `"seed"`, not `"fixed_map_seed"`.
* `minetest.set_mapgen_setting_noiseparams(name, value, [override_meta])`
    * Same as above, except value is a NoiseParams table.
* `minetest.set_noiseparams(name, noiseparams, set_default)`
    * Sets the noiseparams setting of `name` to the noiseparams table specified
      in `noiseparams`.
    * `set_default` is an optional boolean (default: `true`) that specifies
      whether the setting should be applied to the default config or current
      active config.
* `minetest.get_noiseparams(name)`
    * Returns a table of the noiseparams for name.
* `minetest.generate_ores(vm, pos1, pos2)`
    * Generate all registered ores within the VoxelManip `vm` and in the area
      from `pos1` to `pos2`.
    * `pos1` and `pos2` are optional and default to mapchunk minp and maxp.
* `minetest.generate_decorations(vm, pos1, pos2)`
    * Generate all registered decorations within the VoxelManip `vm` and in the
      area from `pos1` to `pos2`.
    * `pos1` and `pos2` are optional and default to mapchunk minp and maxp.
* `minetest.clear_objects([options])`
    * Clear all objects in the environment
    * Takes an optional table as an argument with the field `mode`.
        * mode = `"full"`: Load and go through every mapblock, clearing
          objects (default).
        * mode = `"quick"`: Clear objects immediately in loaded mapblocks,
          clear objects in unloaded mapblocks only when the
          mapblocks are next activated.
* `minetest.load_area(pos1[, pos2])`
    * Load the mapblocks containing the area from `pos1` to `pos2`.
      `pos2` defaults to `pos1` if not specified.
    * This function does not trigger map generation.
* `minetest.emerge_area(pos1, pos2, [callback], [param])`
    * Queue all blocks in the area from `pos1` to `pos2`, inclusive, to be
      asynchronously fetched from memory, loaded from disk, or if inexistent,
      generates them.
    * If `callback` is a valid Lua function, this will be called for each block
      emerged.
    * The function signature of callback is:
      `function EmergeAreaCallback(blockpos, action, calls_remaining, param)`
        * `blockpos` is the *block* coordinates of the block that had been
          emerged.
        * `action` could be one of the following constant values:
            * `minetest.EMERGE_CANCELLED`
            * `minetest.EMERGE_ERRORED`
            * `minetest.EMERGE_FROM_MEMORY`
            * `minetest.EMERGE_FROM_DISK`
            * `minetest.EMERGE_GENERATED`
        * `calls_remaining` is the number of callbacks to be expected after
          this one.
        * `param` is the user-defined parameter passed to emerge_area (or
          nil if the parameter was absent).
* `minetest.delete_area(pos1, pos2)`
    * delete all mapblocks in the area from pos1 to pos2, inclusive
* `minetest.line_of_sight(pos1, pos2)`: returns `boolean, pos`
    * Checks if there is anything other than air between pos1 and pos2.
    * Returns false if something is blocking the sight.
    * Returns the position of the blocking node when `false`
    * `pos1`: First position
    * `pos2`: Second position
* `minetest.raycast(pos1, pos2, objects, liquids)`: returns `Raycast`
    * Creates a `Raycast` object.
    * `pos1`: start of the ray
    * `pos2`: end of the ray
    * `objects`: if false, only nodes will be returned. Default is `true`.
    * `liquids`: if false, liquid nodes (`liquidtype ~= "none"`) won't be
      returned. Default is `false`.
* `minetest.find_path(pos1,pos2,searchdistance,max_jump,max_drop,algorithm)`
    * returns table containing path that can be walked on
    * returns a table of 3D points representing a path from `pos1` to `pos2` or
      `nil` on failure.
    * Reasons for failure:
        * No path exists at all
        * No path exists within `searchdistance` (see below)
        * Start or end pos is buried in land
    * `pos1`: start position
    * `pos2`: end position
    * `searchdistance`: maximum distance from the search positions to search in.
      In detail: Path must be completely inside a cuboid. The minimum
      `searchdistance` of 1 will confine search between `pos1` and `pos2`.
      Larger values will increase the size of this cuboid in all directions
    * `max_jump`: maximum height difference to consider walkable
    * `max_drop`: maximum height difference to consider droppable
    * `algorithm`: One of `"A*_noprefetch"` (default), `"A*"`, `"Dijkstra"`.
      Difference between `"A*"` and `"A*_noprefetch"` is that
      `"A*"` will pre-calculate the cost-data, the other will calculate it
      on-the-fly
* `minetest.spawn_tree (pos, {treedef})`
    * spawns L-system tree at given `pos` with definition in `treedef` table
* `minetest.transforming_liquid_add(pos)`
    * add node to liquid flow update queue
* `minetest.get_node_max_level(pos)`
    * get max available level for leveled node
* `minetest.get_node_level(pos)`
    * get level of leveled node (water, snow)
* `minetest.set_node_level(pos, level)`
    * set level of leveled node, default `level` equals `1`
    * if `totallevel > maxlevel`, returns rest (`total-max`).
* `minetest.add_node_level(pos, level)`
    * increase level of leveled node by level, default `level` equals `1`
    * if `totallevel > maxlevel`, returns rest (`total-max`)
    * `level` must be between -127 and 127
* `minetest.fix_light(pos1, pos2)`: returns `true`/`false`
    * resets the light in a cuboid-shaped part of
      the map and removes lighting bugs.
    * Loads the area if it is not loaded.
    * `pos1` is the corner of the cuboid with the least coordinates
      (in node coordinates), inclusive.
    * `pos2` is the opposite corner of the cuboid, inclusive.
    * The actual updated cuboid might be larger than the specified one,
      because only whole map blocks can be updated.
      The actual updated area consists of those map blocks that intersect
      with the given cuboid.
    * However, the neighborhood of the updated area might change
      as well, as light can spread out of the cuboid, also light
      might be removed.
    * returns `false` if the area is not fully generated,
      `true` otherwise
* `minetest.check_single_for_falling(pos)`
    * causes an unsupported `group:falling_node` node to fall and causes an
      unattached `group:attached_node` node to fall.
    * does not spread these updates to neighbors.
* `minetest.check_for_falling(pos)`
    * causes an unsupported `group:falling_node` node to fall and causes an
      unattached `group:attached_node` node to fall.
    * spread these updates to neighbors and can cause a cascade
      of nodes to fall.
* `minetest.get_spawn_level(x, z)`
    * Returns a player spawn y co-ordinate for the provided (x, z)
      co-ordinates, or `nil` for an unsuitable spawn point.
    * For most mapgens a 'suitable spawn point' is one with y between
      `water_level` and `water_level + 16`, and in mgv7 well away from rivers,
      so `nil` will be returned for many (x, z) co-ordinates.
    * The spawn level returned is for a player spawn in unmodified terrain.
    * The spawn level is intentionally above terrain level to cope with
      full-node biome 'dust' nodes.

## Mod Channels

You can find mod channels communication scheme in `doc/mod_channels.png`.

* `minetest.mod_channel_join(channel_name)`
    * Server joins channel `channel_name`, and creates it if necessary. You
      should listen for incoming messages with
      `minetest.register_on_modchannel_message`

## Inventory

`minetest.get_inventory(location)`: returns an `InvRef`

* `location` = e.g.
    * `{type="player", name="celeron55"}`
    * `{type="node", pos={x=, y=, z=}}`
    * `{type="detached", name="creative"}`
* `minetest.create_detached_inventory(name, callbacks, [player_name])`: returns
  an `InvRef`.
    * `callbacks`: See [Detached inventory callbacks]
    * `player_name`: Make detached inventory available to one player
      exclusively, by default they will be sent to every player (even if not
      used).
      Note that this parameter is mostly just a workaround and will be removed
      in future releases.
    * Creates a detached inventory. If it already exists, it is cleared.
* `minetest.remove_detached_inventory(name)`
    * Returns a `boolean` indicating whether the removal succeeded.
* `minetest.do_item_eat(hp_change, replace_with_item, itemstack, user, pointed_thing)`:
  returns leftover ItemStack or nil to indicate no inventory change
    * See `minetest.item_eat` and `minetest.register_on_item_eat`

## Formspec

* `minetest.show_formspec(playername, formname, formspec)`
    * `playername`: name of player to show formspec
    * `formname`: name passed to `on_player_receive_fields` callbacks.
      It should follow the `"modname:<whatever>"` naming convention
    * `formspec`: formspec to display
* `minetest.close_formspec(playername, formname)`
    * `playername`: name of player to close formspec
    * `formname`: has to exactly match the one given in `show_formspec`, or the
      formspec will not close.
    * calling `show_formspec(playername, formname, "")` is equal to this
      expression.
    * to close a formspec regardless of the formname, call
      `minetest.close_formspec(playername, "")`.
        **USE THIS ONLY WHEN ABSOLUTELY NECESSARY!**
* `minetest.formspec_escape(string)`: returns a string
    * escapes the characters "[", "]", "\", "," and ";", which cannot be used
      in formspecs.
* `minetest.explode_table_event(string)`: returns a table
    * returns e.g. `{type="CHG", row=1, column=2}`
    * `type` is one of:
        * `"INV"`: no row selected
        * `"CHG"`: selected
        * `"DCL"`: double-click
* `minetest.explode_textlist_event(string)`: returns a table
    * returns e.g. `{type="CHG", index=1}`
    * `type` is one of:
        * `"INV"`: no row selected
        * `"CHG"`: selected
        * `"DCL"`: double-click
* `minetest.explode_scrollbar_event(string)`: returns a table
    * returns e.g. `{type="CHG", value=500}`
    * `type` is one of:
        * `"INV"`: something failed
        * `"CHG"`: has been changed
        * `"VAL"`: not changed

## Item Handling

* `minetest.inventorycube(img1, img2, img3)`
    * Returns a string for making an image of a cube (useful as an item image)
* `minetest.get_pointed_thing_position(pointed_thing, above)`
    * Returns the position of a `pointed_thing` or `nil` if the `pointed_thing`
      does not refer to a node or entity.
    * If the optional `above` parameter is true and the `pointed_thing` refers
      to a node, then it will return the `above` position of the `pointed_thing`.
* `minetest.dir_to_facedir(dir, is6d)`
    * Convert a vector to a facedir value, used in `param2` for
      `paramtype2="facedir"`.
    * passing something non-`nil`/`false` for the optional second parameter
      causes it to take the y component into account.
* `minetest.facedir_to_dir(facedir)`
    * Convert a facedir back into a vector aimed directly out the "back" of a
      node.
* `minetest.dir_to_fourdir(dir)`
    * Convert a vector to a 4dir value, used in `param2` for
      `paramtype2="4dir"`.
* `minetest.fourdir_to_dir(fourdir)`
    * Convert a 4dir back into a vector aimed directly out the "back" of a
      node.
* `minetest.dir_to_wallmounted(dir)`
    * Convert a vector to a wallmounted value, used for
      `paramtype2="wallmounted"`.
* `minetest.wallmounted_to_dir(wallmounted)`
    * Convert a wallmounted value back into a vector aimed directly out the
      "back" of a node.
* `minetest.dir_to_yaw(dir)`
    * Convert a vector into a yaw (angle)
* `minetest.yaw_to_dir(yaw)`
    * Convert yaw (angle) to a vector
* `minetest.is_colored_paramtype(ptype)`
    * Returns a boolean. Returns `true` if the given `paramtype2` contains
      color information (`color`, `colorwallmounted`, `colorfacedir`, etc.).
* `minetest.strip_param2_color(param2, paramtype2)`
    * Removes everything but the color information from the
      given `param2` value.
    * Returns `nil` if the given `paramtype2` does not contain color
      information.
* `minetest.get_node_drops(node, toolname)`
    * Returns list of itemstrings that are dropped by `node` when dug
      with the item `toolname` (not limited to tools).
    * `node`: node as table or node name
    * `toolname`: name of the item used to dig (can be `nil`)
* `minetest.get_craft_result(input)`: returns `output, decremented_input`
    * `input.method` = `"normal"` or `"cooking"` or `"fuel"`
    * `input.width` = for example `3`
    * `input.items` = for example
      `{stack1, stack2, stack3, stack4, stack 5, stack 6, stack 7, stack 8, stack 9}`
    * `output.item` = `ItemStack`, if unsuccessful: empty `ItemStack`
    * `output.time` = a number, if unsuccessful: `0`
    * `output.replacements` = List of replacement `ItemStack`s that couldn't be
      placed in `decremented_input.items`. Replacements can be placed in
      `decremented_input` if the stack of the replaced item has a count of 1.
    * `decremented_input` = like `input`
* `minetest.get_craft_recipe(output)`: returns input
    * returns last registered recipe for output item (node)
    * `output` is a node or item type such as `"default:torch"`
    * `input.method` = `"normal"` or `"cooking"` or `"fuel"`
    * `input.width` = for example `3`
    * `input.items` = for example
      `{stack1, stack2, stack3, stack4, stack 5, stack 6, stack 7, stack 8, stack 9}`
        * `input.items` = `nil` if no recipe found
* `minetest.get_all_craft_recipes(query item)`: returns a table or `nil`
    * returns indexed table with all registered recipes for query item (node)
      or `nil` if no recipe was found.
    * recipe entry table:
        * `method`: 'normal' or 'cooking' or 'fuel'
        * `width`: 0-3, 0 means shapeless recipe
        * `items`: indexed [1-9] table with recipe items
        * `output`: string with item name and quantity
    * Example result for `"default:gold_ingot"` with two recipes:
      ```lua
      {
          {
              method = "cooking", width = 3,
              output = "default:gold_ingot", items = {"default:gold_lump"}
          },
          {
              method = "normal", width = 1,
              output = "default:gold_ingot 9", items = {"default:goldblock"}
          }
      }
      ```

* `minetest.handle_node_drops(pos, drops, digger)`
    * `drops`: list of itemstrings
    * Handles drops from nodes after digging: Default action is to put them
      into digger's inventory.
    * Can be overridden to get different functionality (e.g. dropping items on
      ground)
* `minetest.itemstring_with_palette(item, palette_index)`: returns an item
  string.
    * Creates an item string which contains palette index information
      for hardware colorization. You can use the returned string
      as an output in a craft recipe.
    * `item`: the item stack which becomes colored. Can be in string,
      table and native form.
    * `palette_index`: this index is added to the item stack
* `minetest.itemstring_with_color(item, colorstring)`: returns an item string
    * Creates an item string which contains static color information
      for hardware colorization. Use this method if you wish to colorize
      an item that does not own a palette. You can use the returned string
      as an output in a craft recipe.
    * `item`: the item stack which becomes colored. Can be in string,
      table and native form.
    * `colorstring`: the new color of the item stack

## Rollback

* `minetest.rollback_get_node_actions(pos, range, seconds, limit)`:
  returns `{{actor, pos, time, oldnode, newnode}, ...}`
    * Find who has done something to a node, or near a node
    * `actor`: `"player:<name>"`, also `"liquid"`.
* `minetest.rollback_revert_actions_by(actor, seconds)`: returns
  `boolean, log_messages`.
    * Revert latest actions of someone
    * `actor`: `"player:<name>"`, also `"liquid"`.

## Defaults for the `on_place` and `on_drop` Item Definition Functions

* `minetest.item_place_node(itemstack, placer, pointed_thing[, param2, prevent_after_place])`
    * Place item as a node
    * `param2` overrides `facedir` and wallmounted `param2`
    * `prevent_after_place`: if set to `true`, `after_place_node` is not called
      for the newly placed node to prevent a callback and placement loop
    * returns `itemstack, position`
        * `position`: the location the node was placed to. `nil` if nothing was placed.
* `minetest.item_place_object(itemstack, placer, pointed_thing)`
    * Place item as-is
    * returns the leftover itemstack
> [!WARNING]
> This function is deprecated and will never be called.
* `minetest.item_place(itemstack, placer, pointed_thing[, param2])`
    * Wrapper that calls `minetest.item_place_node` if appropriate
    * Calls `on_rightclick` of `pointed_thing.under` if defined instead
    * `param2` overrides facedir and wallmounted `param2`
    * returns `itemstack, position`
        * `position`: the location the node was placed to. `nil` if nothing was placed.
> [!NOTE]
> `on_rightclick` is not called when wielded item overrides `on_place`
* `minetest.item_pickup(itemstack, picker, pointed_thing, time_from_last_punch, ...)`
    * Runs callbacks registered by `minetest.register_on_item_pickup` and adds
      the item to the picker's `"main"` inventory list.
    * Parameters are the same as in `on_pickup`.
    * Returns the leftover itemstack.
* `minetest.item_drop(itemstack, dropper, pos)`
    * Drop the item
    * returns the leftover itemstack
* `minetest.item_eat(hp_change[, replace_with_item])`
    * Returns `function(itemstack, user, pointed_thing)` as a
      function wrapper for `minetest.do_item_eat`.
    * `replace_with_item` is the itemstring which is added to the inventory.
      If the player is eating a stack and `replace_with_item` doesn't fit onto
      the eaten stack, then the remainings go to a different spot, or are dropped.

## Defaults for the `on_punch` and `on_dig` Node Definition Callbacks

* `minetest.node_punch(pos, node, puncher, pointed_thing)`
    * Calls functions registered by `minetest.register_on_punchnode()`
* `minetest.node_dig(pos, node, digger)`
    * Checks if node can be dug, puts item into inventory, removes node
    * Calls functions registered by `minetest.registered_on_dignodes()`

## Sounds

* `minetest.sound_play(spec, parameters, [ephemeral])`: returns a handle
    * `spec` is a `SimpleSoundSpec`
    * `parameters` is a sound parameter table
    * `ephemeral` is a boolean (default: false)
      Ephemeral sounds will not return a handle and can't be stopped or faded.
      It is recommend to use this for short sounds that happen in response to
      player actions (e.g. door closing).
* `minetest.sound_stop(handle)`
    * `handle` is a handle returned by `minetest.sound_play`
* `minetest.sound_fade(handle, step, gain)`
    * `handle` is a handle returned by `minetest.sound_play`
    * `step` determines how fast a sound will fade.
      The gain will change by this much per second,
      until it reaches the target gain.
    * `gain` the target gain for the fade.
      Fading to zero will delete the sound.
> [!NOTE]
> Older versions used a signed step. This is deprecated, but old code will
> still work. (the client uses `abs(step)` to correct it)

## Timing

* `minetest.after(time, func, ...)`: returns job table to use as below.
    * Call the function `func` after `time` seconds, may be fractional
    * Optional: Variable number of arguments that are passed to `func`

* `job:cancel()`
    * Cancels the job function from being called

## Async Environment

The engine allows you to submit jobs to be ran in an isolated environment
concurrently with normal server operation.
A job consists of a function to be ran in the async environment, any amount of
arguments (will be serialized) and a callback that will be called with the return
value of the job function once it is finished.

The async environment does *not* have access to the map, entities, players or any
globals defined in the 'usual' environment. Consequently, functions like
`minetest.get_node()` or `minetest.get_player_by_name()` simply do not exist in it.

Arguments and return values passed through this can contain certain userdata
objects that will be seamlessly copied (not shared) to the async environment.
This allows you easy interoperability for delegating work to jobs.

* `minetest.handle_async(func, callback, ...)`:
    * Queue the function `func` to be ran in an async environment.
      Note that there are multiple persistent workers and any of them may
      end up running a given job. The engine will scale the amount of
      worker threads automatically.
    * When `func` returns the callback is called (in the normal environment)
      with all of the return values as arguments.
    * Optional: Variable number of arguments that are passed to `func`
* `minetest.register_async_dofile(path)`:
    * Register a path to a Lua file to be imported when an async environment
      is initialized. You can use this to preload code which you can then call
      later using `minetest.handle_async()`.

### List of APIs Available in an Async Environment

Classes:
* `AreaStore`
* `ItemStack`
* `PerlinNoise`
* `PerlinNoiseMap`
* `PseudoRandom`
* `PcgRandom`
* `SecureRandom`
* `VoxelArea`
* `VoxelManip`
    * only if transferred into environment; can't read/write to map
* `Settings`

Class instances that can be transferred between environments:
* `ItemStack`
* `PerlinNoise`
* `PerlinNoiseMap`
* `VoxelManip`

Functions:
* Standalone helpers such as logging, filesystem, encoding,
  hashing or compression APIs
* `minetest.request_insecure_environment` (same restrictions apply)

Variables:
* `minetest.settings`
* `minetest.registered_items`, `registered_nodes`, `registered_tools`,
  `registered_craftitems` and `registered_aliases`
    * with all functions and userdata values replaced by `true`, calling any
      callbacks here is obviously not possible

## Server

* `minetest.request_shutdown([message],[reconnect],[delay])`: request for
  server shutdown. Will display `message` to clients.
    * `reconnect` == true displays a reconnect button
    * `delay` adds an optional delay (in seconds) before shutdown.
      Negative delay cancels the current active shutdown.
      Zero delay triggers an immediate shutdown.
* `minetest.cancel_shutdown_requests()`: cancel current delayed shutdown
* `minetest.get_server_status(name, joined)`
    * Returns the server status string when a player joins or when the command
      `/status` is called. Returns `nil` or an empty string when the message is
      disabled.
    * `joined`: Boolean value, indicates whether the function was called when
      a player joined.
    * This function may be overwritten by mods to customize the status message.
* `minetest.get_server_uptime()`: returns the server uptime in seconds
* `minetest.get_server_max_lag()`: returns the current maximum lag
  of the server in seconds or nil if server is not fully loaded yet
* `minetest.remove_player(name)`: remove player from database (if they are not
  connected).
    * As auth data is not removed, minetest.player_exists will continue to
      return true. Call the below method as well if you want to remove auth
      data too.
    * Returns a code (0: successful, 1: no such player, 2: player is connected)
* `minetest.remove_player_auth(name)`: remove player authentication data
    * Returns boolean indicating success (false if player nonexistent)
* `minetest.dynamic_add_media(options, callback)`
    * `options`: table containing the following parameters
        * `filepath`: path to a media file on the filesystem
        * `to_player`: name of the player the media should be sent to instead of
          all players (optional)
        * `ephemeral`: boolean that marks the media as ephemeral,
          it will not be cached on the client (optional, default false)
    * `callback`: function with arguments `name`, which is a player name
    * Pushes the specified media file to client(s). (details below)
      The file must be a supported image, sound or model format.
      Dynamically added media is not persisted between server restarts.
    * Returns false on error, true if the request was accepted
    * The given callback will be called for every player as soon as the
      media is available on the client.
    * Clients will attempt to fetch files added this way via remote media,
      this can make transfer of bigger files painless (if set up). Nevertheless
      it is advised not to use dynamic media for big media files.
> [!NOTE]
> If `ephemeral` = false and `to_player` is unset, then the file is added to the media
> sent to clients on startup. This means the media will appear even on old clients if
> they rejoin the server.

> [!NOTE]
> If `ephemeral` = false, then the file must not be modified, deleted, moved or
> renamed after calling this function.

> [!NOTE]
> Regardless of any use of `ephemeral`, adding media files with the same name twice
> is not possible/guaranteed to work. An exception to this is the use of `to_player`
> to send the same, already existent file to multiple chosen players.

## Bans

* `minetest.get_ban_list()`: returns a list of all bans formatted as string
* `minetest.get_ban_description(ip_or_name)`: returns list of bans matching
  IP address or name formatted as string
* `minetest.ban_player(name)`: ban the IP of a currently connected player
    * Returns boolean indicating success
* `minetest.unban_player_or_ip(ip_or_name)`: remove ban record matching
  IP address or name
* `minetest.kick_player(name, [reason])`: disconnect a player with an optional
  reason.
    * Returns boolean indicating success (false if player nonexistent)
* `minetest.disconnect_player(name, [reason])`: disconnect a player with an
  optional reason, this will not prefix with 'Kicked: ' like kick_player.
  If no reason is given, it will default to 'Disconnected.'
    * Returns boolean indicating success (false if player nonexistent)

## Particles

* `minetest.add_particle(particle definition)`
    * Deprecated: `minetest.add_particle(pos, velocity, acceleration,
      expirationtime, size, collisiondetection, texture, playername)`

* `minetest.add_particlespawner(particlespawner definition)`
    * Add a `ParticleSpawner`, an object that spawns an amount of particles
      over `time` seconds.
    * Returns an `id`, and -1 if adding didn't succeed
    * Deprecated: `minetest.add_particlespawner(amount, time,
      minpos, maxpos,
      minvel, maxvel,
      minacc, maxacc,
      minexptime, maxexptime,
      minsize, maxsize,
      collisiondetection, texture, playername)`

* `minetest.delete_particlespawner(id, player)`
    * Delete `ParticleSpawner` with `id` (return value from
      `minetest.add_particlespawner`).
    * If playername is specified, only deletes on the player's client,
      otherwise on all clients.

## Schematics

* `minetest.create_schematic(p1, p2, probability_list, filename, slice_prob_list)`
    * Create a schematic from the volume of map specified by the box formed by
      p1 and p2.
    * Apply the specified probability and per-node force-place to the specified
      nodes according to the `probability_list`.
        * `probability_list` is an array of tables containing two fields, `pos`
          and `prob`.
            * `pos` is the 3D vector specifying the absolute coordinates of the
              node being modified,
            * `prob` is an integer value from `0` to `255` that encodes
              probability and per-node force-place. Probability has levels
              0-127, then 128 may be added to encode per-node force-place.
              For probability stated as 0-255, divide by 2 and round down to
              get values 0-127, then add 128 to apply per-node force-place.
            * If there are two or more entries with the same pos value, the
              last entry is used.
            * If `pos` is not inside the box formed by `p1` and `p2`, it is
              ignored.
            * If `probability_list` equals `nil`, no probabilities are applied.
    * Apply the specified probability to the specified horizontal slices
      according to the `slice_prob_list`.
        * `slice_prob_list` is an array of tables containing two fields, `ypos`
          and `prob`.
            * `ypos` indicates the y position of the slice with a probability
              applied, the lowest slice being `ypos = 0`.
            * If slice probability list equals `nil`, no slice probabilities
              are applied.
    * Saves schematic in the Minetest Schematic format to filename.

* `minetest.place_schematic(pos, schematic, rotation, replacements, force_placement, flags)`
    * Place the schematic specified by schematic (see [Schematic specifier]) at
      `pos`.
    * `rotation` can equal `"0"`, `"90"`, `"180"`, `"270"`, or `"random"`.
    * If the `rotation` parameter is omitted, the schematic is not rotated.
    * `replacements` = `{["old_name"] = "convert_to", ...}`
    * `force_placement` is a boolean indicating whether nodes other than `air`
      and `ignore` are replaced by the schematic.
    * Returns nil if the schematic could not be loaded.
    * `flags` is a flag field with the available flags:
        * place_center_x
        * place_center_y
        * place_center_z
> [!WARNING]
> Once you have loaded a schematic from a file, it will be cached.
> Future calls will always use the cached version and the replacement list
> defined for it, regardless of whether the file or the replacement list
> parameters have changed. The only way to load the file anew is to restart the
> server.

* `minetest.place_schematic_on_vmanip(vmanip, pos, schematic, rotation, replacement, force_placement, flags)`:
    * This function is analogous to minetest.place_schematic, but places a
      schematic onto the specified VoxelManip object `vmanip` instead of the
      map.
    * Returns false if any part of the schematic was cut-off due to the
      VoxelManip not containing the full area required, and true if the whole
      schematic was able to fit.
    * Returns nil if the schematic could not be loaded.
    * After execution, any external copies of the VoxelManip contents are
      invalidated.
    * `flags` is a flag field with the available flags:
        * place_center_x
        * place_center_y
        * place_center_z

* `minetest.serialize_schematic(schematic, format, options)`
    * Return the serialized schematic specified by schematic
      (see [Schematic specifier])
    * in the `format` of either "mts" or "lua".
    * "mts" - a string containing the binary MTS data used in the MTS file
      format.
    * "lua" - a string containing Lua code representing the schematic in table
      format.
    * `options` is a table containing the following optional parameters:
        * If `lua_use_comments` is true and `format` is "lua", the Lua code
          generated will have (X, Z) position comments for every X row
          generated in the schematic data for easier reading.
        * If `lua_num_indent_spaces` is a nonzero number and `format` is "lua",
          the Lua code generated will use that number of spaces as indentation
          instead of a tab character.

* `minetest.read_schematic(schematic, options)`
    * Returns a Lua table representing the schematic (see: [Schematic specifier])
    * `schematic` is the schematic to read (see: [Schematic specifier])
    * `options` is a table containing the following optional parameters:
        * `write_yslice_prob`: string value:
            * `none`: no `write_yslice_prob` table is inserted,
            * `low`: only probabilities that are not 254 or 255 are written in
              the `write_ylisce_prob` table,
            * `all`: write all probabilities to the `write_yslice_prob` table.
            * The default for this option is `all`.
            * Any invalid value will be interpreted as `all`.

## HTTP Requests

* `minetest.request_http_api()`:
    * returns `HTTPApiTable` containing http functions if the calling mod has
      been granted access by being listed in the `secure.http_mods` or
      `secure.trusted_mods` setting, otherwise returns `nil`.
    * The returned table contains the functions `fetch`, `fetch_async` and
      `fetch_async_get` described below.
    * Only works at init time and must be called from the mod's main scope
      (not from a function).
    * Function only exists if minetest server was built with cURL support.
    * **DO NOT ALLOW ANY OTHER MODS TO ACCESS THE RETURNED TABLE, STORE IT IN
      A LOCAL VARIABLE!**
* `HTTPApiTable.fetch(HTTPRequest req, callback)`
    * Performs given request asynchronously and calls callback upon completion
    * callback: `function(HTTPRequestResult res)`
    * Use this HTTP function if you are unsure, the others are for advanced use
* `HTTPApiTable.fetch_async(HTTPRequest req)`: returns handle
    * Performs given request asynchronously and returns handle for
      `HTTPApiTable.fetch_async_get`
* `HTTPApiTable.fetch_async_get(handle)`: returns HTTPRequestResult
    * Return response data for given asynchronous HTTP request

## Storage API

* `minetest.get_mod_storage()`:
    * returns reference to mod private `StorageRef`
    * must be called during mod load time

## Misc.

* `minetest.get_connected_players()`: returns list of `ObjectRefs`
* `minetest.is_player(obj)`: boolean, whether `obj` is a player
* `minetest.player_exists(name)`: boolean, whether player exists
  (regardless of online status)
* `minetest.hud_replace_builtin(name, hud_definition)`
    * Replaces definition of a builtin hud element
    * `name`: `"breath"` or `"health"`
    * `hud_definition`: definition to replace builtin definition
* `minetest.parse_relative_number(arg, relative_to)`: returns number or nil
    * Helper function for chat commands.
    * For parsing an optionally relative number of a chat command
      parameter, using the chat command tilde notation.
    * `arg`: String snippet containing the number; possible values:
        * `"<number>"`: return as number
        * `"~<number>"`: return `relative_to + <number>`
        * `"~"`: return `relative_to`
        * Anything else will return `nil`
    * `relative_to`: Number to which the `arg` number might be relative to
    * Examples:
        * `minetest.parse_relative_number("5", 10)` returns 5
        * `minetest.parse_relative_number("~5", 10)` returns 15
        * `minetest.parse_relative_number("~", 10)` returns 10
* `minetest.send_join_message(player_name)`
    * This function can be overridden by mods to change the join message.
* `minetest.send_leave_message(player_name, timed_out)`
    * This function can be overridden by mods to change the leave message.
* `minetest.hash_node_position(pos)`: returns a 48-bit integer
    * `pos`: table {x=number, y=number, z=number},
    * Gives a unique hash number for a node position (16+16+16=48bit)
* `minetest.get_position_from_hash(hash)`: returns a position
    * Inverse transform of `minetest.hash_node_position`
* `minetest.get_item_group(name, group)`: returns a rating
    * Get rating of a group of an item. (`0` means: not in group)
* `minetest.get_node_group(name, group)`: returns a rating
    * Deprecated: An alias for the former.
* `minetest.raillike_group(name)`: returns a rating
    * Returns rating of the connect_to_raillike group corresponding to name
    * If name is not yet the name of a connect_to_raillike group, a new group
      ID is created, with that name.
* `minetest.get_content_id(name)`: returns an integer
    * Gets the internal content ID of `name`
* `minetest.get_name_from_content_id(content_id)`: returns a string
    * Gets the name of the content with that content ID
* `minetest.parse_json(string[, nullvalue])`: returns parsed datatype
    * Convert a string containing JSON data into the Lua equivalent
    * `nullvalue`: returned in place of the JSON null; defaults to `nil`
    * On success returns a table, a string, a number, a boolean or `nullvalue`
    * On failure outputs an error message and returns `nil`
    * Example: `parse_json("[10, {\"a\":false}]")`, returns `{10, {a = false}}`
* `minetest.write_json(data[, styled])`: returns a string or `nil` and an error
  message.
    * Convert a Lua table into a JSON string
    * styled: Outputs in a human-readable format if this is set, defaults to
      false.
    * Unserializable things like functions and userdata will cause an error.
    * Example: `write_json({10, {a = false}})`,
      returns `'[10, {"a": false}]'`
> [!WARNING]
> JSON is more strict than the Lua table format.
> 1. You can only use strings and positive integers of at least one as
>    keys.
> 2. You cannot mix string and integer keys.
>    This is due to the fact that JSON has two distinct array and object
>    values.
* `minetest.serialize(table)`: returns a string
    * Convert a table containing tables, strings, numbers, booleans and `nil`s
      into string form readable by `minetest.deserialize`
    * Example: `serialize({foo="bar"})`, returns `'return {["foo"] = "bar"}'`
* `minetest.deserialize(string[, safe])`: returns a table
    * Convert a string returned by `minetest.serialize` into a table
    * `string` is loaded in an empty sandbox environment.
    * Will load functions if safe is false or omitted. Although these functions
      cannot directly access the global environment, they could bypass this
      restriction with maliciously crafted Lua bytecode if mod security is
      disabled.
    * This function should not be used on untrusted data, regardless of the
      value of `safe`. It is fine to serialize then deserialize user-provided
      data, but directly providing user input to deserialize is always unsafe.
    * Example: `deserialize('return {["foo"] = "bar"}')`,
      returns `{foo="bar"}`
    * Example: `deserialize('print("foo")')`, returns `nil`
      (function call fails), returns
      `error:[string "print("foo")"]:1: attempt to call global 'print' (a nil value)`
* `minetest.compress(data, method, ...)`: returns `compressed_data`
    * Compress a string of data.
    * `method` is a string identifying the compression method to be used.
    * Supported compression methods:
        * Deflate (zlib): `"deflate"`
        * Zstandard: `"zstd"`
    * `...` indicates method-specific arguments. Currently defined arguments
      are:
        * Deflate: `level` - Compression level, `0`-`9` or `nil`.
        * Zstandard: `level` - Compression level. Integer or `nil`. Default `3`.
        Note any supported Zstandard compression level could be used here,
        but these are subject to change between Zstandard versions.
* `minetest.decompress(compressed_data, method, ...)`: returns data
    * Decompress a string of data using the algorithm specified by `method`.
    * See documentation on `minetest.compress()` for supported compression
      methods.
    * `...` indicates method-specific arguments. Currently, no methods use this
* `minetest.rgba(red, green, blue[, alpha])`: returns a string
    * Each argument is an 8 Bit unsigned integer
    * Returns the ColorString from rgb or rgba values
    * Example: `minetest.rgba(10, 20, 30, 40)`, returns `"#0A141E28"`
* `minetest.encode_base64(string)`: returns string encoded in base64
    * Encodes a string in base64.
* `minetest.decode_base64(string)`: returns string or nil on failure
    * Padding characters are only supported starting at version 5.4.0, where
      5.5.0 and newer perform proper checks.
    * Decodes a string encoded in base64.
* `minetest.is_protected(pos, name)`: returns boolean
    * Returning `true` restricts the player `name` from modifying (i.e. digging,
      placing) the node at position `pos`.
    * `name` will be `""` for non-players or unknown players.
    * This function should be overridden by protection mods. It is highly
      recommended to grant access to players with the `protection_bypass` privilege.
    * Cache and call the old version of this function if the position is
      not protected by the mod. This will allow using multiple protection mods.
    * Example:
      ```lua
      local old_is_protected = minetest.is_protected
      function minetest.is_protected(pos, name)
          if mymod:position_protected_from(pos, name) then
              return true
          end
          return old_is_protected(pos, name)
      end
      ```
* `minetest.record_protection_violation(pos, name)`
    * This function calls functions registered with
      `minetest.register_on_protection_violation`.
* `minetest.is_creative_enabled(name)`: returns boolean
    * Returning `true` means that Creative Mode is enabled for player `name`.
    * `name` will be `""` for non-players or if the player is unknown.
    * This function should be overridden by Creative Mode-related mods to
      implement a per-player Creative Mode.
    * By default, this function returns `true` if the setting
      `creative_mode` is `true` and `false` otherwise.
* `minetest.is_area_protected(pos1, pos2, player_name, interval)`
    * Returns the position of the first node that `player_name` may not modify
      in the specified cuboid between `pos1` and `pos2`.
    * Returns `false` if no protections were found.
    * Applies `is_protected()` to a 3D lattice of points in the defined volume.
      The points are spaced evenly throughout the volume and have a spacing
      similar to, but no larger than, `interval`.
    * All corners and edges of the defined volume are checked.
    * `interval` defaults to 4.
    * `interval` should be carefully chosen and maximized to avoid an excessive
      number of points being checked.
    * Like `minetest.is_protected`, this function may be extended or
      overwritten by mods to provide a faster implementation to check the
      cuboid for intersections.
* `minetest.rotate_and_place(itemstack, placer, pointed_thing[, infinitestacks,
  orient_flags, prevent_after_place])`
    * Attempt to predict the desired orientation of the facedir-capable node
      defined by `itemstack`, and place it accordingly (on-wall, on the floor,
      or hanging from the ceiling).
    * `infinitestacks`: if `true`, the itemstack is not changed. Otherwise the
      stacks are handled normally.
    * `orient_flags`: Optional table containing extra tweaks to the placement code:
        * `invert_wall`:   if `true`, place wall-orientation on the ground and
          ground-orientation on the wall.
        * `force_wall`:    if `true`, always place the node in wall orientation.
        * `force_ceiling`: if `true`, always place on the ceiling.
        * `force_floor`:   if `true`, always place the node on the floor.
        * `force_facedir`: if `true`, forcefully reset the facedir to north
          when placing on the floor or ceiling.
        * The first four options are mutually-exclusive; the last in the list
          takes precedence over the first.
    * `prevent_after_place` is directly passed to `minetest.item_place_node`
    * Returns the new itemstack after placement
* `minetest.rotate_node(itemstack, placer, pointed_thing)`
    * calls `rotate_and_place()` with `infinitestacks` set according to the state
      of the creative mode setting, checks for "sneak" to set the `invert_wall`
      parameter and `prevent_after_place` set to `true`.

* `minetest.calculate_knockback(player, hitter, time_from_last_punch,
  tool_capabilities, dir, distance, damage)`
    * Returns the amount of knockback applied on the punched player.
    * Arguments are equivalent to `register_on_punchplayer`, except the following:
        * `distance`: distance between puncher and punched player
    * This function can be overridden by mods that wish to modify this behavior.
    * You may want to cache and call the old function to allow multiple mods to
      change knockback behavior.

* `minetest.forceload_block(pos[, transient[, limit]])`
    * forceloads the position `pos`.
    * returns `true` if area could be forceloaded
    * If `transient` is `false` or absent, the forceload will be persistent
      (saved between server runs). If `true`, the forceload will be transient
      (not saved between server runs).
    * `limit` is an optional limit on the number of blocks that can be
      forceloaded at once. If `limit` is negative, there is no limit. If it is
      absent, the limit is the value of the setting `"max_forceloaded_blocks"`.
      If the call would put the number of blocks over the limit, the call fails.

* `minetest.forceload_free_block(pos[, transient])`
    * stops forceloading the position `pos`
    * If `transient` is `false` or absent, frees a persistent forceload.
      If `true`, frees a transient forceload.

* `minetest.compare_block_status(pos, condition)`
    * Checks whether the mapblock at position `pos` is in the wanted condition.
    * `condition` may be one of the following values:
        * `"unknown"`: not in memory
        * `"emerging"`: in the queue for loading from disk or generating
        * `"loaded"`: in memory but inactive (no ABMs are executed)
        * `"active"`: in memory and active
        * Other values are reserved for future functionality extensions
    * Return value, the comparison status:
        * `false`: Mapblock does not fulfill the wanted condition
        * `true`: Mapblock meets the requirement
        * `nil`: Unsupported `condition` value

* `minetest.request_insecure_environment()`: returns an environment containing
  insecure functions if the calling mod has been listed as trusted in the
  `secure.trusted_mods` setting or security is disabled, otherwise returns
  `nil`.
    * Only works at init time and must be called from the mod's main scope
      (ie: the init.lua of the mod, not from another Lua file or within a function).
    * **DO NOT ALLOW ANY OTHER MODS TO ACCESS THE RETURNED ENVIRONMENT, STORE
      IT IN A LOCAL VARIABLE!**

* `minetest.global_exists(name)`
    * Checks if a global variable has been set, without triggering a warning.

## Global Objects

* `minetest.env`: `EnvRef` of the server environment and world.
    * Any function in the minetest namespace can be called using the syntax
      `minetest.env:somefunction(somearguments)`
      instead of `minetest.somefunction(somearguments)`
    * Deprecated, but support is not to be dropped soon

## Global Tables

### Registered Definition Tables

* `minetest.registered_items`
    * Map of registered items, indexed by name
* `minetest.registered_nodes`
    * Map of registered node definitions, indexed by name
* `minetest.registered_craftitems`
    * Map of registered craft item definitions, indexed by name
* `minetest.registered_tools`
    * Map of registered tool definitions, indexed by name
* `minetest.registered_entities`
    * Map of registered entity prototypes, indexed by name
    * Values in this table may be modified directly.
> [!NOTE]
> Changes to initial properties will only affect entities spawned afterwards,
> as they are only read when spawning.
* `minetest.object_refs`
    * Map of object references, indexed by active object ID
* `minetest.luaentities`
    * Map of Lua entities, indexed by active object ID
* `minetest.registered_abms`
    * List of ABM definitions
* `minetest.registered_lbms`
    * List of LBM definitions
* `minetest.registered_aliases`
    * Map of registered aliases, indexed by name
* `minetest.registered_ores`
    * Map of registered ore definitions, indexed by the `name` field.
    * If `name` is nil, the key is the object handle returned by
      `minetest.register_ore`.
* `minetest.registered_biomes`
    * Map of registered biome definitions, indexed by the `name` field.
    * If `name` is nil, the key is the object handle returned by
      `minetest.register_biome`.
* `minetest.registered_decorations`
    * Map of registered decoration definitions, indexed by the `name` field.
    * If `name` is nil, the key is the object handle returned by
      `minetest.register_decoration`.
* `minetest.registered_schematics`
    * Map of registered schematic definitions, indexed by the `name` field.
    * If `name` is nil, the key is the object handle returned by
      `minetest.register_schematic`.
* `minetest.registered_chatcommands`
    * Map of registered chat command definitions, indexed by name
* `minetest.registered_privileges`
    * Map of registered privilege definitions, indexed by name
    * Registered privileges can be modified directly in this table.

### Registered Callback Tables

All callbacks registered with [Global callback registration functions] are added
to corresponding `minetest.registered_*` tables.



# Class Reference

Sorted alphabetically.

## `AreaStore`

AreaStore is a data structure to calculate intersections of 3D cuboid volumes
and points. The `data` field (string) may be used to store and retrieve any
mod-relevant information to the specified area.

Despite its name, mods must take care of persisting AreaStore data. They may
use the provided load and write functions for this.

### Methods

* `AreaStore(type_name)`
    * Returns a new AreaStore instance
    * `type_name`: optional, forces the internally used API.
        * Possible values: `"LibSpatial"` (default).
        * When other values are specified, or SpatialIndex is not available,
          the custom Minetest functions are used.
* `get_area(id, include_corners, include_data)`
    * Returns the area information about the specified ID.
    * Returned values are either of these:
      ```lua
      nil  -- Area not found
      true -- Without `include_corners` and `include_data`
      {
          min = pos, max = pos -- `include_corners == true`
          data = string        -- `include_data == true`
      }
      ```

* `get_areas_for_pos(pos, include_corners, include_data)`
    * Returns all areas as table, indexed by the area ID.
    * Table values: see `get_area`.
* `get_areas_in_area(corner1, corner2, accept_overlap, include_corners, include_data)`
    * Returns all areas that contain all nodes inside the area specified by`
      `corner1 and `corner2` (inclusive).
    * `accept_overlap`: if `true`, areas are returned that have nodes in
      common (intersect) with the specified area.
    * Returns the same values as `get_areas_for_pos`.
* `insert_area(corner1, corner2, data, [id])`: inserts an area into the store.
    * Returns the new area's ID, or nil if the insertion failed.
    * The (inclusive) positions `corner1` and `corner2` describe the area.
    * `data` is a string stored with the area.
    * `id` (optional): will be used as the internal area ID if it is a unique
      number between 0 and 2^32-2.
* `reserve(count)`
    * Requires SpatialIndex, no-op function otherwise.
    * Reserves resources for `count` many contained areas to improve
      efficiency when working with many area entries. Additional areas can still
      be inserted afterwards at the usual complexity.
* `remove_area(id)`: removes the area with the given ID from the store, returns
  success.
* `set_cache_params(params)`: sets params for the included prefiltering cache.
  Calling invalidates the cache, so that its elements have to be newly
  generated.
    * `params` is a table with the following fields:
      ```lua
      {
          enabled = boolean,   -- Whether to enable, default true
          block_radius = int,  -- The radius (in nodes) of the areas the cache
                               -- generates prefiltered lists for, minimum 16,
                               -- default 64
          limit = int,         -- The cache size, minimum 20, default 1000
      }
      ```
* `to_string()`: Experimental. Returns area store serialized as a (binary)
  string.
* `to_file(filename)`: Experimental. Like `to_string()`, but writes the data to
  a file.
* `from_string(str)`: Experimental. Deserializes string and loads it into the
  AreaStore.
  Returns success and, optionally, an error message.
* `from_file(filename)`: Experimental. Like `from_string()`, but reads the data
  from a file.

## `InvRef`

An `InvRef` is a reference to an inventory.

### Methods

* `is_empty(listname)`: return `true` if list is empty
* `get_size(listname)`: get size of a list
* `set_size(listname, size)`: set size of a list
    * returns `false` on error (e.g. invalid `listname` or `size`)
* `get_width(listname)`: get width of a list
* `set_width(listname, width)`: set width of list; currently used for crafting
* `get_stack(listname, i)`: get a copy of stack index `i` in list
* `set_stack(listname, i, stack)`: copy `stack` to index `i` in list
* `get_list(listname)`: returns full list (list of `ItemStack`s)
  or `nil` if list doesn't exist (size 0)
* `set_list(listname, list)`: set full list (size will not change)
* `get_lists()`: returns table that maps listnames to inventory lists
* `set_lists(lists)`: sets inventory lists (size will not change)
* `add_item(listname, stack)`: add item somewhere in list, returns leftover
  `ItemStack`.
* `room_for_item(listname, stack):` returns `true` if the stack of items
  can be fully added to the list
* `contains_item(listname, stack, [match_meta])`: returns `true` if
  the stack of items can be fully taken from the list.
  If `match_meta` is false, only the items' names are compared
  (default: `false`).
* `remove_item(listname, stack)`: take as many items as specified from the
  list, returns the items that were actually removed (as an `ItemStack`)
  -- note that any item metadata is ignored, so attempting to remove a specific
  unique item this way will likely remove the wrong one -- to do that use
  `set_stack` with an empty `ItemStack`.
* `get_location()`: returns a location compatible to
  `minetest.get_inventory(location)`.
    * returns `{type="undefined"}` in case location is not known

### Callbacks

Detached and nodemeta inventories provide the following callbacks for move actions:

#### Before

The `allow_*` callbacks return how many items can be moved.

* `allow_move`/`allow_metadata_inventory_move`: Moving items in the inventory
* `allow_take`/`allow_metadata_inventory_take`: Taking items from the inventory
* `allow_put`/`allow_metadata_inventory_put`: Putting items to the inventory

#### After

The `on_*` callbacks are called after the items have been placed in the inventories.

* `on_move`/`on_metadata_inventory_move`: Moving items in the inventory
* `on_take`/`on_metadata_inventory_take`: Taking items from the inventory
* `on_put`/`on_metadata_inventory_put`: Putting items to the inventory

#### Swapping

When a player tries to put an item to a place where another item is, the items are *swapped*.
This means that all callbacks will be called twice (once for each action).

## `ItemStack`

An `ItemStack` is a stack of items.

It can be created via `ItemStack(x)`, where x is an `ItemStack`,
an itemstring, a table or `nil`.

### Methods

* `is_empty()`: returns `true` if stack is empty.
* `get_name()`: returns item name (e.g. `"default:stone"`).
* `set_name(item_name)`: returns a boolean indicating whether the item was
  cleared.
* `get_count()`: Returns number of items on the stack.
* `set_count(count)`: returns a boolean indicating whether the item was cleared
    * `count`: number, unsigned 16 bit integer
* `get_wear()`: returns tool wear (`0`-`65535`), `0` for non-tools.
* `set_wear(wear)`: returns boolean indicating whether item was cleared
    * `wear`: number, unsigned 16 bit integer
* `get_meta()`: returns ItemStackMetaRef. See section for more details
* `get_metadata()`: (DEPRECATED) Returns metadata (a string attached to an item
  stack).
* `set_metadata(metadata)`: (DEPRECATED) Returns true.
* `get_description()`: returns the description shown in inventory list tooltips.
    * The engine uses this when showing item descriptions in tooltips.
    * Fields for finding the description, in order:
        * `description` in item metadata (See [Item Metadata].)
        * `description` in item definition
        * item name
* `get_short_description()`: returns the short description or nil.
    * Unlike the description, this does not include new lines.
    * Fields for finding the short description, in order:
        * `short_description` in item metadata (See [Item Metadata].)
        * `short_description` in item definition
        * first line of the description (From item meta or def, see `get_description()`.)
        * Returns nil if none of the above are set
* `clear()`: removes all items from the stack, making it empty.
* `replace(item)`: replace the contents of this stack.
    * `item` can also be an itemstring or table.
* `to_string()`: returns the stack in itemstring form.
* `to_table()`: returns the stack in Lua table form.
* `get_stack_max()`: returns the maximum size of the stack (depends on the
  item).
* `get_free_space()`: returns `get_stack_max() - get_count()`.
* `is_known()`: returns `true` if the item name refers to a defined item type.
* `get_definition()`: returns the item definition table.
* `get_tool_capabilities()`: returns the digging properties of the item,
  or those of the hand if none are defined for this item type
* `add_wear(amount)`
    * Increases wear by `amount` if the item is a tool, otherwise does nothing
    * Valid `amount` range is [0,65536]
    * `amount`: number, integer
* `add_wear_by_uses(max_uses)`
    * Increases wear in such a way that, if only this function is called,
      the item breaks after `max_uses` times
    * Valid `max_uses` range is [0,65536]
    * Does nothing if item is not a tool or if `max_uses` is 0
* `get_wear_bar_params()`: returns the wear bar parameters of the item,
  or nil if none are defined for this item type or in the stack's meta
* `add_item(item)`: returns leftover `ItemStack`
    * Put some item or stack onto this stack
* `item_fits(item)`: returns `true` if item or stack can be fully added to
  this one.
* `take_item(n)`: returns taken `ItemStack`
    * Take (and remove) up to `n` items from this stack
    * `n`: number, default: `1`
* `peek_item(n)`: returns taken `ItemStack`
    * Copy (don't remove) up to `n` items from this stack
    * `n`: number, default: `1`
* `equals(other)`:
    * returns `true` if this stack is identical to `other`.
> [!NOTE]
> `stack1:to_string() == stack2:to_string()` is not reliable, as stack
> metadata can be serialized in arbitrary order.

> [!NOTE]
> If `other` is an itemstring or table representation of an `ItemStack`,
> this will always return false, even if it is "equivalent".

### Operators

* `stack1 == stack2`:
    * Returns whether `stack1` and `stack2` are identical.
    * See above notes.

## `ItemStackMetaRef`

ItemStack metadata: reference extra data and functionality stored in a stack.
Can be obtained via `item:get_meta()`.

### Methods

* All methods in MetaDataRef
* `set_tool_capabilities([tool_capabilities])`
    * Overrides the item's tool capabilities
    * A nil value will clear the override data and restore the original
      behavior.
* `set_wear_bar_params([wear_bar_params])`
    * Overrides the item's wear bar parameters (see "Wear Bar Color" section)
    * A nil value will clear the override data and restore the original
      behavior.

## `MetaDataRef`

Base class used by [`StorageRef`], [`NodeMetaRef`], [`ItemStackMetaRef`],
and [`PlayerMetaRef`].

> [!NOTE]
> If a metadata value is in the format `${k}`, an attempt to get the value
will return the value associated with key `k`. There is a low recursion limit. This
behavior is **deprecated** and will be removed in a future version. Usage of the
`${k}` syntax in formspecs is not deprecated.

### Methods

* `contains(key)`: Returns true if key present, otherwise false.
    * Returns `nil` when the MetaData is inexistent.
* `get(key)`: Returns `nil` if key not present, else the stored string.
* `set_string(key, value)`: Value of `""` will delete the key.
* `get_string(key)`: Returns `""` if key not present.
* `set_int(key, value)`
    * The range for the value is system-dependent (usually four bytes).
      The value will be converted into a string when stored.
* `get_int(key)`: Returns `0` if key not present.
* `set_float(key, value)`
    * The range for the value is system-dependent (usually double precision).
      The value will be converted into a string when stored.
* `get_float(key)`: Returns `0` if key not present.
* `get_keys()`: returns a list of all keys in the metadata.
* `to_table()`:
    * Returns a metadata table (see below) or `nil` on failure.
* `from_table(data)`
    * Imports metadata from a metadata table
    * If `data` is a metadata table (see below), the metadata it represents
      will replace all metadata of this MetaDataRef object
    * Any non-table value for `data` will clear all metadata
    * Item table values the `inventory` field may also be itemstrings
    * Returns `true` on success
* `equals(other)`
    * returns `true` if this metadata has the same key-value pairs as `other`

### Metadata Tables

Metadata tables represent MetaDataRef in a Lua table form (see `from_table`/`to_table`).

A metadata table is a table that has the following keys:

* `fields`: key-value storage of metadata fields
    * all values are stored as strings
    * numbers must be converted to strings first
* `inventory` (for NodeMetaRef only): A node inventory in table form
    * inventory table keys are inventory list names
    * inventory table values are item tables
    * item table keys are slot IDs (starting with 1)
    * item table values are ItemStacks

Example:

```lua
metadata_table = {
    -- metadata fields (key/value store)
    fields = {
        infotext = "Container",
        another_key = "Another Value",
    },

    -- inventory data (for nodes)
    inventory = {
        -- inventory list "main" with 4 slots
        main = {
            -- list of all item slots
            [1] = "example:dirt",
            [2] = "example:stone 25",
            [3] = "", -- empty slot
            [4] = "example:pickaxe",
        },
        -- inventory list "hidden" with 1 slot
        hidden = {
            [1] = "example:diamond",
        },
    },
}
```

## `ModChannel`

An interface to use mod channels on client and server

### Methods

* `leave()`: leave the mod channel.
    * Server leaves channel `channel_name`.
    * No more incoming or outgoing messages can be sent to this channel from
      server mods.
    * This invalidate all future object usage.
    * Ensure you set mod_channel to nil after that to free Lua resources.
* `is_writeable()`: returns true if channel is writeable and mod can send over
  it.
* `send_all(message)`: Send `message` though the mod channel.
    * If mod channel is not writeable or invalid, message will be dropped.
    * Message size is limited to 65535 characters by protocol.

## `NodeMetaRef`

Node metadata: reference extra data and functionality stored in a node.
Can be obtained via `minetest.get_meta(pos)`.

### Methods

* All methods in MetaDataRef
* `get_inventory()`: returns `InvRef`
* `mark_as_private(name or {name1, name2, ...})`: Mark specific vars as private
  This will prevent them from being sent to the client. Note that the "private"
  status will only be remembered if an associated key-value pair exists,
  meaning it's best to call this when initializing all other meta (e.g.
  `on_construct`).

## `NodeTimerRef`

Node Timers: a high resolution persistent per-node timer.
Can be gotten via `minetest.get_node_timer(pos)`.

### Methods

* `set(timeout,elapsed)`
    * set a timer's state
    * `timeout` is in seconds, and supports fractional values (0.1 etc)
    * `elapsed` is in seconds, and supports fractional values (0.1 etc)
    * will trigger the node's `on_timer` function after `(timeout - elapsed)`
      seconds.
* `start(timeout)`
    * start a timer
    * equivalent to `set(timeout,0)`
* `stop()`
    * stops the timer
* `get_timeout()`: returns current timeout in seconds
    * if `timeout` equals `0`, timer is inactive
* `get_elapsed()`: returns current elapsed time in seconds
    * the node's `on_timer` function will be called after `(timeout - elapsed)`
      seconds.
* `is_started()`: returns boolean state of timer
    * returns `true` if timer is started, otherwise `false`

## `ObjectRef`

Moving things in the game are generally these.
This is basically a reference to a C++ `ServerActiveObject`.

### Advice on Handling `ObjectRefs`

When you receive an `ObjectRef` as a callback argument or from another API
function, it is possible to store the reference somewhere and keep it around.
It will keep functioning until the object is unloaded or removed.

However, doing this is **NOT** recommended as there is (intentionally) no method
to test if a previously acquired `ObjectRef` is still valid.
Instead, `ObjectRefs` should be "let go" of as soon as control is returned from
Lua back to the engine.
Doing so is much less error-prone and you will never need to wonder if the
object you are working with still exists.

### Attachments

It is possible to attach objects to other objects (`set_attach` method).

When an object is attached, it is positioned relative to the parent's position
and rotation. `get_pos` and `get_rotation` will always return the parent's
values and changes via their setter counterparts are ignored.

To change position or rotation call `set_attach` again with the new values.

> [!NOTE]
> Just like model dimensions, the relative position in `set_attach` must
  be multiplied by 10 compared to world positions.

It is also possible to attach to a bone of the parent object. In that case the
child will follow movement and rotation of that bone.

### Methods

* `get_pos()`: returns position as vector `{x=num, y=num, z=num}`
* `set_pos(pos)`:
    * Sets the position of the object.
    * No-op if object is attached.
    * `pos` is a vector `{x=num, y=num, z=num}`
* `get_velocity()`: returns the velocity, a vector.
* `add_velocity(vel)`
    * Changes velocity by adding to the current velocity.
    * `vel` is a vector, e.g. `{x=0.0, y=2.3, z=1.0}`
    * In comparison to using get_velocity, adding the velocity and then using
      set_velocity, add_velocity is supposed to avoid synchronization problems.
      Additionally, players also do not support set_velocity.
    * If object is a player:
        * Does not apply during free_move.
        * Note that since the player speed is normalized at each move step,
          increasing e.g. Y velocity beyond what would usually be achieved
          (see: physics overrides) will cause existing X/Z velocity to be reduced.
        * Example: `add_velocity({x=0, y=6.5, z=0})` is equivalent to
          pressing the jump key (assuming default settings)
* `move_to(pos, continuous=false)`
    * Does an interpolated move for Lua entities for visually smooth transitions.
    * If `continuous` is true, the Lua entity will not be moved to the current
      position before starting the interpolated move.
    * For players this does the same as `set_pos`,`continuous` is ignored.
    * no-op if object is attached
* `punch(puncher, time_from_last_punch, tool_capabilities, dir)`
    * punches the object, triggering all consequences a normal punch would have
    * `puncher`: another `ObjectRef` which punched the object
    * `dir`: direction vector of punch
    * Other arguments: See `on_punch` for entities
    * All arguments except `puncher` can be `nil`, in which case a default
      value will be used
* `right_click(clicker)`:
    * simulates using the 'place/use' key on the object
    * triggers all consequences as if a real player had done this
    * `clicker` is another `ObjectRef` which has clicked
> [!NOTE]
> This is called `right_click` for historical reasons only.
* `get_hp()`: returns number of health points
* `set_hp(hp, reason)`: set number of health points
    * See reason in register_on_player_hpchange
    * Is limited to the range of 0 ... 65535 (2^16 - 1)
    * For players: HP are also limited by `hp_max` specified in object properties
* `get_inventory()`: returns an `InvRef` for players, otherwise returns `nil`
* `get_wield_list()`: returns the name of the inventory list the wielded item
  is in.
* `get_wield_index()`: returns the wield list index of the wielded item (starting with 1)
* `get_wielded_item()`: returns a copy of the wielded item as an `ItemStack`
* `set_wielded_item(item)`: replaces the wielded item, returns `true` if
  successful.
* `get_armor_groups()`:
    * returns a table with all of the object's armor group ratings
    * syntax: the table keys are the armor group names,
      the table values are the corresponding group ratings
    * see section '`ObjectRef` armor groups' for details
* `set_armor_groups({group1=rating, group2=rating, ...})`
    * sets the object's full list of armor groups
    * same table syntax as for `get_armor_groups`
> [!NOTE]
> All armor groups not in the table will be removed.
* `set_animation(frame_range, frame_speed, frame_blend, frame_loop)`
    * Sets the object animation parameters and (re)starts the animation
    * Animations only work with a `"mesh"` visual
    * `frame_range`: Beginning and end frame (as specified in the mesh file).
      * Syntax: `{x=start_frame, y=end_frame}`
      * Animation interpolates towards the end frame but stops when it is reached
      * If looped, there is no interpolation back to the start frame
      * If looped, the model should look identical at start and end
      * Only integer numbers are supported
      * default: `{x=1, y=1}`
    * `frame_speed`: How fast the animation plays, in frames per second (number)
      * default: `15.0`
    * `frame_blend`: number, default: `0.0`
    * `frame_loop`: If `true`, animation will loop. If false, it will play once
      * default: `true`
* `get_animation()`: returns current animation parameters set by `set_animation`:
    * `frame_range`, `frame_speed`, `frame_blend`, `frame_loop`.
* `set_animation_frame_speed(frame_speed)`
    * Sets the frame speed of the object's animation
    * Unlike `set_animation`, this will not restart the animation
    * `frame_speed`: See `set_animation`
* `set_attach(parent[, bone, position, rotation, forced_visible])`
    * Attaches object to `parent`
    * See 'Attachments' section for details
    * `parent`: `ObjectRef` to attach to
    * `bone`: Bone to attach to. Default is `""` (the root bone)
    * `position`: relative position, default `{x=0, y=0, z=0}`
    * `rotation`: relative rotation in degrees, default `{x=0, y=0, z=0}`
    * `forced_visible`: Boolean to control whether the attached entity
      should appear in first person, default `false`.
    * This command may fail silently (do nothing) when it would result
      in circular attachments.
* `get_attach()`:
    * returns current attachment parameters or nil if it isn't attached
    * If attached, returns `parent`, `bone`, `position`, `rotation`, `forced_visible`
* `get_children()`: returns a list of ObjectRefs that are attached to the
    object.
* `set_detach()`: Detaches object. No-op if object was not attached.
* `set_bone_position([bone, position, rotation])`
    * Shorthand for `set_bone_override(bone, {position = position, rotation = rotation:apply(math.rad)})` using absolute values.
> [!WARNING]
> **Deprecated**, use `set_bone_override` instead.

> [!NOTE]
> Rotation is in degrees, not radians.
* `get_bone_position(bone)`: returns the previously set position and rotation of the bone
    * Shorthand for `get_bone_override(bone).position.vec, get_bone_override(bone).rotation.vec:apply(math.deg)`.
> [!WARNING]
> **Deprecated**, use `get_bone_override` instead.

> [!NOTE]
> Returned rotation is in degrees, not radians.
* `set_bone_override(bone, override)`
    * `bone`: string
    * `override`: `position = property, rotation = property, scale = property}` or `nil`
        * `property`: `{vec = vector, interpolation = 0, absolute = false}` or `nil`;
            * `vec` is in the same coordinate system as the model, and in degrees for rotation
        * `property = nil` is equivalent to no override on that property
        * `absolute`: If set to `false`, the override will be relative to the animated property:
            * Transposition in the case of `position`;
            * Composition in the case of `rotation`;
            * Multiplication in the case of `scale`
        * `interpolation`: Old and new values are interpolated over this timeframe (in seconds)
    * `override = nil` (including omission) is shorthand for `override = {}` which clears the override
> [!NOTE]
> Unlike `set_bone_position`, the rotation is in radians, not degrees.
> Compatibility note: Clients prior to 5.9.0 only support absolute position and rotation.
> All values are treated as absolute and are set immediately (no interpolation).
* `get_bone_override(bone)`: returns `override` in the above format
> [!NOTE]
> Unlike `get_bone_position`, the returned rotation is in radians, not degrees.
* `get_bone_overrides()`: returns all bone overrides as table `{[bonename] = override, ...}`
* `set_properties(object property table)`
* `get_properties()`: returns a table of all object properties
* `is_player()`: returns true for players, false otherwise
* `get_nametag_attributes()`
    * returns a table with the attributes of the nametag of an object
    * a nametag is a HUD text rendered above the object
    * ```lua
      {
          text = "",
          color = {a=0..255, r=0..255, g=0..255, b=0..255},
          bgcolor = {a=0..255, r=0..255, g=0..255, b=0..255}
      }
      ```
* `set_nametag_attributes(attributes)`
    * sets the attributes of the nametag of an object
    * `attributes`:
      ```lua
      {
          text = "My Nametag",
          color = ColorSpec,
          -- ^ Text color
          bgcolor = ColorSpec or false,
          -- ^ Sets background color of nametag
          -- `false` will cause the background to be set automatically based on user settings
          -- Default: false
      }
      ```

#### Lua Entity Only (No-Op for Other Objects)

* `remove()`: remove object
    * The object is removed after returning from Lua. However the `ObjectRef`
      itself instantly becomes unusable with all further method calls having
      no effect and returning `nil`.
* `set_velocity(vel)`
    * Sets the velocity
    * `vel` is a vector, e.g. `{x=0.0, y=2.3, z=1.0}`
* `set_acceleration(acc)`
    * Sets the acceleration
    * `acc` is a vector
* `get_acceleration()`: returns the acceleration, a vector
* `set_rotation(rot)`
    * Sets the rotation
    * `rot` is a vector (radians). X is pitch (elevation), Y is yaw (heading)
      and Z is roll (bank).
    * Does not reset rotation incurred through `automatic_rotate`.
      Remove and readd your objects to force a certain rotation.
* `get_rotation()`: returns the rotation, a vector (radians)
* `set_yaw(yaw)`: sets the yaw in radians (heading).
* `get_yaw()`: returns number in radians
* `set_texture_mod(mod)`
    * Set a texture modifier to the base texture, for sprites and meshes.
    * When calling `set_texture_mod` again, the previous one is discarded.
    * `mod` the texture modifier. See [Texture modifiers].
* `get_texture_mod()`: returns current texture modifier
* `set_sprite(start_frame, num_frames, framelength, select_x_by_camera)`
    * Specifies and starts a sprite animation
    * Only used by `sprite` and `upright_sprite` visuals
    * Animations iterate along the frame `y` position.
    * `start_frame`: {x=column number, y=row number}, the coordinate of the
      first frame, default: `{x=0, y=0}`
    * `num_frames`: Total frames in the texture, default: `1`
    * `framelength`: Time per animated frame in seconds, default: `0.2`
    * `select_x_by_camera`: Only for visual = `sprite`. Changes the frame `x`
      position according to the view direction. default: `false`.
        * First column: subject facing the camera
        * Second column: subject looking to the left
        * Third column: subject backing the camera
        * Fourth column: subject looking to the right
        * Fifth column: subject viewed from above
        * Sixth column: subject viewed from below
* `get_entity_name()`: (**Deprecated**: Will be removed in a future version, use the field `self.name` instead)
* `get_luaentity()`

#### Player Only (No-Op for Other Objects)

* `get_player_name()`: returns `""` if is not a player
* `get_player_velocity()`: **Deprecated**, use `get_velocity()` instead.
  table {x, y, z} representing the player's instantaneous velocity in nodes/s
* `add_player_velocity(vel)`: **Deprecated**, use `add_velocity(vel)` instead.
* `get_look_dir()`: get camera direction as a unit vector
* `get_look_vertical()`: pitch in radians
    * Angle ranges between -pi/2 and pi/2, which are straight up and down
      respectively.
* `get_look_horizontal()`: yaw in radians
    * Angle is counter-clockwise from the +z direction.
* `set_look_vertical(radians)`: sets look pitch
    * radians: Angle from looking forward, where positive is downwards.
* `set_look_horizontal(radians)`: sets look yaw
    * radians: Angle from the +z direction, where positive is counter-clockwise.
* `get_look_pitch()`: pitch in radians - Deprecated as broken. Use
  `get_look_vertical`.
    * Angle ranges between -pi/2 and pi/2, which are straight down and up
      respectively.
* `get_look_yaw()`: yaw in radians - Deprecated as broken. Use `get_look_horizontal`.
    * Angle is counter-clockwise from the +x direction.
* `set_look_pitch(radians)`: sets look pitch - Deprecated. Use `set_look_vertical`.
* `set_look_yaw(radians)`: sets look yaw - Deprecated. Use `set_look_horizontal`.
* `get_breath()`: returns player's breath
* `set_breath(value)`: sets player's breath
    * values:
        * `0`: player is drowning
        * max: bubbles bar is not shown
        * See [Object properties] for more information
    * Is limited to range 0 ... 65535 (2^16 - 1)
* `set_fov(fov, is_multiplier, transition_time)`: Sets player's FOV
    * `fov`: Field of View (FOV) value.
    * `is_multiplier`: Set to `true` if the FOV value is a multiplier.
      Defaults to `false`.
    * `transition_time`: If defined, enables smooth FOV transition.
      Interpreted as the time (in seconds) to reach target FOV.
      If set to 0, FOV change is instantaneous. Defaults to 0.
    * Set `fov` to 0 to clear FOV override.
* `get_fov()`: Returns the following:
    * Server-sent FOV value. Returns 0 if an FOV override doesn't exist.
    * Boolean indicating whether the FOV value is a multiplier.
    * Time (in seconds) taken for the FOV transition. Set by `set_fov`.
* `set_attribute(attribute, value)`:
    * Sets an extra attribute with value on player.
    * `value` must be a string, or a number which will be converted to a
      string.
    * If `value` is `nil`, remove attribute from player.
> [!WARNING]
> Deprecated, use `get_meta` instead
* `get_attribute(attribute)`:  DEPRECATED, use get_meta() instead
    * Returns value (a string) for extra attribute.
    * Returns `nil` if no attribute found.
* `get_meta()`: Returns metadata associated with the player (a PlayerMetaRef).
* `set_inventory_formspec(formspec)`
    * Redefine player's inventory form
    * Should usually be called in `on_joinplayer`
    * If `formspec` is `""`, the player's inventory is disabled.
* `get_inventory_formspec()`: returns a formspec string
* `set_formspec_prepend(formspec)`:
    * the formspec string will be added to every formspec shown to the user,
      except for those with a no_prepend[] tag.
    * This should be used to set style elements such as background[] and
      bgcolor[], any non-style elements (eg: label) may result in weird behavior.
    * Only affects formspecs shown after this is called.
* `get_formspec_prepend()`: returns a formspec string.
* `get_player_control()`: returns table with player pressed keys
    * The table consists of fields with the following boolean values
      representing the pressed keys: `up`, `down`, `left`, `right`, `jump`,
      `aux1`, `sneak`, `dig`, `place`, `LMB`, `RMB`, and `zoom`.
    * The fields `LMB` and `RMB` are equal to `dig` and `place` respectively,
      and exist only to preserve backwards compatibility.
    * Returns an empty table `{}` if the object is not a player.
* `get_player_control_bits()`: returns integer with bit packed player pressed
  keys.
    * Bits:
        * `0` - up
        * `1` - down
        * `2` - left
        * `3` - right
        * `4` - jump
        * `5` - aux1
        * `6` - sneak
        * `7` - dig
        * `8` - place
        * `9` - zoom
    * Returns `0` (no bits set) if the object is not a player.
* `set_physics_override(override_table)`
    * Overrides the physics attributes of the player
    * `override_table` is a table with the following fields:
        * `speed`: multiplier to default movement speed and acceleration values (default: `1`)
        * `jump`: multiplier to default jump value (default: `1`)
        * `gravity`: multiplier to default gravity value (default: `1`)
        * `speed_climb`: multiplier to default climb speed value (default: `1`)
            * The actual climb speed is the product of `speed` and `speed_climb`
        * `speed_crouch`: multiplier to default sneak speed value (default: `1`)
            * The actual sneak speed is the product of `speed` and `speed_crouch`
        * `liquid_fluidity`: multiplier to liquid movement resistance value
          (for nodes with `liquid_move_physics`); the higher this value, the lower the
          resistance to movement. At `math.huge`, the resistance is zero and you can
          move through any liquid like air. (default: `1`)
        * `liquid_fluidity_smooth`: multiplier to default maximum liquid resistance value
          (for nodes with `liquid_move_physics`); controls deceleration when entering
          node at high speed. At higher values you come to a halt more quickly
          (default: `1`)
        * `liquid_sink`: multiplier to default liquid sinking speed value;
          (for nodes with `liquid_move_physics`) (default: `1`)
        * `acceleration_default`: multiplier to horizontal and vertical acceleration
          on ground or when climbing (default: `1`)
            * The actual acceleration is the product of `speed` and `acceleration_default`
        * `acceleration_air`: multiplier to acceleration
          when jumping or falling (default: `1`)
            * The actual acceleration is the product of `speed` and `acceleration_air`
        * `sneak`: whether player can sneak (default: `true`)
        * `sneak_glitch`: whether player can use the new move code replications
          of the old sneak side-effects: sneak ladders and 2 node sneak jump
          (default: `false`)
        * `new_move`: use new move/sneak code. When `false` the exact old code
          is used for the specific old sneak behavior (default: `true`)
    * All numeric fields above modify a corresponding `movement_*` setting.
    * For games, we recommend for simpler code to first modify the `movement_*`
      settings (e.g. via the game's `minetest.conf`) to set a global base value
      for all players and only use `set_physics_override` when you need to change
      from the base value on a per-player basis
> [!WARNING]
> Values for `liquid_fluidity` below 1 are currently unsupported.

> [!NOTE]
> Some of the fields don't exist in old API versions, see feature `physics_overrides_v2`.
* `get_physics_override()`: returns the table given to `set_physics_override`
* `hud_add(hud definition)`: add a HUD element described by HUD def, returns ID
  number on success
* `hud_remove(id)`: remove the HUD element of the specified ID
* `hud_change(id, stat, value)`: change a value of a previously added HUD
  element.
    * `stat` supports the same keys as in the hud definition table except for
      `"type"` (or the deprecated `"hud_elem_type"`).
* `hud_get(id)`: gets the HUD element definition structure of the specified ID
* `hud_get_all()`:
    * Returns a table in the form `{ [id] = HUD definition, [id] = ...}`.
    * A mod should keep track of its introduced IDs and only use this to access foreign elements.
    * It is discouraged to change foreign HUD elements.
* `hud_set_flags(flags)`: sets specified HUD flags of player.
    * `flags`: A table with the following fields set to boolean values
        * `hotbar`
        * `healthbar`
        * `crosshair`
        * `wielditem`
        * `breathbar`
        * `minimap`: Modifies the client's permission to view the minimap.
          The client may locally elect to not view the minimap.
        * `minimap_radar`: is only usable when `minimap` is true
        * `basic_debug`: Allow showing basic debug info that might give a gameplay advantage.
          This includes map seed, player position, look direction, the pointed node and block bounds.
          Does not affect players with the `debug` privilege.
        * `chat`: Modifies the client's permission to view chat on the HUD.
          The client may locally elect to not view chat. Does not affect the console.
    * If a flag equals `nil`, the flag is not modified
* `hud_get_flags()`: returns a table of player HUD flags with boolean values.
    * See `hud_set_flags` for a list of flags that can be toggled.
* `hud_set_hotbar_itemcount(count)`: sets number of items in builtin hotbar
    * `count`: number of items, must be between `1` and `32`
* `hud_get_hotbar_itemcount()`: returns number of visible items
* `hud_set_hotbar_image(texturename)`
    * sets background image for hotbar
* `hud_get_hotbar_image()`: returns texturename
* `hud_set_hotbar_selected_image(texturename)`
    * sets image for selected item of hotbar
* `hud_get_hotbar_selected_image()`: returns texturename
* `set_minimap_modes({mode, mode, ...}, selected_mode)`
    * Overrides the available minimap modes (and toggle order), and changes the
    selected mode.
    * `mode` is a table consisting of up to four fields:
        * `type`: Available type:
            * `off`: Minimap off
            * `surface`: Minimap in surface mode
            * `radar`: Minimap in radar mode
            * `texture`: Texture to be displayed instead of terrain map
              (texture is centered around 0,0 and can be scaled).
              Texture size is limited to 512 x 512 pixel.
        * `label`: Optional label to display on minimap mode toggle
          The translation must be handled within the mod.
        * `size`: Sidelength or diameter, in number of nodes, of the terrain
          displayed in minimap
        * `texture`: Only for texture type, name of the texture to display
        * `scale`: Only for texture type, scale of the texture map in nodes per
          pixel (for example a `scale` of 2 means each pixel represents a 2x2
          nodes square)
    * `selected_mode` is the mode index to be selected after modes have been changed
    (0 is the first mode).
* `set_sky(sky_parameters)`
    * The presence of the function `set_sun`, `set_moon` or `set_stars` indicates
      whether `set_sky` accepts this format. Check the legacy format otherwise.
    * Passing no arguments resets the sky to its default values.
    * `sky_parameters` is a table with the following optional fields:
        * `base_color`: ColorSpec, meaning depends on `type` (default: `#ffffff`)
        * `body_orbit_tilt`: Float, rotation angle of sun/moon orbit in degrees.
          By default, orbit is controlled by a client-side setting, and this field is not set.
          After a value is assigned, it can only be changed to another float value.
          Valid range [-60.0,60.0] (default: not set)
        * `type`: Available types:
            * `"regular"`: Uses 0 textures, `base_color` ignored
            * `"skybox"`: Uses 6 textures, `base_color` used as fog.
            * `"plain"`: Uses 0 textures, `base_color` used as both fog and sky.
            (default: `"regular"`)
        * `textures`: A table containing up to six textures in the following
            order: Y+ (top), Y- (bottom), X- (west), X+ (east), Z+ (north), Z- (south).
        * `clouds`: Boolean for whether clouds appear. (default: `true`)
        * `sky_color`: A table used in `"regular"` type only, containing the
          following values (alpha is ignored):
            * `day_sky`: ColorSpec, for the top half of the sky during the day.
              (default: `#61b5f5`)
            * `day_horizon`: ColorSpec, for the bottom half of the sky during the day.
              (default: `#90d3f6`)
            * `dawn_sky`: ColorSpec, for the top half of the sky during dawn/sunset.
              (default: `#b4bafa`)
              The resulting sky color will be a darkened version of the ColorSpec.
            * `dawn_horizon`: ColorSpec, for the bottom half of the sky during dawn/sunset.
              (default: `#bac1f0`)
              The resulting sky color will be a darkened version of the ColorSpec.
            * `night_sky`: ColorSpec, for the top half of the sky during the night.
              (default: `#006bff`)
              The resulting sky color will be a dark version of the ColorSpec.
            * `night_horizon`: ColorSpec, for the bottom half of the sky during the night.
              (default: `#4090ff`)
              The resulting sky color will be a dark version of the ColorSpec.
            * `indoors`: ColorSpec, for when you're either indoors or underground.
              (default: `#646464`)
            * `fog_sun_tint`: ColorSpec, changes the fog tinting for the sun
              at sunrise and sunset. (default: `#f47d1d`)
            * `fog_moon_tint`: ColorSpec, changes the fog tinting for the moon
              at sunrise and sunset. (default: `#7f99cc`)
            * `fog_tint_type`: string, changes which mode the directional fog
              abides by, `"custom"` uses `sun_tint` and `moon_tint`, while
              `"default"` uses the classic Minetest sun and moon tinting.
              Will use tonemaps, if set to `"default"`. (default: `"default"`)
        * `fog`: A table with following optional fields:
            * `fog_distance`: integer, set an upper bound the client's viewing_range (inluding range_all).
              By default, fog_distance is controlled by the client's viewing_range, and this field is not set.
              Any value >= 0 sets the desired upper bound for the client's viewing_range and disables range_all.
              Any value < 0, resets the behavior to being client-controlled.
              (default: -1)
            * `fog_start`: float, override the client's fog_start.
              Fraction of the visible distance at which fog starts to be rendered.
              By default, fog_start is controlled by the client's `fog_start` setting, and this field is not set.
              Any value between [0.0, 0.99] set the fog_start as a fraction of the viewing_range.
              Any value < 0, resets the behavior to being client-controlled.
              (default: -1)
            * `fog_color`: ColorSpec, override the color of the fog.
              Unlike `base_color` above this will apply regardless of the skybox type.
              (default: `"#00000000"`, which means no override)
> [!WARNING]
> The darkening of the ColorSpec is subject to change.
* `set_sky(base_color, type, {texture names}, clouds)`
    * Deprecated. Use `set_sky(sky_parameters)`
    * `base_color`: ColorSpec, defaults to white
    * `type`: Available types:
        * `"regular"`: Uses 0 textures, `bgcolor` ignored
        * `"skybox"`: Uses 6 textures, `bgcolor` used
        * `"plain"`: Uses 0 textures, `bgcolor` used
    * `clouds`: Boolean for whether clouds appear in front of `"skybox"` or
      `"plain"` custom skyboxes (default: `true`)
* `get_sky(as_table)`:
    * `as_table`: boolean that determines whether the deprecated version of this
    function is being used.
        * `true` returns a table containing sky parameters as defined in `set_sky(sky_parameters)`.
        * Deprecated: `false` or `nil` returns base_color, type, table of textures,
        clouds.
* `get_sky_color()`:
    * Deprecated: Use `get_sky(as_table)` instead.
    * returns a table with the `sky_color` parameters as in `set_sky`.
* `set_sun(sun_parameters)`:
    * Passing no arguments resets the sun to its default values.
    * `sun_parameters` is a table with the following optional fields:
        * `visible`: Boolean for whether the sun is visible.
            (default: `true`)
        * `texture`: A regular texture for the sun. Setting to `""`
            will re-enable the mesh sun. (default: "sun.png", if it exists)
            The texture appears non-rotated at sunrise and rotated 180 degrees
            (upside down) at sunset.
        * `tonemap`: A 512x1 texture containing the tonemap for the sun
            (default: `"sun_tonemap.png"`)
        * `sunrise`: A regular texture for the sunrise texture.
            (default: `"sunrisebg.png"`)
        * `sunrise_visible`: Boolean for whether the sunrise texture is visible.
            (default: `true`)
        * `scale`: Float controlling the overall size of the sun. (default: `1`)
> [!NOTE]
> For legacy reasons, the sun is bigger than the moon by a factor
> of about `1.57` for equal `scale` values.
* `get_sun()`: returns a table with the current sun parameters as in `set_sun`.
* `set_moon(moon_parameters)`:
    * Passing no arguments resets the moon to its default values.
    * `moon_parameters` is a table with the following optional fields:
        * `visible`: Boolean for whether the moon is visible.
            (default: `true`)
        * `texture`: A regular texture for the moon. Setting to `""`
            will re-enable the mesh moon. (default: `"moon.png"`, if it exists)
            The texture appears non-rotated at sunrise / moonset and rotated 180
            degrees (upside down) at sunset / moonrise.
        * `tonemap`: A 512x1 texture containing the tonemap for the moon
            (default: `"moon_tonemap.png"`)
        * `scale`: Float controlling the overall size of the moon (default: `1`)
> [!NOTE]
> Relative to the sun, the moon texture is hence rotated by 180°.
> You can use the `^[transformR180` texture modifier to achieve the same orientation.
* `get_moon()`: returns a table with the current moon parameters as in `set_moon`.
* `set_stars(star_parameters)`:
    * Passing no arguments resets stars to their default values.
    * `star_parameters` is a table with the following optional fields:
        * `visible`: Boolean for whether the stars are visible.
            (default: `true`)
        * `day_opacity`: Float for maximum opacity of stars at day.
            No effect if `visible` is false.
            (default: 0.0; maximum: 1.0; minimum: 0.0)
        * `count`: Integer number to set the number of stars in
            the skybox. Only applies to `"skybox"` and `"regular"` sky types.
            (default: `1000`)
        * `star_color`: ColorSpec, sets the colors of the stars,
            alpha channel is used to set overall star brightness.
            (default: `#ebebff69`)
        * `scale`: Float controlling the overall size of the stars (default: `1`)
* `get_stars()`: returns a table with the current stars parameters as in `set_stars`.
* `set_clouds(cloud_parameters)`: set cloud parameters
    * Passing no arguments resets clouds to their default values.
    * `cloud_parameters` is a table with the following optional fields:
        * `density`: from `0` (no clouds) to `1` (full clouds) (default `0.4`)
        * `color`: basic cloud color with alpha channel, ColorSpec
          (default `#fff0f0e5`).
        * `ambient`: cloud color lower bound, use for a "glow at night" effect.
          ColorSpec (alpha ignored, default `#000000`)
        * `height`: cloud height, i.e. y of cloud base (default per conf,
          usually `120`)
        * `thickness`: cloud thickness in nodes (default `16`)
        * `speed`: 2D cloud speed + direction in nodes per second
          (default `{x=0, z=-2}`).
* `get_clouds()`: returns a table with the current cloud parameters as in `set_clouds`.
* `override_day_night_ratio(ratio or nil)`
    * `0`...`1`: Overrides day-night ratio, controlling sunlight to a specific
      amount.
    * Passing no arguments disables override, defaulting to sunlight based on day-night cycle
* `get_day_night_ratio()`: returns the ratio or nil if it isn't overridden
* `set_local_animation(idle, walk, dig, walk_while_dig, frame_speed)`:
  set animation for player model in third person view.
    * Every animation equals to a `{x=starting frame, y=ending frame}` table.
    * `frame_speed` sets the animations frame speed. Default is 30.
* `get_local_animation()`: returns idle, walk, dig, walk_while_dig tables and
  `frame_speed`.
* `set_eye_offset([firstperson, thirdperson_back, thirdperson_front])`: Sets camera offset vectors.
    * `firstperson`: Offset in first person view.
      Defaults to `vector.zero()` if unspecified.
    * `thirdperson_back`: Offset in third person back view.
      Clamped between `vector.new(-10, -10, -5)` and `vector.new(10, 15, 5)`.
      Defaults to `vector.zero()` if unspecified.
    * `thirdperson_front`: Offset in third person front view.
      Same limits as for `thirdperson_back` apply.
      Defaults to `thirdperson_back` if unspecified.
* `get_eye_offset()`: Returns camera offset vectors as set via `set_eye_offset`.
* `send_mapblock(blockpos)`:
    * Sends an already loaded mapblock to the player.
    * Returns `false` if nothing was sent (note that this can also mean that
      the client already has the block)
    * Resource intensive - use sparsely
* `set_lighting(light_definition)`: sets lighting for the player
    * Passing no arguments resets lighting to its default values.
    * `light_definition` is a table with the following optional fields:
        * `saturation` sets the saturation (vividness; default: `1.0`).
          values > 1 increase the saturation
          values in [0,1) decrease the saturation
        * `shadows` is a table that controls ambient shadows
        * `intensity` sets the intensity of the shadows from 0 (no shadows, default) to 1 (blackness)
            * This value has no effect on clients who have the "Dynamic Shadows" shader disabled.
        * `exposure` is a table that controls automatic exposure.
        The basic exposure factor equation is `e = 2^exposure_correction / clamp(luminance, 2^luminance_min, 2^luminance_max)`
        * `luminance_min` set the lower luminance boundary to use in the calculation (default: `-3.0`)
        * `luminance_max` set the upper luminance boundary to use in the calculation (default: `-3.0`)
        * `exposure_correction` correct observed exposure by the given EV value (default: `0.0`)
        * `speed_dark_bright` set the speed of adapting to bright light (default: `1000.0`)
        * `speed_bright_dark` set the speed of adapting to dark scene (default: `1000.0`)
        * `center_weight_power` set the power factor for center-weighted luminance measurement (default: `1.0`)
        * `volumetric_light`: is a table that controls volumetric light (a.k.a. "godrays")
        * `strength`: sets the strength of the volumetric light effect from 0 (off, default) to 1 (strongest)
            * This value has no effect on clients who have the "Volumetric Lighting" or "Bloom" shaders disabled.

* `get_lighting()`: returns the current state of lighting for the player.
    * Result is a table with the same fields as `light_definition` in `set_lighting`.
* `respawn()`: Respawns the player using the same mechanism as the death screen,
  including calling on_respawnplayer callbacks.

## `PcgRandom`

A 32-bit pseudorandom number generator.
Uses PCG32, an algorithm of the permuted congruential generator family,
offering very strong randomness.

It can be created via `PcgRandom(seed)` or `PcgRandom(seed, sequence)`.

### Constructor

`PcgRandom(seed, [seq])`
* `seed`: 64-bit unsigned seed
* `seq`: 64-bit unsigned sequence, optional

### Methods

* `next()`: return next integer random number [`-2147483648`...`2147483647`]
* `next(min, max)`: return next integer random number [`min`...`max`]
* `rand_normal_dist(min, max, num_trials=6)`: return normally distributed
  random number [`min`...`max`].
    * This is only a rough approximation of a normal distribution with:
    * `mean = (max - min) / 2`, and
    * `variance = (((max - min + 1) ^ 2) - 1) / (12 * num_trials)`
    * Increasing `num_trials` improves accuracy of the approximation

## `PerlinNoise`

A perlin noise generator.
It can be created via `PerlinNoise()` or `minetest.get_perlin()`.
For `minetest.get_perlin()`, the actual seed used is the noiseparams seed
plus the world seed, to create world-specific noise.

`PerlinNoise(noiseparams)`
`PerlinNoise(seed, octaves, persistence, spread)` (Deprecated).

`minetest.get_perlin(noiseparams)`
`minetest.get_perlin(seeddiff, octaves, persistence, spread)` (Deprecated).

### Methods

* `get_2d(pos)`: returns 2D noise value at `pos={x=,y=}`
* `get_3d(pos)`: returns 3D noise value at `pos={x=,y=,z=}`

## `PerlinNoiseMap`

A fast, bulk perlin noise generator.

It can be created via `PerlinNoiseMap(noiseparams, size)` or
`minetest.get_perlin_map(noiseparams, size)`.
For `minetest.get_perlin_map()`, the actual seed used is the noiseparams seed
plus the world seed, to create world-specific noise.

Format of `size` is `{x=dimx, y=dimy, z=dimz}`. The `z` component is omitted
for 2D noise, and it must be must be larger than 1 for 3D noise (otherwise
`nil` is returned).

For each of the functions with an optional `buffer` parameter: If `buffer` is
not nil, this table will be used to store the result instead of creating a new
table.

### Methods

* `get_2d_map(pos)`: returns a `<size.x>` times `<size.y>` 2D array of 2D noise
  with values starting at `pos={x=,y=}`
* `get_3d_map(pos)`: returns a `<size.x>` times `<size.y>` times `<size.z>`
  3D array of 3D noise with values starting at `pos={x=,y=,z=}`.
* `get_2d_map_flat(pos, buffer)`: returns a flat `<size.x * size.y>` element
  array of 2D noise with values starting at `pos={x=,y=}`
* `get_3d_map_flat(pos, buffer)`: Same as `get2dMap_flat`, but 3D noise
* `calc_2d_map(pos)`: Calculates the 2d noise map starting at `pos`. The result
  is stored internally.
* `calc_3d_map(pos)`: Calculates the 3d noise map starting at `pos`. The result
  is stored internally.
* `get_map_slice(slice_offset, slice_size, buffer)`: In the form of an array,
  returns a slice of the most recently computed noise results. The result slice
  begins at coordinates `slice_offset` and takes a chunk of `slice_size`.
  E.g. to grab a 2-slice high horizontal 2d plane of noise starting at buffer
  offset y = 20:
  `noisevals = noise:get_map_slice({y=20}, {y=2})`
  It is important to note that `slice_offset` offset coordinates begin at 1,
  and are relative to the starting position of the most recently calculated
  noise.
  To grab a single vertical column of noise starting at map coordinates
  x = 1023, y=1000, z = 1000:
  `noise:calc_3d_map({x=1000, y=1000, z=1000})`
  `noisevals = noise:get_map_slice({x=24, z=1}, {x=1, z=1})`

## `PlayerMetaRef`

Player metadata.
Uses the same method of storage as the deprecated player attribute API, so
data there will also be in player meta.
Can be obtained using `player:get_meta()`.

### Methods

* All methods in MetaDataRef

## `PseudoRandom`

A 16-bit pseudorandom number generator.
Uses a well-known LCG algorithm introduced by K&R.

**Note**:
`PseudoRandom` is slower and has worse random distribution than `PcgRandom`.
Use `PseudoRandom` only if you need output to match the well-known LCG algorithm introduced by K&R.
Otherwise, use `PcgRandom`.

### Constructor

`PseudoRandom(seed)`
    * `seed`: 32-bit signed number

### Methods

* `next()`: return next integer random number [`0`...`32767`]
* `next(min, max)`: return next integer random number [`min`...`max`]
    * Either `max - min == 32767` or `max - min <= 6553` must be true
      due to the simple implementation making a bad distribution otherwise.
* `get_state()`: return state of pseudorandom generator as number
    * use returned number as seed in PseudoRandom constructor to restore

## `Raycast`

A raycast on the map. It works with selection boxes.
Can be used as an iterator in a for loop as:

```lua
local ray = Raycast(...)
for pointed_thing in ray do
    ...
end
```

The map is loaded as the ray advances. If the map is modified after the
`Raycast` is created, the changes may or may not have an effect on the object.

It can be created via `Raycast(pos1, pos2, objects, liquids)` or
`minetest.raycast(pos1, pos2, objects, liquids)` where:

* `pos1`: start of the ray
* `pos2`: end of the ray
* `objects`: if false, only nodes will be returned. Default is true.
* `liquids`: if false, liquid nodes (`liquidtype ~= "none"`) won't be
  returned. Default is false.

### Limitations

Raycasts don't always work properly for attached objects as the server has no knowledge of models and bones.

**Rotated selectionboxes paired with `automatic_rotate` are not reliable** either since the server
can't reliably know the total rotation of the objects on different clients (which may differ on a per-client basis).
The server calculates the total rotation incurred through `automatic_rotate` as a "best guess"
assuming the object was active and rotating on the client all the time since its creation.
This may be significantly out of sync with what clients see.
Additionally, network latency and delayed property sending may create a mismatch of client- and server rotations.

In singleplayer mode, raycasts on objects with rotated selectionboxes and automatic rotate will usually only be slightly off;
toggling automatic rotation may however cause errors to add up.

In multiplayer mode, the error may be arbitrarily large.

### Methods

* `next()`: returns a `pointed_thing` with exact pointing location
    * Returns the next thing pointed by the ray or nil.

## `SecureRandom`

Interface for the operating system's crypto-secure PRNG.

It can be created via `SecureRandom()`. The constructor returns nil if a
secure random device cannot be found on the system.

### Methods

* `next_bytes([count])`: return next `count` (default 1, capped at 2048) many
  random bytes, as a string.

## `Settings`

An interface to read config files in the format of `minetest.conf`.

`minetest.settings` is a `Settings` instance that can be used to access the
main config file (`minetest.conf`). Instances for other config files can be
created via `Settings(filename)`.

Engine settings on the `minetest.settings` object have internal defaults that
will be returned if a setting is unset.
The engine does *not* (yet) read `settingtypes.txt` for this purpose. This
means that no defaults will be returned for mod settings.

### Methods

* `get(key)`: returns a value
    * Returns `nil` if `key` is not found.
* `get_bool(key, [default])`: returns a boolean
    * `default` is the value returned if `key` is not found.
    * Returns `nil` if `key` is not found and `default` not specified.
* `get_np_group(key)`: returns a NoiseParams table
    * Returns `nil` if `key` is not found.
* `get_flags(key)`:
    * Returns `{flag = true/false, ...}` according to the set flags.
    * Is currently limited to mapgen flags `mg_flags` and mapgen-specific
      flags like `mgv5_spflags`.
    * Returns `nil` if `key` is not found.
* `set(key, value)`
    * Setting names can't contain whitespace or any of `="{}#`.
    * Setting values can't contain the sequence `\n"""`.
    * Setting names starting with "secure." can't be set on the main settings
      object (`minetest.settings`).
* `set_bool(key, value)`
    * See documentation for `set()` above.
* `set_np_group(key, value)`
    * `value` is a NoiseParams table.
    * Also, see documentation for `set()` above.
* `remove(key)`: returns a boolean (`true` for success)
* `get_names()`: returns `{key1,...}`
* `has(key)`:
    * Returns a boolean indicating whether `key` exists.
    * In contrast to the various getter functions, `has()` doesn't consider
      any default values.
    * This means that on the main settings object (`minetest.settings`),
      `get(key)` might return a value even if `has(key)` returns `false`.
* `write()`: returns a boolean (`true` for success)
    * Writes changes to file.
* `to_table()`: returns `{[key1]=value1,...}`

### Format

The settings have the format `key = value`. Example:

    foo = example text
    bar = """
    Multiline
    value
    """

## `StorageRef`

Mod metadata: per mod metadata, saved automatically.
Can be obtained via `minetest.get_mod_storage()` during load time.

> [!WARNING]
> This storage backend is incapable of saving raw binary
> data due to restrictions of JSON.

### Methods

* All methods in MetaDataRef



# Definition Tables

## Object Properties

Used by `ObjectRef` methods. Part of an Entity definition.
These properties are not persistent, but are applied automatically to the
corresponding Lua entity using the given registration fields.
Player properties need to be saved manually.

```lua
{
    hp_max = 10,
    -- Defines the maximum and default HP of the entity
    -- For Lua entities the maximum is not enforced.
    -- For players this defaults to `minetest.PLAYER_MAX_HP_DEFAULT`.

    breath_max = 0,
    -- For players only. Defaults to `minetest.PLAYER_MAX_BREATH_DEFAULT`.

    zoom_fov = 0.0,
    -- For players only. Zoom FOV in degrees.
    -- Note that zoom loads and/or generates world beyond the server's
    -- maximum send and generate distances, so acts like a telescope.
    -- Smaller zoom_fov values increase the distance loaded/generated.
    -- Defaults to 15 in creative mode, 0 in survival mode.
    -- zoom_fov = 0 disables zooming for the player.

    eye_height = 1.625,
    -- For players only. Camera height above feet position in nodes.

    physical = false,
    -- Collide with `walkable` nodes.

    collide_with_objects = true,
    -- Collide with other objects if physical = true

    collisionbox = {-0.5, -0.5, -0.5, 0.5, 0.5, 0.5},  -- default
    selectionbox = {-0.5, -0.5, -0.5, 0.5, 0.5, 0.5, rotate = false},
    -- {xmin, ymin, zmin, xmax, ymax, zmax} in nodes from object position.
    -- Collision boxes cannot rotate, setting `rotate = true` on it has no effect.
    -- If not set, the selection box copies the collision box, and will also not rotate.
    -- If `rotate = false`, the selection box will not rotate with the object itself, remaining fixed to the axes.
    -- If `rotate = true`, it will match the object's rotation and any attachment rotations.
    -- Raycasts use the selection box and object's rotation, but do *not* obey attachment rotations.
    -- For server-side raycasts to work correctly,
    -- the selection box should extend at most 5 units in each direction.


    pointable = true,
    -- Can be `true` if it is pointable, `false` if it can be pointed through,
    -- or `"blocking"` if it is pointable but not selectable.
    -- Clients older than 5.9.0 interpret `pointable = "blocking"` as `pointable = true`.
    -- Can be overridden by the `pointabilities` of the held item.

    visual = "cube" / "sprite" / "upright_sprite" / "mesh" / "wielditem" / "item",
    -- "cube" is a node-sized cube.
    -- "sprite" is a flat texture always facing the player.
    -- "upright_sprite" is a vertical flat texture.
    -- "mesh" uses the defined mesh model.
    -- "wielditem" is used for dropped items.
    --   (see builtin/game/item_entity.lua).
    --   For this use 'wield_item = itemname' (Deprecated: 'textures = {itemname}').
    --   If the item has a 'wield_image' the object will be an extrusion of
    --   that, otherwise:
    --   If 'itemname' is a cubic node or nodebox the object will appear
    --   identical to 'itemname'.
    --   If 'itemname' is a plantlike node the object will be an extrusion
    --   of its texture.
    --   Otherwise for non-node items, the object will be an extrusion of
    --   'inventory_image'.
    --   If 'itemname' contains a ColorString or palette index (e.g. from
    --   `minetest.itemstring_with_palette()`), the entity will inherit the color.
    --   Wielditems are scaled a bit. If you want a wielditem to appear
    --   to be as large as a node, use `0.667` in `visual_size`
    -- "item" is similar to "wielditem" but ignores the 'wield_image' parameter.

    visual_size = {x = 1, y = 1, z = 1},
    -- Multipliers for the visual size. If `z` is not specified, `x` will be used
    -- to scale the entity along both horizontal axes.

    mesh = "model.obj",
    -- File name of mesh when using "mesh" visual

    textures = {},
    -- Number of required textures depends on visual.
    -- "cube" uses 6 textures just like a node, but all 6 must be defined.
    -- "sprite" uses 1 texture.
    -- "upright_sprite" uses 2 textures: {front, back}.
    -- "wielditem" expects 'textures = {itemname}' (see 'visual' above).
    -- "mesh" requires one texture for each mesh buffer/material (in order)

    colors = {},
    -- Number of required colors depends on visual

    use_texture_alpha = false,
    -- Use texture's alpha channel.
    -- Excludes "upright_sprite" and "wielditem".
    -- Note: currently causes visual issues when viewed through other
    -- semi-transparent materials such as water.

    spritediv = {x = 1, y = 1},
    -- Used with spritesheet textures for animation and/or frame selection
    -- according to position relative to player.
    -- Defines the number of columns and rows in the spritesheet:
    -- {columns, rows}.

    initial_sprite_basepos = {x = 0, y = 0},
    -- Used with spritesheet textures.
    -- Defines the {column, row} position of the initially used frame in the
    -- spritesheet.

    is_visible = true,
    -- If false, object is invisible and can't be pointed.

    makes_footstep_sound = false,
    -- If true, is able to make footstep sounds of nodes
    -- (see node sound definition for details).

    automatic_rotate = 0,
    -- Set constant rotation in radians per second, positive or negative.
    -- Object rotates along the local Y-axis, and works with set_rotation.
    -- Set to 0 to disable constant rotation.

    stepheight = 0,
    -- If positive number, object will climb upwards when it moves
    -- horizontally against a `walkable` node, if the height difference
    -- is within `stepheight`.

    automatic_face_movement_dir = 0.0,
    -- Automatically set yaw to movement direction, offset in degrees.
    -- 'false' to disable.

    automatic_face_movement_max_rotation_per_sec = -1,
    -- Limit automatic rotation to this value in degrees per second.
    -- No limit if value <= 0.

    backface_culling = true,
    -- Set to false to disable backface_culling for model

    glow = 0,
    -- Add this much extra lighting when calculating texture color.
    -- Value < 0 disables light's effect on texture color.
    -- For faking self-lighting, UI style entities, or programmatic coloring
    -- in mods.

    nametag = "",
    -- The name to display on the head of the object. By default empty.
    -- If the object is a player, a nil or empty nametag is replaced by the player's name.
    -- For all other objects, a nil or empty string removes the nametag.
    -- To hide a nametag, set its color alpha to zero. That will disable it entirely.

    nametag_color = <ColorSpec>,
    -- Sets text color of nametag

    nametag_bgcolor = <ColorSpec>,
    -- Sets background color of nametag
    -- `false` will cause the background to be set automatically based on user settings.
    -- Default: false

    infotext = "",
    -- Same as infotext for nodes. Empty by default

    static_save = true,
    -- If false, never save this object statically. It will simply be
    -- deleted when the block gets unloaded.
    -- The get_staticdata() callback is never called then.
    -- Defaults to 'true'.

    damage_texture_modifier = "^[brighten",
    -- Texture modifier to be applied for a short duration when object is hit

    shaded = true,
    -- Setting this to 'false' disables diffuse lighting of entity

    show_on_minimap = false,
    -- Defaults to true for players, false for other entities.
    -- If set to true the entity will show as a marker on the minimap.
}
```

## Entity Definition

Used by `minetest.register_entity`.

```lua
{
    initial_properties = {
        visual = "mesh",
        mesh = "boats_boat.obj",
        ...,
    },
    -- A table of object properties, see the `Object properties` section.
    -- The properties in this table are applied to the object
    -- once when it is spawned.

    -- Refer to the "Registered entities" section for explanations
    on_activate = function(self, staticdata, dtime_s) end,
    on_deactivate = function(self, removal) end,
    on_step = function(self, dtime, moveresult) end,
    on_punch = function(self, puncher, time_from_last_punch, tool_capabilities, dir, damage) end,
    on_death = function(self, killer) end,
    on_rightclick = function(self, clicker) end,
    on_attach_child = function(self, child) end,
    on_detach_child = function(self, child) end,
    on_detach = function(self, parent) end,
    get_staticdata = function(self) end,

    _custom_field = whatever,
    -- You can define arbitrary member variables here (see Item definition
    -- for more info) by using a '_' prefix
}
```

## ABM (`ActiveBlockModifier`) Definition

Used by `minetest.register_abm`.

```lua
{
    label = "Lava cooling",
    -- Descriptive label for profiling purposes (optional).
    -- Definitions with identical labels will be listed as one.

    nodenames = {"default:lava_source"},
    -- Apply `action` function to these nodes.
    -- `group:groupname` can also be used here.

    neighbors = {"default:water_source", "default:water_flowing"},
    -- Only apply `action` to nodes that have one of, or any
    -- combination of, these neighbors.
    -- If left out or empty, any neighbor will do.
    -- `group:groupname` can also be used here.

    interval = 10.0,
    -- Operation interval in seconds

    chance = 50,
    -- Chance of triggering `action` per-node per-interval is 1.0 / chance

    min_y = -32768,
    max_y = 32767,
    -- min and max height levels where ABM will be processed (inclusive)
    -- can be used to reduce CPU usage

    catch_up = true,
    -- If true, catch-up behavior is enabled: The `chance` value is
    -- temporarily reduced when returning to an area to simulate time lost
    -- by the area being unattended. Note that the `chance` value can often
    -- be reduced to 1.

    action = function(pos, node, active_object_count, active_object_count_wider),
    -- Function triggered for each qualifying node.
    -- `active_object_count` is number of active objects in the node's
    -- mapblock.
    -- `active_object_count_wider` is number of active objects in the node's
    -- mapblock plus all 26 neighboring mapblocks. If any neighboring
    -- mapblocks are unloaded an estimate is calculated for them based on
    -- loaded mapblocks.
}
```

## LBM (`LoadingBlockModifier`) Definition

Used by `minetest.register_lbm`.

A loading block modifier (LBM) is used to define a function that is called for
specific nodes (defined by `nodenames`) when a mapblock which contains such nodes
gets activated (not loaded!)

```lua
{
    label = "Upgrade legacy doors",
    -- Descriptive label for profiling purposes (optional).
    -- Definitions with identical labels will be listed as one.

    name = "modname:replace_legacy_door",
    -- Identifier of the LBM, should follow the modname:<whatever> convention

    nodenames = {"default:lava_source"},
    -- List of node names to trigger the LBM on.
    -- Names of non-registered nodes and groups (as group:groupname)
    -- will work as well.

    run_at_every_load = false,
    -- Whether to run the LBM's action every time a block gets activated,
    -- and not only the first time the block gets activated after the LBM
    -- was introduced.

    action = function(pos, node, dtime_s) end,
    -- Function triggered for each qualifying node.
    -- `dtime_s` is the in-game time (in seconds) elapsed since the block
    -- was last active
}
```

## Tile Definition

* `"image.png"`
* `{name="image.png", animation={Tile Animation definition}}`
* `{name="image.png", backface_culling=bool, align_style="node"/"world"/"user", scale=int}`
    * backface culling enabled by default for most nodes
    * align style determines whether the texture will be rotated with the node
      or kept aligned with its surroundings. "user" means that client
      setting will be used, similar to `glasslike_framed_optional`.
    * scale is used to make texture span several (exactly `scale`) nodes,
      instead of just one, in each direction. Works for world-aligned
      textures only.
      Note that as the effect is applied on per-mapblock basis, `16` should
      be equally divisible by `scale` or you may get wrong results.
> [!NOTE]
> Supported by solid nodes and nodeboxes only.
* `{name="image.png", color=ColorSpec}`
    * the texture's color will be multiplied with this color.
    * the tile's color overrides the owning node's color in all cases.
* deprecated, yet still supported field names:
    * `image` (name)

## Tile Animation Definition

```lua
{
    type = "vertical_frames",

    aspect_w = 16,
    -- Width of a frame in pixels

    aspect_h = 16,
    -- Height of a frame in pixels

    length = 3.0,
    -- Full loop length
}

{
    type = "sheet_2d",

    frames_w = 5,
    -- Width in number of frames

    frames_h = 3,
    -- Height in number of frames

    frame_length = 0.5,
    -- Length of a single frame
}
```

## Item Definition

Used by `minetest.register_node`, `minetest.register_craftitem`, and
`minetest.register_tool`.

```lua
{
    description = "",
    -- Can contain new lines. "\n" has to be used as new line character.
    -- See also: `get_description` in [`ItemStack`]

    short_description = "",
    -- Must not contain new lines.
    -- Defaults to nil.
    -- Use an [`ItemStack`] to get the short description, e.g.:
    --   ItemStack(itemname):get_short_description()

    groups = {},
    -- key = name, value = rating; rating = <number>.
    -- If rating not applicable, use 1.
    -- e.g. {wool = 1, fluffy = 3}
    --      {soil = 2, outerspace = 1, crumbly = 1}
    --      {bendy = 2, snappy = 1},
    --      {hard = 1, metal = 1, spikes = 1}

    inventory_image = "",
    -- Texture shown in the inventory GUI
    -- Defaults to a 3D rendering of the node if left empty.

    inventory_overlay = "",
    -- An overlay texture which is not affected by colorization

    wield_image = "",
    -- Texture shown when item is held in hand
    -- Defaults to a 3D rendering of the node if left empty.

    wield_overlay = "",
    -- Like inventory_overlay but only used in the same situation as wield_image

    wield_scale = {x = 1, y = 1, z = 1},
    -- Scale for the item when held in hand

    palette = "",
    -- An image file containing the palette of a node.
    -- You can set the currently used color as the "palette_index" field of
    -- the item stack metadata.
    -- The palette is always stretched to fit indices between 0 and 255, to
    -- ensure compatibility with "colorfacedir" (and similar) nodes.

    color = "#ffffffff",
    -- Color the item is colorized with. The palette overrides this.

    stack_max = 99,
    -- Maximum amount of items that can be in a single stack.
    -- The default can be changed by the setting `default_stack_max`

    range = 4.0,
    -- Range of node and object pointing that is possible with this item held

    liquids_pointable = false,
    -- If true, item can point to all liquid nodes (`liquidtype ~= "none"`),
    -- even those for which `pointable = false`

    pointabilities = {
        nodes = {
            ["default:stone"] = "blocking",
            ["group:leaves"] = false,
        },
        objects = {
            ["modname:entityname"] = true,
            ["group:ghosty"] = true, -- (an armor group)
        }
    },
    -- Contains lists to override the `pointable` property of pointed nodes and objects.
    -- The index can be a node/entity name or a group with the prefix `"group:"`.
    -- (For objects `armor_groups` are used and for players the entity name is irrelevant.)
    -- If multiple fields fit, the following priority order is applied:
    -- 1. value of matching node/entity name
    -- 2. `true` for any group
    -- 3. `false` for any group
    -- 4. `"blocking"` for any group
    -- 5. `liquids_pointable` if it is a liquid node
    -- 6. `pointable` property of the node or object

    light_source = 0,
    -- When used for nodes: Defines amount of light emitted by node.
    -- Otherwise: Defines texture glow when viewed as a dropped item
    -- To set the maximum (14), use the value 'minetest.LIGHT_MAX'.
    -- A value outside the range 0 to minetest.LIGHT_MAX causes undefined
    -- behavior.

    -- See "Tool Capabilities" section for an example including explanation
    tool_capabilities = {
        full_punch_interval = 1.0,
        max_drop_level = 0,
        groupcaps = {
            -- For example:
            choppy = {times = {2.50, 1.40, 1.00}, uses = 20, maxlevel = 2},
        },
        damage_groups = {groupname = damage},
        -- Damage values must be between -32768 and 32767 (2^15)

        punch_attack_uses = nil,
        -- Amount of uses this tool has for attacking players and entities
        -- by punching them (0 = infinite uses).
        -- For compatibility, this is automatically set from the first
        -- suitable groupcap using the formula "uses * 3^(maxlevel - 1)".
        -- It is recommend to set this explicitly instead of relying on the
        -- fallback behavior.
    },

    -- Set wear bar color of the tool by setting color stops and blend mode
    -- See "Wear Bar Color" section for further explanation including an example
    wear_color = {
        -- interpolation mode: 'constant' or 'linear'
        -- (nil defaults to 'constant')
        blend = "linear",
        color_stops = {
            [0.0] = "#ff0000",
            [0.5] = "#ffff00",
            [1.0] = "#00ff00",
        }
    },

    node_placement_prediction = nil,
    -- If nil and item is node, prediction is made automatically.
    -- If nil and item is not a node, no prediction is made.
    -- If "" and item is anything, no prediction is made.
    -- Otherwise should be name of node which the client immediately places
    -- on ground when the player places the item. Server will always update
    -- with actual result shortly.

    node_dig_prediction = "air",
    -- if "", no prediction is made.
    -- if "air", node is removed.
    -- Otherwise should be name of node which the client immediately places
    -- upon digging. Server will always update with actual result shortly.

    touch_interaction = {
        -- Only affects touchscreen clients.
        -- Defines the meaning of short and long taps with the item in hand.
        -- The fields in this table have two valid values:
        -- * "long_dig_short_place" (long tap  = dig, short tap = place)
        -- * "short_dig_long_place" (short tap = dig, long tap  = place)
        -- The field to be used is selected according to the current
        -- `pointed_thing`.

        pointed_nothing = "long_dig_short_place",
        pointed_node    = "long_dig_short_place",
        pointed_object  = "short_dig_long_place",
    },

    sound = {
        -- Definition of item sounds to be played at various events.
        -- All fields in this table are optional.

        breaks = <SimpleSoundSpec>,
        -- When tool breaks due to wear. Ignored for non-tools

        eat = <SimpleSoundSpec>,
        -- When item is eaten with `minetest.do_item_eat`

        punch_use = <SimpleSoundSpec>,
        -- When item is used with the 'punch/mine' key pointing at a node or entity

        punch_use_air = <SimpleSoundSpec>,
        -- When item is used with the 'punch/mine' key pointing at nothing (air)
    },

    on_place = function(itemstack, placer, pointed_thing),
    -- When the 'place' key was pressed with the item in hand
    -- and a node was pointed at.
    -- Shall place item and return the leftover itemstack
    -- or nil to not modify the inventory.
    -- The placer may be any ObjectRef or nil.
    -- default: minetest.item_place

    on_secondary_use = function(itemstack, user, pointed_thing),
    -- Same as on_place but called when not pointing at a node.
    -- Function must return either nil if inventory shall not be modified,
    -- or an itemstack to replace the original itemstack.
    -- The user may be any ObjectRef or nil.
    -- default: nil

    on_drop = function(itemstack, dropper, pos),
    -- Shall drop item and return the leftover itemstack.
    -- The dropper may be any ObjectRef or nil.
    -- default: minetest.item_drop

    on_pickup = function(itemstack, picker, pointed_thing, time_from_last_punch, ...),
    -- Called when a dropped item is punched by a player.
    -- Shall pick-up the item and return the leftover itemstack or nil to not
    -- modify the dropped item.
    -- Parameters:
    -- * `itemstack`: The `ItemStack` to be picked up.
    -- * `picker`: Any `ObjectRef` or `nil`.
    -- * `pointed_thing` (optional): The dropped item (a `"__builtin:item"`
    --   luaentity) as `type="object"` `pointed_thing`.
    -- * `time_from_last_punch, ...` (optional): Other parameters from
    --   `luaentity:on_punch`.
    -- default: `minetest.item_pickup`

    on_use = function(itemstack, user, pointed_thing),
    -- default: nil
    -- When user pressed the 'punch/mine' key with the item in hand.
    -- Function must return either nil if inventory shall not be modified,
    -- or an itemstack to replace the original itemstack.
    -- e.g. itemstack:take_item(); return itemstack
    -- Otherwise, the function is free to do what it wants.
    -- The user may be any ObjectRef or nil.
    -- The default functions handle regular use cases.

    after_use = function(itemstack, user, node, digparams),
    -- default: nil
    -- If defined, should return an itemstack and will be called instead of
    -- wearing out the item (if tool). If returns nil, does nothing.
    -- If after_use doesn't exist, it is the same as:
    --   function(itemstack, user, node, digparams)
    --     itemstack:add_wear(digparams.wear)
    --     return itemstack
    --   end
    -- The user may be any ObjectRef or nil.

    _custom_field = whatever,
    -- Add your own custom fields. By convention, all custom field names
    -- should start with `_` to avoid naming collisions with future engine
    -- usage.
}
```

## Node Definition

Used by `minetest.register_node`.

```lua
{
    -- <all fields allowed in item definitions>

    drawtype = "normal",  -- See "Node drawtypes"

    visual_scale = 1.0,
    -- Supported for drawtypes "plantlike", "signlike", "torchlike",
    -- "firelike", "mesh", "nodebox", "allfaces".
    -- For plantlike and firelike, the image will start at the bottom of the
    -- node. For torchlike, the image will start at the surface to which the
    -- node "attaches". For the other drawtypes the image will be centered
    -- on the node.

    tiles = {tile definition 1, def2, def3, def4, def5, def6},
    -- Textures of node; +Y, -Y, +X, -X, +Z, -Z
    -- List can be shortened to needed length.

    overlay_tiles = {tile definition 1, def2, def3, def4, def5, def6},
    -- Same as `tiles`, but these textures are drawn on top of the base
    -- tiles. You can use this to colorize only specific parts of your
    -- texture. If the texture name is an empty string, that overlay is not
    -- drawn. Since such tiles are drawn twice, it is not recommended to use
    -- overlays on very common nodes.

    special_tiles = {tile definition 1, Tile definition 2},
    -- Special textures of node; used rarely.
    -- List can be shortened to needed length.

    color = ColorSpec,
    -- The node's original color will be multiplied with this color.
    -- If the node has a palette, then this setting only has an effect in
    -- the inventory and on the wield item.

    use_texture_alpha = ...,
    -- Specifies how the texture's alpha channel will be used for rendering.
    -- possible values:
    -- * "opaque": Node is rendered opaque regardless of alpha channel
    -- * "clip": A given pixel is either fully see-through or opaque
    --           depending on the alpha channel being below/above 50% in value
    -- * "blend": The alpha channel specifies how transparent a given pixel
    --            of the rendered node is
    -- The default is "opaque" for drawtypes normal, liquid, flowingliquid,
    -- mesh and nodebox; "clip" otherwise.
    -- If set to a boolean value (deprecated): true either sets it to blend
    -- or clip, false sets it to clip or opaque mode depending on the drawtype.

    palette = "",
    -- The node's `param2` is used to select a pixel from the image.
    -- Pixels are arranged from left to right and from top to bottom.
    -- The node's color will be multiplied with the selected pixel's color.
    -- Tiles can override this behavior.
    -- Only when `paramtype2` supports palettes.

    post_effect_color = "#00000000",
    -- Screen tint if a player is inside this node, see `ColorSpec`.
    -- Color is alpha-blended over the screen.

    post_effect_color_shaded = false,
    -- Determines whether `post_effect_color` is affected by lighting.

    paramtype = "none",  -- See "Nodes"

    paramtype2 = "none",  -- See "Nodes"

    place_param2 = 0,
    -- Value for param2 that is set when player places node

    wallmounted_rotate_vertical = false,
    -- If true, place_param2 is nil, and this is a wallmounted node,
    -- this node might use the special 90° rotation when placed
    -- on the floor or ceiling, depending on the direction.
    -- See the explanation about wallmounted for details.
    -- Otherwise, the rotation is always the same on vertical placement.

    is_ground_content = true,
    -- If false, the cave generator and dungeon generator will not carve
    -- through this node.
    -- Specifically, this stops mod-added nodes being removed by caves and
    -- dungeons when those generate in a neighbor mapchunk and extend out
    -- beyond the edge of that mapchunk.

    sunlight_propagates = false,
    -- If true, sunlight will go infinitely through this node

    walkable = true,  -- If true, objects collide with node

    pointable = true,
    -- Can be `true` if it is pointable, `false` if it can be pointed through,
    -- or `"blocking"` if it is pointable but not selectable.
    -- Clients older than 5.9.0 interpret `pointable = "blocking"` as `pointable = true`.
    -- Can be overridden by the `pointabilities` of the held item.
    -- A client may be able to point non-pointable nodes, since it isn't checked server-side.

    diggable = true,  -- If false, can never be dug

    climbable = false,  -- If true, can be climbed on like a ladder

    move_resistance = 0,
    -- Slows down movement of players through this node (max. 7).
    -- If this is nil, it will be equal to liquid_viscosity.
    -- Note: If liquid movement physics apply to the node
    -- (see `liquid_move_physics`), the movement speed will also be
    -- affected by the `movement_liquid_*` settings.

    buildable_to = false,  -- If true, placed nodes can replace this node

    floodable = false,
    -- If true, liquids flow into and replace this node.
    -- Warning: making a liquid node 'floodable' will cause problems.

    liquidtype = "none",  -- specifies liquid flowing physics
    -- * "none":    no liquid flowing physics
    -- * "source":  spawns flowing liquid nodes at all 4 sides and below;
    --              recommended drawtype: "liquid".
    -- * "flowing": spawned from source, spawns more flowing liquid nodes
    --              around it until `liquid_range` is reached;
    --              will drain out without a source;
    --              recommended drawtype: "flowingliquid".
    -- If it's "source" or "flowing", then the
    -- `liquid_alternative_*` fields _must_ be specified

    liquid_alternative_flowing = "",
    liquid_alternative_source = "",
    -- These fields may contain node names that represent the
    -- flowing version (`liquid_alternative_flowing`) and
    -- source version (`liquid_alternative_source`) of a liquid.
    --
    -- Specifically, these fields are required if any of these is true:
    -- * `liquidtype ~= "none" or
    -- * `drawtype == "liquid" or
    -- * `drawtype == "flowingliquid"
    --
    -- Liquids consist of up to two nodes: source and flowing.
    --
    -- There are two ways to define a liquid:
    -- 1. Source node and flowing node. This requires both fields to be
    --    specified for both nodes.
    -- 2. Standalone source node (cannot flow). `liquid_alternative_source`
    --    must be specified and `liquid_range` must be set to 0.
    --
    -- Example:
    --     liquid_alternative_flowing = "example:water_flowing",
    --     liquid_alternative_source = "example:water_source",

    liquid_viscosity = 0,
    -- Controls speed at which the liquid spreads/flows (max. 7).
    -- 0 is fastest, 7 is slowest.
    -- By default, this also slows down movement of players inside the node
    -- (can be overridden using `move_resistance`)

    liquid_renewable = true,
    -- If true, a new liquid source can be created by placing two or more
    -- sources nearby

    liquid_move_physics = nil, -- specifies movement physics if inside node
    -- * false: No liquid movement physics apply.
    -- * true: Enables liquid movement physics. Enables things like
    --   ability to "swim" up/down, sinking slowly if not moving,
    --   smoother speed change when falling into, etc. The `movement_liquid_*`
    --   settings apply.
    -- * nil: Will be treated as true if `liquidtype ~= "none"`
    --   and as false otherwise.

    air_equivalent = nil,
    -- unclear meaning, the engine sets this to true for 'air' and 'ignore'
    -- deprecated.

    leveled = 0,
    -- Only valid for "nodebox" drawtype with 'type = "leveled"'.
    -- Allows defining the nodebox height without using param2.
    -- The nodebox height is 'leveled' / 64 nodes.
    -- The maximum value of 'leveled' is `leveled_max`.

    leveled_max = 127,
    -- Maximum value for `leveled` (0-127), enforced in
    -- `minetest.set_node_level` and `minetest.add_node_level`.
    -- Values above 124 might causes collision detection issues.

    liquid_range = 8,
    -- Maximum distance that flowing liquid nodes can spread around
    -- source on flat land;
    -- maximum = 8; set to 0 to disable liquid flow

    drowning = 0,
    -- Player will take this amount of damage if no bubbles are left

    damage_per_second = 0,
    -- If player is inside node, this damage is caused

    node_box = {type = "regular"},  -- See "Node boxes"

    connects_to = {},
    -- Used for nodebox nodes with the type == "connected".
    -- Specifies to what neighboring nodes connections will be drawn.
    -- e.g. `{"group:fence", "default:wood"}` or `"default:stone"`

    connect_sides = {},
    -- Tells connected nodebox nodes to connect only to these sides of this
    -- node. possible: "top", "bottom", "front", "left", "back", "right"

    mesh = "",
    -- File name of mesh when using "mesh" drawtype

    selection_box = {
        -- see [Node boxes] for possibilities
    },
    -- Custom selection box definition. Multiple boxes can be defined.
    -- If "nodebox" drawtype is used and selection_box is nil, then node_box
    -- definition is used for the selection box.

    collision_box = {
        -- see [Node boxes] for possibilities
    },
    -- Custom collision box definition. Multiple boxes can be defined.
    -- If "nodebox" drawtype is used and collision_box is nil, then node_box
    -- definition is used for the collision box.

    -- Support maps made in and before January 2012
    legacy_facedir_simple = false,
    legacy_wallmounted = false,

    waving = 0,
    -- Valid for drawtypes:
    -- mesh, nodebox, plantlike, allfaces_optional, liquid, flowingliquid.
    -- 1 - wave node like plants (node top moves side-to-side, bottom is fixed)
    -- 2 - wave node like leaves (whole node moves side-to-side)
    -- 3 - wave node like liquids (whole node moves up and down)
    -- Not all models will properly wave.
    -- plantlike drawtype can only wave like plants.
    -- allfaces_optional drawtype can only wave like leaves.
    -- liquid, flowingliquid drawtypes can only wave like liquids.

    sounds = {
        -- Definition of node sounds to be played at various events.
        -- All fields in this table are optional.

        footstep = <SimpleSoundSpec>,
        -- If walkable, played when object walks on it. If node is
        -- climbable or a liquid, played when object moves through it.
        -- Sound is played at the base of the object's collision-box.
        -- Gain is multiplied by `0.6`.
        -- For local player, it's played position-less, with normal gain.

        dig = <SimpleSoundSpec> or "__group",
        -- While digging node.
        -- If `"__group"`, then the sound will be
        -- `{name = "default_dig_<groupname>", gain = 0.5}` , where `<groupname>` is the
        -- name of the item's digging group with the fastest digging time.
        -- In case of a tie, one of the sounds will be played (but we
        -- cannot predict which one)
        -- Default value: `"__group"`

        dug = <SimpleSoundSpec>,
        -- Node was dug

        place = <SimpleSoundSpec>,
        -- Node was placed. Also played after falling

        place_failed = <SimpleSoundSpec>,
        -- When node placement failed.
        -- Note: This happens if the _built-in_ node placement failed.
        -- This sound will still be played if the node is placed in the
        -- `on_place` callback manually.

        fall = <SimpleSoundSpec>,
        -- When node starts to fall or is detached
    },

    drop = "",
    -- Name of dropped item when dug.
    -- Default dropped item is the node itself.

    -- Using a table allows multiple items, drop chances and item filtering:
    drop = {
        max_items = 1,
        -- Maximum number of item lists to drop.
        -- The entries in 'items' are processed in order. For each:
        -- Item filtering is applied, chance of drop is applied, if both are
        -- successful the entire item list is dropped.
        -- Entry processing continues until the number of dropped item lists
        -- equals 'max_items'.
        -- Therefore, entries should progress from low to high drop chance.
        items = {
            -- Examples:
            {
                -- 1 in 1000 chance of dropping a diamond.
                -- Default rarity is '1'.
                rarity = 1000,
                items = {"default:diamond"},
            },
            {
                -- Only drop if using an item whose name is identical to one
                -- of these.
                tools = {"default:shovel_mese", "default:shovel_diamond"},
                rarity = 5,
                items = {"default:dirt"},
                -- Whether all items in the dropped item list inherit the
                -- hardware coloring palette color from the dug node.
                -- Default is 'false'.
                inherit_color = true,
            },
            {
                -- Only drop if using an item whose name contains
                -- "default:shovel_" (this item filtering by string matching
                -- is deprecated, use tool_groups instead).
                tools = {"~default:shovel_"},
                rarity = 2,
                -- The item list dropped.
                items = {"default:sand", "default:desert_sand"},
            },
            {
                -- Only drop if using an item in the "magicwand" group, or
                -- an item that is in both the "pickaxe" and the "lucky"
                -- groups.
                tool_groups = {
                    "magicwand",
                    {"pickaxe", "lucky"}
                },
                items = {"default:coal_lump"},
            },
        },
    },

    on_construct = function(pos),
    -- Node constructor; called after adding node.
    -- Can set up metadata and stuff like that.
    -- Not called for bulk node placement (i.e. schematics and VoxelManip).
    -- Note: Within an on_construct callback, minetest.set_node can cause an
    -- infinite loop if it invokes the same callback.
    --  Consider using minetest.swap_node instead.
    -- default: nil

    on_destruct = function(pos),
    -- Node destructor; called before removing node.
    -- Not called for bulk node placement.
    -- default: nil

    after_destruct = function(pos, oldnode),
    -- Node destructor; called after removing node.
    -- Not called for bulk node placement.
    -- default: nil

    on_flood = function(pos, oldnode, newnode),
    -- Called when a liquid (newnode) is about to flood oldnode, if it has
    -- `floodable = true` in the nodedef. Not called for bulk node placement
    -- (i.e. schematics and VoxelManip) or air nodes. If return true the
    -- node is not flooded, but on_flood callback will most likely be called
    -- over and over again every liquid update interval.
    -- Default: nil
    -- Warning: making a liquid node 'floodable' will cause problems.

    preserve_metadata = function(pos, oldnode, oldmeta, drops),
    -- Called when `oldnode` is about be converted to an item, but before the
    -- node is deleted from the world or the drops are added. This is
    -- generally the result of either the node being dug or an attached node
    -- becoming detached.
    -- * `pos`: node position
    -- * `oldnode`: node table of node before it was deleted
    -- * `oldmeta`: metadata of node before it was deleted, as a metadata table
    -- * `drops`: a table of `ItemStack`s, so any metadata to be preserved can
    --   be added directly to one or more of the dropped items. See
    --   "ItemStackMetaRef".
    -- default: `nil`

    after_place_node = function(pos, placer, itemstack, pointed_thing),
    -- Called after constructing node when node was placed using
    -- minetest.item_place_node / minetest.place_node.
    -- If return true no item is taken from itemstack.
    -- `placer` may be any valid ObjectRef or nil.
    -- default: nil

    after_dig_node = function(pos, oldnode, oldmetadata, digger),
    -- Called after destructing the node when node was dug using
    -- `minetest.node_dig` / `minetest.dig_node`.
    -- * `pos`: node position
    -- * `oldnode`: node table of node before it was dug
    -- * `oldmetadata`: metadata of node before it was dug,
    --                  as a metadata table
    -- * `digger`: ObjectRef of digger
    -- default: nil

    can_dig = function(pos, [player]),
    -- Returns true if node can be dug, or false if not.
    -- default: nil

    on_punch = function(pos, node, puncher, pointed_thing),
    -- default: minetest.node_punch
    -- Called when puncher (an ObjectRef) punches the node at pos.
    -- By default calls minetest.register_on_punchnode callbacks.

    on_rightclick = function(pos, node, clicker, itemstack, pointed_thing),
    -- default: nil
    -- Called when clicker (an ObjectRef) used the 'place/build' key
    -- (not necessarily an actual rightclick)
    -- while pointing at the node at pos with 'node' being the node table.
    -- itemstack will hold clicker's wielded item.
    -- Shall return the leftover itemstack.
    -- Note: pointed_thing can be nil, if a mod calls this function.
    -- This function does not get triggered by clients <=0.4.16 if the
    -- "formspec" node metadata field is set.

    on_dig = function(pos, node, digger),
    -- default: minetest.node_dig
    -- By default checks privileges, wears out item (if tool) and removes node.
    -- return true if the node was dug successfully, false otherwise.
    -- Deprecated: returning nil is the same as returning true.

    on_timer = function(pos, elapsed),
    -- default: nil
    -- called by NodeTimers, see minetest.get_node_timer and NodeTimerRef.
    -- elapsed is the total time passed since the timer was started.
    -- return true to run the timer for another cycle with the same timeout
    -- value.

    on_receive_fields = function(pos, formname, fields, sender),
    -- fields = {name1 = value1, name2 = value2, ...}
    -- Called when an UI form (e.g. sign text input) returns data.
    -- See minetest.register_on_player_receive_fields for more info.
    -- default: nil

    allow_metadata_inventory_move = function(pos, from_list, from_index, to_list, to_index, count, player),
    -- Called when a player wants to move items inside the inventory.
    -- Return value: number of items allowed to move.

    allow_metadata_inventory_put = function(pos, listname, index, stack, player),
    -- Called when a player wants to put something into the inventory.
    -- Return value: number of items allowed to put.
    -- Return value -1: Allow and don't modify item count in inventory.

    allow_metadata_inventory_take = function(pos, listname, index, stack, player),
    -- Called when a player wants to take something out of the inventory.
    -- Return value: number of items allowed to take.
    -- Return value -1: Allow and don't modify item count in inventory.

    on_metadata_inventory_move = function(pos, from_list, from_index, to_list, to_index, count, player),
    on_metadata_inventory_put = function(pos, listname, index, stack, player),
    on_metadata_inventory_take = function(pos, listname, index, stack, player),
    -- Called after the actual action has happened, according to what was
    -- allowed.
    -- No return value.

    on_blast = function(pos, intensity),
    -- intensity: 1.0 = mid range of regular TNT.
    -- If defined, called when an explosion touches the node, instead of
    -- removing the node.

    mod_origin = "modname",
    -- stores which mod actually registered a node
    -- If the source could not be determined it contains "??"
    -- Useful for getting which mod truly registered something
    -- example: if a node is registered as ":othermodname:nodename",
    -- nodename will show "othermodname", but mod_origin will say "modname"
}
```

<<<<<<< HEAD
## Crafting Recipes
=======
Wear Bar Color
--------------

'Wear Bar' is a property of items that defines the coloring
of the bar that appears under damaged tools.
If it is absent, the default behavior of green-yellow-red is
used.

### Wear bar colors definition

#### Syntax

```lua
{
    -- 'constant' or 'linear'
    -- (nil defaults to 'constant')
    blend = "linear",
    color_stops = {
        [0.0] = "#ff0000",
        [0.5] = "slateblue",
        [1.0] = {r=0, g=255, b=0, a=150},
    }
}
```

#### Blend mode `blend`

* `linear`: blends smoothly between each defined color point.
* `constant`: each color starts at its defined point, and continues up to the next point

#### Color stops `color_stops`

Specified as `ColorSpec` color values assigned to `float` durability keys.

"Durability" is defined as `1 - (wear / 65535)`.

#### Shortcut usage

Wear bar color can also be specified as a single `ColorSpec` instead of a table.

Crafting recipes
----------------
>>>>>>> 1d9c9710

Crafting converts one or more inputs to one output itemstack of arbitrary
count (except for fuels, which don't have an output). The conversion reduces
each input ItemStack by 1.

Craft recipes are registered by `minetest.register_craft` and use a
table format. The accepted parameters are listed below.

Recipe input items can either be specified by item name (item count = 1)
or by group (see "Groups in crafting recipes" for details).

The following sections describe the types and syntaxes of recipes.

### Shaped

This is the default recipe type (when no `type` is specified).

A shaped recipe takes one or multiple items as input and has
a single item stack as output. The input items must be specified
in a 2-dimensional matrix (see parameters below) to specify the
exact arrangement (the "shape") in which the player must place them
in the crafting grid.

For example, for a 3x3 recipe, the `recipes` table must have
3 rows and 3 columns.

In order to craft the recipe, the players' crafting grid must
have equal or larger dimensions (both width and height).

Parameters:

* `type = "shaped"`: (optional) specifies recipe type as shaped
* `output`: Itemstring of output itemstack (item counts >= 1 are allowed)
* `recipe`: A 2-dimensional matrix of items, with a width *w* and height *h*.
    * *w* and *h* are chosen by you, they don't have to be equal but must be at least 1
    * The matrix is specified as a table containing tables containing itemnames
    * The inner tables are the rows. There must be *h* tables, specified from the top to the bottom row
    * Values inside of the inner table are the columns.
      Each inner table must contain a list of *w* items, specified from left to right
    * Empty slots *must* be filled with the empty string
* `replacements`: (optional) Allows you to replace input items with some other items
      when something is crafted
    * Provided as a list of item pairs of the form `{old_item, new_item}` where
      `old_item` is the input item to replace (same syntax as for a regular input
      slot; groups are allowed) and `new_item` is an itemstring for the item stack
      it will become
    * When the output is crafted, Minetest iterates through the list
      of input items if the crafting grid. For each input item stack, it checks if
      it matches with an `old_item` in the item pair list.
        * If it matches, the item will be replaced. Also, this item pair
          will *not* be applied again for the remaining items
        * If it does not match, the item is consumed (reduced by 1) normally
    * The `new_item` will appear in one of 3 places:
        * Crafting grid, if the input stack size was exactly 1
        * Player inventory, if input stack size was larger
        * Drops as item entity, if it fits neither in craft grid or inventory

#### Examples

A typical shaped recipe:

```lua
-- Stone pickaxe
{
    output = "example:stone_pickaxe",
    -- A 3x3 recipe which needs 3 stone in the 1st row,
    -- and 1 stick in the horizontal middle in each of the 2nd and 3nd row.
    -- The 4 remaining slots have to be empty.
    recipe = {
        {"example:stone", "example:stone", "example:stone"}, -- row 1
        {"",              "example:stick", ""             }, -- row 2
        {"",              "example:stick", ""             }, -- row 3
    --   ^ column 1       ^ column 2       ^ column 3
    },
    -- There is no replacements table, so every input item
    -- will be consumed.
}
```

Simple replacement example:

```lua
-- Wet sponge
{
    output = "example:wet_sponge",
    -- 1x2 recipe with a water bucket above a dry sponge
    recipe = {
        {"example:water_bucket"},
        {"example:dry_sponge"},
    },
    -- When the wet sponge is crafted, the water bucket
    -- in the input slot is replaced with an empty
    -- bucket
    replacements = {
        {"example:water_bucket", "example:empty_bucket"},
    },
}
```

Complex replacement example 1:

```lua
-- Very wet sponge
{
    output = "example:very_wet_sponge",
    -- 3x3 recipe with a wet sponge in the center
    -- and 4 water buckets around it
    recipe = {
        {"","example:water_bucket",""},
        {"example:water_bucket","example:wet_sponge","example:water_bucket"},
        {"","example:water_bucket",""},
    },
    -- When the wet sponge is crafted, all water buckets
    -- in the input slot become empty
    replacements = {
        -- Without these repetitions, only the first
        -- water bucket would be replaced.
        {"example:water_bucket", "example:empty_bucket"},
        {"example:water_bucket", "example:empty_bucket"},
        {"example:water_bucket", "example:empty_bucket"},
        {"example:water_bucket", "example:empty_bucket"},
    },
}
```

Complex replacement example 2:

```lua
-- Magic book:
-- 3 magic orbs + 1 book crafts a magic book,
-- and the orbs will be replaced with 3 different runes.
{
    output = "example:magic_book",
    -- 3x2 recipe
    recipe = {
        -- 3 items in the group `magic_orb` on top of a book in the middle
        {"group:magic_orb", "group:magic_orb", "group:magic_orb"},
        {"", "example:book", ""},
    },
    -- When the book is crafted, the 3 magic orbs will be turned into
    -- 3 runes: ice rune, earth rune and fire rune (from left to right)
    replacements = {
        {"group:magic_orb", "example:ice_rune"},
        {"group:magic_orb", "example:earth_rune"},
        {"group:magic_orb", "example:fire_rune"},
    },
}
```

### Shapeless

Takes a list of input items (at least 1). The order or arrangement
of input items does not matter.

In order to craft the recipe, the players' crafting grid must have matching or
larger *count* of slots. The grid dimensions do not matter.

Parameters:

* `type = "shapeless"`: Mandatory
* `output`: Same as for shaped recipe
* `recipe`: List of item names
* `replacements`: Same as for shaped recipe

#### Example

```lua
{
    -- Craft a mushroom stew from a bowl, a brown mushroom and a red mushroom
    -- (no matter where in the input grid the items are placed)
    type = "shapeless",
    output = "example:mushroom_stew",
    recipe = {
        "example:bowl",
        "example:mushroom_brown",
        "example:mushroom_red",
    },
}
```

### Tool Repair

Syntax:

```lua
{
    type = "toolrepair",
    additional_wear = -0.02, -- multiplier of 65536
}
```

Adds a shapeless recipe for *every* tool that doesn't have the `disable_repair=1`
group. If this recipe is used, repairing is possible with any crafting grid
with at least 2 slots.
The player can put 2 equal tools in the craft grid to get one "repaired" tool
back.
The wear of the output is determined by the wear of both tools, plus a
'repair bonus' given by `additional_wear`. To reduce the wear (i.e. 'repair'),
you want `additional_wear` to be negative.

The formula used to calculate the resulting wear is:

    65536 * (1 - ( (1 - tool_1_wear) + (1 - tool_2_wear) + additional_wear))

The result is rounded and can't be lower than 0. If the result is 65536 or higher,
no crafting is possible.

### Cooking

A cooking recipe has a single input item, a single output item stack
and a cooking time. It represents cooking/baking/smelting/etc. items in
an oven, furnace, or something similar; the exact meaning is up for games
to decide, if they choose to use cooking at all.

The engine does not implement anything specific to cooking recipes, but
the recipes can be retrieved later using `minetest.get_craft_result` to
have a consistent interface across different games/mods.

Parameters:

* `type = "cooking"`: Mandatory
* `output`: Same as for shaped recipe
* `recipe`: An itemname of the single input item
* `cooktime`: (optional) Time it takes to cook this item, in seconds.
  A floating-point number. (default: 3.0)
* `replacements`: Same meaning as for shaped recipes, but the mods
  that utilize cooking recipes (e.g. for adding a furnace
  node) need to implement replacements on their own

> [!NOTE]
> Games and mods are free to re-interpret the cooktime in special
> cases, e.g. for a super furnace that cooks items twice as fast.

#### Example

Cooking sand to glass in 3 seconds:

```lua
{
    type = "cooking",
    output = "example:glass",
    recipe = "example:sand",
    cooktime = 3.0,
}
```

### Fuel

A fuel recipe is an item associated with a "burning time" and an optional
item replacement. There is no output. This is usually used as fuel for
furnaces, ovens, stoves, etc.

Like with cooking recipes, the engine does not do anything specific with
fuel recipes and it's up to games and mods to use them by retrieving
them via `minetest.get_craft_result`.

Parameters:

* `type = "fuel"`: Mandatory
* `recipe`: Itemname of the item to be used as fuel
* `burntime`: (optional) Burning time this item provides, in seconds.
  A floating-point number. (default: 1.0)
* `replacements`: Same meaning as for shaped recipes, but the mods
  that utilize fuels need to implement replacements
  on their own

> [!NOTE]
> Games and mods are free to re-interpret the burntime in special cases,
> e.g. for an efficient furnace in which fuels burn twice as long.

#### Examples

Coal lump with a burntime of 20 seconds. Will be consumed when used.

```lua
{
    type = "fuel",
    recipe = "example:coal_lump",
    burntime = 20.0,
}
```

Lava bucket with a burn time of 60 seconds. Will become an empty bucket
if used:

```lua
{
    type = "fuel",
    recipe = "example:lava_bucket",
    burntime = 60.0,
    replacements = {{"example:lava_bucket", "example:empty_bucket"}},
}
```

## Ore Definition

Used by `minetest.register_ore`.

See [Ores] section above for essential information.

```lua
{
    ore_type = "",
    -- Supported: "scatter", "sheet", "puff", "blob", "vein", "stratum"

    ore = "",
    -- Ore node to place

    ore_param2 = 0,
    -- Param2 to set for ore (e.g. facedir rotation)

    wherein = "",
    -- Node to place ore in. Multiple are possible by passing a list.

    clust_scarcity = 8 * 8 * 8,
    -- Ore has a 1 out of clust_scarcity chance of spawning in a node.
    -- If the desired average distance between ores is 'd', set this to
    -- d * d * d.

    clust_num_ores = 8,
    -- Number of ores in a cluster

    clust_size = 3,
    -- Size of the bounding box of the cluster.
    -- In this example, there is a 3 * 3 * 3 cluster where 8 out of the 27
    -- nodes are coal ore.

    y_min = -31000,
    y_max = 31000,
    -- Lower and upper limits for ore (inclusive)

    flags = "",
    -- Attributes for the ore generation, see 'Ore attributes' section above

    noise_threshold = 0,
    -- If noise is above this threshold, ore is placed. Not needed for a
    -- uniform distribution.

    noise_params = {
        offset = 0,
        scale = 1,
        spread = {x = 100, y = 100, z = 100},
        seed = 23,
        octaves = 3,
        persistence = 0.7
    },
    -- NoiseParams structure describing one of the perlin noises used for
    -- ore distribution.
    -- Needed by "sheet", "puff", "blob" and "vein" ores.
    -- Omit from "scatter" ore for a uniform ore distribution.
    -- Omit from "stratum" ore for a simple horizontal strata from y_min to
    -- y_max.

    biomes = {"desert", "rainforest"},
    -- List of biomes in which this ore occurs.
    -- Occurs in all biomes if this is omitted, and ignored if the Mapgen
    -- being used does not support biomes.
    -- Can be a list of (or a single) biome names, IDs, or definitions.

    -- Type-specific parameters

    -- "sheet"
    column_height_min = 1,
    column_height_max = 16,
    column_midpoint_factor = 0.5,

    -- "puff"
    np_puff_top = {
        offset = 4,
        scale = 2,
        spread = {x = 100, y = 100, z = 100},
        seed = 47,
        octaves = 3,
        persistence = 0.7
    },
    np_puff_bottom = {
        offset = 4,
        scale = 2,
        spread = {x = 100, y = 100, z = 100},
        seed = 11,
        octaves = 3,
        persistence = 0.7
    },

    -- "vein"
    random_factor = 1.0,

    -- "stratum"
    np_stratum_thickness = {
        offset = 8,
        scale = 4,
        spread = {x = 100, y = 100, z = 100},
        seed = 17,
        octaves = 3,
        persistence = 0.7
    },
    stratum_thickness = 8, -- only used if no noise defined
}
```

## Biome Definition

Used by `minetest.register_biome`.

The maximum number of biomes that can be used is 65535. However, using an
excessive number of biomes will slow down map generation. Depending on desired
performance and computing power the practical limit is much lower.

```lua
{
    name = "tundra",

    node_dust = "default:snow",
    -- Node dropped onto upper surface after all else is generated

    node_top = "default:dirt_with_snow",
    depth_top = 1,
    -- Node forming surface layer of biome and thickness of this layer

    node_filler = "default:permafrost",
    depth_filler = 3,
    -- Node forming lower layer of biome and thickness of this layer

    node_stone = "default:bluestone",
    -- Node that replaces all stone nodes between roughly y_min and y_max.

    node_water_top = "default:ice",
    depth_water_top = 10,
    -- Node forming a surface layer in seawater with the defined thickness

    node_water = "",
    -- Node that replaces all seawater nodes not in the surface layer

    node_river_water = "default:ice",
    -- Node that replaces river water in mapgens that use
    -- default:river_water

    node_riverbed = "default:gravel",
    depth_riverbed = 2,
    -- Node placed under river water and thickness of this layer

    node_cave_liquid = "default:lava_source",
    node_cave_liquid = {"default:water_source", "default:lava_source"},
    -- Nodes placed inside 50% of the medium size caves.
    -- Multiple nodes can be specified, each cave will use a randomly
    -- chosen node from the list.
    -- If this field is left out or 'nil', cave liquids fall back to
    -- classic behavior of lava and water distributed using 3D noise.
    -- For no cave liquid, specify "air".

    node_dungeon = "default:cobble",
    -- Node used for primary dungeon structure.
    -- If absent, dungeon nodes fall back to the 'mapgen_cobble' mapgen
    -- alias, if that is also absent, dungeon nodes fall back to the biome
    -- 'node_stone'.
    -- If present, the following two nodes are also used.

    node_dungeon_alt = "default:mossycobble",
    -- Node used for randomly-distributed alternative structure nodes.
    -- If alternative structure nodes are not wanted leave this absent.

    node_dungeon_stair = "stairs:stair_cobble",
    -- Node used for dungeon stairs.
    -- If absent, stairs fall back to 'node_dungeon'.

    y_max = 31000,
    y_min = 1,
    -- Upper and lower limits for biome.
    -- Alternatively you can use xyz limits as shown below.

    max_pos = {x = 31000, y = 128, z = 31000},
    min_pos = {x = -31000, y = 9, z = -31000},
    -- xyz limits for biome, an alternative to using 'y_min' and 'y_max'.
    -- Biome is limited to a cuboid defined by these positions.
    -- Any x, y or z field left undefined defaults to -31000 in 'min_pos' or
    -- 31000 in 'max_pos'.

    vertical_blend = 8,
    -- Vertical distance in nodes above 'y_max' over which the biome will
    -- blend with the biome above.
    -- Set to 0 for no vertical blend. Defaults to 0.

    heat_point = 0,
    humidity_point = 50,
    -- Characteristic temperature and humidity for the biome.
    -- These values create 'biome points' on a voronoi diagram with heat and
    -- humidity as axes. The resulting voronoi cells determine the
    -- distribution of the biomes.
    -- Heat and humidity have average values of 50, vary mostly between
    -- 0 and 100 but can exceed these values.
}
```

## Decoration Definition

See [Decoration types]. Used by `minetest.register_decoration`.

```lua
{
    deco_type = "simple",
    -- Type. "simple" or "schematic" supported

    place_on = "default:dirt_with_grass",
    -- Node (or list of nodes) that the decoration can be placed on

    sidelen = 8,
    -- Size of the square (X / Z) divisions of the mapchunk being generated.
    -- Determines the resolution of noise variation if used.
    -- If the chunk size is not evenly divisible by sidelen, sidelen is made
    -- equal to the chunk size.

    fill_ratio = 0.02,
    -- The value determines 'decorations per surface node'.
    -- Used only if noise_params is not specified.
    -- If >= 10.0 complete coverage is enabled and decoration placement uses
    -- a different and much faster method.

    noise_params = {
        offset = 0,
        scale = 0.45,
        spread = {x = 100, y = 100, z = 100},
        seed = 354,
        octaves = 3,
        persistence = 0.7,
        lacunarity = 2.0,
        flags = "absvalue"
    },
    -- NoiseParams structure describing the perlin noise used for decoration
    -- distribution.
    -- A noise value is calculated for each square division and determines
    -- 'decorations per surface node' within each division.
    -- If the noise value >= 10.0 complete coverage is enabled and
    -- decoration placement uses a different and much faster method.

    biomes = {"Oceanside", "Hills", "Plains"},
    -- List of biomes in which this decoration occurs. Occurs in all biomes
    -- if this is omitted, and ignored if the Mapgen being used does not
    -- support biomes.
    -- Can be a list of (or a single) biome names, IDs, or definitions.

    y_min = -31000,
    y_max = 31000,
    -- Lower and upper limits for decoration (inclusive).
    -- These parameters refer to the Y co-ordinate of the 'place_on' node.

    spawn_by = "default:water",
    -- Node (or list of nodes) that the decoration only spawns next to.
    -- Checks the 8 neighboring nodes on the same height,
    -- and also the ones at the height plus the check_offset, excluding both center nodes.

    check_offset = -1,
    -- Specifies the offset that spawn_by should also check
    -- The default value of -1 is useful to e.g check for water next to the base node.
    -- 0 disables additional checks, valid values: {-1, 0, 1}

    num_spawn_by = 1,
    -- Number of spawn_by nodes that must be surrounding the decoration
    -- position to occur.
    -- If absent or -1, decorations occur next to any nodes.

    flags = "liquid_surface, force_placement, all_floors, all_ceilings",
    -- Flags for all decoration types.
    -- "liquid_surface": Instead of placement on the highest solid surface
    --   in a mapchunk column, placement is on the highest liquid surface.
    --   Placement is disabled if solid nodes are found above the liquid
    --   surface.
    -- "force_placement": Nodes other than "air" and "ignore" are replaced
    --   by the decoration.
    -- "all_floors", "all_ceilings": Instead of placement on the highest
    --   surface in a mapchunk the decoration is placed on all floor and/or
    --   ceiling surfaces, for example in caves and dungeons.
    --   Ceiling decorations act as an inversion of floor decorations so the
    --   effect of 'place_offset_y' is inverted.
    --   Y-slice probabilities do not function correctly for ceiling
    --   schematic decorations as the behavior is unchanged.
    --   If a single decoration registration has both flags the floor and
    --   ceiling decorations will be aligned vertically.

    ----- Simple-type parameters

    decoration = "default:grass",
    -- The node name used as the decoration.
    -- If instead a list of strings, a randomly selected node from the list
    -- is placed as the decoration.

    height = 1,
    -- Decoration height in nodes.
    -- If height_max is not 0, this is the lower limit of a randomly
    -- selected height.

    height_max = 0,
    -- Upper limit of the randomly selected height.
    -- If absent, the parameter 'height' is used as a constant.

    param2 = 0,
    -- Param2 value of decoration nodes.
    -- If param2_max is not 0, this is the lower limit of a randomly
    -- selected param2.

    param2_max = 0,
    -- Upper limit of the randomly selected param2.
    -- If absent, the parameter 'param2' is used as a constant.

    place_offset_y = 0,
    -- Y offset of the decoration base node relative to the standard base
    -- node position.
    -- Can be positive or negative. Default is 0.
    -- Effect is inverted for "all_ceilings" decorations.
    -- Ignored by 'y_min', 'y_max' and 'spawn_by' checks, which always refer
    -- to the 'place_on' node.

    ----- Schematic-type parameters

    schematic = "foobar.mts",
    -- If schematic is a string, it is the filepath relative to the current
    -- working directory of the specified Minetest schematic file.
    -- Could also be the ID of a previously registered schematic.

    schematic = {
        size = {x = 4, y = 6, z = 4},
        data = {
            {name = "default:cobble", param1 = 255, param2 = 0},
            {name = "default:dirt_with_grass", param1 = 255, param2 = 0},
            {name = "air", param1 = 255, param2 = 0},
            ...
        },
        yslice_prob = {
            {ypos = 2, prob = 128},
            {ypos = 5, prob = 64},
            ...
        }
    },
    -- Alternative schematic specification by supplying a table. The fields
    -- size and data are mandatory whereas yslice_prob is optional.
    -- See 'Schematic specifier' for details.

    replacements = {["oldname"] = "convert_to", ...},
    -- Map of node names to replace in the schematic after reading it.

    flags = "place_center_x, place_center_y, place_center_z",
    -- Flags for schematic decorations. See 'Schematic attributes'.

    rotation = "90",
    -- Rotation can be "0", "90", "180", "270", or "random"

    place_offset_y = 0,
    -- If the flag 'place_center_y' is set this parameter is ignored.
    -- Y offset of the schematic base node layer relative to the 'place_on'
    -- node.
    -- Can be positive or negative. Default is 0.
    -- Effect is inverted for "all_ceilings" decorations.
    -- Ignored by 'y_min', 'y_max' and 'spawn_by' checks, which always refer
    -- to the 'place_on' node.
}
```

## Chat Command Definition

Used by `minetest.register_chatcommand`.

Specifies the function to be called and the privileges required when a player
issues the command. A help message that is the concatenation of the params and
description fields is shown when the "/help" chatcommand is issued.

```lua
{
    params = "",
    -- Short parameter description. See the below note.

    description = "",
    -- General description of the command's purpose.

    privs = {},
    -- Required privileges to run. See `minetest.check_player_privs()` for
    -- the format and see [Privileges] for an overview of privileges.

    func = function(name, param),
    -- Called when command is run.
    -- * `name` is the name of the player who issued the command.
    -- * `param` is a string with the full arguments to the command.
    -- Returns a boolean for success and a string value.
    -- The string is shown to the issuing player upon exit of `func` or,
    -- if `func` returns `false` and no string, the help message is shown.
}
```

Note that in params, the conventional use of symbols is as follows:

* `<>` signifies a placeholder to be replaced when the command is used. For
  example, when a player name is needed: `<name>`
* `[]` signifies param is optional and not required when the command is used.
  For example, if you require param1 but param2 is optional:
  `<param1> [<param2>]`
* `|` signifies exclusive or. The command requires one param from the options
  provided. For example: `<param1> | <param2>`
* `()` signifies grouping. For example, when param1 and param2 are both
  required, or only param3 is required: `(<param1> <param2>) | <param3>`

Example:

```lua
{
    params = "<name> <privilege>",

    description = "Remove privilege from player",

    privs = {privs=true},  -- Require the "privs" privilege to run

    func = function(name, param),
}
```

## Privilege Definition

Used by `minetest.register_privilege`.

```lua
{
    description = "",
    -- Privilege description

    give_to_singleplayer = true,
    -- Whether to grant the privilege to singleplayer.

    give_to_admin = true,
    -- Whether to grant the privilege to the server admin.
    -- Uses value of 'give_to_singleplayer' by default.

    on_grant = function(name, granter_name),
    -- Called when given to player 'name' by 'granter_name'.
    -- 'granter_name' will be nil if the priv was granted by a mod.

    on_revoke = function(name, revoker_name),
    -- Called when taken from player 'name' by 'revoker_name'.
    -- 'revoker_name' will be nil if the priv was revoked by a mod.

    -- Note that the above two callbacks will be called twice if a player is
    -- responsible, once with the player name, and then with a nil player
    -- name.
    -- Return true in the above callbacks to stop register_on_priv_grant or
    -- revoke being called.
}
```

## Detached Inventory Callbacks

Used by `minetest.create_detached_inventory`.

```lua
{
    allow_move = function(inv, from_list, from_index, to_list, to_index, count, player),
    -- Called when a player wants to move items inside the inventory.
    -- Return value: number of items allowed to move.

    allow_put = function(inv, listname, index, stack, player),
    -- Called when a player wants to put something into the inventory.
    -- Return value: number of items allowed to put.
    -- Return value -1: Allow and don't modify item count in inventory.

    allow_take = function(inv, listname, index, stack, player),
    -- Called when a player wants to take something out of the inventory.
    -- Return value: number of items allowed to take.
    -- Return value -1: Allow and don't modify item count in inventory.

    on_move = function(inv, from_list, from_index, to_list, to_index, count, player),
    on_put = function(inv, listname, index, stack, player),
    on_take = function(inv, listname, index, stack, player),
    -- Called after the actual action has happened, according to what was
    -- allowed.
    -- No return value.
}
```

## HUD Definition

Since most values have multiple different functions, please see the
documentation in [HUD] section.

Used by `ObjectRef:hud_add`. Returned by `ObjectRef:hud_get`.

```lua
{
    type = "image",
    -- Type of element, can be "image", "text", "statbar", "inventory",
    -- "waypoint", "image_waypoint", "compass" or "minimap"
    -- If undefined "text" will be used.

    hud_elem_type = "image",
    -- Deprecated, same as `type`.
    -- In case both are specified `type` will be used.

    position = {x=0.5, y=0.5},
    -- Top left corner position of element

    name = "<name>",

    scale = {x = 1, y = 1},

    text = "<text>",

    text2 = "<text>",

    number = 0,

    item = 0,

    direction = 0,
    -- Direction: 0: left-right, 1: right-left, 2: top-bottom, 3: bottom-top

    alignment = {x=0, y=0},

    offset = {x=0, y=0},

    world_pos = {x=0, y=0, z=0},

    size = {x=0, y=0},

    z_index = 0,
    -- Z index: lower z-index HUDs are displayed behind higher z-index HUDs

    style = 0,
}
```

## Particle Definition

Used by `minetest.add_particle`.

```lua
{
    pos = {x=0, y=0, z=0},
    velocity = {x=0, y=0, z=0},
    acceleration = {x=0, y=0, z=0},
    -- Spawn particle at pos with velocity and acceleration

    expirationtime = 1,
    -- Disappears after expirationtime seconds

    size = 1,
    -- Scales the visual size of the particle texture.
    -- If `node` is set, size can be set to 0 to spawn a randomly-sized
    -- particle (just like actual node dig particles).

    collisiondetection = false,
    -- If true collides with `walkable` nodes and, depending on the
    -- `object_collision` field, objects too.

    collision_removal = false,
    -- If true particle is removed when it collides.
    -- Requires collisiondetection = true to have any effect.

    object_collision = false,
    -- If true particle collides with objects that are defined as
    -- `physical = true,` and `collide_with_objects = true,`.
    -- Requires collisiondetection = true to have any effect.

    vertical = false,
    -- If true faces player using y axis only

    texture = "image.png",
    -- The texture of the particle
    -- v5.6.0 and later: also supports the table format described in the
    -- following section

    playername = "singleplayer",
    -- Optional, if specified spawns particle only on the player's client

    animation = {Tile Animation definition},
    -- Optional, specifies how to animate the particle texture

    glow = 0
    -- Optional, specify particle self-luminescence in darkness.
    -- Values 0-14.

    node = {name = "ignore", param2 = 0},
    -- Optional, if specified the particle will have the same appearance as
    -- node dig particles for the given node.
    -- `texture` and `animation` will be ignored if this is set.

    node_tile = 0,
    -- Optional, only valid in combination with `node`
    -- If set to a valid number 1-6, specifies the tile from which the
    -- particle texture is picked.
    -- Otherwise, the default behavior is used. (currently: any random tile)

    drag = {x=0, y=0, z=0},
    -- v5.6.0 and later: Optional drag value, consult the following section

    bounce = {min = ..., max = ..., bias = 0},
    -- v5.6.0 and later: Optional bounce range, consult the following section
}
```

## `ParticleSpawner` Definition

Used by `minetest.add_particlespawner`.

Before v5.6.0, particlespawners used a different syntax and had a more limited set
of features. Definition fields that are the same in both legacy and modern versions
are shown in the next listing, and the fields that are used by legacy versions are
shown separated by a comment; the modern fields are too complex to compactly
describe in this manner and are documented after the listing.

The older syntax can be used in combination with the newer syntax (e.g. having
`minpos`, `maxpos`, and `pos` all set) to support older servers. On newer servers,
the new syntax will override the older syntax; on older servers, the newer syntax
will be ignored.

```lua
{
    -- Common fields (same name and meaning in both new and legacy syntax)

    amount = 1,
    -- Number of particles spawned over the time period `time`.

    time = 1,
    -- Lifespan of spawner in seconds.
    -- If time is 0 spawner has infinite lifespan and spawns the `amount` on
    -- a per-second basis.

    collisiondetection = false,
    -- If true collide with `walkable` nodes and, depending on the
    -- `object_collision` field, objects too.

    collision_removal = false,
    -- If true particles are removed when they collide.
    -- Requires collisiondetection = true to have any effect.

    object_collision = false,
    -- If true particles collide with objects that are defined as
    -- `physical = true,` and `collide_with_objects = true,`.
    -- Requires collisiondetection = true to have any effect.

    attached = ObjectRef,
    -- If defined, particle positions, velocities and accelerations are
    -- relative to this object's position and yaw

    vertical = false,
    -- If true face player using y axis only

    texture = "image.png",
    -- The texture of the particle

    playername = "singleplayer",
    -- Optional, if specified spawns particles only on the player's client

    animation = {Tile Animation definition},
    -- Optional, specifies how to animate the particles' texture
    -- v5.6.0 and later: set length to -1 to synchronize the length
    -- of the animation with the expiration time of individual particles.
    -- (-2 causes the animation to be played twice, and so on)

    glow = 0,
    -- Optional, specify particle self-luminescence in darkness.
    -- Values 0-14.

    node = {name = "ignore", param2 = 0},
    -- Optional, if specified the particles will have the same appearance as
    -- node dig particles for the given node.
    -- `texture` and `animation` will be ignored if this is set.

    node_tile = 0,
    -- Optional, only valid in combination with `node`
    -- If set to a valid number 1-6, specifies the tile from which the
    -- particle texture is picked.
    -- Otherwise, the default behavior is used. (currently: any random tile)

    -- Legacy definition fields

    minpos = {x=0, y=0, z=0},
    maxpos = {x=0, y=0, z=0},
    minvel = {x=0, y=0, z=0},
    maxvel = {x=0, y=0, z=0},
    minacc = {x=0, y=0, z=0},
    maxacc = {x=0, y=0, z=0},
    minexptime = 1,
    maxexptime = 1,
    minsize = 1,
    maxsize = 1,
    -- The particles' properties are random values between the min and max
    -- values.
    -- applies to: pos, velocity, acceleration, expirationtime, size
    -- If `node` is set, min and maxsize can be set to 0 to spawn
    -- randomly-sized particles (just like actual node dig particles).
}
```

### Modern Definition Fields

After v5.6.0, spawner properties can be defined in several different ways depending
on the level of control you need. `pos` for instance can be set as a single vector,
in which case all particles will appear at that exact point throughout the lifetime
of the spawner. Alternately, it can be specified as a min-max pair, specifying a
cubic range the particles can appear randomly within. Finally, some properties can
be animated by suffixing their key with `_tween` (e.g. `pos_tween`) and supplying
a tween table.

The following definitions are all equivalent, listed in order of precedence from
lowest (the legacy syntax) to highest (tween tables). If multiple forms of a
property definition are present, the highest-precedence form will be selected
and all lower-precedence fields will be ignored, allowing for graceful
degradation in older clients).

```lua
{
    -- old syntax
    maxpos = {x = 0, y = 0, z = 0},
    minpos = {x = 0, y = 0, z = 0},

    -- absolute value
    pos = 0,
    -- all components of every particle's position vector will be set to this
    -- value

    -- vec3
    pos = vector.new(0,0,0),
    -- all particles will appear at this exact position throughout the lifetime
    -- of the particlespawner

    -- vec3 range
    pos = {
        -- the particle will appear at a position that is picked at random from
        -- within a cubic range

        min = vector.new(0,0,0),
        -- `min` is the minimum value this property will be set to in particles
        -- spawned by the generator

        max = vector.new(0,0,0),
        -- `max` is the minimum value this property will be set to in particles
        -- spawned by the generator

        bias = 0,
        -- when `bias` is 0, all random values are exactly as likely as any
        -- other. when it is positive, the higher it is, the more likely values
        -- will appear towards the minimum end of the allowed spectrum. when
        -- it is negative, the lower it is, the more likely values will appear
        -- towards the maximum end of the allowed spectrum. the curve is
        -- exponential and there is no particular maximum or minimum value
    },

    -- tween table
    pos_tween = {...},
    -- a tween table should consist of a list of frames in the same form as the
    -- untweened pos property above, which the engine will interpolate between,
    -- and optionally a number of properties that control how the interpolation
    -- takes place. currently **only two frames**, the first and the last, are
    -- used, but extra frames are accepted for the sake of forward compatibility.
    -- any of the above definition styles can be used here as well in any combination
    -- supported by the property type

    pos_tween = {
        style = "fwd",
        -- linear animation from first to last frame (default)
        style = "rev",
        -- linear animation from last to first frame
        style = "pulse",
        -- linear animation from first to last then back to first again
        style = "flicker",
        -- like "pulse", but slightly randomized to add a bit of stutter

        reps = 1,
        -- number of times the animation is played over the particle's lifespan

        start = 0.0,
        -- point in the spawner's lifespan at which the animation begins. 0 is
        -- the very beginning, 1 is the very end

        -- frames can be defined in a number of different ways, depending on the
        -- underlying type of the property. for now, all but the first and last
        -- frame are ignored

        -- frames

            -- floats
            0, 0,

            -- vec3s
            vector.new(0,0,0),
            vector.new(0,0,0),

            -- vec3 ranges
            {min = vector.new(0,0,0), max = vector.new(0,0,0), bias = 0},
            {min = vector.new(0,0,0), max = vector.new(0,0,0), bias = 0},

            -- mixed
            0, {min = vector.new(0,0,0), max = vector.new(0,0,0), bias = 0},
    },
}
```

All of the properties that can be defined in this way are listed in the next
section, along with the datatypes they accept.

#### List of `ParticleSpawner` properties

All of the properties in this list can be animated with `*_tween` tables
unless otherwise specified. For example, `jitter` can be tweened by setting
a `jitter_tween` table instead of (or in addition to) a `jitter` table/value.
In this section, a float range is a table defined as so: {min = A, max = B}
A and B are your supplemented values. For a vec3 range this means they are vectors.
Types used are defined in the previous section.

* vec3 range `pos`: the position at which particles can appear
* vec3 range `vel`: the initial velocity of the particle
* vec3 range `acc`: the direction and speed with which the particle
  accelerates
* vec3 range `jitter`: offsets the velocity of each particle by a random
  amount within the specified range each frame. used to create Brownian motion.
* vec3 range `drag`: the amount by which absolute particle velocity along
  each axis is decreased per second. a value of 1.0 means that the particle
  will be slowed to a stop over the space of a second; a value of -1.0 means
  that the particle speed will be doubled every second. to avoid interfering
  with gravity provided by `acc`, a drag vector like `vector.new(1,0,1)` can
  be used instead of a uniform value.
* float range `bounce`: how bouncy the particles are when `collisiondetection`
  is turned on. values less than or equal to `0` turn off particle bounce;
  `1` makes the particles bounce without losing any velocity, and `2` makes
  them double their velocity with every bounce. `bounce` is not bounded but
  values much larger than `1.0` probably aren't very useful.
* float range `exptime`: the number of seconds after which the particle
  disappears.
* table `attract`: sets the birth orientation of particles relative to various
  shapes defined in world coordinate space. this is an alternative means of
  setting the velocity which allows particles to emerge from or enter into
  some entity or node on the map, rather than simply being assigned random
  velocity values within a range. the velocity calculated by this method will
  be **added** to that specified by `vel` if `vel` is also set, so in most
  cases **`vel` should be set to 0**. `attract` has the fields:
    * string `kind`: selects the kind of shape towards which the particles will
    be oriented. it must have one of the following values:
    * `"none"`: no attractor is set and the `attractor` table is ignored
    * `"point"`: the particles are attracted to a specific point in space.
      use this also if you want a sphere-like effect, in combination with
      the `radius` property.
    * `"line"`: the particles are attracted to an (infinite) line passing
      through the points `origin` and `angle`. use this for e.g. beacon
      effects, energy beam effects, etc.
    * `"plane"`: the particles are attracted to an (infinite) plane on whose
      surface `origin` designates a point in world coordinate space. use this
      for e.g. particles entering or emerging from a portal.
    * float range `strength`: the speed with which particles will move towards
    `attractor`. If negative, the particles will instead move away from that
    point.
    * vec3 `origin`: the origin point of the shape towards which particles will
    initially be oriented. functions as an offset if `origin_attached` is also
    set.
    * vec3 `direction`: sets the direction in which the attractor shape faces. for
    lines, this sets the angle of the line; e.g. a vector of (0,1,0) will
    create a vertical line that passes through `origin`. for planes, `direction`
    is the surface normal of an infinite plane on whose surface `origin` is
    a point. functions as an offset if `direction_attached` is also set.
    * entity `origin_attached`: allows the origin to be specified as an offset
    from the position of an entity rather than a coordinate in world space.
    * entity `direction_attached`: allows the direction to be specified as an offset
    from the position of an entity rather than a coordinate in world space.
    * bool `die_on_contact`: if true, the particles' lifetimes are adjusted so
    that they will die as they cross the attractor threshold. this behavior
    is the default but is undesirable for some kinds of animations; set it to
    false to allow particles to live out their natural lives.
* vec3 range `radius`: if set, particles will be arranged in a sphere around
  `pos`. A constant can be used to create a spherical shell of particles, a
  vector to create an ovoid shell, and a range to create a volume; e.g.
  `{min = 0.5, max = 1, bias = 1}` will allow particles to appear between 0.5
  and 1 nodes away from `pos` but will cluster them towards the center of the
  sphere. Usually if `radius` is used, `pos` should be a single point, but it
  can still be a range if you really know what you're doing (e.g. to create a
  "roundcube" emitter volume).

### Textures

In versions before v5.6.0, particlespawner textures could only be specified as a single
texture string. After v5.6.0, textures can now be specified as a table as well. This
table contains options that allow simple animations to be applied to the texture.

```lua
texture = {
    name = "mymod_particle_texture.png",
    -- the texture specification string

    alpha = 1.0,
    -- controls how visible the particle is; at 1.0 the particle is fully
    -- visible, at 0, it is completely invisible.

    alpha_tween = {1, 0},
    -- can be used instead of `alpha` to animate the alpha value over the
    -- particle's lifetime. these tween tables work identically to the tween
    -- tables used in particlespawner properties, except that time references
    -- are understood with respect to the particle's lifetime, not the
    -- spawner's. {1,0} fades the particle out over its lifetime.

    scale = 1,
    scale = {x = 1, y = 1},
    -- scales the texture onscreen

    scale_tween = {
        {x = 1, y = 1},
        {x = 0, y = 1},
    },
    -- animates the scale over the particle's lifetime. works like the
    -- alpha_tween table, but can accept two-dimensional vectors as well as
    -- integer values. the example value would cause the particle to shrink
    -- in one dimension over the course of its life until it disappears

    blend = "alpha",
    -- (default) blends transparent pixels with those they are drawn atop
    -- according to the alpha channel of the source texture. useful for
    -- e.g. material objects like rocks, dirt, smoke, or node chunks
    blend = "add",
    -- adds the value of pixels to those underneath them, modulo the sources
    -- alpha channel. useful for e.g. bright light effects like sparks or fire
    blend = "screen",
    -- like "add" but less bright. useful for subtler light effects. note that
    -- this is NOT formally equivalent to the "screen" effect used in image
    -- editors and compositors, as it does not respect the alpha channel of
    -- of the image being blended
    blend = "sub",
    -- the inverse of "add"; the value of the source pixel is subtracted from
    -- the pixel underneath it. a white pixel will turn whatever is underneath
    -- it black; a black pixel will be "transparent". useful for creating
    -- darkening effects

    animation = {Tile Animation definition},
    -- overrides the particlespawner's global animation property for a single
    -- specific texture
}
```

Instead of setting a single texture definition, it is also possible to set a
`texpool` property. A `texpool` consists of a list of possible particle textures.
Every time a particle is spawned, the engine will pick a texture at random from
the `texpool` and assign it as that particle's texture. You can also specify a
`texture` in addition to a `texpool`; the `texture` value will be ignored on newer
clients but will be sent to older (pre-v5.6.0) clients that do not implement
texpools.

```lua
texpool = {
    "mymod_particle_texture.png";
    {name="mymod_spark.png", fade="out"},
    {
      name = "mymod_dust.png",
      alpha = 0.3,
      scale = 1.5,
      animation = {
            type = "vertical_frames",
            aspect_w = 16, aspect_h = 16,

            length = 3,
            -- the animation lasts for 3s and then repeats
            length = -3,
            -- repeat the animation three times over the particle's lifetime
            -- (post-v5.6.0 clients only)
      }
    }
}
```

#### List of Animatable Texure Properties

While animated particlespawner values vary over the course of the particlespawner's
lifetime, animated texture properties vary over the lifespans of the individual
particles spawned with that texture. So a particle with the texture property

```lua
alpha_tween = {
    0.0, 1.0,
    style = "pulse",
    reps = 4,
}
```

would be invisible at its spawning, pulse visible four times throughout its
lifespan, and then vanish again before expiring.

* float `alpha` (0.0 - 1.0): controls the visibility of the texture
* vec2 `scale`: controls the size of the displayed billboard onscreen. Its units
  are multiples of the parent particle's assigned size (see the `size` property above)

## `HTTPRequest` Definition

Used by `HTTPApiTable.fetch` and `HTTPApiTable.fetch_async`.

```lua
{
    url = "http://example.org",

    timeout = 10,
    -- Timeout for request to be completed in seconds. Default depends on engine settings.

    method = "GET", "POST", "PUT" or "DELETE"
    -- The http method to use. Defaults to "GET".

    data = "Raw request data string" OR {field1 = "data1", field2 = "data2"},
    -- Data for the POST, PUT or DELETE request.
    -- Accepts both a string and a table. If a table is specified, encodes
    -- table as x-www-form-urlencoded key-value pairs.

    user_agent = "ExampleUserAgent",
    -- Optional, if specified replaces the default minetest user agent with
    -- given string

    extra_headers = {"Accept-Language: en-us", "Accept-Charset: utf-8"},
    -- Optional, if specified adds additional headers to the HTTP request.
    -- You must make sure that the header strings follow HTTP specification
    -- ("Key: Value").

    multipart = boolean
    -- Optional, if true performs a multipart HTTP request.
    -- Default is false.
    -- Post only, data must be array

    post_data = "Raw POST request data string" OR {field1 = "data1", field2 = "data2"},
    -- Deprecated, use `data` instead. Forces `method = "POST"`.
}
```

## `HTTPRequestResult` Definition

Passed to `HTTPApiTable.fetch` callback. Returned by
`HTTPApiTable.fetch_async_get`.

```lua
{
    completed = true,
    -- If true, the request has finished (either succeeded, failed or timed
    -- out)

    succeeded = true,
    -- If true, the request was successful

    timeout = false,
    -- If true, the request timed out

    code = 200,
    -- HTTP status code

    data = "response",
}
```

## Authentication Handler Definition

Used by `minetest.register_authentication_handler`.

```lua
{
    get_auth = function(name),
    -- Get authentication data for existing player `name` (`nil` if player
    -- doesn't exist).
    -- Returns following structure:
    -- `{password=<string>, privileges=<table>, last_login=<number or nil>}`

    create_auth = function(name, password),
    -- Create new auth data for player `name`.
    -- Note that `password` is not plain-text but an arbitrary
    -- representation decided by the engine.

    delete_auth = function(name),
    -- Delete auth data of player `name`.
    -- Returns boolean indicating success (false if player is nonexistent).

    set_password = function(name, password),
    -- Set password of player `name` to `password`.
    -- Auth data should be created if not present.

    set_privileges = function(name, privileges),
    -- Set privileges of player `name`.
    -- `privileges` is in table form: keys are privilege names, values are `true`;
    -- auth data should be created if not present.

    reload = function(),
    -- Reload authentication data from the storage location.
    -- Returns boolean indicating success.

    record_login = function(name),
    -- Called when player joins, used for keeping track of last_login

    iterate = function(),
    -- Returns an iterator (use with `for` loops) for all player names
    -- currently in the auth database
}
```



# Bit Library

Functions: bit.tobit, bit.tohex, bit.bnot, bit.band, bit.bor, bit.bxor, bit.lshift, bit.rshift, bit.arshift, bit.rol, bit.ror, bit.bswap

See http://bitop.luajit.org/ for advanced information.



# Error Handling

When an error occurs that is not caught, Minetest calls the function
`minetest.error_handler` with the error object as its first argument. The second
argument is the stack level where the error occurred. The return value is the
error string that should be shown. By default this is a backtrace from
`debug.traceback`. If the error object is not a string, it is first converted
with `tostring` before being displayed. This means that you can use tables as
error objects so long as you give them `__tostring` metamethods.

You can override `minetest.error_handler`. You should call the previous handler
with the correct stack level in your implementation.<|MERGE_RESOLUTION|>--- conflicted
+++ resolved
@@ -9290,16 +9290,11 @@
 }
 ```
 
-<<<<<<< HEAD
-## Crafting Recipes
-=======
-Wear Bar Color
---------------
-
-'Wear Bar' is a property of items that defines the coloring
-of the bar that appears under damaged tools.
-If it is absent, the default behavior of green-yellow-red is
-used.
+## Wear Bar Color
+
+'Wear Bar' is a property of items that defines the coloring of the bar that
+appears under damaged tools. If it is absent, the default behavior of
+green-yellow-red is used.
 
 ### Wear bar colors definition
 
@@ -9333,9 +9328,7 @@
 
 Wear bar color can also be specified as a single `ColorSpec` instead of a table.
 
-Crafting recipes
-----------------
->>>>>>> 1d9c9710
+## Crafting Recipes
 
 Crafting converts one or more inputs to one output itemstack of arbitrary
 count (except for fuels, which don't have an output). The conversion reduces
