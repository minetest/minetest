--- conflicted
+++ resolved
@@ -7813,14 +7813,11 @@
                Any value between [0.0, 0.99] set the fog_start as a fraction of the viewing_range.
                Any value < 0, resets the behavior to being client-controlled.
                (default: -1)
-<<<<<<< HEAD
-> [!WARNING]
-> The darkening of the ColorSpec is subject to change.
-=======
             * `fog_color`: ColorSpec, override the color of the fog.
                Unlike `base_color` above this will apply regardless of the skybox type.
                (default: `"#00000000"`, which means no override)
->>>>>>> 6a2eb4da
+> [!WARNING]
+> The darkening of the ColorSpec is subject to change.
 * `set_sky(base_color, type, {texture names}, clouds)`
     * Deprecated. Use `set_sky(sky_parameters)`
     * `base_color`: ColorSpec, defaults to white
