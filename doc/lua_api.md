--- conflicted
+++ resolved
@@ -8011,15 +8011,11 @@
         * `speed_climb`: multiplier to default climb speed value (default: `1`)
             * The actual climb speed is the product of `speed` and `speed_climb`
         * `speed_crouch`: multiplier to default sneak speed value (default: `1`)
-<<<<<<< HEAD
-            * The actual sneak speed is the product of `speed` and `speed_crouch`
-=======
             * Note: The actual sneak speed is the product of `speed` and `speed_crouch`
         * `speed_fast`: multiplier to default speed value in Fast Mode (default: `1`)
             * Note: The actual fast speed is the product of `speed` and `speed_fast`
         * `jump`: multiplier to default jump value (default: `1`)
         * `gravity`: multiplier to default gravity value (default: `1`)
->>>>>>> b2304283
         * `liquid_fluidity`: multiplier to liquid movement resistance value
           (for nodes with `liquid_move_physics`); the higher this value, the lower the
           resistance to movement. At `math.huge`, the resistance is zero and you can
@@ -8035,13 +8031,9 @@
             * The actual acceleration is the product of `speed` and `acceleration_default`
         * `acceleration_air`: multiplier to acceleration
           when jumping or falling (default: `1`)
-<<<<<<< HEAD
-            * The actual acceleration is the product of `speed` and `acceleration_air`
-=======
             * Note: The actual acceleration is the product of `speed` and `acceleration_air`
         * `acceleration_fast`: multiplier to acceleration in Fast Mode (default: `1`)
             * Note: The actual acceleration is the product of `speed` and `acceleration_fast`
->>>>>>> b2304283
         * `sneak`: whether player can sneak (default: `true`)
         * `sneak_glitch`: whether player can use the new move code replications
           of the old sneak side-effects: sneak ladders and 2 node sneak jump
@@ -8166,19 +8158,6 @@
               `"default"` uses the classic Minetest sun and moon tinting.
               Will use tonemaps, if set to `"default"`. (default: `"default"`)
         * `fog`: A table with following optional fields:
-<<<<<<< HEAD
-            * `fog_distance`: integer, set an upper bound the client's viewing_range (inluding range_all).
-              By default, fog_distance is controlled by the client's viewing_range, and this field is not set.
-              Any value >= 0 sets the desired upper bound for the client's viewing_range and disables range_all.
-              Any value < 0, resets the behavior to being client-controlled.
-              (default: -1)
-            * `fog_start`: float, override the client's fog_start.
-              Fraction of the visible distance at which fog starts to be rendered.
-              By default, fog_start is controlled by the client's `fog_start` setting, and this field is not set.
-              Any value between [0.0, 0.99] set the fog_start as a fraction of the viewing_range.
-              Any value < 0, resets the behavior to being client-controlled.
-              (default: -1)
-=======
             * `fog_distance`: integer, set an upper bound for the client's viewing_range.
                Any value >= 0 sets the desired upper bound for viewing_range,
                disables range_all and prevents disabling fog (F3 key by default).
@@ -8189,7 +8168,6 @@
                Any value between [0.0, 0.99] set the fog_start as a fraction of the viewing_range.
                Any value < 0, resets the behavior to being client-controlled.
                (default: -1)
->>>>>>> b2304283
             * `fog_color`: ColorSpec, override the color of the fog.
               Unlike `base_color` above this will apply regardless of the skybox type.
               (default: `"#00000000"`, which means no override)
