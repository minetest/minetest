--- conflicted
+++ resolved
@@ -2822,13 +2822,8 @@
 * `name`: Element name that can be used for styling
 * `mesh`: The mesh model to use.
 * `textures`: The mesh textures to use according to the mesh materials.
-<<<<<<< HEAD
   Texture names must be separated by commas.
-* `rotation {X,Y}` (Optional): Initial rotation of the camera.
-=======
-   Texture names must be separated by commas.
 * `rotation` (Optional): Initial rotation of the camera, format `x,y`.
->>>>>>> 48845de4
   The axes are euler angles in degrees.
 * `continuous` (Optional): Whether the rotation is continuous. Default `false`.
 * `mouse control` (Optional): Whether the model can be controlled with the mouse. Default `true`.
@@ -7861,28 +7856,13 @@
     object.
 * `set_detach()`: Detaches object. No-op if object was not attached.
 * `set_bone_position([bone, position, rotation])`
-    * Shorthand for `set_bone_override(bone, {position = position, rotation = rotation:apply(math.rad)})` using absolute values.
-<<<<<<< HEAD
-> [!WARNING]
-> **Deprecated**, use `set_bone_override` instead.
-
-> [!NOTE]
-> Rotation is in degrees, not radians.
+	* Shorthand for `set_bone_override(bone, {position = position, rotation = rotation:apply(math.rad)})` using absolute values.
+	* **Note:** Rotation is in degrees, not radians.
+	* **Deprecated:** Use `set_bone_override` instead.
 * `get_bone_position(bone)`: returns the previously set position and rotation of the bone
-    * Shorthand for `get_bone_override(bone).position.vec, get_bone_override(bone).rotation.vec:apply(math.deg)`.
-> [!WARNING]
-> **Deprecated**, use `get_bone_override` instead.
-
-> [!NOTE]
-> Returned rotation is in degrees, not radians.
-=======
-    * **Note:** Rotation is in degrees, not radians.
-    * **Deprecated:** Use `set_bone_override` instead.
-* `get_bone_position(bone)`: returns the previously set position and rotation of the bone
-    * Shorthand for `get_bone_override(bone).position.vec, get_bone_override(bone).rotation.vec:apply(math.deg)`.
-    * **Note:** Returned rotation is in degrees, not radians.
-    * **Deprecated:** Use `get_bone_override` instead.
->>>>>>> 48845de4
+	* Shorthand for `get_bone_override(bone).position.vec, get_bone_override(bone).rotation.vec:apply(math.deg)`.
+	* **Note:** Returned rotation is in degrees, not radians.
+	* **Deprecated:** Use `get_bone_override` instead.
 * `set_bone_override(bone, override)`
     * `bone`: string
     * `override`: `{position = property, rotation = property, scale = property}` or `nil`
@@ -7900,12 +7880,7 @@
 > Compatibility note: Clients prior to 5.9.0 only support absolute position and rotation.
 > All values are treated as absolute and are set immediately (no interpolation).
 * `get_bone_override(bone)`: returns `override` in the above format
-<<<<<<< HEAD
-> [!NOTE]
-> Unlike `get_bone_position`, the returned rotation is in radians, not degrees.
-=======
-    * **Note:** Unlike `get_bone_position`, the returned rotation is in radians, not degrees.
->>>>>>> 48845de4
+	* **Note:** Unlike `get_bone_position`, the returned rotation is in radians, not degrees.
 * `get_bone_overrides()`: returns all bone overrides as table `{[bonename] = override, ...}`
 * `set_properties(object property table)`
 * `get_properties()`: returns a table of all object properties
