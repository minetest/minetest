--- conflicted
+++ resolved
@@ -52,15 +52,7 @@
 * `core.share_file(path)`
     * Android only. Shares file using the share popup
 * `core.get_version()` (possible in async calls)
-<<<<<<< HEAD
     * returns current core version
-* `core.set_once(key, value)`:
-    * save a string value that persists even if menu is closed
-* `core.get_once(key)`:
-    * get a string value saved by above function, or `nil`
-=======
-  * returns current core version
->>>>>>> 0ea1ec31
 
 
 
