# Compiling on MacOS

## Requirements

* [Homebrew](https://brew.sh/)
* [Git](https://git-scm.com/downloads)

Install dependencies with homebrew:

    brew install cmake freetype gettext gmp hiredis jpeg jsoncpp leveldb libogg libpng libvorbis luajit zstd

## Download

Download source (this is the URL to the latest of source repository, which might not work at all times) using Git:

    git clone --depth 1 https://github.com/minetest/minetest.git
    cd minetest

<<<<<<< HEAD
Download Minetest Game (otherwise only the "Development Test" game is available) using Git:

    git clone --depth 1 https://github.com/minetest/minetest_game.git games/minetest_game

=======
>>>>>>> af474d10
Download Minetest's fork of Irrlicht:

    git clone --depth 1 https://github.com/minetest/irrlicht.git lib/irrlichtmt

## Build

    mkdir build
    cd build

    cmake .. \
        -DCMAKE_OSX_DEPLOYMENT_TARGET=10.14 \
        -DCMAKE_FIND_FRAMEWORK=LAST \
        -DCMAKE_INSTALL_PREFIX=../build/macos/ \
        -DRUN_IN_PLACE=FALSE -DENABLE_GETTEXT=TRUE

    make -j$(sysctl -n hw.logicalcpu)
    make install

## Run

    open ./build/macos/minetest.app<|MERGE_RESOLUTION|>--- conflicted
+++ resolved
@@ -13,16 +13,17 @@
 
 Download source (this is the URL to the latest of source repository, which might not work at all times) using Git:
 
-    git clone --depth 1 https://github.com/minetest/minetest.git
-    cd minetest
+```bash
+git clone --depth 1 https://github.com/minetest/minetest.git
+cd minetest
+```
 
-<<<<<<< HEAD
 Download Minetest Game (otherwise only the "Development Test" game is available) using Git:
 
-    git clone --depth 1 https://github.com/minetest/minetest_game.git games/minetest_game
+```bash
+git clone --depth 1 https://github.com/minetest/minetest_game.git games/minetest_game
+```
 
-=======
->>>>>>> af474d10
 Download Minetest's fork of Irrlicht:
 
     git clone --depth 1 https://github.com/minetest/irrlicht.git lib/irrlichtmt
