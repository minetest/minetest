# Compiling on MacOS

## Requirements

- [Homebrew](https://brew.sh/)
- [Git](https://git-scm.com/downloads)

Install dependencies with homebrew:

```
brew install cmake freetype gettext gmp hiredis jpeg jsoncpp leveldb libogg libpng libvorbis luajit zstd gettext
```

## Download

Download source (this is the URL to the latest of source repository, which might not work at all times) using Git:

```bash
git clone --depth 1 https://github.com/minetest/minetest.git
cd minetest
```

Download Minetest's fork of Irrlicht:

<<<<<<< HEAD
```
git clone --depth 1 --branch $(cat misc/irrlichtmt_tag.txt) https://github.com/minetest/irrlicht.git lib/irrlichtmt
=======
```bash
git clone --depth 1 --branch "$(cat misc/irrlichtmt_tag.txt)" https://github.com/minetest/irrlicht.git lib/irrlichtmt
>>>>>>> fd5597a9
```

## Build

```bash
mkdir build
cd build

cmake .. \
    -DCMAKE_FIND_FRAMEWORK=LAST \
    -DCMAKE_INSTALL_PREFIX=../build/macos/ \
    -DRUN_IN_PLACE=FALSE -DENABLE_GETTEXT=TRUE

make -j$(sysctl -n hw.logicalcpu)
make install

# M1 Macs w/ MacOS >= BigSur
codesign --force --deep -s - macos/minetest.app
```

## Run

```
open ./build/macos/minetest.app
```<|MERGE_RESOLUTION|>--- conflicted
+++ resolved
@@ -22,13 +22,8 @@
 
 Download Minetest's fork of Irrlicht:
 
-<<<<<<< HEAD
-```
-git clone --depth 1 --branch $(cat misc/irrlichtmt_tag.txt) https://github.com/minetest/irrlicht.git lib/irrlichtmt
-=======
 ```bash
 git clone --depth 1 --branch "$(cat misc/irrlichtmt_tag.txt)" https://github.com/minetest/irrlicht.git lib/irrlichtmt
->>>>>>> fd5597a9
 ```
 
 ## Build
