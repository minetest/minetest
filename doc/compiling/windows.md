--- conflicted
+++ resolved
@@ -62,19 +62,12 @@
 
 To install dependencies via CLI, you can run this program in PowerShell:
 
-<<<<<<< HEAD
 ```powershell
-# Run this while in `path/to/minetest`
+# Run this while in `path/to/luanti`
 $vs="Visual Studio 17 2022" # or "Visual Studio 16 2019", whatever matches your machine
 $toolchain_file="C:/Program Files/Microsoft Visual Studio/2022/Community/VC/vcpkg/scripts/buildsystems/vcpkg.cmake" # or wherever you installed vcpkg.cmake manually
 mkdir build
 cmake -S . -B build -G "$vs" -DCMAKE_TOOLCHAIN_FILE="$toolchain_file" -DCMAKE_BUILD_TYPE=Release -DENABLE_CURSES=OFF
-=======
-After you successfully built vcpkg you can easily install the required libraries:
-
-```powershell
-vcpkg install zlib zstd curl[winssl] openal-soft libvorbis libogg libjpeg-turbo sqlite3 freetype luajit gmp jsoncpp gettext[tools] opengl-registry --triplet x64-windows
->>>>>>> 29cfb6ef
 ```
 
 The above program may take up to 45 minutes, depending on your device.
