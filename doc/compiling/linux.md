--- conflicted
+++ resolved
@@ -2,29 +2,11 @@
 
 ## Dependencies
 
-<<<<<<< HEAD
-| Dependency | Version | Commentary                                                           |
-| ---------- | ------- | -------------------------------------------------------------------- |
-| GCC        | 7.5+    | or Clang 7.0.1+                                                      |
-| CMake      | 3.5+    |                                                                      |
-| IrrlichtMt | -       | Custom version of Irrlicht, see https://github.com/minetest/irrlicht |
-| libjpeg    | -       | (via IrrlichtMt)                                                     |
-| libpng     | -       | (via IrrlichtMt)                                                     |
-| SDL        | 2.x     | (via IrrlichtMt)                                                     |
-| Freetype   | 2.0+    |                                                                      |
-| SQLite3    | 3+      |                                                                      |
-| Zlib       | -       |                                                                      |
-| Zstd       | 1.0+    |                                                                      |
-| LuaJIT     | 2.0+    | Bundled Lua 5.1 is used if not present                               |
-| GMP        | 5.0.0+  | Bundled mini-GMP is used if not present                              |
-| JsonCPP    | 1.0.0+  | Bundled JsonCPP is used if not present                               |
-| Curl       | 7.56.0+ | Optional                                                             |
-| gettext    | -       | Optional                                                             |
-=======
 | Dependency | Version | Commentary |
 | ---------- | ------- | ---------- |
 | GCC        | 7.5+    | or Clang 7.0.1+ |
 | CMake      | 3.5+    |            |
+| IrrlichtMt | -       | Custom version of Irrlicht, see https://github.com/minetest/irrlicht |
 | libjpeg    | -       |            |
 | libpng     | -       |            |
 | SDL        | 2.x     |            |
@@ -37,7 +19,6 @@
 | JsonCPP    | 1.0.0+  | Bundled JsonCPP is used if not present |
 | Curl       | 7.56.0+ | Optional   |
 | gettext    | -       | Optional   |
->>>>>>> 0ea1ec31
 
 For Debian/Ubuntu users:
 
@@ -49,11 +30,7 @@
 
 For openSUSE users:
 
-<<<<<<< HEAD
-    sudo zypper install gcc cmake libjpeg8-devel libpng16-devel openal-soft-devel libcurl-devel sqlite3-devel luajit-devel libzstd-devel Mesa-libGL-devel libXi-devel libvorbis-devel freetype2-devel SDL2-devel
-=======
 	sudo zypper install gcc cmake libjpeg8-devel libpng16-devel openal-soft-devel libcurl-devel sqlite3-devel luajit-devel libzstd-devel Mesa-libGL-devel libvorbis-devel freetype2-devel SDL2-devel
->>>>>>> 0ea1ec31
 
 For Arch users:
 
@@ -116,24 +93,7 @@
 * Use `cmake . -LH` to see all CMake options and their current state.
 * If you want to install it system-wide (or are making a distribution package),
   you will want to use `-DRUN_IN_PLACE=FALSE`.
-<<<<<<< HEAD
 * You can build a bare server by specifying `-DBUILD_SERVER=TRUE`.
 * You can disable the client build by specifying `-DBUILD_CLIENT=FALSE`.
 * You can select between Release and Debug build by `-DCMAKE_BUILD_TYPE=<Debug or Release>`.
-    * Debug build is slower, but gives much more useful output in a debugger.
-* If you build a bare server you don't need to compile IrrlichtMt, just the headers suffice.
-    * In that case use `-DIRRLICHT_INCLUDE_DIR=/some/where/irrlichtmt/include`.
-
-* Minetest will use the IrrlichtMt package that is found first, given by the following order:
-    1. Specified `IRRLICHTMT_BUILD_DIR` CMake variable
-    2. `${PROJECT_SOURCE_DIR}/lib/irrlichtmt` (if existent)
-    3. Installation of IrrlichtMt in the system-specific library paths
-    4. For server builds with disabled `BUILD_CLIENT` variable, the headers from `IRRLICHT_INCLUDE_DIR` will be used.
-> [!NOTE]
-> Changing the IrrlichtMt build directory (includes system installs) requires regenerating the CMake cache (`rm CMakeCache.txt`)
-=======
-- You can build a bare server by specifying `-DBUILD_SERVER=TRUE`.
-- You can disable the client build by specifying `-DBUILD_CLIENT=FALSE`.
-- You can select between Release and Debug build by `-DCMAKE_BUILD_TYPE=<Debug or Release>`.
-  - Debug build is slower, but gives much more useful output in a debugger.
->>>>>>> 0ea1ec31
+    * Debug build is slower, but gives much more useful output in a debugger.