# Compiling on GNU/Linux

## Dependencies

| Dependency | Version | Commentary                                                           |
| ---------- | ------- | -------------------------------------------------------------------- |
| GCC        | 7.5+    | or Clang 7.0.1+                                                      |
| CMake      | 3.5+    |                                                                      |
| IrrlichtMt | -       | Custom version of Irrlicht, see https://github.com/minetest/irrlicht |
<<<<<<< HEAD
| Freetype   | 2.0+    |                                                                      |
| SQLite3    | 3+      |                                                                      |
| Zstd       | 1.0+    |                                                                      |
| LuaJIT     | 2.0+    | Bundled Lua 5.1 is used if not present                               |
| GMP        | 5.0.0+  | Bundled mini-GMP is used if not present                              |
| JsonCPP    | 1.0.0+  | Bundled JsonCPP is used if not present                               |
| Curl       | 7.56.0+ | Optional                                                             |
| gettext    | -       | Optional                                                             |
=======
| libjpeg    | -       | (via IrrlichtMt) |
| libpng     | -       | (via IrrlichtMt) |
| SDL        | 2.x     | (via IrrlichtMt) |
| Freetype   | 2.0+    |            |
| SQLite3    | 3+      |            |
| Zlib       | -       |            |
| Zstd       | 1.0+    |            |
| LuaJIT     | 2.0+    | Bundled Lua 5.1 is used if not present |
| GMP        | 5.0.0+  | Bundled mini-GMP is used if not present |
| JsonCPP    | 1.0.0+  | Bundled JsonCPP is used if not present |
| Curl       | 7.56.0+ | Optional   |
| gettext    | -       | Optional   |
>>>>>>> 371b9a7f

For Debian/Ubuntu users:

    sudo apt install g++ make libc6-dev cmake libpng-dev libjpeg-dev libxi-dev libgl1-mesa-dev libsqlite3-dev libogg-dev libvorbis-dev libopenal-dev libcurl4-gnutls-dev libfreetype6-dev zlib1g-dev libgmp-dev libjsoncpp-dev libzstd-dev libluajit-5.1-dev gettext libsdl2-dev

For Fedora users:

    sudo dnf install make automake gcc gcc-c++ kernel-devel cmake libcurl-devel openal-soft-devel libpng-devel libjpeg-devel libvorbis-devel libXi-devel libogg-devel freetype-devel mesa-libGL-devel zlib-devel jsoncpp-devel gmp-devel sqlite-devel luajit-devel leveldb-devel ncurses-devel spatialindex-devel libzstd-devel gettext SDL2-devel

For openSUSE users:

	sudo zypper install gcc cmake libjpeg8-devel libpng16-devel openal-soft-devel libcurl-devel sqlite3-devel luajit-devel libzstd-devel Mesa-libGL-devel libXi-devel libvorbis-devel freetype2-devel SDL2-devel

For Arch users:

    sudo pacman -S --needed base-devel libcurl-gnutls cmake libxi libpng sqlite libogg libvorbis openal freetype2 jsoncpp gmp luajit leveldb ncurses zstd gettext sdl2

For Alpine users:

    sudo apk add build-base cmake libpng-dev jpeg-dev libxi-dev mesa-dev sqlite-dev libogg-dev libvorbis-dev openal-soft-dev curl-dev freetype-dev zlib-dev gmp-dev jsoncpp-dev luajit-dev zstd-dev gettext sdl2-dev

For Void users:

    sudo xbps-install cmake libpng-devel jpeg-devel libXi-devel mesa sqlite-devel libogg-devel libvorbis-devel libopenal-devel libcurl-devel freetype-devel zlib-devel gmp-devel jsoncpp-devel LuaJIT-devel libzstd-devel gettext SDL2-devel

## Download

You can install Git for easily keeping your copy up to date.
If you don’t want Git, read below on how to get the source without Git.
This is an example for installing Git on Debian/Ubuntu:

    sudo apt install git

For Fedora users:

    sudo dnf install git

For Arch users:

	sudo pacman -S git

For Alpine users:

	sudo apk add git

For Void users:

    sudo xbps-install git

Download source (this is the URL to the latest of source repository, which might not work at all times) using Git:

    git clone --depth 1 https://github.com/minetest/minetest.git
    cd minetest

Download IrrlichtMt to `lib/irrlichtmt`, it will be used to satisfy the IrrlichtMt dependency that way:

    git clone --depth 1 --branch "$(cat misc/irrlichtmt_tag.txt)" https://github.com/minetest/irrlicht.git lib/irrlichtmt

Download source, without using Git:

    wget https://github.com/minetest/minetest/archive/master.tar.gz
    tar xf master.tar.gz
    cd minetest-master

Download IrrlichtMt, without using Git:

    cd lib/
    wget https://github.com/minetest/irrlicht/archive/master.tar.gz
    tar xf master.tar.gz
    mv irrlicht-master irrlichtmt
    cd ..

## Build

Build a version that runs directly from the source directory:

    cmake . -DRUN_IN_PLACE=TRUE
    make -j$(nproc)

Run it:

    ./bin/minetest

* Use `cmake . -LH` to see all CMake options and their current state.
* If you want to install it system-wide (or are making a distribution package),
  you will want to use `-DRUN_IN_PLACE=FALSE`.
* You can build a bare server by specifying `-DBUILD_SERVER=TRUE`.
* You can disable the client build by specifying `-DBUILD_CLIENT=FALSE`.
* You can select between Release and Debug build by `-DCMAKE_BUILD_TYPE=<Debug or Release>`.
    * Debug build is slower, but gives much more useful output in a debugger.
* If you build a bare server you don't need to compile IrrlichtMt, just the headers suffice.
    * In that case use `-DIRRLICHT_INCLUDE_DIR=/some/where/irrlichtmt/include`.

* Minetest will use the IrrlichtMt package that is found first, given by the following order:
    1. Specified `IRRLICHTMT_BUILD_DIR` CMake variable
    2. `${PROJECT_SOURCE_DIR}/lib/irrlichtmt` (if existent)
    3. Installation of IrrlichtMt in the system-specific library paths
    4. For server builds with disabled `BUILD_CLIENT` variable, the headers from `IRRLICHT_INCLUDE_DIR` will be used.
    * NOTE: Changing the IrrlichtMt build directory (includes system installs) requires regenerating the CMake cache (`rm CMakeCache.txt`)<|MERGE_RESOLUTION|>--- conflicted
+++ resolved
@@ -7,29 +7,18 @@
 | GCC        | 7.5+    | or Clang 7.0.1+                                                      |
 | CMake      | 3.5+    |                                                                      |
 | IrrlichtMt | -       | Custom version of Irrlicht, see https://github.com/minetest/irrlicht |
-<<<<<<< HEAD
+| libjpeg    | -       | (via IrrlichtMt)                                                     |
+| libpng     | -       | (via IrrlichtMt)                                                     |
+| SDL        | 2.x     | (via IrrlichtMt)                                                     |
 | Freetype   | 2.0+    |                                                                      |
 | SQLite3    | 3+      |                                                                      |
+| Zlib       | -       |                                                                      |
 | Zstd       | 1.0+    |                                                                      |
 | LuaJIT     | 2.0+    | Bundled Lua 5.1 is used if not present                               |
 | GMP        | 5.0.0+  | Bundled mini-GMP is used if not present                              |
 | JsonCPP    | 1.0.0+  | Bundled JsonCPP is used if not present                               |
 | Curl       | 7.56.0+ | Optional                                                             |
 | gettext    | -       | Optional                                                             |
-=======
-| libjpeg    | -       | (via IrrlichtMt) |
-| libpng     | -       | (via IrrlichtMt) |
-| SDL        | 2.x     | (via IrrlichtMt) |
-| Freetype   | 2.0+    |            |
-| SQLite3    | 3+      |            |
-| Zlib       | -       |            |
-| Zstd       | 1.0+    |            |
-| LuaJIT     | 2.0+    | Bundled Lua 5.1 is used if not present |
-| GMP        | 5.0.0+  | Bundled mini-GMP is used if not present |
-| JsonCPP    | 1.0.0+  | Bundled JsonCPP is used if not present |
-| Curl       | 7.56.0+ | Optional   |
-| gettext    | -       | Optional   |
->>>>>>> 371b9a7f
 
 For Debian/Ubuntu users:
 
