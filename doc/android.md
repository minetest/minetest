--- conflicted
+++ resolved
@@ -8,10 +8,7 @@
 
 While you're playing the game normally (that is, no menu or inventory is
 shown), the following controls are available:
-<<<<<<< HEAD
-=======
 
->>>>>>> 79ee8751
 * Look around: Touch screen and slide finger
 * Tap: Place a node
 * Long tap: Dig node or use the held item
@@ -32,14 +29,8 @@
   --> places a single item from dragged stack into current (first touched) slot. If a stack is selected, the stack will be split as half and one of the splitted stack will be selected
 
 ### Limitations
-<<<<<<< HEAD
-* Complicated control can be difficult or impossible on Android device
+* Complicated controls can be difficult or impossible on Android device
 * Some old Android devices only support 2 touches at a time, some games/mods contain button combinations that need 3 touches (example: jump + Aux1 + hold)
-=======
-
-* Some old Android devices only support 2 touches at a time, some games/mods contain button combinations that need 3 touches (example: jump + Aux1 + hold)
-* Complicated controls like picking up a cart in MTG can be difficult or impossible on Android devices
->>>>>>> 79ee8751
 
 ## File Path
 There are some settings especially useful for Android users. The Minetest-wide
