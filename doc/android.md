# Minetest Android build
All Minetest builds, including the Android variant, are based on the same code.
However, additional Java code is used for proper Android integration.

## Controls
Compared to Minetest binaries for PC, the Android port has limited functionality
due to limited capabilities of common devices. What can be done is described below:

While you're playing the game normally (that is, no menu or inventory is
shown), the following controls are available:
<<<<<<< HEAD
* Look around: Touch screen and slide finger
* Double tap: Place a node
* Long tap: Dig node or use the holding item
=======
* Look around: touch screen and slide finger
* Tap: Place a node
* Long tap: Dig node or use the held item
>>>>>>> 8cd12960
* Press back: Pause menu
* Touch buttons: Press button
* Buttons:
  1. Upper left corner: Chat
  2. Lower right corner: Jump/Crouch
  3. Lower left corner (Joystick): Walk/step/Display inventory

When a menu or inventory is displayed:
* Double tap outside menu area/Press back: Close menu
* Tap on an item stack: Select that stack
* Tap on an empty slot: If a stack is selected already, that stack is placed here
* Drag and drop: Touch stack and hold finger down, move the stack to another
  slot, tap another finger while keeping first finger on screen
  --> places a single item from dragged stack into current (first touched) slot. If a stack is selected, the stack will be split as half and one of the splitted stack will be selected

### Limitations
<<<<<<< HEAD
* Android players have to double tap to place node, this can be annoying in some games/mods
* Some old Android devices only support 2 touches at a time, some games/mods contain button combinations that need 3 touches (example: jump + Aux1 + hold)
* Complicated controls like picking up a cart in MTG can be difficult or impossible on Android device
=======
* Some old Android device only support 2 touch at a time, some game/mod contain button combination that need 3 touch (example: jump + Aux1 + hold)
* Complicated control can be difficult or impossible on Android device
>>>>>>> 8cd12960

## File Path
There are some settings especially useful for Android users. The Minetest-wide
configuration file can usually be found at:

* Before 5.4.2:
    * `/sdcard/Minetest/` or `/storage/emulated/0/` if stored on the device
    * `/storage/emulated/(varying folder name)/` if stored on an SD card
* After 5.4.2:
    * `/sdcard/Android/data/net.minetest.minetest/` or `/storage/emulated/0/Android/data/net.minetest.minetest/` if stored on the device
    * `/storage/emulated/(varying folder name)/Android/data/net.minetest.minetest/` if stored on the SD card
* [Learn more about Android directory](https://wiki.minetest.net/Accessing_Android_Data_Directory)

## Useful Settings

### `gui_scaling`
This is a user-specified scaling factor for the GUI. If the main menu is too big or small on your device, try changing
this value.

### `mapblock_limit`
Mobile devices generally have less RAM than PC, this setting limits how many mapblock can be kept in RAM.

### `fps_limit`
This setting limits maximum FPS (frames per second). The default value is `60`, which is the lowest commonly found
Android refresh rate, but if you're using a device that has a lower refresh rate, change this.

## Requirements
The minimal and recommended system requirements for Minetest are listed below.

### CPU
Supported architectures:
1. ARM v7
2. ARM v8
3. x86
4. x86_64

CPU architectures similar to ARM or x86 might run Minetest but are not tested.

### Minimum
1. Graphics API: OpenGL ES 1.0
    * Shaders might not work correctly or work at all on OpenGL ES 1.0.
2. Android version: Android 4.1 (API Level 16)
3. Free RAM: 500 MB
4. Free storage: 100 MB
    * More storage is highly recommended

### Recommended
1. Graphics API: OpenGL ES 2.0
2. Android version: Android 4.4 (API Level 19) or newer
3. Empty RAM: 850 MB
4. Free storage: 480 MB

## Rendering
Unlike on PC, Android devices use OpenGL ES which less powerful than OpenGL, thus
some shader settings cannot be used on OpenGL ES.
Changing the graphic driver setting to OpenGL will result in undesirable behavior.

## Building Requirements
In order to build, your PC has to be set up to build Minetest in the usual
manner (see the regular Minetest documentation for how to get this done).
In addition to what is required for Minetest in general, you will need the
following software packages. The version number in parenthesis denotes the
version that was tested at the time this README was drafted; newer/older
versions may or may not work.

* Android SDK 29
* Android NDK r21
* Android Studio 3 [optional]

Additionally, you'll need to have an Internet connection available on the
build system, as the Android build will download some source packages.

## Build
The new build system Minetest Android is fully functional and is designed to
speed up and simplify the work, as well as adding the possibility of
cross-platform build.
You can use `./gradlew assemblerelease` or `./gradlew assembledebug` from the
command line or use Android Studio and click the build button.

When using gradlew, the newest NDK will be downloaded and installed
automatically. Or you can create a `local.properties` file and specify
`sdk.dir` and `ndk.dir` yourself.

* In order to make a release build, you'll have to have a keystore setup to sign
  the resulting APK package. How this is done is not part of this README. There
  are different tutorials on the web explaining how to do it, choose one yourself.

* Once your keystore is setup, enter the android subdirectory and create a new
  file called `ant.properties` there. Add the following lines to that file:

  > key.store=<path to your keystore>
  > key.alias=Minetest<|MERGE_RESOLUTION|>--- conflicted
+++ resolved
@@ -8,15 +8,11 @@
 
 While you're playing the game normally (that is, no menu or inventory is
 shown), the following controls are available:
-<<<<<<< HEAD
+
 * Look around: Touch screen and slide finger
-* Double tap: Place a node
-* Long tap: Dig node or use the holding item
-=======
-* Look around: touch screen and slide finger
 * Tap: Place a node
 * Long tap: Dig node or use the held item
->>>>>>> 8cd12960
+
 * Press back: Pause menu
 * Touch buttons: Press button
 * Buttons:
@@ -33,14 +29,9 @@
   --> places a single item from dragged stack into current (first touched) slot. If a stack is selected, the stack will be split as half and one of the splitted stack will be selected
 
 ### Limitations
-<<<<<<< HEAD
-* Android players have to double tap to place node, this can be annoying in some games/mods
+
 * Some old Android devices only support 2 touches at a time, some games/mods contain button combinations that need 3 touches (example: jump + Aux1 + hold)
-* Complicated controls like picking up a cart in MTG can be difficult or impossible on Android device
-=======
-* Some old Android device only support 2 touch at a time, some game/mod contain button combination that need 3 touch (example: jump + Aux1 + hold)
-* Complicated control can be difficult or impossible on Android device
->>>>>>> 8cd12960
+* Complicated controls like picking up a cart in MTG can be difficult or impossible on Android devices
 
 ## File Path
 There are some settings especially useful for Android users. The Minetest-wide
@@ -131,5 +122,5 @@
 * Once your keystore is setup, enter the android subdirectory and create a new
   file called `ant.properties` there. Add the following lines to that file:
 
-  > key.store=<path to your keystore>
-  > key.alias=Minetest+      key.store=<path to your keystore>
+      key.alias=Minetest