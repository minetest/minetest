uniform mat4 mWorld;
// Color of the light emitted by the sun.
uniform vec3 dayLight;

// The cameraOffset is the current center of the visible world.
uniform highp vec3 cameraOffset;
uniform float animationTimer;

varying vec3 vNormal;
varying vec3 vPosition;
// World position in the visible world (i.e. relative to the cameraOffset.)
// This can be used for many shader effects without loss of precision.
// If the absolute position is required it can be calculated with
// cameraOffset + worldPosition (for large coordinates the limits of float
// precision must be considered).
varying vec3 worldPosition;
varying lowp vec4 varColor;
// The centroid keyword ensures that after interpolation the texture coordinates
// lie within the same bounds when MSAA is en- and disabled.
// This fixes the stripes problem with nearest-neighbor textures and MSAA.
#ifdef GL_ES
varying mediump vec2 varTexCoord;
#else
centroid varying vec2 varTexCoord;
#endif
#ifdef ENABLE_DYNAMIC_SHADOWS
	// shadow uniforms
	uniform vec3 v_LightDirection;
	uniform float f_textureresolution;
	uniform mat4 m_ShadowViewProj;
	uniform float f_shadowfar;
	uniform float f_shadow_strength;
	uniform float f_timeofday;
	uniform vec4 CameraPos;

	varying float cosLight;
	varying float normalOffsetScale;
	varying float adj_shadow_strength;
	varying float f_normal_length;
	varying vec3 shadow_position;
	varying float perspective_factor;
#endif

varying float area_enable_parallax;

<<<<<<< HEAD
varying vec3 viewVec;
varying vec3 eyeVec;
=======
varying highp vec3 eyeVec;
>>>>>>> cc1bfc6d
varying float nightRatio;
// Color of the light emitted by the light sources.
uniform vec3 artificialLight;
const float e = 2.718281828459;
const float BS = 10.0;
uniform float xyPerspectiveBias0;
uniform float xyPerspectiveBias1;
uniform float zPerspectiveBias;

#ifdef ENABLE_DYNAMIC_SHADOWS

vec4 getRelativePosition(in vec4 position)
{
	vec2 l = position.xy - CameraPos.xy;
	vec2 s = l / abs(l);
	s = (1.0 - s * CameraPos.xy);
	l /= s;
	return vec4(l, s);
}

float getPerspectiveFactor(in vec4 relativePosition)
{
	float pDistance = length(relativePosition.xy);
	float pFactor = pDistance * xyPerspectiveBias0 + xyPerspectiveBias1;
	return pFactor;
}

vec4 applyPerspectiveDistortion(in vec4 position)
{
	vec4 l = getRelativePosition(position);
	float pFactor = getPerspectiveFactor(l);
	l.xy /= pFactor;
	position.xy = l.xy * l.zw + CameraPos.xy;
	position.z *= zPerspectiveBias;
	return position;
}

// custom smoothstep implementation because it's not defined in glsl1.2
// https://docs.gl/sl4/smoothstep
float mtsmoothstep(in float edge0, in float edge1, in float x)
{
	float t = clamp((x - edge0) / (edge1 - edge0), 0.0, 1.0);
	return t * t * (3.0 - 2.0 * t);
}
#endif


float smoothCurve(float x)
{
	return x * x * (3.0 - 2.0 * x);
}


float triangleWave(float x)
{
	return abs(fract(x + 0.5) * 2.0 - 1.0);
}


float smoothTriangleWave(float x)
{
	return smoothCurve(triangleWave(x)) * 2.0 - 1.0;
}

// OpenGL < 4.3 does not support continued preprocessor lines
#if (MATERIAL_TYPE == TILE_MATERIAL_WAVING_LIQUID_TRANSPARENT || MATERIAL_TYPE == TILE_MATERIAL_WAVING_LIQUID_OPAQUE || MATERIAL_TYPE == TILE_MATERIAL_WAVING_LIQUID_BASIC) && ENABLE_WAVING_WATER

//
// Simple, fast noise function.
// See: https://gist.github.com/patriciogonzalezvivo/670c22f3966e662d2f83
//
vec4 perm(vec4 x)
{
	return mod(((x * 34.0) + 1.0) * x, 289.0);
}

float snoise(vec3 p)
{
	vec3 a = floor(p);
	vec3 d = p - a;
	d = d * d * (3.0 - 2.0 * d);

	vec4 b = a.xxyy + vec4(0.0, 1.0, 0.0, 1.0);
	vec4 k1 = perm(b.xyxy);
	vec4 k2 = perm(k1.xyxy + b.zzww);

	vec4 c = k2 + a.zzzz;
	vec4 k3 = perm(c);
	vec4 k4 = perm(c + 1.0);

	vec4 o1 = fract(k3 * (1.0 / 41.0));
	vec4 o2 = fract(k4 * (1.0 / 41.0));

	vec4 o3 = o2 * d.z + o1 * (1.0 - d.z);
	vec2 o4 = o3.yw * d.x + o3.xz * (1.0 - d.x);

	return o4.y * d.y + o4.x * (1.0 - d.y);
}

#endif




void main(void)
{
	varTexCoord = inTexCoord0.st;

	float disp_x;
	float disp_z;
// OpenGL < 4.3 does not support continued preprocessor lines
#if (MATERIAL_TYPE == TILE_MATERIAL_WAVING_LEAVES && ENABLE_WAVING_LEAVES) || (MATERIAL_TYPE == TILE_MATERIAL_WAVING_PLANTS && ENABLE_WAVING_PLANTS)
	vec4 pos2 = mWorld * inVertexPosition;
	float tOffset = (pos2.x + pos2.y) * 0.001 + pos2.z * 0.002;
	disp_x = (smoothTriangleWave(animationTimer * 23.0 + tOffset) +
		smoothTriangleWave(animationTimer * 11.0 + tOffset)) * 0.4;
	disp_z = (smoothTriangleWave(animationTimer * 31.0 + tOffset) +
		smoothTriangleWave(animationTimer * 29.0 + tOffset) +
		smoothTriangleWave(animationTimer * 13.0 + tOffset)) * 0.5;
#endif

	vec4 pos = inVertexPosition;
// OpenGL < 4.3 does not support continued preprocessor lines
#if (MATERIAL_TYPE == TILE_MATERIAL_WAVING_LIQUID_TRANSPARENT || MATERIAL_TYPE == TILE_MATERIAL_WAVING_LIQUID_OPAQUE || MATERIAL_TYPE == TILE_MATERIAL_WAVING_LIQUID_BASIC) && ENABLE_WAVING_WATER
	// Generate waves with Perlin-type noise.
	// The constants are calibrated such that they roughly
	// correspond to the old sine waves.
	vec3 wavePos = (mWorld * pos).xyz + cameraOffset;
	// The waves are slightly compressed along the z-axis to get
	// wave-fronts along the x-axis.
	wavePos.x /= WATER_WAVE_LENGTH * 3.0;
	wavePos.z /= WATER_WAVE_LENGTH * 2.0;
	wavePos.z += animationTimer * WATER_WAVE_SPEED * 10.0;
	pos.y += (snoise(wavePos) - 1.0) * WATER_WAVE_HEIGHT * 5.0;
#elif MATERIAL_TYPE == TILE_MATERIAL_WAVING_LEAVES && ENABLE_WAVING_LEAVES
	pos.x += disp_x;
	pos.y += disp_z * 0.1;
	pos.z += disp_z;
#elif MATERIAL_TYPE == TILE_MATERIAL_WAVING_PLANTS && ENABLE_WAVING_PLANTS
	if (varTexCoord.y < 0.05) {
		pos.x += disp_x;
		pos.z += disp_z;
	}
#endif
	worldPosition = (mWorld * pos).xyz;
	gl_Position = mWorldViewProj * pos;

	vPosition = gl_Position.xyz;
	eyeVec = -(mWorldView * pos).xyz;
#ifdef SECONDSTAGE
	normalPass = normalize((inVertexNormal+1)/2);
#endif
	vNormal = inVertexNormal;

	// Calculate color.
	// Red, green and blue components are pre-multiplied with
	// the brightness, so now we have to multiply these
	// colors with the color of the incoming light.
	// The pre-baked colors are halved to prevent overflow.
#ifdef GL_ES
	vec4 color = inVertexColor.bgra;
#else
	vec4 color = inVertexColor;
#endif
	// The alpha gives the ratio of sunlight in the incoming light.
	nightRatio = 1.0 - color.a;
	color.rgb = color.rgb * (color.a * dayLight.rgb +
		nightRatio * artificialLight.rgb) * 2.0;
	color.a = 1.0;

	// Emphase blue a bit in darker places
	// See C++ implementation in mapblock_mesh.cpp final_color_blend()
	float brightness = (color.r + color.g + color.b) / 3.0;
	color.b += max(0.0, 0.021 - abs(0.2 * brightness - 0.021) +
		0.07 * brightness);

	varColor = clamp(color, 0.0, 1.0);

#ifdef ENABLE_DYNAMIC_SHADOWS
	if (f_shadow_strength > 0.0) {
#if MATERIAL_TYPE == TILE_MATERIAL_WAVING_PLANTS && ENABLE_WAVING_PLANTS
		// The shadow shaders don't apply waving when creating the shadow-map.
		// We are using the not waved inVertexPosition to avoid ugly self-shadowing.
		vec4 shadow_pos = inVertexPosition;
#else
		vec4 shadow_pos = pos;
#endif
		viewVec = normalize(worldPosition + cameraOffset - eyePosition);

		vec3 nNormal;
		f_normal_length = length(vNormal);

		/* normalOffsetScale is in world coordinates (1/10th of a meter)
		   z_bias is in light space coordinates */
		float normalOffsetScale, z_bias;
		float pFactor = getPerspectiveFactor(getRelativePosition(m_ShadowViewProj * mWorld * shadow_pos));
		if (f_normal_length > 0.0) {
			nNormal = normalize(vNormal);
			cosLight = max(1e-5, dot(nNormal, -v_LightDirection));
			float sinLight = pow(1.0 - pow(cosLight, 2.0), 0.5);
			normalOffsetScale = 2.0 * pFactor * pFactor * sinLight * min(f_shadowfar, 500.0) /
					xyPerspectiveBias1 / f_textureresolution;
			z_bias = 1.0 * sinLight / cosLight;
		}
		else {
			nNormal = vec3(0.0);
			cosLight = clamp(dot(v_LightDirection, normalize(vec3(v_LightDirection.x, 0.0, v_LightDirection.z))), 1e-2, 1.0);
			float sinLight = pow(1.0 - pow(cosLight, 2.0), 0.5);
			normalOffsetScale = 0.0;
			z_bias = 3.6e3 * sinLight / cosLight;
		}
		z_bias *= pFactor * pFactor / f_textureresolution / f_shadowfar;

		shadow_position = applyPerspectiveDistortion(m_ShadowViewProj * mWorld * (shadow_pos + vec4(normalOffsetScale * nNormal, 0.0))).xyz;
		shadow_position.z -= z_bias;
		perspective_factor = pFactor;

		if (f_timeofday < 0.2) {
			adj_shadow_strength = f_shadow_strength * 0.5 *
				(1.0 - mtsmoothstep(0.15, 0.2, f_timeofday));
		} else if (f_timeofday >= 0.8) {
			adj_shadow_strength = f_shadow_strength * 0.5 *
				mtsmoothstep(0.8, 0.85, f_timeofday);
		} else {
			adj_shadow_strength = f_shadow_strength *
				mtsmoothstep(0.18, 0.25, f_timeofday) *
				(1.0 - mtsmoothstep(0.75, 0.8, f_timeofday));
		}
	}
#endif
}<|MERGE_RESOLUTION|>--- conflicted
+++ resolved
@@ -43,12 +43,8 @@
 
 varying float area_enable_parallax;
 
-<<<<<<< HEAD
 varying vec3 viewVec;
-varying vec3 eyeVec;
-=======
 varying highp vec3 eyeVec;
->>>>>>> cc1bfc6d
 varying float nightRatio;
 // Color of the light emitted by the light sources.
 uniform vec3 artificialLight;
