--- conflicted
+++ resolved
@@ -72,13 +72,8 @@
 	color = base.rgb;
 
 	vec4 col = vec4(color.rgb * varColor.rgb, 1.0);
-<<<<<<< HEAD
-	
+
 #if ENABLE_TONE_MAPPING
-=======
-
-#ifdef ENABLE_TONE_MAPPING
->>>>>>> 664f5ce9
 	col = applyToneMapping(col);
 #endif
 
