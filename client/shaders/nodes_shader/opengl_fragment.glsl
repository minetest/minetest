--- conflicted
+++ resolved
@@ -53,11 +53,8 @@
 centroid varying float nightRatio;
 #endif
 varying highp vec3 eyeVec;
-<<<<<<< HEAD
 varying float nightRatio;
 varying float nightFactor;
-=======
->>>>>>> c4d62408
 
 #ifdef ENABLE_DYNAMIC_SHADOWS
 #if (MATERIAL_WAVING_LIQUID && defined(ENABLE_WATER_REFLECTIONS))
