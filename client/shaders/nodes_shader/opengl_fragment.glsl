uniform sampler2D baseTexture;

uniform vec3 dayLight;
uniform lowp vec4 fogColor;
uniform float fogDistance;
uniform float fogShadingParameter;

// The cameraOffset is the current center of the visible world.
uniform highp vec3 cameraOffset;
uniform vec3 cameraPosition;
uniform float animationTimer;
#ifdef ENABLE_DYNAMIC_SHADOWS
	// shadow texture
	uniform sampler2D ShadowMapSampler;
	// shadow uniforms
	uniform vec3 v_LightDirection;
	uniform float f_textureresolution;
	uniform mat4 m_ShadowViewProj;
	uniform float f_shadowfar;
	uniform float f_shadow_strength;
	uniform vec4 CameraPos;
	uniform float xyPerspectiveBias0;
	uniform float xyPerspectiveBias1;
	uniform vec3 shadow_tint;
	uniform float foliage_translucency;
	uniform float specular_intensity;

	varying float adj_shadow_strength;
	varying float cosLight;
	varying float f_normal_length;
	varying vec3 shadow_position;
	varying float perspective_factor;
	varying vec3 sunTint;
#endif

varying vec3 vNormal;
varying vec3 vPosition;
// World position in the visible world (i.e. relative to the cameraOffset.)
// This can be used for many shader effects without loss of precision.
// If the absolute position is required it can be calculated with
// cameraOffset + worldPosition (for large coordinates the limits of float
// precision must be considered).
varying vec3 worldPosition;
#ifdef GL_ES
varying lowp vec4 varColor;
varying mediump vec2 varTexCoord;
varying float nightRatio;
#else
centroid varying lowp vec4 varColor;
centroid varying vec2 varTexCoord;
centroid varying float nightRatio;
#endif
varying highp vec3 eyeVec;
varying float nightFactor;

#ifdef ENABLE_DYNAMIC_SHADOWS
<<<<<<< HEAD
#if (MATERIAL_WAVING_LIQUID && defined(ENABLE_WATER_REFLECTIONS))
=======
#if (defined(ENABLE_WATER_REFLECTIONS) && MATERIAL_WATER_REFLECTIONS && ENABLE_WAVING_WATER)
>>>>>>> 2bfcd45b
vec4 perm(vec4 x)
{
	return mod(((x * 34.0) + 1.0) * x, 289.0);
}

// Corresponding gradient of snoise
vec3 gnoise(vec3 p){
    vec3 a = floor(p);
    vec3 d = p - a;
    vec3 dd = 6.0 * d * (1.0 - d);
    d = d * d * (3.0 - 2.0 * d);

    vec4 b = a.xxyy + vec4(0.0, 1.0, 0.0, 1.0);
    vec4 k1 = perm(b.xyxy);
    vec4 k2 = perm(k1.xyxy + b.zzww);

    vec4 c = k2 + a.zzzz;
    vec4 k3 = perm(c);
    vec4 k4 = perm(c + 1.0);

    vec4 o1 = fract(k3 * (1.0 / 41.0));
    vec4 o2 = fract(k4 * (1.0 / 41.0));

    vec4 o3 = o2 * d.z + o1 * (1.0 - d.z);
    vec2 o4 = o3.yw * d.x + o3.xz * (1.0 - d.x);

    vec4 dz1 = (o2 - o1) * dd.z;
    vec2 dz2 = dz1.yw * d.x + dz1.xz * (1.0 - d.x);

    vec2 dx = (o3.yw - o3.xz) * dd.x;

    return vec3(
        dx.y * d.y + dx.x * (1. - d.y),
        (o4.y - o4.x) * dd.y,
        dz2.y * d.y + dz2.x * (1. - d.y)
    );
}

vec2 wave_noise(vec3 p, float off) {
	return (gnoise(p + vec3(0.0, 0.0, off)) * 0.4 + gnoise(2.0 * p + vec3(0.0, off, off)) * 0.2 + gnoise(3.0 * p + vec3(0.0, off, off)) * 0.225 + gnoise(4.0 * p + vec3(-off, off, 0.0)) * 0.2).xz;
}
#endif

// assuming near is always 1.0
float getLinearDepth()
{
	return 2.0 * f_shadowfar / (f_shadowfar + 1.0 - (2.0 * gl_FragCoord.z - 1.0) * (f_shadowfar - 1.0));
}

vec3 getLightSpacePosition()
{
	return shadow_position * 0.5 + 0.5;
}
// custom smoothstep implementation because it's not defined in glsl1.2
// https://docs.gl/sl4/smoothstep
float mtsmoothstep(in float edge0, in float edge1, in float x)
{
	float t = clamp((x - edge0) / (edge1 - edge0), 0.0, 1.0);
	return t * t * (3.0 - 2.0 * t);
}

float shadowCutoff(float x) {
	#if defined(ENABLE_TRANSLUCENT_FOLIAGE) && MATERIAL_TYPE == TILE_MATERIAL_WAVING_LEAVES
		return mtsmoothstep(0.0, 3.0 / f_shadowfar, x);
	#else
		return step(0.0, x);
	#endif
}

#ifdef COLORED_SHADOWS

// c_precision of 128 fits within 7 base-10 digits
const float c_precision = 128.0;
const float c_precisionp1 = c_precision + 1.0;

float packColor(vec3 color)
{
	return floor(color.b * c_precision + 0.5)
		+ floor(color.g * c_precision + 0.5) * c_precisionp1
		+ floor(color.r * c_precision + 0.5) * c_precisionp1 * c_precisionp1;
}

vec3 unpackColor(float value)
{
	vec3 color;
	color.b = mod(value, c_precisionp1) / c_precision;
	color.g = mod(floor(value / c_precisionp1), c_precisionp1) / c_precision;
	color.r = floor(value / (c_precisionp1 * c_precisionp1)) / c_precision;
	return color;
}

vec4 getHardShadowColor(sampler2D shadowsampler, vec2 smTexCoord, float realDistance)
{
	vec4 texDepth = texture2D(shadowsampler, smTexCoord.xy).rgba;

	float visibility = shadowCutoff(realDistance - texDepth.r);
	vec4 result = vec4(visibility, vec3(0.0,0.0,0.0));//unpackColor(texDepth.g));
	if (visibility < 0.1) {
		visibility = shadowCutoff(realDistance - texDepth.b);
		result = vec4(visibility, unpackColor(texDepth.a));
	}
	return result;
}

#else

float getHardShadow(sampler2D shadowsampler, vec2 smTexCoord, float realDistance)
{
	float texDepth = texture2D(shadowsampler, smTexCoord.xy).r;
	float visibility = shadowCutoff(realDistance - texDepth);
	return visibility;
}

#endif


#if SHADOW_FILTER == 2
	#define PCFBOUND 2.0 // 5x5
	#define PCFSAMPLES 25
#elif SHADOW_FILTER == 1
	#define PCFBOUND 1.0 // 3x3
	#define PCFSAMPLES 9
#else
	#define PCFBOUND 0.0
	#define PCFSAMPLES 1
#endif

#ifdef COLORED_SHADOWS
float getHardShadowDepth(sampler2D shadowsampler, vec2 smTexCoord, float realDistance)
{
	vec4 texDepth = texture2D(shadowsampler, smTexCoord.xy);
	float depth = max(realDistance - texDepth.r, realDistance - texDepth.b);
	return depth;
}
#else
float getHardShadowDepth(sampler2D shadowsampler, vec2 smTexCoord, float realDistance)
{
	float texDepth = texture2D(shadowsampler, smTexCoord.xy).r;
	float depth = realDistance - texDepth;
	return depth;
}
#endif

#define BASEFILTERRADIUS 1.0

float getPenumbraRadius(sampler2D shadowsampler, vec2 smTexCoord, float realDistance)
{
	// Return fast if sharp shadows are requested
	if (PCFBOUND == 0.0 || SOFTSHADOWRADIUS <= 0.0)
		return 0.0;

	vec2 clampedpos;
	float y, x;
	float depth = getHardShadowDepth(shadowsampler, smTexCoord.xy, realDistance);
	// A factor from 0 to 1 to reduce blurring of short shadows
	float sharpness_factor = 1.0;
	// conversion factor from shadow depth to blur radius
	float depth_to_blur = f_shadowfar / SOFTSHADOWRADIUS / xyPerspectiveBias0;
	if (depth > 0.0 && f_normal_length > 0.0)
		// 5 is empirical factor that controls how fast shadow loses sharpness
		sharpness_factor = clamp(5.0 * depth * depth_to_blur, 0.0, 1.0);
	depth = 0.0;

	float world_to_texture = xyPerspectiveBias1 / perspective_factor / perspective_factor
			* f_textureresolution / 2.0 / f_shadowfar;
	float world_radius = 0.2; // shadow blur radius in world float coordinates, e.g. 0.2 = 0.02 of one node

	return max(BASEFILTERRADIUS * f_textureresolution / 4096.0,  sharpness_factor * world_radius * world_to_texture * SOFTSHADOWRADIUS);
}

#ifdef POISSON_FILTER
const vec2[64] poissonDisk = vec2[64](
	vec2(0.170019, -0.040254),
	vec2(-0.299417, 0.791925),
	vec2(0.645680, 0.493210),
	vec2(-0.651784, 0.717887),
	vec2(0.421003, 0.027070),
	vec2(-0.817194, -0.271096),
	vec2(-0.705374, -0.668203),
	vec2(0.977050, -0.108615),
	vec2(0.063326, 0.142369),
	vec2(0.203528, 0.214331),
	vec2(-0.667531, 0.326090),
	vec2(-0.098422, -0.295755),
	vec2(-0.885922, 0.215369),
	vec2(0.566637, 0.605213),
	vec2(0.039766, -0.396100),
	vec2(0.751946, 0.453352),
	vec2(0.078707, -0.715323),
	vec2(-0.075838, -0.529344),
	vec2(0.724479, -0.580798),
	vec2(0.222999, -0.215125),
	vec2(-0.467574, -0.405438),
	vec2(-0.248268, -0.814753),
	vec2(0.354411, -0.887570),
	vec2(0.175817, 0.382366),
	vec2(0.487472, -0.063082),
	vec2(0.355476, 0.025357),
	vec2(-0.084078, 0.898312),
	vec2(0.488876, -0.783441),
	vec2(0.470016, 0.217933),
	vec2(-0.696890, -0.549791),
	vec2(-0.149693, 0.605762),
	vec2(0.034211, 0.979980),
	vec2(0.503098, -0.308878),
	vec2(-0.016205, -0.872921),
	vec2(0.385784, -0.393902),
	vec2(-0.146886, -0.859249),
	vec2(0.643361, 0.164098),
	vec2(0.634388, -0.049471),
	vec2(-0.688894, 0.007843),
	vec2(0.464034, -0.188818),
	vec2(-0.440840, 0.137486),
	vec2(0.364483, 0.511704),
	vec2(0.034028, 0.325968),
	vec2(0.099094, -0.308023),
	vec2(0.693960, -0.366253),
	vec2(0.678884, -0.204688),
	vec2(0.001801, 0.780328),
	vec2(0.145177, -0.898984),
	vec2(0.062655, -0.611866),
	vec2(0.315226, -0.604297),
	vec2(-0.780145, 0.486251),
	vec2(-0.371868, 0.882138),
	vec2(0.200476, 0.494430),
	vec2(-0.494552, -0.711051),
	vec2(0.612476, 0.705252),
	vec2(-0.578845, -0.768792),
	vec2(-0.772454, -0.090976),
	vec2(0.504440, 0.372295),
	vec2(0.155736, 0.065157),
	vec2(0.391522, 0.849605),
	vec2(-0.620106, -0.328104),
	vec2(0.789239, -0.419965),
	vec2(-0.545396, 0.538133),
	vec2(-0.178564, -0.596057)
);

#ifdef COLORED_SHADOWS

vec4 getShadowColor(sampler2D shadowsampler, vec2 smTexCoord, float realDistance)
{
	float radius = getPenumbraRadius(shadowsampler, smTexCoord, realDistance);
	if (radius < 0.1) {
		// we are in the middle of even brightness, no need for filtering
		return getHardShadowColor(shadowsampler, smTexCoord.xy, realDistance);
	}

	vec2 clampedpos;
	vec4 visibility = vec4(0.0);
	float scale_factor = radius / f_textureresolution;

	int samples = (1 + 1 * int(SOFTSHADOWRADIUS > 1.0)) * PCFSAMPLES; // scale max samples for the soft shadows
	samples = int(clamp(pow(4.0 * radius + 1.0, 2.0), 1.0, float(samples)));
	int init_offset = int(floor(mod(((smTexCoord.x * 34.0) + 1.0) * smTexCoord.y, 64.0-samples)));
	int end_offset = int(samples) + init_offset;

	for (int x = init_offset; x < end_offset; x++) {
		clampedpos = poissonDisk[x] * scale_factor + smTexCoord.xy;
		visibility += getHardShadowColor(shadowsampler, clampedpos.xy, realDistance);
	}

	return visibility / samples;
}

#else

float getShadow(sampler2D shadowsampler, vec2 smTexCoord, float realDistance)
{
	float radius = getPenumbraRadius(shadowsampler, smTexCoord, realDistance);
	if (radius < 0.1) {
		// we are in the middle of even brightness, no need for filtering
		return getHardShadow(shadowsampler, smTexCoord.xy, realDistance);
	}

	vec2 clampedpos;
	float visibility = 0.0;
	float scale_factor = radius / f_textureresolution;

	int samples = (1 + 1 * int(SOFTSHADOWRADIUS > 1.0)) * PCFSAMPLES; // scale max samples for the soft shadows
	samples = int(clamp(pow(4.0 * radius + 1.0, 2.0), 1.0, float(samples)));
	int init_offset = int(floor(mod(((smTexCoord.x * 34.0) + 1.0) * smTexCoord.y, 64.0-samples)));
	int end_offset = int(samples) + init_offset;

	for (int x = init_offset; x < end_offset; x++) {
		clampedpos = poissonDisk[x] * scale_factor + smTexCoord.xy;
		visibility += getHardShadow(shadowsampler, clampedpos.xy, realDistance);
	}

	return visibility / samples;
}

#endif

#else
/* poisson filter disabled */

#ifdef COLORED_SHADOWS

vec4 getShadowColor(sampler2D shadowsampler, vec2 smTexCoord, float realDistance)
{
	float radius = getPenumbraRadius(shadowsampler, smTexCoord, realDistance);
	if (radius < 0.1) {
		// we are in the middle of even brightness, no need for filtering
		return getHardShadowColor(shadowsampler, smTexCoord.xy, realDistance);
	}

	vec2 clampedpos;
	vec4 visibility = vec4(0.0);
	float x, y;
	float bound = (1 + 0.5 * int(SOFTSHADOWRADIUS > 1.0)) * PCFBOUND; // scale max bound for soft shadows
	bound = clamp(0.5 * (4.0 * radius - 1.0), 0.5, bound);
	float scale_factor = radius / bound / f_textureresolution;
	float n = 0.0;

	// basic PCF filter
	for (y = -bound; y <= bound; y += 1.0)
	for (x = -bound; x <= bound; x += 1.0) {
		clampedpos = vec2(x,y) * scale_factor + smTexCoord.xy;
		visibility += getHardShadowColor(shadowsampler, clampedpos.xy, realDistance);
		n += 1.0;
	}

	return visibility / max(n, 1.0);
}

#else
float getShadow(sampler2D shadowsampler, vec2 smTexCoord, float realDistance)
{
	float radius = getPenumbraRadius(shadowsampler, smTexCoord, realDistance);
	if (radius < 0.1) {
		// we are in the middle of even brightness, no need for filtering
		return getHardShadow(shadowsampler, smTexCoord.xy, realDistance);
	}

	vec2 clampedpos;
	float visibility = 0.0;
	float x, y;
	float bound = (1 + 0.5 * int(SOFTSHADOWRADIUS > 1.0)) * PCFBOUND; // scale max bound for soft shadows
	bound = clamp(0.5 * (4.0 * radius - 1.0), 0.5, bound);
	float scale_factor = radius / bound / f_textureresolution;
	float n = 0.0;

	// basic PCF filter
	for (y = -bound; y <= bound; y += 1.0)
	for (x = -bound; x <= bound; x += 1.0) {
		clampedpos = vec2(x,y) * scale_factor + smTexCoord.xy;
		visibility += getHardShadow(shadowsampler, clampedpos.xy, realDistance);
		n += 1.0;
	}

	return visibility / max(n, 1.0);
}

#endif
#endif
#endif

void main(void)
{
	vec3 color;
	vec2 uv = varTexCoord.st;

	vec4 base = texture2D(baseTexture, uv).rgba;
	// If alpha is zero, we can just discard the pixel. This fixes transparency
	// on GPUs like GC7000L, where GL_ALPHA_TEST is not implemented in mesa,
	// and also on GLES 2, where GL_ALPHA_TEST is missing entirely.
#ifdef USE_DISCARD
	if (base.a == 0.0)
		discard;
#endif
#ifdef USE_DISCARD_REF
	if (base.a < 0.5)
		discard;
#endif

	color = base.rgb;
	vec4 col = vec4(color.rgb * varColor.rgb, 1.0);

#ifdef ENABLE_DYNAMIC_SHADOWS
	// Fragment normal, can differ from vNormal which is derived from vertex normals.
	vec3 fNormal = vNormal;

	vec3 viewVec = normalize(worldPosition + cameraOffset - cameraPosition);

	if (f_shadow_strength > 0.0) {
		float shadow_int = 0.0;
		vec3 shadow_color = vec3(0.0, 0.0, 0.0);
		vec3 posLightSpace = getLightSpacePosition();

		float distance_rate = (1.0 - pow(clamp(2.0 * length(posLightSpace.xy - 0.5),0.0,1.0), 10.0));
		if (max(abs(posLightSpace.x - 0.5), abs(posLightSpace.y - 0.5)) > 0.5)
			distance_rate = 0.0;
		float f_adj_shadow_strength = max(adj_shadow_strength - mtsmoothstep(0.9, 1.1, posLightSpace.z),0.0);
		float f_shadow_factor = adj_shadow_strength / f_shadow_strength;

		if (distance_rate > 1e-7) {

#ifdef COLORED_SHADOWS
			vec4 visibility;
			if (cosLight > 0.0 || f_normal_length < 1e-3)
				visibility = getShadowColor(ShadowMapSampler, posLightSpace.xy, posLightSpace.z);
			else
				visibility = vec4(1.0, 0.0, 0.0, 0.0);
			shadow_int = visibility.r;
			shadow_color = visibility.gba;
#else
			if (cosLight > 0.0 || f_normal_length < 1e-3)
				shadow_int = getShadow(ShadowMapSampler, posLightSpace.xy, posLightSpace.z);
			else
				shadow_int = 1.0;
#endif
			shadow_int *= distance_rate;
			shadow_int = clamp(shadow_int, 0.0, 1.0);

		}

		// turns out that nightRatio falls off much faster than
		// actual brightness of artificial light in relation to natual light.
		// Power ratio was measured on torches in MTG (brightness = 14).
		float adjusted_night_ratio = pow(max(0.0, nightRatio), 0.6);

		float shadow_uncorrected = shadow_int;

		// Apply self-shadowing when light falls at a narrow angle to the surface
		// Cosine of the cut-off angle.
		const float self_shadow_cutoff_cosine = 0.035;

		if (f_normal_length != 0 && cosLight < self_shadow_cutoff_cosine) {
			shadow_int = max(shadow_int, 1 - clamp(cosLight, 0.0, self_shadow_cutoff_cosine)/self_shadow_cutoff_cosine);
			shadow_color = mix(vec3(0.0), shadow_color, min(cosLight, self_shadow_cutoff_cosine)/self_shadow_cutoff_cosine);

#if (MATERIAL_TYPE == TILE_MATERIAL_WAVING_LEAVES || MATERIAL_TYPE == TILE_MATERIAL_WAVING_PLANTS)
			// Prevents foliage from becoming insanely bright outside the shadow map.
			shadow_uncorrected = mix(shadow_int, shadow_uncorrected, clamp(distance_rate * 4.0 - 3.0, 0.0, 1.0));
#endif
		}

		shadow_int *= f_adj_shadow_strength;

		// calculate fragment color from components:
		col.rgb =
				adjusted_night_ratio * col.rgb + // artificial light
				sunTint * (1.0 - adjusted_night_ratio) * ( // natural light
						col.rgb * (1.0 - shadow_int * (1.0 - shadow_color) * (1.0 - shadow_tint)) +  // filtered texture color
						dayLight * shadow_color * shadow_int);                 // reflected filtered sunlight/moonlight


		vec3 reflect_ray = -normalize(v_LightDirection - fNormal * dot(v_LightDirection, fNormal) * 2.0);

		// Water reflections
<<<<<<< HEAD
#if (MATERIAL_WAVING_LIQUID && defined(ENABLE_WATER_REFLECTIONS))
=======
#if (defined(ENABLE_WATER_REFLECTIONS) && MATERIAL_WATER_REFLECTIONS && ENABLE_WAVING_WATER)
>>>>>>> 2bfcd45b
		vec3 wavePos = worldPosition * vec3(2.0, 0.0, 2.0);
		float off = animationTimer * WATER_WAVE_SPEED * 10.0;
		wavePos.x /= WATER_WAVE_LENGTH * 3.0;
		wavePos.z /= WATER_WAVE_LENGTH * 2.0;

		// We get the gradient information of the waves using gnoise.
		vec2 gradient = wave_noise(wavePos, off);
		fNormal = normalize(normalize(fNormal) + vec3(gradient.x, 0., gradient.y) * WATER_WAVE_HEIGHT * abs(fNormal.y) * 0.25);
		reflect_ray = -normalize(v_LightDirection - fNormal * dot(v_LightDirection, fNormal) * 2.0);
		float fresnel_factor = dot(fNormal, viewVec);

		float brightness_factor = (1.0 - adjusted_night_ratio) / base.a;

		// A little trig hack. We go from the dot product of viewVec and normal to the dot product of viewVec and tangent to apply a fresnel effect.
		fresnel_factor = clamp(pow(1.0 - fresnel_factor * fresnel_factor, 8.0), 0.0, 1.0) * 0.8 + 0.2;
		col.rgb *= 0.5;
		vec3 reflection_color = mix(vec3(max(fogColor.r, max(fogColor.g, fogColor.b))), fogColor.rgb, f_shadow_strength);

		// Sky reflection
		col.rgb += reflection_color * pow(fresnel_factor, 2.0) * 0.5 * brightness_factor;

		vec3 water_reflect_color =
			1.5 * specular_intensity * sunTint * dayLight * fresnel_factor * max(1.0 - shadow_uncorrected, 0.0) *
			mtsmoothstep(0.85, 0.9, pow(clamp(dot(reflect_ray, viewVec), 0.0, 1.0), 32.0));

		// Sun reflection
		col.rgb += water_reflect_color * f_shadow_factor * brightness_factor;
#endif

#if (defined(ENABLE_NODE_SPECULAR) && !MATERIAL_WATER_REFLECTIONS)
		// Apply specular to blocks.
		if (dot(v_LightDirection, vNormal) < 0.0) {
			// This intensity is a placeholder and should be replaced by proper specular maps.
			float intensity = specular_intensity * min(1.0, length(varColor.rgb * base.rgb));
			const float specular_exponent = 5.0;
			const float fresnel_exponent =  4.0;

			col.rgb +=
				sunTint * intensity * f_shadow_factor * dayLight * (1.0 - nightRatio) * (1.0 - shadow_uncorrected) *
				pow(max(dot(reflect_ray, viewVec), 0.0), fresnel_exponent) * pow(1.0 - abs(dot(viewVec, fNormal)), specular_exponent);
		}
#endif

#if (MATERIAL_TYPE == TILE_MATERIAL_WAVING_PLANTS || MATERIAL_TYPE == TILE_MATERIAL_WAVING_LEAVES) && defined(ENABLE_TRANSLUCENT_FOLIAGE)
		// Simulate translucent foliage.
		col.rgb +=
			foliage_translucency * nightFactor * sunTint * dayLight * base.rgb * normalize(base.rgb * varColor.rgb * varColor.rgb) *
			pow(max(-dot(v_LightDirection, viewVec), 0.0), 4.0) * max(1.0 - shadow_uncorrected, 0.0);
#endif
	}
#endif
	// Due to a bug in some (older ?) graphics stacks (possibly in the glsl compiler ?),
	// the fog will only be rendered correctly if the last operation before the
	// clamp() is an addition. Else, the clamp() seems to be ignored.
	// E.g. the following won't work:
	//      float clarity = clamp(fogShadingParameter
	//		* (fogDistance - length(eyeVec)) / fogDistance), 0.0, 1.0);
	// As additions usually come for free following a multiplication, the new formula
	// should be more efficient as well.
	// Note: clarity = (1 - fogginess)
	float clarity = clamp(fogShadingParameter
		- fogShadingParameter * length(eyeVec) / fogDistance, 0.0, 1.0);

#ifdef ENABLE_TINTED_FOG
	float fogColorMax = max(max(fogColor.r, fogColor.g), fogColor.b);
	// Prevent zero division.
	if (fogColorMax < 0.0000001) fogColorMax = 1.0;
	// For high clarity (light fog) we tint the fog color.
	// For this to not make the fog color artificially dark we need to normalize using the
	// fog color's brightest value. We then blend our base color with this to make the fog.
	col = mix(fogColor * pow(fogColor / fogColorMax, vec4(2.0 * clarity)), col, clarity);
#else
	col = mix(fogColor, col, clarity);
#endif

	col = vec4(col.rgb, base.a);

	gl_FragData[0] = col;
}<|MERGE_RESOLUTION|>--- conflicted
+++ resolved
@@ -53,12 +53,7 @@
 varying highp vec3 eyeVec;
 varying float nightFactor;
 
-#ifdef ENABLE_DYNAMIC_SHADOWS
-<<<<<<< HEAD
 #if (MATERIAL_WAVING_LIQUID && defined(ENABLE_WATER_REFLECTIONS))
-=======
-#if (defined(ENABLE_WATER_REFLECTIONS) && MATERIAL_WATER_REFLECTIONS && ENABLE_WAVING_WATER)
->>>>>>> 2bfcd45b
 vec4 perm(vec4 x)
 {
 	return mod(((x * 34.0) + 1.0) * x, 289.0);
@@ -510,11 +505,7 @@
 		vec3 reflect_ray = -normalize(v_LightDirection - fNormal * dot(v_LightDirection, fNormal) * 2.0);
 
 		// Water reflections
-<<<<<<< HEAD
 #if (MATERIAL_WAVING_LIQUID && defined(ENABLE_WATER_REFLECTIONS))
-=======
-#if (defined(ENABLE_WATER_REFLECTIONS) && MATERIAL_WATER_REFLECTIONS && ENABLE_WAVING_WATER)
->>>>>>> 2bfcd45b
 		vec3 wavePos = worldPosition * vec3(2.0, 0.0, 2.0);
 		float off = animationTimer * WATER_WAVE_SPEED * 10.0;
 		wavePos.x /= WATER_WAVE_LENGTH * 3.0;
