<<<<<<< HEAD
#if (MATERIAL_TYPE == TILE_MATERIAL_WAVING_LIQUID_TRANSPARENT || MATERIAL_TYPE == TILE_MATERIAL_WAVING_LIQUID_OPAQUE || MATERIAL_TYPE == TILE_MATERIAL_WAVING_LIQUID_BASIC || MATERIAL_TYPE == TILE_MATERIAL_LIQUID_TRANSPARENT)
#define MATERIAL_WAVING_LIQUID 1
#define MATERIAL_LIQUID 1
#elif (MATERIAL_TYPE == TILE_MATERIAL_LIQUID_OPAQUE)
#define MATERIAL_LIQUID 1
#endif

=======
>>>>>>> 83bc27d9
uniform sampler2D baseTexture;
uniform vec2 texelSize0;

varying vec3 sunTint;

uniform vec3 dayLight;
uniform lowp vec4 fogColor;
uniform float fogDistance;
uniform float fogShadingParameter;

// The cameraOffset is the current center of the visible world.
uniform highp vec3 cameraOffset;
uniform vec3 cameraPosition;
uniform float animationTimer;
#ifdef ENABLE_DYNAMIC_SHADOWS
	// shadow texture
	uniform sampler2D ShadowMapSampler;
	// shadow uniforms
	uniform vec3 v_LightDirection;
	uniform float f_textureresolution;
	uniform mat4 m_ShadowViewProj;
	uniform float f_shadowfar;
	uniform float f_shadow_strength;
	uniform vec4 CameraPos;
	uniform float xyPerspectiveBias0;
	uniform float xyPerspectiveBias1;
	uniform vec3 shadow_tint;
	uniform float foliage_translucency;
	uniform float specular_intensity;

	varying float adj_shadow_strength;
	varying float cosLight;
	varying float f_normal_length;
	varying vec3 shadow_position;
	varying float perspective_factor;
#endif

varying vec3 vNormal;
varying vec3 vPosition;
// World position in the visible world (i.e. relative to the cameraOffset.)
// This can be used for many shader effects without loss of precision.
// If the absolute position is required it can be calculated with
// cameraOffset + worldPosition (for large coordinates the limits of float
// precision must be considered).
varying vec3 worldPosition;
varying lowp vec4 varColor;
#ifdef GL_ES
varying mediump vec2 varTexCoord;
#else
centroid varying vec2 varTexCoord;
#endif
varying highp vec3 eyeVec;
varying float nightRatio;

#ifdef ENABLE_DYNAMIC_SHADOWS
<<<<<<< HEAD
#if (defined(MATERIAL_WAVING_LIQUID) && defined(ENABLE_WATER_REFLECTIONS))
=======
#if (defined(ENABLE_WATER_REFLECTIONS) && MATERIAL_WAVING_LIQUID && ENABLE_WAVING_WATER)
>>>>>>> 83bc27d9
vec4 perm(vec4 x)
{
	return mod(((x * 34.0) + 1.0) * x, 289.0);
}

// Corresponding gradient of snoise
vec3 gnoise(vec3 p){
    vec3 a = floor(p);
    vec3 d = p - a;
    vec3 dd = 6.0 * d * (1.0 - d);
    d = d * d * (3.0 - 2.0 * d);

    vec4 b = a.xxyy + vec4(0.0, 1.0, 0.0, 1.0);
    vec4 k1 = perm(b.xyxy);
    vec4 k2 = perm(k1.xyxy + b.zzww);

    vec4 c = k2 + a.zzzz;
    vec4 k3 = perm(c);
    vec4 k4 = perm(c + 1.0);

    vec4 o1 = fract(k3 * (1.0 / 41.0));
    vec4 o2 = fract(k4 * (1.0 / 41.0));

    vec4 o3 = o2 * d.z + o1 * (1.0 - d.z);
    vec2 o4 = o3.yw * d.x + o3.xz * (1.0 - d.x);

    vec4 dz1 = (o2 - o1) * dd.z;
    vec2 dz2 = dz1.yw * d.x + dz1.xz * (1.0 - d.x);

    vec2 dx = (o3.yw - o3.xz) * dd.x;

    return vec3(
        dx.y * d.y + dx.x * (1. - d.y),
        (o4.y - o4.x) * dd.y,
        dz2.y * d.y + dz2.x * (1. - d.y)
    );
}

vec2 wave_noise(vec3 p, float off) {
	return (gnoise(p + vec3(0.0, 0.0, off)) * 0.4 + gnoise(2.0 * p + vec3(0.0, off, off)) * 0.2 + gnoise(3.0 * p + vec3(0.0, off, off)) * 0.225 + gnoise(4.0 * p + vec3(-off, off, 0.0)) * 0.2).xz;
}
#endif

// assuming near is always 1.0
float getLinearDepth()
{
	return 2.0 * f_shadowfar / (f_shadowfar + 1.0 - (2.0 * gl_FragCoord.z - 1.0) * (f_shadowfar - 1.0));
}

vec3 getLightSpacePosition()
{
	return shadow_position * 0.5 + 0.5;
}
// custom smoothstep implementation because it's not defined in glsl1.2
// https://docs.gl/sl4/smoothstep
float mtsmoothstep(in float edge0, in float edge1, in float x)
{
	float t = clamp((x - edge0) / (edge1 - edge0), 0.0, 1.0);
	return t * t * (3.0 - 2.0 * t);
}

float shadowCutoff(float x) {
	#if defined(ENABLE_TRANSLUCENT_FOLIAGE) && MATERIAL_TYPE == TILE_MATERIAL_WAVING_LEAVES
		return mtsmoothstep(0.0, 3.0 / f_shadowfar, x);
	#else
		return step(0.0, x);
	#endif
}

#ifdef COLORED_SHADOWS

// c_precision of 128 fits within 7 base-10 digits
const float c_precision = 128.0;
const float c_precisionp1 = c_precision + 1.0;

float packColor(vec3 color)
{
	return floor(color.b * c_precision + 0.5)
		+ floor(color.g * c_precision + 0.5) * c_precisionp1
		+ floor(color.r * c_precision + 0.5) * c_precisionp1 * c_precisionp1;
}

vec3 unpackColor(float value)
{
	vec3 color;
	color.b = mod(value, c_precisionp1) / c_precision;
	color.g = mod(floor(value / c_precisionp1), c_precisionp1) / c_precision;
	color.r = floor(value / (c_precisionp1 * c_precisionp1)) / c_precision;
	return color;
}

vec4 getHardShadowColor(sampler2D shadowsampler, vec2 smTexCoord, float realDistance)
{
	vec4 texDepth = texture2D(shadowsampler, smTexCoord.xy).rgba;

	float visibility = shadowCutoff(realDistance - texDepth.r);
	vec4 result = vec4(visibility, vec3(0.0,0.0,0.0));//unpackColor(texDepth.g));
	if (visibility < 0.1) {
		visibility = shadowCutoff(realDistance - texDepth.b);
		result = vec4(visibility, unpackColor(texDepth.a));
	}
	return result;
}

#else

float getHardShadow(sampler2D shadowsampler, vec2 smTexCoord, float realDistance)
{
	float texDepth = texture2D(shadowsampler, smTexCoord.xy).r;
	float visibility = shadowCutoff(realDistance - texDepth);
	return visibility;
}

#endif


#if SHADOW_FILTER == 2
	#define PCFBOUND 2.0 // 5x5
	#define PCFSAMPLES 25
#elif SHADOW_FILTER == 1
	#define PCFBOUND 1.0 // 3x3
	#define PCFSAMPLES 9
#else
	#define PCFBOUND 0.0
	#define PCFSAMPLES 1
#endif

#ifdef COLORED_SHADOWS
float getHardShadowDepth(sampler2D shadowsampler, vec2 smTexCoord, float realDistance)
{
	vec4 texDepth = texture2D(shadowsampler, smTexCoord.xy);
	float depth = max(realDistance - texDepth.r, realDistance - texDepth.b);
	return depth;
}
#else
float getHardShadowDepth(sampler2D shadowsampler, vec2 smTexCoord, float realDistance)
{
	float texDepth = texture2D(shadowsampler, smTexCoord.xy).r;
	float depth = realDistance - texDepth;
	return depth;
}
#endif

#define BASEFILTERRADIUS 1.0

float getPenumbraRadius(sampler2D shadowsampler, vec2 smTexCoord, float realDistance)
{
	// Return fast if sharp shadows are requested
	if (PCFBOUND == 0.0 || SOFTSHADOWRADIUS <= 0.0)
		return 0.0;

	vec2 clampedpos;
	float y, x;
	float depth = getHardShadowDepth(shadowsampler, smTexCoord.xy, realDistance);
	// A factor from 0 to 1 to reduce blurring of short shadows
	float sharpness_factor = 1.0;
	// conversion factor from shadow depth to blur radius
	float depth_to_blur = f_shadowfar / SOFTSHADOWRADIUS / xyPerspectiveBias0;
	if (depth > 0.0 && f_normal_length > 0.0)
		// 5 is empirical factor that controls how fast shadow loses sharpness
		sharpness_factor = clamp(5.0 * depth * depth_to_blur, 0.0, 1.0);
	depth = 0.0;

	float world_to_texture = xyPerspectiveBias1 / perspective_factor / perspective_factor
			* f_textureresolution / 2.0 / f_shadowfar;
	float world_radius = 0.2; // shadow blur radius in world float coordinates, e.g. 0.2 = 0.02 of one node

	return max(BASEFILTERRADIUS * f_textureresolution / 4096.0,  sharpness_factor * world_radius * world_to_texture * SOFTSHADOWRADIUS);
}

#ifdef POISSON_FILTER
const vec2[64] poissonDisk = vec2[64](
	vec2(0.170019, -0.040254),
	vec2(-0.299417, 0.791925),
	vec2(0.645680, 0.493210),
	vec2(-0.651784, 0.717887),
	vec2(0.421003, 0.027070),
	vec2(-0.817194, -0.271096),
	vec2(-0.705374, -0.668203),
	vec2(0.977050, -0.108615),
	vec2(0.063326, 0.142369),
	vec2(0.203528, 0.214331),
	vec2(-0.667531, 0.326090),
	vec2(-0.098422, -0.295755),
	vec2(-0.885922, 0.215369),
	vec2(0.566637, 0.605213),
	vec2(0.039766, -0.396100),
	vec2(0.751946, 0.453352),
	vec2(0.078707, -0.715323),
	vec2(-0.075838, -0.529344),
	vec2(0.724479, -0.580798),
	vec2(0.222999, -0.215125),
	vec2(-0.467574, -0.405438),
	vec2(-0.248268, -0.814753),
	vec2(0.354411, -0.887570),
	vec2(0.175817, 0.382366),
	vec2(0.487472, -0.063082),
	vec2(0.355476, 0.025357),
	vec2(-0.084078, 0.898312),
	vec2(0.488876, -0.783441),
	vec2(0.470016, 0.217933),
	vec2(-0.696890, -0.549791),
	vec2(-0.149693, 0.605762),
	vec2(0.034211, 0.979980),
	vec2(0.503098, -0.308878),
	vec2(-0.016205, -0.872921),
	vec2(0.385784, -0.393902),
	vec2(-0.146886, -0.859249),
	vec2(0.643361, 0.164098),
	vec2(0.634388, -0.049471),
	vec2(-0.688894, 0.007843),
	vec2(0.464034, -0.188818),
	vec2(-0.440840, 0.137486),
	vec2(0.364483, 0.511704),
	vec2(0.034028, 0.325968),
	vec2(0.099094, -0.308023),
	vec2(0.693960, -0.366253),
	vec2(0.678884, -0.204688),
	vec2(0.001801, 0.780328),
	vec2(0.145177, -0.898984),
	vec2(0.062655, -0.611866),
	vec2(0.315226, -0.604297),
	vec2(-0.780145, 0.486251),
	vec2(-0.371868, 0.882138),
	vec2(0.200476, 0.494430),
	vec2(-0.494552, -0.711051),
	vec2(0.612476, 0.705252),
	vec2(-0.578845, -0.768792),
	vec2(-0.772454, -0.090976),
	vec2(0.504440, 0.372295),
	vec2(0.155736, 0.065157),
	vec2(0.391522, 0.849605),
	vec2(-0.620106, -0.328104),
	vec2(0.789239, -0.419965),
	vec2(-0.545396, 0.538133),
	vec2(-0.178564, -0.596057)
);

#ifdef COLORED_SHADOWS

vec4 getShadowColor(sampler2D shadowsampler, vec2 smTexCoord, float realDistance)
{
	float radius = getPenumbraRadius(shadowsampler, smTexCoord, realDistance);
	if (radius < 0.1) {
		// we are in the middle of even brightness, no need for filtering
		return getHardShadowColor(shadowsampler, smTexCoord.xy, realDistance);
	}

	vec2 clampedpos;
	vec4 visibility = vec4(0.0);
	float scale_factor = radius / f_textureresolution;

	int samples = (1 + 1 * int(SOFTSHADOWRADIUS > 1.0)) * PCFSAMPLES; // scale max samples for the soft shadows
	samples = int(clamp(pow(4.0 * radius + 1.0, 2.0), 1.0, float(samples)));
	int init_offset = int(floor(mod(((smTexCoord.x * 34.0) + 1.0) * smTexCoord.y, 64.0-samples)));
	int end_offset = int(samples) + init_offset;

	for (int x = init_offset; x < end_offset; x++) {
		clampedpos = poissonDisk[x] * scale_factor + smTexCoord.xy;
		visibility += getHardShadowColor(shadowsampler, clampedpos.xy, realDistance);
	}

	return visibility / samples;
}

#else

float getShadow(sampler2D shadowsampler, vec2 smTexCoord, float realDistance)
{
	float radius = getPenumbraRadius(shadowsampler, smTexCoord, realDistance);
	if (radius < 0.1) {
		// we are in the middle of even brightness, no need for filtering
		return getHardShadow(shadowsampler, smTexCoord.xy, realDistance);
	}

	vec2 clampedpos;
	float visibility = 0.0;
	float scale_factor = radius / f_textureresolution;

	int samples = (1 + 1 * int(SOFTSHADOWRADIUS > 1.0)) * PCFSAMPLES; // scale max samples for the soft shadows
	samples = int(clamp(pow(4.0 * radius + 1.0, 2.0), 1.0, float(samples)));
	int init_offset = int(floor(mod(((smTexCoord.x * 34.0) + 1.0) * smTexCoord.y, 64.0-samples)));
	int end_offset = int(samples) + init_offset;

	for (int x = init_offset; x < end_offset; x++) {
		clampedpos = poissonDisk[x] * scale_factor + smTexCoord.xy;
		visibility += getHardShadow(shadowsampler, clampedpos.xy, realDistance);
	}

	return visibility / samples;
}

#endif

#else
/* poisson filter disabled */

#ifdef COLORED_SHADOWS

vec4 getShadowColor(sampler2D shadowsampler, vec2 smTexCoord, float realDistance)
{
	float radius = getPenumbraRadius(shadowsampler, smTexCoord, realDistance);
	if (radius < 0.1) {
		// we are in the middle of even brightness, no need for filtering
		return getHardShadowColor(shadowsampler, smTexCoord.xy, realDistance);
	}

	vec2 clampedpos;
	vec4 visibility = vec4(0.0);
	float x, y;
	float bound = (1 + 0.5 * int(SOFTSHADOWRADIUS > 1.0)) * PCFBOUND; // scale max bound for soft shadows
	bound = clamp(0.5 * (4.0 * radius - 1.0), 0.5, bound);
	float scale_factor = radius / bound / f_textureresolution;
	float n = 0.0;

	// basic PCF filter
	for (y = -bound; y <= bound; y += 1.0)
	for (x = -bound; x <= bound; x += 1.0) {
		clampedpos = vec2(x,y) * scale_factor + smTexCoord.xy;
		visibility += getHardShadowColor(shadowsampler, clampedpos.xy, realDistance);
		n += 1.0;
	}

	return visibility / max(n, 1.0);
}

#else
float getShadow(sampler2D shadowsampler, vec2 smTexCoord, float realDistance)
{
	float radius = getPenumbraRadius(shadowsampler, smTexCoord, realDistance);
	if (radius < 0.1) {
		// we are in the middle of even brightness, no need for filtering
		return getHardShadow(shadowsampler, smTexCoord.xy, realDistance);
	}

	vec2 clampedpos;
	float visibility = 0.0;
	float x, y;
	float bound = (1 + 0.5 * int(SOFTSHADOWRADIUS > 1.0)) * PCFBOUND; // scale max bound for soft shadows
	bound = clamp(0.5 * (4.0 * radius - 1.0), 0.5, bound);
	float scale_factor = radius / bound / f_textureresolution;
	float n = 0.0;

	// basic PCF filter
	for (y = -bound; y <= bound; y += 1.0)
	for (x = -bound; x <= bound; x += 1.0) {
		clampedpos = vec2(x,y) * scale_factor + smTexCoord.xy;
		visibility += getHardShadow(shadowsampler, clampedpos.xy, realDistance);
		n += 1.0;
	}

	return visibility / max(n, 1.0);
}

#endif
#endif
#endif

void main(void)
{
	vec3 color;
	vec2 uv = varTexCoord.st;

	vec4 base = texture2D(baseTexture, uv).rgba;
	// If alpha is zero, we can just discard the pixel. This fixes transparency
	// on GPUs like GC7000L, where GL_ALPHA_TEST is not implemented in mesa,
	// and also on GLES 2, where GL_ALPHA_TEST is missing entirely.
#ifdef USE_DISCARD
	if (base.a == 0.0)
		discard;
#endif
#ifdef USE_DISCARD_REF
	if (base.a < 0.5)
		discard;
#endif

	color = base.rgb;
	vec4 col = vec4(color.rgb * varColor.rgb, 1.0);

#ifdef ENABLE_DYNAMIC_SHADOWS
	// Fragment normal, can differ from vNormal which is derived from vertex normals.
	vec3 fNormal = vNormal;

	vec3 viewVec = normalize(worldPosition + cameraOffset - cameraPosition);

	if (f_shadow_strength > 0.0) {
		float shadow_int = 0.0;
		vec3 shadow_color = vec3(0.0, 0.0, 0.0);
		vec3 posLightSpace = getLightSpacePosition();

		float distance_rate = (1.0 - pow(clamp(2.0 * length(posLightSpace.xy - 0.5),0.0,1.0), 10.0));
		if (max(abs(posLightSpace.x - 0.5), abs(posLightSpace.y - 0.5)) > 0.5)
			distance_rate = 0.0;
		float f_adj_shadow_strength = max(adj_shadow_strength - mtsmoothstep(0.9, 1.1, posLightSpace.z),0.0);

		if (distance_rate > 1e-7) {

#ifdef COLORED_SHADOWS
			vec4 visibility;
			if (cosLight > 0.0 || f_normal_length < 1e-3)
				visibility = getShadowColor(ShadowMapSampler, posLightSpace.xy, posLightSpace.z);
			else
				visibility = vec4(1.0, 0.0, 0.0, 0.0);
			shadow_int = visibility.r;
			shadow_color = visibility.gba;
#else
			if (cosLight > 0.0 || f_normal_length < 1e-3)
				shadow_int = getShadow(ShadowMapSampler, posLightSpace.xy, posLightSpace.z);
			else
				shadow_int = 1.0;
#endif
			shadow_int *= distance_rate;
			shadow_int = clamp(shadow_int, 0.0, 1.0);

		}

		// turns out that nightRatio falls off much faster than
		// actual brightness of artificial light in relation to natual light.
		// Power ratio was measured on torches in MTG (brightness = 14).
		float adjusted_night_ratio = pow(max(0.0, nightRatio), 0.6);

		float shadow_uncorrected = shadow_int;

		// Apply self-shadowing when light falls at a narrow angle to the surface
		// Cosine of the cut-off angle.
		const float self_shadow_cutoff_cosine = 0.035;

		if (f_normal_length != 0 && cosLight < self_shadow_cutoff_cosine) {
			shadow_int = max(shadow_int, 1 - clamp(cosLight, 0.0, self_shadow_cutoff_cosine)/self_shadow_cutoff_cosine);
			shadow_color = mix(vec3(0.0), shadow_color, min(cosLight, self_shadow_cutoff_cosine)/self_shadow_cutoff_cosine);

#if (MATERIAL_TYPE == TILE_MATERIAL_WAVING_LEAVES || MATERIAL_TYPE == TILE_MATERIAL_WAVING_PLANTS)
			// Prevents foliage from becoming insanely bright outside the shadow map.
			shadow_uncorrected = mix(shadow_int, shadow_uncorrected, clamp(distance_rate * 4.0 - 3.0, 0.0, 1.0));
#endif
		}

		shadow_int *= f_adj_shadow_strength;

		// calculate fragment color from components:
		col.rgb =
				adjusted_night_ratio * col.rgb + // artificial light
				sunTint * (1.0 - adjusted_night_ratio) * ( // natural light
						col.rgb * (1.0 - shadow_int * (1.0 - shadow_color) * (1.0 - shadow_tint)) +  // filtered texture color
						dayLight * shadow_color * shadow_int);                 // reflected filtered sunlight/moonlight


		vec3 reflect_ray = -normalize(v_LightDirection - fNormal * dot(v_LightDirection, fNormal) * 2.0);

		// Water reflections
<<<<<<< HEAD
#if (defined(MATERIAL_WAVING_LIQUID) && defined(ENABLE_WATER_REFLECTIONS))

=======
#if (defined(ENABLE_WATER_REFLECTIONS) && MATERIAL_WAVING_LIQUID && ENABLE_WAVING_WATER)
>>>>>>> 83bc27d9
		vec3 wavePos = worldPosition * vec3(2.0, 0.0, 2.0);
		float off = animationTimer * WATER_WAVE_SPEED * 10.0;
		wavePos.x /= WATER_WAVE_LENGTH * 3.0;
		wavePos.z /= WATER_WAVE_LENGTH * 2.0;

		// We get the gradient information of the waves using gnoise.
		vec2 gradient = wave_noise(wavePos, off);
		fNormal = normalize(normalize(fNormal) + vec3(gradient.x, 0., gradient.y) * WATER_WAVE_HEIGHT * abs(fNormal.y) * 0.25);
		reflect_ray = -normalize(v_LightDirection - fNormal * dot(v_LightDirection, fNormal) * 2.0);
		float fresnel_factor = dot(fNormal, viewVec);

		float brightness_factor = (1.0 - adjusted_night_ratio) / base.a;

		// A little trig hack. We go from the dot product of viewVec and normal to the dot product of viewVec and tangent to apply a fresnel effect.
		fresnel_factor = clamp(pow(1.0 - fresnel_factor * fresnel_factor, 8.0), 0.0, 1.0) * 0.8 + 0.2;
		col.rgb *= 0.5;
		vec3 reflection_color = mix(vec3(max(fogColor.r, max(fogColor.g, fogColor.b))), fogColor.rgb, f_shadow_strength);

		// Sky reflection
		col.rgb += reflection_color * pow(fresnel_factor, 2.0) * 0.5 * brightness_factor;

		vec3 water_reflect_color =
			2.0 * specular_intensity * sunTint * dayLight * fresnel_factor * max(1.0 - shadow_uncorrected, 0.0) *
			mtsmoothstep(0.85, 0.9, pow(clamp(dot(reflect_ray, viewVec), 0.0, 1.0), 32.0));

		// Sun reflection
		col.rgb += water_reflect_color * brightness_factor;
#endif

#if (defined(ENABLE_NODE_SPECULAR) && !MATERIAL_WAVING_LIQUID)
		// Apply specular to blocks.
		if (dot(v_LightDirection, vNormal) < 0.0) {
			// This intensity is a placeholder and should be replaced by proper specular maps.
			float intensity = specular_intensity * min(1.0, length(varColor.rgb * base.rgb));
			const float specular_exponent = 5.0;
			const float fresnel_exponent =  4.0;

			col.rgb +=
				sunTint * intensity * dayLight * (1.0 - nightRatio) * (1.0 - shadow_uncorrected) *
				pow(max(dot(reflect_ray, viewVec), 0.0), fresnel_exponent) * pow(1.0 - abs(dot(viewVec, fNormal)), specular_exponent);
		}
#endif

#if (MATERIAL_TYPE == TILE_MATERIAL_WAVING_PLANTS || MATERIAL_TYPE == TILE_MATERIAL_WAVING_LEAVES) && defined(ENABLE_TRANSLUCENT_FOLIAGE)
		// Simulate translucent foliage.
		col.rgb += foliage_translucency * sunTint * dayLight * base.rgb * normalize(base.rgb * varColor.rgb * varColor.rgb) * pow(max(-dot(v_LightDirection, viewVec), 0.0), 4.0) * max(1.0 - shadow_uncorrected, 0.0);
#endif
	}
#endif

	// We clip the color if it gets too bright
	col *= min(2.0 / base.a / max(col.r, max(col.g, col.b)), 1.0);

	// Due to a bug in some (older ?) graphics stacks (possibly in the glsl compiler ?),
	// the fog will only be rendered correctly if the last operation before the
	// clamp() is an addition. Else, the clamp() seems to be ignored.
	// E.g. the following won't work:
	//      float clarity = clamp(fogShadingParameter
	//		* (fogDistance - length(eyeVec)) / fogDistance), 0.0, 1.0);
	// As additions usually come for free following a multiplication, the new formula
	// should be more efficient as well.
	// Note: clarity = (1 - fogginess)
	float clarity = clamp(fogShadingParameter
		- fogShadingParameter * length(eyeVec) / fogDistance, 0.0, 1.0);

#ifdef ENABLE_TINTED_FOG
	float fogColorMax = max(max(fogColor.r, fogColor.g), fogColor.b);
	// Prevent zero division.
	if (fogColorMax < 0.0000001) fogColorMax = 1.0;
	// For high clarity (light fog) we tint the fog color.
	// For this to not make the fog color artificially dark we need to normalize using the
	// fog color's brightest value. We then blend our base color with this to make the fog.
	col = mix(fogColor * pow(fogColor / fogColorMax, vec4(2.0 * clarity)), col, clarity);
#else
	col = mix(fogColor, col, clarity);
#endif

	col = vec4(col.rgb, base.a);

	gl_FragData[0] = col;
}<|MERGE_RESOLUTION|>--- conflicted
+++ resolved
@@ -1,13 +1,3 @@
-<<<<<<< HEAD
-#if (MATERIAL_TYPE == TILE_MATERIAL_WAVING_LIQUID_TRANSPARENT || MATERIAL_TYPE == TILE_MATERIAL_WAVING_LIQUID_OPAQUE || MATERIAL_TYPE == TILE_MATERIAL_WAVING_LIQUID_BASIC || MATERIAL_TYPE == TILE_MATERIAL_LIQUID_TRANSPARENT)
-#define MATERIAL_WAVING_LIQUID 1
-#define MATERIAL_LIQUID 1
-#elif (MATERIAL_TYPE == TILE_MATERIAL_LIQUID_OPAQUE)
-#define MATERIAL_LIQUID 1
-#endif
-
-=======
->>>>>>> 83bc27d9
 uniform sampler2D baseTexture;
 uniform vec2 texelSize0;
 
@@ -63,11 +53,7 @@
 varying float nightRatio;
 
 #ifdef ENABLE_DYNAMIC_SHADOWS
-<<<<<<< HEAD
-#if (defined(MATERIAL_WAVING_LIQUID) && defined(ENABLE_WATER_REFLECTIONS))
-=======
-#if (defined(ENABLE_WATER_REFLECTIONS) && MATERIAL_WAVING_LIQUID && ENABLE_WAVING_WATER)
->>>>>>> 83bc27d9
+#if (MATERIAL_WAVING_LIQUID && defined(ENABLE_WATER_REFLECTIONS))
 vec4 perm(vec4 x)
 {
 	return mod(((x * 34.0) + 1.0) * x, 289.0);
@@ -518,12 +504,7 @@
 		vec3 reflect_ray = -normalize(v_LightDirection - fNormal * dot(v_LightDirection, fNormal) * 2.0);
 
 		// Water reflections
-<<<<<<< HEAD
-#if (defined(MATERIAL_WAVING_LIQUID) && defined(ENABLE_WATER_REFLECTIONS))
-
-=======
-#if (defined(ENABLE_WATER_REFLECTIONS) && MATERIAL_WAVING_LIQUID && ENABLE_WAVING_WATER)
->>>>>>> 83bc27d9
+#if (MATERIAL_WAVING_LIQUID && defined(ENABLE_WATER_REFLECTIONS))
 		vec3 wavePos = worldPosition * vec3(2.0, 0.0, 2.0);
 		float off = animationTimer * WATER_WAVE_SPEED * 10.0;
 		wavePos.x /= WATER_WAVE_LENGTH * 3.0;
