# Forces all files which git considers text files to use LF line endings
* text=auto eol=lf

*.cpp diff=cpp
*.h diff=cpp
<<<<<<< HEAD
# GitHub syntax highlighting
pixi.lock linguist-language=YAML generated=true
=======

*.gltf binary
>>>>>>> 3f306a40
<|MERGE_RESOLUTION|>--- conflicted
+++ resolved
@@ -3,10 +3,8 @@
 
 *.cpp diff=cpp
 *.h diff=cpp
-<<<<<<< HEAD
 # GitHub syntax highlighting
 pixi.lock linguist-language=YAML generated=true
-=======
 
-*.gltf binary
->>>>>>> 3f306a40
+
+*.gltf binary