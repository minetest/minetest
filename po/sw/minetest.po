--- conflicted
+++ resolved
@@ -3599,22 +3599,6 @@
 
 #: src/settings_translation_file.cpp
 #, fuzzy
-<<<<<<< HEAD
-msgid ""
-"Filtered textures can blend RGB values with fully-transparent neighbors,\n"
-"which PNG optimizers usually discard, often resulting in dark or\n"
-"light edges to transparent textures. Apply a filter to clean that up\n"
-"at texture load time. This is automatically enabled if mipmapping is enabled."
-msgstr ""
-"Unamu kuchujwa wanaweza kujichanganya RGB thamani na majirani kikamilifu-"
-"uwazi, ambayo PNG optimizers kawaida Tupa, wakati mwingine kusababisha "
-"katika ukingo wa giza au mwanga angavu ya unamu. Tekeleza Kichujio hii "
-"kusafisha kwamba wakati mzigo, unamu."
-
-#: src/settings_translation_file.cpp
-#, fuzzy
-=======
->>>>>>> af474d10
 msgid "Filtering and Antialiasing"
 msgstr "Antialiasing:"
 
@@ -6769,29 +6753,6 @@
 "Inapakua nyuma kutoka maunzi."
 
 #: src/settings_translation_file.cpp
-<<<<<<< HEAD
-#, fuzzy
-msgid ""
-"When using bilinear/trilinear/anisotropic filters, low-resolution textures\n"
-"can be blurred, so automatically upscale them with nearest-neighbor\n"
-"interpolation to preserve crisp pixels. This sets the minimum texture size\n"
-"for the upscaled textures; higher values look sharper, but require more\n"
-"memory. Powers of 2 are recommended. This setting is ONLY applied if\n"
-"bilinear/trilinear/anisotropic filtering is enabled.\n"
-"This is also used as the base node texture size for world-aligned\n"
-"texture autoscaling."
-msgstr ""
-"Wakati wa kutumia Vichujio bilinear/trilinear/anisotropic, unamu low-"
-"resolution unaweza kizunguzungu, hivyo otomatiki upscale yao na karibu "
-"jirani interpolation kuhifadhi pikseli hubainisha. Hii Seti Ukubwa wa unamu "
-"chini kwa ajili ya unamu upscaled; thamani ya juu kuangalia kali, lakini "
-"zinahitaji kumbukumbu zaidi. Nguvu ya 2 ni ilipendekeza. Kuweka hii zaidi "
-"1 usiwe na athari inayoonekana isipokuwa uchujaji wa bilinear/trilinear/"
-"anisotropic ni kuwezeshwa."
-
-#: src/settings_translation_file.cpp
-=======
->>>>>>> af474d10
 msgid ""
 "Whether name tag backgrounds should be shown by default.\n"
 "Mods may still set a background."
