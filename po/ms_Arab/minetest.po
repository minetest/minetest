--- conflicted
+++ resolved
@@ -6499,31 +6499,6 @@
 "مڽوکوڠ دڠن سمڤورنا فوڠسي موات تورون سمولا تيکستور درڤد ڤرکاکسن."
 
 #: src/settings_translation_file.cpp
-<<<<<<< HEAD
-#, fuzzy
-msgid ""
-"When using bilinear/trilinear/anisotropic filters, low-resolution textures\n"
-"can be blurred, so automatically upscale them with nearest-neighbor\n"
-"interpolation to preserve crisp pixels. This sets the minimum texture size\n"
-"for the upscaled textures; higher values look sharper, but require more\n"
-"memory. Powers of 2 are recommended. This setting is ONLY applied if\n"
-"bilinear/trilinear/anisotropic filtering is enabled.\n"
-"This is also used as the base node texture size for world-aligned\n"
-"texture autoscaling."
-msgstr ""
-"اڤابيلا مڠݢوناکن تاڤيسن بيلينيار\\تريلينيار\\انيسوتروڤيک⹁ تيکستور\n"
-"ريسولوسي رنده بوليه جادي کابور⹁ جادي سسواي-ناٴيقکن مريک\n"
-"سچارا أوتوماتيک دڠن سيسيڤن جيرن تردکت اونتوق ممليهارا ڤيکسل\n"
-"کراس. تتڤن اين منتڤکن سايز تيکستور مينيما اونتوق تيکستور\n"
-"ڤڽسواي-ناٴيقکن⁏ نيلاي لبيه تيڠݢي تمڤق لبيه تاجم⹁ تتاڤي ممرلوکن\n"
-"ميموري يڠ لبيه باڽق. نيلاي کواسا 2 دشورکن. منتڤکن نيلاي اين لبيه\n"
-"تيڠݢي دري 1 تيدق اکن منمڤقکن کسن يڠ ڽات ملاٴينکن تاڤيسن\n"
-"بيلينيار\\تريلينيار\\انيسوتروڤيک دبوليهکن. اين جوݢ دݢوناکن سباݢاي\n"
-"سايز تيکستور نود اساس اونتوق أوتوڤڽسواين تيکستور جاجرن دنيا."
-
-#: src/settings_translation_file.cpp
-=======
->>>>>>> af474d10
 msgid ""
 "Whether name tag backgrounds should be shown by default.\n"
 "Mods may still set a background."
