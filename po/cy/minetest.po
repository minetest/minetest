# SOME DESCRIPTIVE TITLE.
# Copyright (C) YEAR THE PACKAGE'S COPYRIGHT HOLDER
# This file is distributed under the same license as the minetest package.
# FIRST AUTHOR <EMAIL@ADDRESS>, YEAR.
#
msgid ""
msgstr ""
"Project-Id-Version: minetest\n"
"Report-Msgid-Bugs-To: \n"
"POT-Creation-Date: 2023-10-20 23:13+0200\n"
"PO-Revision-Date: 2023-03-17 11:44+0000\n"
"Last-Translator: dreigiau <sterilgrimed23@gmail.com>\n"
"Language-Team: Welsh <https://hosted.weblate.org/projects/minetest/minetest/"
"cy/>\n"
"Language: cy\n"
"MIME-Version: 1.0\n"
"Content-Type: text/plain; charset=UTF-8\n"
"Content-Transfer-Encoding: 8bit\n"
"Plural-Forms: nplurals=6; plural=(n==0) ? 0 : (n==1) ? 1 : (n==2) ? 2 : "
"(n==3) ? 3 :(n==6) ? 4 : 5;\n"
"X-Generator: Weblate 4.16.2-dev\n"

#: builtin/client/chatcommands.lua
msgid "Clear the out chat queue"
msgstr ""

#: builtin/client/chatcommands.lua
msgid "Empty command."
msgstr "Gorchymyn gwag."

#: builtin/client/chatcommands.lua
msgid "Exit to main menu"
msgstr ""

#: builtin/client/chatcommands.lua
msgid "Invalid command: "
msgstr "Gorchymyn annilys: "

#: builtin/client/chatcommands.lua
msgid "Issued command: "
msgstr ""

#: builtin/client/chatcommands.lua
msgid "List online players"
msgstr ""

#: builtin/client/chatcommands.lua
msgid "Online players: "
msgstr "Chwaraewyr ar-lein: "

#: builtin/client/chatcommands.lua
msgid "The out chat queue is now empty."
msgstr ""

#: builtin/client/chatcommands.lua
msgid "This command is disabled by server."
msgstr ""

#: builtin/client/death_formspec.lua src/client/game.cpp
msgid "Respawn"
msgstr "Atgyfodi"

#: builtin/client/death_formspec.lua src/client/game.cpp
msgid "You died"
msgstr "Buest ti farw"

#: builtin/common/chatcommands.lua
msgid "Available commands:"
msgstr "Gorchmynion sydd ar gael:"

#: builtin/common/chatcommands.lua
msgid "Available commands: "
msgstr "Gorchmynion sydd ar gael: "

#: builtin/common/chatcommands.lua
msgid "Command not available: "
msgstr ""

#: builtin/common/chatcommands.lua
msgid "Get help for commands"
msgstr ""

#: builtin/common/chatcommands.lua
msgid ""
"Use '.help <cmd>' to get more information, or '.help all' to list everything."
msgstr ""

#: builtin/common/chatcommands.lua
msgid "[all | <cmd>]"
msgstr ""

#: builtin/fstk/dialog.lua builtin/fstk/ui.lua src/gui/modalMenu.cpp
msgid "OK"
msgstr "Iawn"

#: builtin/fstk/ui.lua
msgid "<none available>"
msgstr "<dim>"

#: builtin/fstk/ui.lua
msgid "An error occurred in a Lua script:"
msgstr ""

#: builtin/fstk/ui.lua
msgid "An error occurred:"
msgstr ""

#: builtin/fstk/ui.lua
msgid "Main menu"
msgstr "Prif ddewislen"

#: builtin/fstk/ui.lua
msgid "Reconnect"
msgstr "Ail-gysylltu"

#: builtin/fstk/ui.lua
msgid "The server has requested a reconnect:"
msgstr ""

#: builtin/mainmenu/common.lua
msgid "Protocol version mismatch. "
msgstr ""

#: builtin/mainmenu/common.lua
msgid "Server enforces protocol version $1. "
msgstr ""

#: builtin/mainmenu/common.lua
msgid "Server supports protocol versions between $1 and $2. "
msgstr ""

#: builtin/mainmenu/common.lua
msgid "We only support protocol version $1."
msgstr ""

#: builtin/mainmenu/common.lua
msgid "We support protocol versions between version $1 and $2."
msgstr ""

#: builtin/mainmenu/dlg_config_world.lua
msgid "(Enabled, has error)"
msgstr ""

#: builtin/mainmenu/dlg_config_world.lua
msgid "(Unsatisfied)"
msgstr ""

#: builtin/mainmenu/dlg_config_world.lua builtin/mainmenu/dlg_contentstore.lua
#: builtin/mainmenu/dlg_create_world.lua
#: builtin/mainmenu/dlg_delete_content.lua
#: builtin/mainmenu/dlg_delete_world.lua builtin/mainmenu/dlg_register.lua
#: builtin/mainmenu/dlg_rename_modpack.lua
#: builtin/mainmenu/settings/dlg_change_mapgen_flags.lua src/client/keycode.cpp
#: src/gui/guiKeyChangeMenu.cpp src/gui/guiPasswordChange.cpp
msgid "Cancel"
msgstr "Canslo"

#: builtin/mainmenu/dlg_config_world.lua builtin/mainmenu/dlg_contentstore.lua
#: builtin/mainmenu/tab_content.lua
msgid "Dependencies:"
msgstr ""

#: builtin/mainmenu/dlg_config_world.lua
msgid "Disable all"
msgstr "Diffodd popeth"

#: builtin/mainmenu/dlg_config_world.lua
msgid "Disable modpack"
msgstr "Diffodd pecyn addasiadau"

#: builtin/mainmenu/dlg_config_world.lua
msgid "Enable all"
msgstr "Galluogi popeth"

#: builtin/mainmenu/dlg_config_world.lua
msgid "Enable modpack"
msgstr "Galluogi pecyn addasiadau"

#: builtin/mainmenu/dlg_config_world.lua
msgid ""
"Failed to enable mod \"$1\" as it contains disallowed characters. Only "
"characters [a-z0-9_] are allowed."
msgstr ""

#: builtin/mainmenu/dlg_config_world.lua
msgid "Find More Mods"
msgstr ""

#: builtin/mainmenu/dlg_config_world.lua
msgid "Mod:"
msgstr "Addasiad:"

#: builtin/mainmenu/dlg_config_world.lua
msgid "No (optional) dependencies"
msgstr ""

#: builtin/mainmenu/dlg_config_world.lua
msgid "No game description provided."
msgstr ""

#: builtin/mainmenu/dlg_config_world.lua
msgid "No hard dependencies"
msgstr ""

#: builtin/mainmenu/dlg_config_world.lua
msgid "No modpack description provided."
msgstr ""

#: builtin/mainmenu/dlg_config_world.lua
msgid "No optional dependencies"
msgstr ""

#: builtin/mainmenu/dlg_config_world.lua builtin/mainmenu/tab_content.lua
msgid "Optional dependencies:"
msgstr ""

#: builtin/mainmenu/dlg_config_world.lua
#: builtin/mainmenu/settings/dlg_change_mapgen_flags.lua
#: src/gui/guiKeyChangeMenu.cpp
msgid "Save"
msgstr "Cadw"

#: builtin/mainmenu/dlg_config_world.lua
msgid "World:"
msgstr "Byd:"

#: builtin/mainmenu/dlg_config_world.lua
msgid "enabled"
msgstr "ymlaen"

#: builtin/mainmenu/dlg_contentstore.lua
msgid "\"$1\" already exists. Would you like to overwrite it?"
msgstr ""

#: builtin/mainmenu/dlg_contentstore.lua
msgid "$1 and $2 dependencies will be installed."
msgstr ""

#: builtin/mainmenu/dlg_contentstore.lua
msgid "$1 by $2"
msgstr ""

#: builtin/mainmenu/dlg_contentstore.lua
msgid ""
"$1 downloading,\n"
"$2 queued"
msgstr ""

#: builtin/mainmenu/dlg_contentstore.lua
msgid "$1 downloading..."
msgstr "Wrthi'n lawrlwytho $1..."

#: builtin/mainmenu/dlg_contentstore.lua
msgid "$1 required dependencies could not be found."
msgstr ""

#: builtin/mainmenu/dlg_contentstore.lua
msgid "$1 will be installed, and $2 dependencies will be skipped."
msgstr ""

#: builtin/mainmenu/dlg_contentstore.lua
msgid "All packages"
msgstr "Pob pecyn"

#: builtin/mainmenu/dlg_contentstore.lua
msgid "Already installed"
msgstr "Wedi ei osod"

#: builtin/mainmenu/dlg_contentstore.lua
msgid "Back to Main Menu"
msgstr ""

#: builtin/mainmenu/dlg_contentstore.lua
msgid "Base Game:"
msgstr "Gêm Sylfaenol:"

#: builtin/mainmenu/dlg_contentstore.lua
msgid "ContentDB is not available when Minetest was compiled without cURL"
msgstr ""

#: builtin/mainmenu/dlg_contentstore.lua
msgid "Downloading..."
msgstr "Wrthi'n lawrlwytho..."

#: builtin/mainmenu/dlg_contentstore.lua
msgid "Error installing \"$1\": $2"
msgstr ""

#: builtin/mainmenu/dlg_contentstore.lua
msgid "Failed to download \"$1\""
msgstr ""

#: builtin/mainmenu/dlg_contentstore.lua
msgid "Failed to download $1"
msgstr ""

#: builtin/mainmenu/dlg_contentstore.lua
msgid "Failed to extract \"$1\" (unsupported file type or broken archive)"
msgstr ""

#: builtin/mainmenu/dlg_contentstore.lua
msgid "Games"
msgstr "Gemau"

#: builtin/mainmenu/dlg_contentstore.lua
msgid "Install"
msgstr "Gosod"

#: builtin/mainmenu/dlg_contentstore.lua
msgid "Install $1"
msgstr "Gosod $1"

#: builtin/mainmenu/dlg_contentstore.lua
msgid "Install missing dependencies"
msgstr ""

#: builtin/mainmenu/dlg_contentstore.lua builtin/mainmenu/serverlistmgr.lua
#: src/client/game.cpp
msgid "Loading..."
msgstr "Wrthi'n llwytho..."

#: builtin/mainmenu/dlg_contentstore.lua
msgid "Mods"
msgstr "Addasiadau"

#: builtin/mainmenu/dlg_contentstore.lua
msgid "No packages could be retrieved"
msgstr ""

#: builtin/mainmenu/dlg_contentstore.lua
#: builtin/mainmenu/settings/dlg_settings.lua
msgid "No results"
msgstr "Dim canlyniadau"

#: builtin/mainmenu/dlg_contentstore.lua
msgid "No updates"
msgstr "Dim diweddariadau"

#: builtin/mainmenu/dlg_contentstore.lua
msgid "Not found"
msgstr "Heb ei ganfod"

#: builtin/mainmenu/dlg_contentstore.lua
msgid "Overwrite"
msgstr "Trosysgrifo"

#: builtin/mainmenu/dlg_contentstore.lua
msgid "Please check that the base game is correct."
msgstr ""

#: builtin/mainmenu/dlg_contentstore.lua
msgid "Queued"
msgstr "Wedi ciwio"

#: builtin/mainmenu/dlg_contentstore.lua
msgid "Texture packs"
msgstr "Pecynnau adnodd"

#: builtin/mainmenu/dlg_contentstore.lua
msgid "The package $1/$2 was not found."
msgstr ""

#: builtin/mainmenu/dlg_contentstore.lua
msgid "Uninstall"
msgstr "Dadosod"

#: builtin/mainmenu/dlg_contentstore.lua
msgid "Update"
msgstr "Diweddaru"

#: builtin/mainmenu/dlg_contentstore.lua
msgid "Update All [$1]"
msgstr ""

#: builtin/mainmenu/dlg_contentstore.lua
msgid "View more information in a web browser"
msgstr ""

#: builtin/mainmenu/dlg_contentstore.lua
msgid "You need to install a game before you can install a mod"
msgstr ""

#: builtin/mainmenu/dlg_create_world.lua
msgid "A world named \"$1\" already exists"
msgstr ""

#: builtin/mainmenu/dlg_create_world.lua
msgid "Additional terrain"
msgstr ""

#: builtin/mainmenu/dlg_create_world.lua src/settings_translation_file.cpp
msgid "Altitude chill"
msgstr ""

#: builtin/mainmenu/dlg_create_world.lua
msgid "Altitude dry"
msgstr ""

#: builtin/mainmenu/dlg_create_world.lua
msgid "Biome blending"
msgstr "Cyfuniad bïom"

#: builtin/mainmenu/dlg_create_world.lua
msgid "Biomes"
msgstr "Bïomau"

#: builtin/mainmenu/dlg_create_world.lua
msgid "Caverns"
msgstr "Ceudyllau"

#: builtin/mainmenu/dlg_create_world.lua
msgid "Caves"
msgstr "Ogofeydd"

#: builtin/mainmenu/dlg_create_world.lua
msgid "Create"
msgstr "Creu"

#: builtin/mainmenu/dlg_create_world.lua
msgid "Decorations"
msgstr "Addurniadau"

#: builtin/mainmenu/dlg_create_world.lua
msgid "Development Test is meant for developers."
msgstr ""

#: builtin/mainmenu/dlg_create_world.lua
msgid "Dungeons"
msgstr "Dwnsiynau"

#: builtin/mainmenu/dlg_create_world.lua
msgid "Flat terrain"
msgstr ""

#: builtin/mainmenu/dlg_create_world.lua
msgid "Floating landmasses in the sky"
msgstr ""

#: builtin/mainmenu/dlg_create_world.lua
msgid "Floatlands (experimental)"
msgstr ""

#: builtin/mainmenu/dlg_create_world.lua
msgid "Generate non-fractal terrain: Oceans and underground"
msgstr ""

#: builtin/mainmenu/dlg_create_world.lua
msgid "Hills"
msgstr "Bryniau"

#: builtin/mainmenu/dlg_create_world.lua
msgid "Humid rivers"
msgstr ""

#: builtin/mainmenu/dlg_create_world.lua
msgid "Increases humidity around rivers"
msgstr ""

#: builtin/mainmenu/dlg_create_world.lua
msgid "Install another game"
msgstr ""

#: builtin/mainmenu/dlg_create_world.lua
msgid "Lakes"
msgstr "Llynnoedd"

#: builtin/mainmenu/dlg_create_world.lua
msgid "Low humidity and high heat causes shallow or dry rivers"
msgstr ""

#: builtin/mainmenu/dlg_create_world.lua src/settings_translation_file.cpp
msgid "Mapgen"
msgstr "Mapgen"

#: builtin/mainmenu/dlg_create_world.lua src/settings_translation_file.cpp
msgid "Mapgen flags"
msgstr "Fflagiau mapgen"

#: builtin/mainmenu/dlg_create_world.lua
msgid "Mapgen-specific flags"
msgstr ""

#: builtin/mainmenu/dlg_create_world.lua
msgid "Mountains"
msgstr "Mynyddoedd"

#: builtin/mainmenu/dlg_create_world.lua
msgid "Mud flow"
msgstr "Llif mwd"

#: builtin/mainmenu/dlg_create_world.lua
msgid "Network of tunnels and caves"
msgstr ""

#: builtin/mainmenu/dlg_create_world.lua
msgid "No game selected"
msgstr ""

#: builtin/mainmenu/dlg_create_world.lua
msgid "Reduces heat with altitude"
msgstr ""

#: builtin/mainmenu/dlg_create_world.lua
msgid "Reduces humidity with altitude"
msgstr ""

#: builtin/mainmenu/dlg_create_world.lua
msgid "Rivers"
msgstr "Afonydd"

#: builtin/mainmenu/dlg_create_world.lua
msgid "Sea level rivers"
msgstr ""

#: builtin/mainmenu/dlg_create_world.lua
#: builtin/mainmenu/settings/dlg_change_mapgen_flags.lua
msgid "Seed"
msgstr "Hedyn"

#: builtin/mainmenu/dlg_create_world.lua
msgid "Smooth transition between biomes"
msgstr ""

#: builtin/mainmenu/dlg_create_world.lua
msgid ""
"Structures appearing on the terrain (no effect on trees and jungle grass "
"created by v6)"
msgstr ""

#: builtin/mainmenu/dlg_create_world.lua
msgid "Structures appearing on the terrain, typically trees and plants"
msgstr ""

#: builtin/mainmenu/dlg_create_world.lua
msgid "Temperate, Desert"
msgstr ""

#: builtin/mainmenu/dlg_create_world.lua
msgid "Temperate, Desert, Jungle"
msgstr ""

#: builtin/mainmenu/dlg_create_world.lua
msgid "Temperate, Desert, Jungle, Tundra, Taiga"
msgstr ""

#: builtin/mainmenu/dlg_create_world.lua
msgid "Terrain surface erosion"
msgstr ""

#: builtin/mainmenu/dlg_create_world.lua
msgid "Trees and jungle grass"
msgstr ""

#: builtin/mainmenu/dlg_create_world.lua
msgid "Vary river depth"
msgstr ""

#: builtin/mainmenu/dlg_create_world.lua
msgid "Very large caverns deep in the underground"
msgstr ""

#: builtin/mainmenu/dlg_create_world.lua
msgid "World name"
msgstr "Enw'r byd"

#: builtin/mainmenu/dlg_delete_content.lua
msgid "Are you sure you want to delete \"$1\"?"
msgstr ""

#: builtin/mainmenu/dlg_delete_content.lua
#: builtin/mainmenu/dlg_delete_world.lua builtin/mainmenu/tab_local.lua
#: src/client/keycode.cpp
msgid "Delete"
msgstr "Dileu"

#: builtin/mainmenu/dlg_delete_content.lua
msgid "pkgmgr: failed to delete \"$1\""
msgstr ""

#: builtin/mainmenu/dlg_delete_content.lua
msgid "pkgmgr: invalid path \"$1\""
msgstr ""

#: builtin/mainmenu/dlg_delete_world.lua
msgid "Delete World \"$1\"?"
msgstr ""

#: builtin/mainmenu/dlg_register.lua src/gui/guiPasswordChange.cpp
msgid "Confirm Password"
msgstr "Cadarnhau Cyfrinair"

#: builtin/mainmenu/dlg_register.lua
msgid "Joining $1"
msgstr "Wrthi'n ymuno â $1"

#: builtin/mainmenu/dlg_register.lua
msgid "Missing name"
msgstr "Enw ar goll"

#: builtin/mainmenu/dlg_register.lua builtin/mainmenu/tab_local.lua
#: builtin/mainmenu/tab_online.lua
msgid "Name"
msgstr "Enw"

#: builtin/mainmenu/dlg_register.lua builtin/mainmenu/tab_local.lua
#: builtin/mainmenu/tab_online.lua
msgid "Password"
msgstr "Cyfrinair"

#: builtin/mainmenu/dlg_register.lua
msgid "Passwords do not match"
msgstr ""

#: builtin/mainmenu/dlg_register.lua builtin/mainmenu/tab_online.lua
msgid "Register"
msgstr "Cofrestru"

#: builtin/mainmenu/dlg_reinstall_mtg.lua
msgid "Dismiss"
msgstr ""

#: builtin/mainmenu/dlg_reinstall_mtg.lua
msgid ""
"For a long time, the Minetest engine shipped with a default game called "
"\"Minetest Game\". Since Minetest 5.8.0, Minetest ships without a default "
"game."
msgstr ""

#: builtin/mainmenu/dlg_reinstall_mtg.lua
msgid ""
"If you want to continue playing in your Minetest Game worlds, you need to "
"reinstall Minetest Game."
msgstr ""

#: builtin/mainmenu/dlg_reinstall_mtg.lua
msgid "Minetest Game is no longer installed by default"
msgstr ""

#: builtin/mainmenu/dlg_reinstall_mtg.lua
msgid "Reinstall Minetest Game"
msgstr ""

#: builtin/mainmenu/dlg_rename_modpack.lua
msgid "Accept"
msgstr "Derbyn"

#: builtin/mainmenu/dlg_rename_modpack.lua
msgid "Rename Modpack:"
msgstr "Ailenwi pecyn addasiadau:"

#: builtin/mainmenu/dlg_rename_modpack.lua
msgid ""
"This modpack has an explicit name given in its modpack.conf which will "
"override any renaming here."
msgstr ""

#: builtin/mainmenu/dlg_version_info.lua
msgid "A new $1 version is available"
msgstr ""

#: builtin/mainmenu/dlg_version_info.lua
msgid ""
"Installed version: $1\n"
"New version: $2\n"
"Visit $3 to find out how to get the newest version and stay up to date with "
"features and bugfixes."
msgstr ""

#: builtin/mainmenu/dlg_version_info.lua
msgid "Later"
msgstr "Nes ymlaen"

#: builtin/mainmenu/dlg_version_info.lua
msgid "Never"
msgstr "Byth"

#: builtin/mainmenu/dlg_version_info.lua
msgid "Visit website"
msgstr "Gwefan"

#: builtin/mainmenu/init.lua
msgid "Settings"
msgstr "Gosodiadau"

#: builtin/mainmenu/pkgmgr.lua
msgid "$1 (Enabled)"
msgstr "$1 (Ymlaen)"

#: builtin/mainmenu/pkgmgr.lua
msgid "$1 mods"
msgstr "Addasiadau $1"

#: builtin/mainmenu/pkgmgr.lua
msgid "Failed to install $1 to $2"
msgstr ""

#: builtin/mainmenu/pkgmgr.lua
msgid "Install: Unable to find suitable folder name for $1"
msgstr ""

#: builtin/mainmenu/pkgmgr.lua
msgid "Unable to find a valid mod, modpack, or game"
msgstr ""

#: builtin/mainmenu/pkgmgr.lua
msgid "Unable to install a $1 as a $2"
msgstr ""

#: builtin/mainmenu/pkgmgr.lua
msgid "Unable to install a $1 as a texture pack"
msgstr ""

#: builtin/mainmenu/serverlistmgr.lua
msgid "Public server list is disabled"
msgstr ""

#: builtin/mainmenu/serverlistmgr.lua
msgid "Try reenabling public serverlist and check your internet connection."
msgstr ""

#: builtin/mainmenu/settings/components.lua
msgid "Browse"
msgstr "Pori"

#: builtin/mainmenu/settings/components.lua
msgid "Edit"
msgstr "Golygu"

#: builtin/mainmenu/settings/components.lua
msgid "Select directory"
msgstr ""

#: builtin/mainmenu/settings/components.lua
msgid "Select file"
msgstr "Dewiswch ffeil"

#: builtin/mainmenu/settings/components.lua
#, fuzzy
msgid "Set"
msgstr "Select"

#: builtin/mainmenu/settings/dlg_change_mapgen_flags.lua
msgid "(No description of setting given)"
msgstr ""

#: builtin/mainmenu/settings/dlg_change_mapgen_flags.lua
msgid "2D Noise"
msgstr ""

#: builtin/mainmenu/settings/dlg_change_mapgen_flags.lua
msgid "Lacunarity"
msgstr ""

#: builtin/mainmenu/settings/dlg_change_mapgen_flags.lua
msgid "Octaves"
msgstr "Wythfedau"

#: builtin/mainmenu/settings/dlg_change_mapgen_flags.lua
#: src/settings_translation_file.cpp
msgid "Offset"
msgstr ""

#: builtin/mainmenu/settings/dlg_change_mapgen_flags.lua
msgid "Persistence"
msgstr ""

#: builtin/mainmenu/settings/dlg_change_mapgen_flags.lua
#: src/settings_translation_file.cpp
msgid "Scale"
msgstr "Graddfa"

#: builtin/mainmenu/settings/dlg_change_mapgen_flags.lua
msgid "X spread"
msgstr ""

#: builtin/mainmenu/settings/dlg_change_mapgen_flags.lua
msgid "Y spread"
msgstr ""

#: builtin/mainmenu/settings/dlg_change_mapgen_flags.lua
msgid "Z spread"
msgstr ""

#. ~ "absvalue" is a noise parameter flag.
#. It is short for "absolute value".
#. It can be enabled in noise settings in
#. the settings menu.
#: builtin/mainmenu/settings/dlg_change_mapgen_flags.lua
msgid "absvalue"
msgstr ""

#. ~ "defaults" is a noise parameter flag.
#. It describes the default processing options
#. for noise settings in the settings menu.
#: builtin/mainmenu/settings/dlg_change_mapgen_flags.lua
msgid "defaults"
msgstr "diofyn"

#. ~ "eased" is a noise parameter flag.
#. It is used to make the map smoother and
#. can be enabled in noise settings in
#. the settings menu.
#: builtin/mainmenu/settings/dlg_change_mapgen_flags.lua
msgid "eased"
msgstr ""

#: builtin/mainmenu/settings/dlg_settings.lua
msgid "(Use system language)"
msgstr ""

#: builtin/mainmenu/settings/dlg_settings.lua
#, fuzzy
msgid "Back"
msgstr "Bacio"

#: builtin/mainmenu/settings/dlg_settings.lua
#, fuzzy
msgid "Change keys"
msgstr "Newid Bysellau"

#: builtin/mainmenu/settings/dlg_settings.lua builtin/mainmenu/tab_online.lua
#: src/client/keycode.cpp
msgid "Clear"
msgstr "Clirio"

#: builtin/mainmenu/settings/dlg_settings.lua
#, fuzzy
msgid "Reset setting to default"
msgstr "Adfer gosodiadau diofyn"

#: builtin/mainmenu/settings/dlg_settings.lua
msgid "Reset setting to default ($1)"
msgstr ""

#: builtin/mainmenu/settings/dlg_settings.lua builtin/mainmenu/tab_online.lua
msgid "Search"
msgstr "Chwilio"

#: builtin/mainmenu/settings/dlg_settings.lua src/settings_translation_file.cpp
msgid "Show advanced settings"
msgstr ""

#: builtin/mainmenu/settings/dlg_settings.lua src/settings_translation_file.cpp
msgid "Show technical names"
msgstr ""

#: builtin/mainmenu/settings/settingtypes.lua
msgid "Client Mods"
msgstr "Addasiadau i'r Cleient"

#: builtin/mainmenu/settings/settingtypes.lua
msgid "Content: Games"
msgstr "Cynnwys: Gemau"

#: builtin/mainmenu/settings/settingtypes.lua
msgid "Content: Mods"
msgstr "Cynnwys: Addasiadau"

#: builtin/mainmenu/settings/shadows_component.lua
msgid "(The game will need to enable shadows as well)"
msgstr ""

#: builtin/mainmenu/settings/shadows_component.lua
msgid "Custom"
msgstr ""

#: builtin/mainmenu/settings/shadows_component.lua
msgid "Disabled"
msgstr "Wedi analluogi"

#: builtin/mainmenu/settings/shadows_component.lua
#: src/settings_translation_file.cpp
msgid "Dynamic shadows"
msgstr ""

#: builtin/mainmenu/settings/shadows_component.lua
msgid "High"
msgstr "Uchel"

#: builtin/mainmenu/settings/shadows_component.lua
msgid "Low"
msgstr "Isel"

#: builtin/mainmenu/settings/shadows_component.lua
msgid "Medium"
msgstr "Canolig"

#: builtin/mainmenu/settings/shadows_component.lua
msgid "Very High"
msgstr "Uchel Iawn"

#: builtin/mainmenu/settings/shadows_component.lua
msgid "Very Low"
msgstr "Isel Iawn"

#: builtin/mainmenu/tab_about.lua
msgid "About"
msgstr "Ynghylch"

#: builtin/mainmenu/tab_about.lua
msgid "Active Contributors"
msgstr "Cyfranwyr Gweithgar"

#: builtin/mainmenu/tab_about.lua
msgid "Active renderer:"
msgstr ""

#: builtin/mainmenu/tab_about.lua
msgid "Core Developers"
msgstr "Datblygwyr Craidd"

#: builtin/mainmenu/tab_about.lua
msgid "Core Team"
msgstr "Tîm Craidd"

#: builtin/mainmenu/tab_about.lua
msgid "Irrlicht device:"
msgstr ""

#: builtin/mainmenu/tab_about.lua
msgid "Open User Data Directory"
msgstr ""

#: builtin/mainmenu/tab_about.lua
msgid ""
"Opens the directory that contains user-provided worlds, games, mods,\n"
"and texture packs in a file manager / explorer."
msgstr ""

#: builtin/mainmenu/tab_about.lua
msgid "Previous Contributors"
msgstr "Cyn-Gyfranwyr"

#: builtin/mainmenu/tab_about.lua
msgid "Previous Core Developers"
msgstr ""

#: builtin/mainmenu/tab_about.lua
msgid "Share debug log"
msgstr ""

#: builtin/mainmenu/tab_content.lua
msgid "Browse online content"
msgstr ""

#: builtin/mainmenu/tab_content.lua
msgid "Content"
msgstr "Cynnwys"

#: builtin/mainmenu/tab_content.lua
msgid "Disable Texture Pack"
msgstr ""

#: builtin/mainmenu/tab_content.lua
msgid "Installed Packages:"
msgstr "Pecynnau wedi eu gosod:"

#: builtin/mainmenu/tab_content.lua
msgid "No dependencies."
msgstr ""

#: builtin/mainmenu/tab_content.lua
msgid "No package description available"
msgstr ""

#: builtin/mainmenu/tab_content.lua
msgid "Rename"
msgstr "Ailenwi"

#: builtin/mainmenu/tab_content.lua
msgid "Uninstall Package"
msgstr "Dadosod Pecyn"

#: builtin/mainmenu/tab_content.lua
msgid "Use Texture Pack"
msgstr ""

#: builtin/mainmenu/tab_local.lua
msgid "Announce Server"
msgstr "Cyhoeddi Gweinydd"

#: builtin/mainmenu/tab_local.lua
msgid "Bind Address"
msgstr ""

#: builtin/mainmenu/tab_local.lua
msgid "Creative Mode"
msgstr "Modd Creadigol"

#: builtin/mainmenu/tab_local.lua
msgid "Enable Damage"
msgstr "Galluogi Difrod"

#: builtin/mainmenu/tab_local.lua
msgid "Host Game"
msgstr ""

#: builtin/mainmenu/tab_local.lua
msgid "Host Server"
msgstr ""

#: builtin/mainmenu/tab_local.lua
msgid "Install a game"
msgstr ""

#: builtin/mainmenu/tab_local.lua
msgid "Install games from ContentDB"
msgstr ""

#: builtin/mainmenu/tab_local.lua
msgid "New"
msgstr "Newydd"

#: builtin/mainmenu/tab_local.lua
msgid "No world created or selected!"
msgstr ""

#: builtin/mainmenu/tab_local.lua
msgid "Play Game"
msgstr "Chwarae Gêm"

#: builtin/mainmenu/tab_local.lua builtin/mainmenu/tab_online.lua
msgid "Port"
msgstr "Porth"

#: builtin/mainmenu/tab_local.lua
msgid "Select Mods"
msgstr "Dewis Addasiadau"

#: builtin/mainmenu/tab_local.lua
msgid "Select World:"
msgstr "Dewis Byd:"

#: builtin/mainmenu/tab_local.lua
msgid "Server Port"
msgstr "Porth y Gweinydd"

#: builtin/mainmenu/tab_local.lua
msgid "Start Game"
msgstr "Dechrau Gêm"

#: builtin/mainmenu/tab_local.lua
msgid "You have no games installed."
msgstr ""

#: builtin/mainmenu/tab_online.lua
msgid "Address"
msgstr "Cyfeiriad"

#: builtin/mainmenu/tab_online.lua
msgid "Creative mode"
msgstr "Modd Creadigol"

#. ~ PvP = Player versus Player
#: builtin/mainmenu/tab_online.lua
msgid "Damage / PvP"
msgstr ""

#: builtin/mainmenu/tab_online.lua
msgid "Favorites"
msgstr "Ffefrynnau"

#: builtin/mainmenu/tab_online.lua
msgid "Incompatible Servers"
msgstr "Gweinyddion Anghydnaws"

#: builtin/mainmenu/tab_online.lua
msgid "Join Game"
msgstr "Ymuno â Gêm"

#: builtin/mainmenu/tab_online.lua
msgid "Login"
msgstr "Mewngofnodi"

#: builtin/mainmenu/tab_online.lua
msgid "Ping"
msgstr "Ping"

#: builtin/mainmenu/tab_online.lua
msgid "Public Servers"
msgstr "Gweinyddion Cyhoeddus"

#: builtin/mainmenu/tab_online.lua
msgid "Refresh"
msgstr "Adnewyddu"

#: builtin/mainmenu/tab_online.lua
msgid "Remove favorite"
msgstr "Dileu o ffefrynnau"

#: builtin/mainmenu/tab_online.lua
msgid "Server Description"
msgstr "Disgrifiad y Gweinydd"

#: src/client/client.cpp
msgid "Connection aborted (protocol error?)."
msgstr ""

#: src/client/client.cpp src/client/game.cpp
msgid "Connection timed out."
msgstr ""

#: src/client/client.cpp
msgid "Done!"
msgstr "Iawn!"

#: src/client/client.cpp
msgid "Initializing nodes"
msgstr ""

#: src/client/client.cpp
msgid "Initializing nodes..."
msgstr ""

#: src/client/client.cpp
msgid "Loading textures..."
msgstr "Wrthi'n llwytho gweadau..."

#: src/client/client.cpp
msgid "Rebuilding shaders..."
msgstr ""

#: src/client/clientlauncher.cpp
msgid "Connection error (timed out?)"
msgstr ""

#: src/client/clientlauncher.cpp
msgid "Could not find or load game: "
msgstr ""

#: src/client/clientlauncher.cpp
msgid "Invalid gamespec."
msgstr ""

#: src/client/clientlauncher.cpp
msgid "Main Menu"
msgstr "Prif Ddewislen"

#: src/client/clientlauncher.cpp
msgid "No world selected and no address provided. Nothing to do."
msgstr ""

#: src/client/clientlauncher.cpp
msgid "Player name too long."
msgstr ""

#: src/client/clientlauncher.cpp
msgid "Please choose a name!"
msgstr ""

#: src/client/clientlauncher.cpp
msgid "Provided password file failed to open: "
msgstr ""

#: src/client/clientlauncher.cpp
msgid "Provided world path doesn't exist: "
msgstr ""

#: src/client/game.cpp src/server.cpp
msgid ""
"\n"
"Check debug.txt for details."
msgstr ""

#: src/client/game.cpp
msgid "- Address: "
msgstr ""

#: src/client/game.cpp
msgid "- Mode: "
msgstr ""

#: src/client/game.cpp
msgid "- Port: "
msgstr ""

#: src/client/game.cpp
msgid "- Public: "
msgstr ""

#. ~ PvP = Player versus Player
#: src/client/game.cpp
msgid "- PvP: "
msgstr ""

#: src/client/game.cpp
msgid "- Server Name: "
msgstr ""

#: src/client/game.cpp
msgid "A serialization error occurred:"
msgstr ""

#: src/client/game.cpp
#, c-format
msgid "Access denied. Reason: %s"
msgstr ""

#: src/client/game.cpp
msgid "Automatic forward disabled"
msgstr ""

#: src/client/game.cpp
msgid "Automatic forward enabled"
msgstr ""

#: src/client/game.cpp
msgid "Block bounds hidden"
msgstr ""

#: src/client/game.cpp
msgid "Block bounds shown for all blocks"
msgstr ""

#: src/client/game.cpp
msgid "Block bounds shown for current block"
msgstr ""

#: src/client/game.cpp
msgid "Block bounds shown for nearby blocks"
msgstr ""

#: src/client/game.cpp
msgid "Camera update disabled"
msgstr ""

#: src/client/game.cpp
msgid "Camera update enabled"
msgstr ""

#: src/client/game.cpp
msgid "Can't show block bounds (disabled by game or mod)"
msgstr ""

#: src/client/game.cpp
msgid "Change Keys"
msgstr "Newid Bysellau"

#: src/client/game.cpp
msgid "Change Password"
msgstr "Newid Cyfrinair"

#: src/client/game.cpp
msgid "Cinematic mode disabled"
msgstr ""

#: src/client/game.cpp
msgid "Cinematic mode enabled"
msgstr ""

#: src/client/game.cpp
msgid "Client disconnected"
msgstr ""

#: src/client/game.cpp
msgid "Client side scripting is disabled"
msgstr ""

#: src/client/game.cpp
msgid "Connecting to server..."
msgstr ""

#: src/client/game.cpp
msgid "Connection failed for unknown reason"
msgstr ""

#: src/client/game.cpp
msgid "Continue"
msgstr "Parhau"

#: src/client/game.cpp
#, c-format
msgid ""
"Controls:\n"
"- %s: move forwards\n"
"- %s: move backwards\n"
"- %s: move left\n"
"- %s: move right\n"
"- %s: jump/climb up\n"
"- %s: dig/punch/use\n"
"- %s: place/use\n"
"- %s: sneak/climb down\n"
"- %s: drop item\n"
"- %s: inventory\n"
"- Mouse: turn/look\n"
"- Mouse wheel: select item\n"
"- %s: chat\n"
msgstr ""

#: src/client/game.cpp
msgid ""
"Controls:\n"
"No menu open:\n"
"- slide finger: look around\n"
"- tap: place/use\n"
"- long tap: dig/punch/use\n"
"Menu/inventory open:\n"
"- double tap (outside):\n"
" --> close\n"
"- touch stack, touch slot:\n"
" --> move stack\n"
"- touch&drag, tap 2nd finger\n"
" --> place single item to slot\n"
msgstr ""

#: src/client/game.cpp
#, c-format
msgid "Couldn't resolve address: %s"
msgstr ""

#: src/client/game.cpp
msgid "Creating client..."
msgstr "Wrthi'n creu cleient..."

#: src/client/game.cpp
msgid "Creating server..."
msgstr "Wrthi'n creu gweinydd..."

#: src/client/game.cpp
msgid "Debug info and profiler graph hidden"
msgstr ""

#: src/client/game.cpp
msgid "Debug info shown"
msgstr ""

#: src/client/game.cpp
msgid "Debug info, profiler graph, and wireframe hidden"
msgstr ""

#: src/client/game.cpp
#, c-format
msgid "Error creating client: %s"
msgstr ""

#: src/client/game.cpp
msgid "Exit to Menu"
msgstr ""

#: src/client/game.cpp
msgid "Exit to OS"
msgstr ""

#: src/client/game.cpp
msgid "Fast mode disabled"
msgstr ""

#: src/client/game.cpp
msgid "Fast mode enabled"
msgstr ""

#: src/client/game.cpp
msgid "Fast mode enabled (note: no 'fast' privilege)"
msgstr ""

#: src/client/game.cpp
msgid "Fly mode disabled"
msgstr ""

#: src/client/game.cpp
msgid "Fly mode enabled"
msgstr ""

#: src/client/game.cpp
msgid "Fly mode enabled (note: no 'fly' privilege)"
msgstr ""

#: src/client/game.cpp
msgid "Fog disabled"
msgstr ""

#: src/client/game.cpp
msgid "Fog enabled"
msgstr ""

#: src/client/game.cpp
msgid "Game info:"
msgstr ""

#: src/client/game.cpp
msgid "Game paused"
msgstr ""

#: src/client/game.cpp
msgid "Hosting server"
msgstr ""

#: src/client/game.cpp
msgid "Item definitions..."
msgstr "Diffiniadau eitem..."

#: src/client/game.cpp
msgid "KiB/s"
msgstr "KiB/s"

#: src/client/game.cpp
msgid "Media..."
msgstr "Cyfryngau..."

#: src/client/game.cpp
msgid "MiB/s"
msgstr "MiB/s"

#: src/client/game.cpp
msgid "Minimap currently disabled by game or mod"
msgstr ""

#: src/client/game.cpp
msgid "Multiplayer"
msgstr "Aml-chwaraewr"

#: src/client/game.cpp
msgid "Noclip mode disabled"
msgstr ""

#: src/client/game.cpp
msgid "Noclip mode enabled"
msgstr ""

#: src/client/game.cpp
msgid "Noclip mode enabled (note: no 'noclip' privilege)"
msgstr ""

#: src/client/game.cpp
msgid "Node definitions..."
msgstr ""

#: src/client/game.cpp
msgid "Off"
msgstr "Na"

#: src/client/game.cpp
msgid "On"
msgstr "Ie"

#: src/client/game.cpp
msgid "Pitch move mode disabled"
msgstr ""

#: src/client/game.cpp
msgid "Pitch move mode enabled"
msgstr ""

#: src/client/game.cpp
msgid "Profiler graph shown"
msgstr ""

#: src/client/game.cpp
msgid "Remote server"
msgstr ""

#: src/client/game.cpp
msgid "Resolving address..."
msgstr ""

#: src/client/game.cpp
msgid "Shutting down..."
msgstr "Wrthi'n cau..."

#: src/client/game.cpp
msgid "Singleplayer"
msgstr "Chwaraewr Sengl"

#: src/client/game.cpp
msgid "Sound Volume"
msgstr ""

#: src/client/game.cpp
msgid "Sound muted"
msgstr "Sain wedi diffodd"

#: src/client/game.cpp
msgid "Sound system is disabled"
msgstr ""

#: src/client/game.cpp
msgid "Sound system is not supported on this build"
msgstr ""

#: src/client/game.cpp
msgid "Sound unmuted"
msgstr ""

#: src/client/game.cpp
#, c-format
msgid "The server is probably running a different version of %s."
msgstr ""

#: src/client/game.cpp
#, c-format
msgid "Unable to connect to %s because IPv6 is disabled"
msgstr ""

#: src/client/game.cpp
#, c-format
msgid "Unable to listen on %s because IPv6 is disabled"
msgstr ""

#: src/client/game.cpp
msgid "Unlimited viewing range disabled"
msgstr ""

#: src/client/game.cpp
msgid "Unlimited viewing range enabled"
msgstr ""

#: src/client/game.cpp
msgid "Unlimited viewing range enabled, but forbidden by game or mod"
msgstr ""

#: src/client/game.cpp
#, c-format
msgid "Viewing changed to %d (the minimum)"
msgstr ""

#: src/client/game.cpp
#, c-format
msgid "Viewing changed to %d (the minimum), but limited to %d by game or mod"
msgstr ""

#: src/client/game.cpp
#, c-format
msgid "Viewing range changed to %d"
msgstr ""

#: src/client/game.cpp
#, c-format
msgid "Viewing range changed to %d (the maximum)"
msgstr ""

#: src/client/game.cpp
#, c-format
msgid ""
"Viewing range changed to %d (the maximum), but limited to %d by game or mod"
msgstr ""

#: src/client/game.cpp
#, c-format
msgid "Viewing range changed to %d, but limited to %d by game or mod"
msgstr ""

#: src/client/game.cpp
#, c-format
msgid "Volume changed to %d%%"
msgstr ""

#: src/client/game.cpp
msgid "Wireframe shown"
msgstr ""

#: src/client/game.cpp
msgid "Zoom currently disabled by game or mod"
msgstr ""

#: src/client/game.cpp
msgid "ok"
msgstr "iawn"

#: src/client/gameui.cpp
msgid "Chat currently disabled by game or mod"
msgstr ""

#: src/client/gameui.cpp
msgid "Chat hidden"
msgstr ""

#: src/client/gameui.cpp
msgid "Chat shown"
msgstr ""

#: src/client/gameui.cpp
msgid "HUD hidden"
msgstr ""

#: src/client/gameui.cpp
msgid "HUD shown"
msgstr ""

#: src/client/gameui.cpp
msgid "Profiler hidden"
msgstr ""

#: src/client/gameui.cpp
#, c-format
msgid "Profiler shown (page %d of %d)"
msgstr ""

#: src/client/keycode.cpp
msgid "Apps"
msgstr "Apiau"

#: src/client/keycode.cpp
msgid "Backspace"
msgstr "Backspace"

#: src/client/keycode.cpp
msgid "Caps Lock"
msgstr ""

#: src/client/keycode.cpp
msgid "Control"
msgstr "Control"

#: src/client/keycode.cpp
msgid "Down"
msgstr "I lawr"

#: src/client/keycode.cpp
msgid "End"
msgstr "End"

#: src/client/keycode.cpp
msgid "Erase EOF"
msgstr ""

#: src/client/keycode.cpp
msgid "Execute"
msgstr "Cyflawni"

#: src/client/keycode.cpp
msgid "Help"
msgstr "Cymorth"

#: src/client/keycode.cpp
msgid "Home"
msgstr "Home"

#: src/client/keycode.cpp
msgid "IME Accept"
msgstr ""

#: src/client/keycode.cpp
msgid "IME Convert"
msgstr ""

#: src/client/keycode.cpp
msgid "IME Escape"
msgstr ""

#: src/client/keycode.cpp
msgid "IME Mode Change"
msgstr ""

#: src/client/keycode.cpp
msgid "IME Nonconvert"
msgstr ""

#: src/client/keycode.cpp
msgid "Insert"
msgstr "Mewnosod"

#: src/client/keycode.cpp src/gui/guiKeyChangeMenu.cpp
msgid "Left"
msgstr "Chwith"

#: src/client/keycode.cpp
msgid "Left Button"
msgstr ""

#: src/client/keycode.cpp
msgid "Left Control"
msgstr ""

#: src/client/keycode.cpp
msgid "Left Menu"
msgstr ""

#: src/client/keycode.cpp
msgid "Left Shift"
msgstr ""

#: src/client/keycode.cpp
msgid "Left Windows"
msgstr ""

#. ~ Key name, common on Windows keyboards
#: src/client/keycode.cpp
msgid "Menu"
msgstr "Menu"

#: src/client/keycode.cpp
msgid "Middle Button"
msgstr ""

#: src/client/keycode.cpp
msgid "Num Lock"
msgstr ""

#: src/client/keycode.cpp
msgid "Numpad *"
msgstr ""

#: src/client/keycode.cpp
msgid "Numpad +"
msgstr ""

#: src/client/keycode.cpp
msgid "Numpad -"
msgstr ""

#: src/client/keycode.cpp
msgid "Numpad ."
msgstr ""

#: src/client/keycode.cpp
msgid "Numpad /"
msgstr ""

#: src/client/keycode.cpp
msgid "Numpad 0"
msgstr ""

#: src/client/keycode.cpp
msgid "Numpad 1"
msgstr ""

#: src/client/keycode.cpp
msgid "Numpad 2"
msgstr ""

#: src/client/keycode.cpp
msgid "Numpad 3"
msgstr ""

#: src/client/keycode.cpp
msgid "Numpad 4"
msgstr ""

#: src/client/keycode.cpp
msgid "Numpad 5"
msgstr ""

#: src/client/keycode.cpp
msgid "Numpad 6"
msgstr ""

#: src/client/keycode.cpp
msgid "Numpad 7"
msgstr ""

#: src/client/keycode.cpp
msgid "Numpad 8"
msgstr ""

#: src/client/keycode.cpp
msgid "Numpad 9"
msgstr ""

#: src/client/keycode.cpp
msgid "OEM Clear"
msgstr ""

#: src/client/keycode.cpp
msgid "Page down"
msgstr ""

#: src/client/keycode.cpp
msgid "Page up"
msgstr ""

#: src/client/keycode.cpp
msgid "Pause"
msgstr "Pause"

#: src/client/keycode.cpp
msgid "Play"
msgstr "Chwarae"

#. ~ "Print screen" key
#: src/client/keycode.cpp
msgid "Print"
msgstr "Print"

#: src/client/keycode.cpp
msgid "Return"
msgstr "Return"

#: src/client/keycode.cpp src/gui/guiKeyChangeMenu.cpp
msgid "Right"
msgstr "Dde"

#: src/client/keycode.cpp
msgid "Right Button"
msgstr ""

#: src/client/keycode.cpp
msgid "Right Control"
msgstr ""

#: src/client/keycode.cpp
msgid "Right Menu"
msgstr ""

#: src/client/keycode.cpp
msgid "Right Shift"
msgstr ""

#: src/client/keycode.cpp
msgid "Right Windows"
msgstr ""

#: src/client/keycode.cpp
msgid "Scroll Lock"
msgstr ""

#. ~ Key name
#: src/client/keycode.cpp
msgid "Select"
msgstr "Select"

#: src/client/keycode.cpp
msgid "Shift"
msgstr "Shift"

#: src/client/keycode.cpp
msgid "Sleep"
msgstr "Cysgu"

#: src/client/keycode.cpp
msgid "Snapshot"
msgstr "Sgrinlun"

#: src/client/keycode.cpp
msgid "Space"
msgstr "Space"

#: src/client/keycode.cpp
msgid "Tab"
msgstr "Tab"

#: src/client/keycode.cpp
msgid "Up"
msgstr "I fyny"

#: src/client/keycode.cpp
msgid "X Button 1"
msgstr ""

#: src/client/keycode.cpp
msgid "X Button 2"
msgstr ""

#: src/client/keycode.cpp src/gui/guiKeyChangeMenu.cpp
msgid "Zoom"
msgstr "Chwyddo"

#: src/client/minimap.cpp
msgid "Minimap hidden"
msgstr ""

#: src/client/minimap.cpp
#, c-format
msgid "Minimap in radar mode, Zoom x%d"
msgstr ""

#: src/client/minimap.cpp
#, c-format
msgid "Minimap in surface mode, Zoom x%d"
msgstr ""

#: src/client/minimap.cpp
msgid "Minimap in texture mode"
msgstr ""

#. ~ Error when a mod is missing dependencies. Ex: "Mod Title is missing: mod1, mod2, mod3"
#: src/content/mod_configuration.cpp
#, c-format
msgid "%s is missing:"
msgstr ""

#: src/content/mod_configuration.cpp
msgid ""
"Install and enable the required mods, or disable the mods causing errors."
msgstr ""

#: src/content/mod_configuration.cpp
msgid ""
"Note: this may be caused by a dependency cycle, in which case try updating "
"the mods."
msgstr ""

#: src/content/mod_configuration.cpp
msgid "Some mods have unsatisfied dependencies:"
msgstr ""

#: src/gui/guiChatConsole.cpp
msgid "Failed to open webpage"
msgstr ""

#: src/gui/guiChatConsole.cpp
msgid "Opening webpage"
msgstr ""

#: src/gui/guiFormSpecMenu.cpp
msgid "Proceed"
msgstr "Ymlaen"

#: src/gui/guiKeyChangeMenu.cpp
msgid "\"Aux1\" = climb down"
msgstr ""

#: src/gui/guiKeyChangeMenu.cpp
#, fuzzy
msgid "Autoforward"
msgstr "Awto-gerdded"

#: src/gui/guiKeyChangeMenu.cpp src/settings_translation_file.cpp
msgid "Automatic jumping"
msgstr ""

#: src/gui/guiKeyChangeMenu.cpp
msgid "Aux1"
msgstr "Aux1"

#: src/gui/guiKeyChangeMenu.cpp
msgid "Backward"
msgstr "Bacio"

#: src/gui/guiKeyChangeMenu.cpp
msgid "Block bounds"
msgstr ""

#: src/gui/guiKeyChangeMenu.cpp
msgid "Change camera"
msgstr ""

#: src/gui/guiKeyChangeMenu.cpp src/settings_translation_file.cpp
msgid "Chat"
msgstr "Sgwrs"

#: src/gui/guiKeyChangeMenu.cpp
msgid "Command"
msgstr "Gorchymyn"

#: src/gui/guiKeyChangeMenu.cpp
msgid "Console"
msgstr "Consol"

#: src/gui/guiKeyChangeMenu.cpp
msgid "Dec. range"
msgstr ""

#: src/gui/guiKeyChangeMenu.cpp
msgid "Dec. volume"
msgstr ""

#: src/gui/guiKeyChangeMenu.cpp
msgid "Double tap \"jump\" to toggle fly"
msgstr ""

#: src/gui/guiKeyChangeMenu.cpp
msgid "Drop"
msgstr "Gollwng"

#: src/gui/guiKeyChangeMenu.cpp
msgid "Forward"
msgstr "Ymlaen"

#: src/gui/guiKeyChangeMenu.cpp
msgid "Inc. range"
msgstr ""

#: src/gui/guiKeyChangeMenu.cpp
msgid "Inc. volume"
msgstr ""

#: src/gui/guiKeyChangeMenu.cpp
msgid "Inventory"
msgstr "Rhestr Eiddo"

#: src/gui/guiKeyChangeMenu.cpp
msgid "Jump"
msgstr "Neidio"

#: src/gui/guiKeyChangeMenu.cpp
msgid "Key already in use"
msgstr ""

#: src/gui/guiKeyChangeMenu.cpp
msgid "Keybindings."
msgstr "Bysellau brys."

#: src/gui/guiKeyChangeMenu.cpp
msgid "Local command"
msgstr ""

#: src/gui/guiKeyChangeMenu.cpp
msgid "Mute"
msgstr "Anwybyddu"

#: src/gui/guiKeyChangeMenu.cpp
msgid "Next item"
msgstr ""

#: src/gui/guiKeyChangeMenu.cpp
msgid "Prev. item"
msgstr ""

#: src/gui/guiKeyChangeMenu.cpp
msgid "Range select"
msgstr ""

#: src/gui/guiKeyChangeMenu.cpp
msgid "Screenshot"
msgstr "Sgrinlun"

#: src/gui/guiKeyChangeMenu.cpp
msgid "Sneak"
msgstr "Sleifio"

#: src/gui/guiKeyChangeMenu.cpp
msgid "Toggle HUD"
msgstr ""

#: src/gui/guiKeyChangeMenu.cpp
msgid "Toggle chat log"
msgstr ""

#: src/gui/guiKeyChangeMenu.cpp
msgid "Toggle fast"
msgstr ""

#: src/gui/guiKeyChangeMenu.cpp
msgid "Toggle fly"
msgstr ""

#: src/gui/guiKeyChangeMenu.cpp
msgid "Toggle fog"
msgstr ""

#: src/gui/guiKeyChangeMenu.cpp
msgid "Toggle minimap"
msgstr ""

#: src/gui/guiKeyChangeMenu.cpp
msgid "Toggle noclip"
msgstr ""

#: src/gui/guiKeyChangeMenu.cpp
msgid "Toggle pitchmove"
msgstr ""

#: src/gui/guiKeyChangeMenu.cpp
msgid "press key"
msgstr ""

#: src/gui/guiPasswordChange.cpp
msgid "Change"
msgstr "Newid"

#: src/gui/guiPasswordChange.cpp
msgid "New Password"
msgstr ""

#: src/gui/guiPasswordChange.cpp
msgid "Old Password"
msgstr ""

#: src/gui/guiPasswordChange.cpp
msgid "Passwords do not match!"
msgstr ""

#: src/gui/guiVolumeChange.cpp
msgid "Exit"
msgstr "Gadael"

#: src/gui/guiVolumeChange.cpp
msgid "Muted"
msgstr "Wedi anwybyddu"

#: src/gui/guiVolumeChange.cpp
#, c-format
msgid "Sound Volume: %d%%"
msgstr ""

#. ~ DO NOT TRANSLATE THIS LITERALLY!
#. This is a special string which needs to contain the translation's
#. language code (e.g. "de" for German).
#: src/network/clientpackethandler.cpp src/script/lua_api/l_client.cpp
msgid "LANG_CODE"
msgstr "cy"

#: src/network/clientpackethandler.cpp
msgid ""
"Name is not registered. To create an account on this server, click 'Register'"
msgstr ""

#: src/network/clientpackethandler.cpp
msgid "Name is taken. Please choose another name"
msgstr ""

#: src/server.cpp
#, fuzzy, c-format
msgid "%s while shutting down: "
msgstr "Wrthi'n cau..."

#: src/settings_translation_file.cpp
msgid ""
"(X,Y,Z) offset of fractal from world center in units of 'scale'.\n"
"Can be used to move a desired point to (0, 0) to create a\n"
"suitable spawn point, or to allow 'zooming in' on a desired\n"
"point by increasing 'scale'.\n"
"The default is tuned for a suitable spawn point for Mandelbrot\n"
"sets with default parameters, it may need altering in other\n"
"situations.\n"
"Range roughly -2 to 2. Multiply by 'scale' for offset in nodes."
msgstr ""

#: src/settings_translation_file.cpp
msgid ""
"(X,Y,Z) scale of fractal in nodes.\n"
"Actual fractal size will be 2 to 3 times larger.\n"
"These numbers can be made very large, the fractal does\n"
"not have to fit inside the world.\n"
"Increase these to 'zoom' into the detail of the fractal.\n"
"Default is for a vertically-squashed shape suitable for\n"
"an island, set all 3 numbers equal for the raw shape."
msgstr ""

#: src/settings_translation_file.cpp
msgid "2D noise that controls the shape/size of ridged mountains."
msgstr ""

#: src/settings_translation_file.cpp
msgid "2D noise that controls the shape/size of rolling hills."
msgstr ""

#: src/settings_translation_file.cpp
msgid "2D noise that controls the shape/size of step mountains."
msgstr ""

#: src/settings_translation_file.cpp
msgid "2D noise that controls the size/occurrence of ridged mountain ranges."
msgstr ""

#: src/settings_translation_file.cpp
msgid "2D noise that controls the size/occurrence of rolling hills."
msgstr ""

#: src/settings_translation_file.cpp
msgid "2D noise that controls the size/occurrence of step mountain ranges."
msgstr ""

#: src/settings_translation_file.cpp
msgid "2D noise that locates the river valleys and channels."
msgstr ""

#: src/settings_translation_file.cpp
msgid "3D clouds"
msgstr ""

#: src/settings_translation_file.cpp
msgid "3D mode"
msgstr ""

#: src/settings_translation_file.cpp
msgid "3D mode parallax strength"
msgstr ""

#: src/settings_translation_file.cpp
msgid "3D noise defining giant caverns."
msgstr ""

#: src/settings_translation_file.cpp
msgid ""
"3D noise defining mountain structure and height.\n"
"Also defines structure of floatland mountain terrain."
msgstr ""

#: src/settings_translation_file.cpp
msgid ""
"3D noise defining structure of floatlands.\n"
"If altered from the default, the noise 'scale' (0.7 by default) may need\n"
"to be adjusted, as floatland tapering functions best when this noise has\n"
"a value range of approximately -2.0 to 2.0."
msgstr ""

#: src/settings_translation_file.cpp
msgid "3D noise defining structure of river canyon walls."
msgstr ""

#: src/settings_translation_file.cpp
msgid "3D noise defining terrain."
msgstr ""

#: src/settings_translation_file.cpp
msgid "3D noise for mountain overhangs, cliffs, etc. Usually small variations."
msgstr ""

#: src/settings_translation_file.cpp
msgid "3D noise that determines number of dungeons per mapchunk."
msgstr ""

#: src/settings_translation_file.cpp
msgid ""
"3D support.\n"
"Currently supported:\n"
"-    none: no 3d output.\n"
"-    anaglyph: cyan/magenta color 3d.\n"
"-    interlaced: odd/even line based polarisation screen support.\n"
"-    topbottom: split screen top/bottom.\n"
"-    sidebyside: split screen side by side.\n"
"-    crossview: Cross-eyed 3d\n"
"Note that the interlaced mode requires shaders to be enabled."
msgstr ""

#: src/settings_translation_file.cpp
msgid "3d"
msgstr "3d"

#: src/settings_translation_file.cpp
msgid ""
"A chosen map seed for a new map, leave empty for random.\n"
"Will be overridden when creating a new world in the main menu."
msgstr ""

#: src/settings_translation_file.cpp
msgid "A message to be displayed to all clients when the server crashes."
msgstr ""

#: src/settings_translation_file.cpp
msgid "A message to be displayed to all clients when the server shuts down."
msgstr ""

#: src/settings_translation_file.cpp
msgid "ABM interval"
msgstr ""

#: src/settings_translation_file.cpp
msgid "ABM time budget"
msgstr ""

#: src/settings_translation_file.cpp
msgid "Absolute limit of queued blocks to emerge"
msgstr ""

#: src/settings_translation_file.cpp
msgid "Acceleration in air"
msgstr ""

#: src/settings_translation_file.cpp
msgid "Acceleration of gravity, in nodes per second per second."
msgstr ""

#: src/settings_translation_file.cpp
msgid "Active Block Modifiers"
msgstr ""

#: src/settings_translation_file.cpp
msgid "Active block management interval"
msgstr ""

#: src/settings_translation_file.cpp
msgid "Active block range"
msgstr ""

#: src/settings_translation_file.cpp
msgid "Active object send range"
msgstr ""

#: src/settings_translation_file.cpp
msgid ""
"Address to connect to.\n"
"Leave this blank to start a local server.\n"
"Note that the address field in the main menu overrides this setting."
msgstr ""

#: src/settings_translation_file.cpp
msgid "Adds particles when digging a node."
msgstr ""

#: src/settings_translation_file.cpp
msgid ""
"Adjust dpi configuration to your screen (non X11/Android only) e.g. for 4k "
"screens."
msgstr ""

#: src/settings_translation_file.cpp
msgid "Adjust the detected display density, used for scaling UI elements."
msgstr ""

#: src/settings_translation_file.cpp
#, c-format
msgid ""
"Adjusts the density of the floatland layer.\n"
"Increase value to increase density. Can be positive or negative.\n"
"Value = 0.0: 50% of volume is floatland.\n"
"Value = 2.0 (can be higher depending on 'mgv7_np_floatland', always test\n"
"to be sure) creates a solid floatland layer."
msgstr ""

#: src/settings_translation_file.cpp
msgid "Admin name"
msgstr ""

#: src/settings_translation_file.cpp
msgid "Advanced"
msgstr "Uwch"

#: src/settings_translation_file.cpp
msgid ""
"Affects mods and texture packs in the Content and Select Mods menus, as well "
"as\n"
"setting names.\n"
"Controlled by a checkbox in the settings menu."
msgstr ""

#: src/settings_translation_file.cpp
msgid ""
"Alters the light curve by applying 'gamma correction' to it.\n"
"Higher values make middle and lower light levels brighter.\n"
"Value '1.0' leaves the light curve unaltered.\n"
"This only has significant effect on daylight and artificial\n"
"light, it has very little effect on natural night light."
msgstr ""

#: src/settings_translation_file.cpp
msgid "Always fly fast"
msgstr ""

#: src/settings_translation_file.cpp
msgid "Ambient occlusion gamma"
msgstr ""

#: src/settings_translation_file.cpp
msgid "Amount of messages a player may send per 10 seconds."
msgstr ""

#: src/settings_translation_file.cpp
msgid "Amplifies the valleys."
msgstr ""

#: src/settings_translation_file.cpp
msgid "Anisotropic filtering"
msgstr ""

#: src/settings_translation_file.cpp
msgid "Announce server"
msgstr ""

#: src/settings_translation_file.cpp
msgid "Announce to this serverlist."
msgstr ""

#: src/settings_translation_file.cpp
msgid "Anti-aliasing scale"
msgstr ""

#: src/settings_translation_file.cpp
msgid "Antialiasing method"
msgstr ""

#: src/settings_translation_file.cpp
msgid "Append item name"
msgstr ""

#: src/settings_translation_file.cpp
msgid "Append item name to tooltip."
msgstr ""

#: src/settings_translation_file.cpp
msgid "Apple trees noise"
msgstr ""

#: src/settings_translation_file.cpp
msgid "Arm inertia"
msgstr ""

#: src/settings_translation_file.cpp
msgid ""
"Arm inertia, gives a more realistic movement of\n"
"the arm when the camera moves."
msgstr ""

#: src/settings_translation_file.cpp
msgid "Ask to reconnect after crash"
msgstr ""

#: src/settings_translation_file.cpp
msgid ""
"At this distance the server will aggressively optimize which blocks are sent "
"to\n"
"clients.\n"
"Small values potentially improve performance a lot, at the expense of "
"visible\n"
"rendering glitches (some blocks will not be rendered under water and in "
"caves,\n"
"as well as sometimes on land).\n"
"Setting this to a value greater than max_block_send_distance disables this\n"
"optimization.\n"
"Stated in mapblocks (16 nodes)."
msgstr ""

#: src/settings_translation_file.cpp
msgid "Audio"
msgstr "Sain"

#: src/settings_translation_file.cpp
msgid "Automatically jump up single-node obstacles."
msgstr ""

#: src/settings_translation_file.cpp
msgid "Automatically report to the serverlist."
msgstr ""

#: src/settings_translation_file.cpp
msgid "Autoscaling mode"
msgstr ""

#: src/settings_translation_file.cpp
msgid "Aux1 key for climbing/descending"
msgstr ""

#: src/settings_translation_file.cpp
msgid "Base ground level"
msgstr ""

#: src/settings_translation_file.cpp
msgid "Base terrain height."
msgstr ""

#: src/settings_translation_file.cpp
msgid "Base texture size"
msgstr ""

#: src/settings_translation_file.cpp
msgid "Basic privileges"
msgstr ""

#: src/settings_translation_file.cpp
msgid "Beach noise"
msgstr ""

#: src/settings_translation_file.cpp
msgid "Beach noise threshold"
msgstr ""

#: src/settings_translation_file.cpp
msgid "Bilinear filtering"
msgstr ""

#: src/settings_translation_file.cpp
msgid "Bind address"
msgstr ""

#: src/settings_translation_file.cpp
msgid "Biome API noise parameters"
msgstr ""

#: src/settings_translation_file.cpp
msgid "Biome noise"
msgstr ""

#: src/settings_translation_file.cpp
msgid "Block send optimize distance"
msgstr ""

#: src/settings_translation_file.cpp
msgid "Bloom"
msgstr ""

#: src/settings_translation_file.cpp
msgid "Bloom Intensity"
msgstr ""

#: src/settings_translation_file.cpp
msgid "Bloom Radius"
msgstr ""

#: src/settings_translation_file.cpp
msgid "Bloom Strength Factor"
msgstr ""

#: src/settings_translation_file.cpp
msgid "Bobbing"
msgstr "Neidio"

#: src/settings_translation_file.cpp
msgid "Bold and italic font path"
msgstr ""

#: src/settings_translation_file.cpp
msgid "Bold and italic monospace font path"
msgstr ""

#: src/settings_translation_file.cpp
msgid "Bold font path"
msgstr ""

#: src/settings_translation_file.cpp
msgid "Bold monospace font path"
msgstr ""

#: src/settings_translation_file.cpp
msgid "Build inside player"
msgstr ""

#: src/settings_translation_file.cpp
msgid "Builtin"
msgstr "Mewnol"

#: src/settings_translation_file.cpp
msgid "Camera"
msgstr "Camera"

#: src/settings_translation_file.cpp
msgid "Camera smoothing"
msgstr ""

#: src/settings_translation_file.cpp
msgid "Camera smoothing in cinematic mode"
msgstr ""

#: src/settings_translation_file.cpp
msgid "Cave noise"
msgstr ""

#: src/settings_translation_file.cpp
msgid "Cave noise #1"
msgstr ""

#: src/settings_translation_file.cpp
msgid "Cave noise #2"
msgstr ""

#: src/settings_translation_file.cpp
msgid "Cave width"
msgstr ""

#: src/settings_translation_file.cpp
msgid "Cave1 noise"
msgstr ""

#: src/settings_translation_file.cpp
msgid "Cave2 noise"
msgstr ""

#: src/settings_translation_file.cpp
msgid "Cavern limit"
msgstr ""

#: src/settings_translation_file.cpp
msgid "Cavern noise"
msgstr ""

#: src/settings_translation_file.cpp
msgid "Cavern taper"
msgstr ""

#: src/settings_translation_file.cpp
msgid "Cavern threshold"
msgstr ""

#: src/settings_translation_file.cpp
msgid "Cavern upper limit"
msgstr ""

#: src/settings_translation_file.cpp
msgid ""
"Center of light curve boost range.\n"
"Where 0.0 is minimum light level, 1.0 is maximum light level."
msgstr ""

#: src/settings_translation_file.cpp
msgid "Chat command time message threshold"
msgstr ""

#: src/settings_translation_file.cpp
msgid "Chat commands"
msgstr ""

#: src/settings_translation_file.cpp
msgid "Chat font size"
msgstr ""

#: src/settings_translation_file.cpp
msgid "Chat log level"
msgstr ""

#: src/settings_translation_file.cpp
msgid "Chat message count limit"
msgstr ""

#: src/settings_translation_file.cpp
msgid "Chat message format"
msgstr ""

#: src/settings_translation_file.cpp
msgid "Chat message kick threshold"
msgstr ""

#: src/settings_translation_file.cpp
msgid "Chat message max length"
msgstr ""

#: src/settings_translation_file.cpp
msgid "Chat weblinks"
msgstr ""

#: src/settings_translation_file.cpp
msgid "Chunk size"
msgstr ""

#: src/settings_translation_file.cpp
msgid "Cinematic mode"
msgstr ""

#: src/settings_translation_file.cpp
msgid ""
"Clickable weblinks (middle-click or Ctrl+left-click) enabled in chat console "
"output."
msgstr ""

#: src/settings_translation_file.cpp
msgid "Client"
msgstr "Cleient"

#: src/settings_translation_file.cpp
msgid "Client Mesh Chunksize"
msgstr ""

#: src/settings_translation_file.cpp
msgid "Client and Server"
msgstr ""

#: src/settings_translation_file.cpp
msgid "Client modding"
msgstr ""

#: src/settings_translation_file.cpp
msgid "Client side modding restrictions"
msgstr ""

#: src/settings_translation_file.cpp
msgid "Client side node lookup range restriction"
msgstr ""

#: src/settings_translation_file.cpp
msgid "Client-side Modding"
msgstr ""

#: src/settings_translation_file.cpp
msgid "Climbing speed"
msgstr ""

#: src/settings_translation_file.cpp
msgid "Cloud radius"
msgstr ""

#: src/settings_translation_file.cpp
msgid "Clouds"
msgstr "Cymylau"

#: src/settings_translation_file.cpp
msgid "Clouds are a client side effect."
msgstr ""

#: src/settings_translation_file.cpp
msgid "Clouds in menu"
msgstr ""

#: src/settings_translation_file.cpp
msgid "Colored fog"
msgstr ""

#: src/settings_translation_file.cpp
msgid "Colored shadows"
msgstr ""

#: src/settings_translation_file.cpp
msgid ""
"Comma-separated list of flags to hide in the content repository.\n"
"\"nonfree\" can be used to hide packages which do not qualify as 'free "
"software',\n"
"as defined by the Free Software Foundation.\n"
"You can also specify content ratings.\n"
"These flags are independent from Minetest versions,\n"
"so see a full list at https://content.minetest.net/help/content_flags/"
msgstr ""

#: src/settings_translation_file.cpp
msgid ""
"Comma-separated list of mods that are allowed to access HTTP APIs, which\n"
"allow them to upload and download data to/from the internet."
msgstr ""

#: src/settings_translation_file.cpp
msgid ""
"Comma-separated list of trusted mods that are allowed to access insecure\n"
"functions even when mod security is on (via request_insecure_environment())."
msgstr ""

#: src/settings_translation_file.cpp
msgid ""
"Compression level to use when saving mapblocks to disk.\n"
"-1 - use default compression level\n"
"0 - least compression, fastest\n"
"9 - best compression, slowest"
msgstr ""

#: src/settings_translation_file.cpp
msgid ""
"Compression level to use when sending mapblocks to the client.\n"
"-1 - use default compression level\n"
"0 - least compression, fastest\n"
"9 - best compression, slowest"
msgstr ""

#: src/settings_translation_file.cpp
msgid "Connect glass"
msgstr ""

#: src/settings_translation_file.cpp
msgid "Connect to external media server"
msgstr ""

#: src/settings_translation_file.cpp
msgid "Connects glass if supported by node."
msgstr ""

#: src/settings_translation_file.cpp
msgid "Console alpha"
msgstr ""

#: src/settings_translation_file.cpp
msgid "Console color"
msgstr ""

#: src/settings_translation_file.cpp
msgid "Console height"
msgstr ""

#: src/settings_translation_file.cpp
msgid "Content Repository"
msgstr ""

#: src/settings_translation_file.cpp
msgid "ContentDB Flag Blacklist"
msgstr ""

#: src/settings_translation_file.cpp
msgid "ContentDB Max Concurrent Downloads"
msgstr ""

#: src/settings_translation_file.cpp
msgid "ContentDB URL"
msgstr ""

#: src/settings_translation_file.cpp
msgid "Continuous forward"
msgstr ""

#: src/settings_translation_file.cpp
msgid ""
"Continuous forward movement, toggled by autoforward key.\n"
"Press the autoforward key again or the backwards movement to disable."
msgstr ""

#: src/settings_translation_file.cpp
msgid "Controlled by a checkbox in the settings menu."
msgstr ""

#: src/settings_translation_file.cpp
msgid "Controls"
msgstr "Rheoli"

#: src/settings_translation_file.cpp
msgid ""
"Controls length of day/night cycle.\n"
"Examples:\n"
"72 = 20min, 360 = 4min, 1 = 24hour, 0 = day/night/whatever stays unchanged."
msgstr ""

#: src/settings_translation_file.cpp
msgid ""
"Controls sinking speed in liquid when idling. Negative values will cause\n"
"you to rise instead."
msgstr ""

#: src/settings_translation_file.cpp
msgid "Controls steepness/depth of lake depressions."
msgstr ""

#: src/settings_translation_file.cpp
msgid "Controls steepness/height of hills."
msgstr ""

#: src/settings_translation_file.cpp
msgid ""
"Controls width of tunnels, a smaller value creates wider tunnels.\n"
"Value >= 10.0 completely disables generation of tunnels and avoids the\n"
"intensive noise calculations."
msgstr ""

#: src/settings_translation_file.cpp
msgid "Crash message"
msgstr ""

#: src/settings_translation_file.cpp
msgid "Creative"
msgstr "Creadigol"

#: src/settings_translation_file.cpp
msgid "Crosshair alpha"
msgstr ""

#: src/settings_translation_file.cpp
msgid ""
"Crosshair alpha (opaqueness, between 0 and 255).\n"
"This also applies to the object crosshair."
msgstr ""

#: src/settings_translation_file.cpp
msgid "Crosshair color"
msgstr ""

#: src/settings_translation_file.cpp
msgid ""
"Crosshair color (R,G,B).\n"
"Also controls the object crosshair color"
msgstr ""

#: src/settings_translation_file.cpp
msgid "DPI"
msgstr "DPI"

#: src/settings_translation_file.cpp
msgid "Damage"
msgstr "Difrod"

#: src/settings_translation_file.cpp
msgid "Debug log file size threshold"
msgstr ""

#: src/settings_translation_file.cpp
msgid "Debug log level"
msgstr ""

#: src/settings_translation_file.cpp
msgid "Debugging"
msgstr "Dadfygio"

#: src/settings_translation_file.cpp
msgid "Dedicated server step"
msgstr ""

#: src/settings_translation_file.cpp
msgid "Default acceleration"
msgstr ""

#: src/settings_translation_file.cpp
msgid ""
"Default maximum number of forceloaded mapblocks.\n"
"Set this to -1 to disable the limit."
msgstr ""

#: src/settings_translation_file.cpp
msgid "Default password"
msgstr ""

#: src/settings_translation_file.cpp
msgid "Default privileges"
msgstr ""

#: src/settings_translation_file.cpp
msgid "Default report format"
msgstr ""

#: src/settings_translation_file.cpp
msgid "Default stack size"
msgstr ""

#: src/settings_translation_file.cpp
msgid ""
"Define shadow filtering quality.\n"
"This simulates the soft shadows effect by applying a PCF or Poisson disk\n"
"but also uses more resources."
msgstr ""

#: src/settings_translation_file.cpp
msgid "Defines areas where trees have apples."
msgstr ""

#: src/settings_translation_file.cpp
msgid "Defines areas with sandy beaches."
msgstr ""

#: src/settings_translation_file.cpp
msgid "Defines distribution of higher terrain and steepness of cliffs."
msgstr ""

#: src/settings_translation_file.cpp
msgid "Defines distribution of higher terrain."
msgstr ""

#: src/settings_translation_file.cpp
msgid "Defines full size of caverns, smaller values create larger caverns."
msgstr ""

#: src/settings_translation_file.cpp
msgid ""
"Defines how much bloom is applied to the rendered image\n"
"Smaller values make bloom more subtle\n"
"Range: from 0.01 to 1.0, default: 0.05"
msgstr ""

#: src/settings_translation_file.cpp
msgid "Defines large-scale river channel structure."
msgstr ""

#: src/settings_translation_file.cpp
msgid "Defines location and terrain of optional hills and lakes."
msgstr ""

#: src/settings_translation_file.cpp
msgid ""
"Defines size of the sampling grid for FSAA and SSAA antializasing methods.\n"
"Value of 2 means taking 2x2 = 4 samples."
msgstr ""

#: src/settings_translation_file.cpp
msgid "Defines the base ground level."
msgstr ""

#: src/settings_translation_file.cpp
msgid "Defines the depth of the river channel."
msgstr ""

#: src/settings_translation_file.cpp
msgid ""
"Defines the magnitude of bloom overexposure.\n"
"Range: from 0.1 to 10.0, default: 1.0"
msgstr ""

#: src/settings_translation_file.cpp
msgid "Defines the maximal player transfer distance in blocks (0 = unlimited)."
msgstr ""

#: src/settings_translation_file.cpp
msgid "Defines the width of the river channel."
msgstr ""

#: src/settings_translation_file.cpp
msgid "Defines the width of the river valley."
msgstr ""

#: src/settings_translation_file.cpp
msgid "Defines tree areas and tree density."
msgstr ""

#: src/settings_translation_file.cpp
msgid ""
"Delay between mesh updates on the client in ms. Increasing this will slow\n"
"down the rate of mesh updates, thus reducing jitter on slower clients."
msgstr ""

#: src/settings_translation_file.cpp
msgid "Delay in sending blocks after building"
msgstr ""

#: src/settings_translation_file.cpp
msgid "Delay showing tooltips, stated in milliseconds."
msgstr ""

#: src/settings_translation_file.cpp
msgid "Deprecated Lua API handling"
msgstr ""

#: src/settings_translation_file.cpp
msgid "Depth below which you'll find giant caverns."
msgstr ""

#: src/settings_translation_file.cpp
msgid "Depth below which you'll find large caves."
msgstr ""

#: src/settings_translation_file.cpp
msgid ""
"Description of server, to be displayed when players join and in the "
"serverlist."
msgstr ""

#: src/settings_translation_file.cpp
msgid "Desert noise threshold"
msgstr ""

#: src/settings_translation_file.cpp
msgid ""
"Deserts occur when np_biome exceeds this value.\n"
"When the 'snowbiomes' flag is enabled, this is ignored."
msgstr ""

#: src/settings_translation_file.cpp
msgid "Desynchronize block animation"
msgstr ""

#: src/settings_translation_file.cpp
msgid "Developer Options"
msgstr ""

#: src/settings_translation_file.cpp
msgid "Digging particles"
msgstr ""

#: src/settings_translation_file.cpp
msgid "Disable anticheat"
msgstr ""

#: src/settings_translation_file.cpp
msgid "Disallow empty passwords"
msgstr ""

#: src/settings_translation_file.cpp
msgid "Display Density Scaling Factor"
msgstr ""

#: src/settings_translation_file.cpp
msgid ""
"Distance in nodes at which transparency depth sorting is enabled\n"
"Use this to limit the performance impact of transparency depth sorting"
msgstr ""

#: src/settings_translation_file.cpp
msgid "Domain name of server, to be displayed in the serverlist."
msgstr ""

#: src/settings_translation_file.cpp
msgid "Don't show \"reinstall Minetest Game\" notification"
msgstr ""

#: src/settings_translation_file.cpp
msgid "Double tap jump for fly"
msgstr ""

#: src/settings_translation_file.cpp
msgid "Double-tapping the jump key toggles fly mode."
msgstr ""

#: src/settings_translation_file.cpp
msgid "Dump the mapgen debug information."
msgstr ""

#: src/settings_translation_file.cpp
<<<<<<< HEAD
msgid ""
"When gui_scaling_filter_txr2img is true, copy those images\n"
"from hardware to software for scaling. When false, fall back\n"
"to the old scaling method, for video drivers that don't\n"
"properly support downloading textures back from hardware."
=======
msgid "Dungeon maximum Y"
>>>>>>> af474d10
msgstr ""

#: src/settings_translation_file.cpp
msgid "Dungeon minimum Y"
msgstr ""

#: src/settings_translation_file.cpp
msgid "Dungeon noise"
msgstr ""

#: src/settings_translation_file.cpp
msgid "Enable Automatic Exposure"
msgstr ""

#: src/settings_translation_file.cpp
msgid "Enable Bloom"
msgstr ""

#: src/settings_translation_file.cpp
msgid "Enable Bloom Debug"
msgstr ""

#: src/settings_translation_file.cpp
msgid ""
"Enable IPv6 support (for both client and server).\n"
"Required for IPv6 connections to work at all."
msgstr ""

#: src/settings_translation_file.cpp
msgid ""
"Enable Lua modding support on client.\n"
"This support is experimental and API can change."
msgstr ""

#: src/settings_translation_file.cpp
msgid ""
"Enable Poisson disk filtering.\n"
"On true uses Poisson disk to make \"soft shadows\". Otherwise uses PCF "
"filtering."
msgstr ""

#: src/settings_translation_file.cpp
msgid "Enable Raytraced Culling"
msgstr ""

#: src/settings_translation_file.cpp
msgid ""
"Enable automatic exposure correction\n"
"When enabled, the post-processing engine will\n"
"automatically adjust to the brightness of the scene,\n"
"simulating the behavior of human eye."
msgstr ""

#: src/settings_translation_file.cpp
msgid ""
"Enable colored shadows.\n"
"On true translucent nodes cast colored shadows. This is expensive."
msgstr ""

#: src/settings_translation_file.cpp
msgid "Enable console window"
msgstr ""

#: src/settings_translation_file.cpp
msgid "Enable creative mode for all players"
msgstr ""

#: src/settings_translation_file.cpp
msgid "Enable joysticks"
msgstr ""

#: src/settings_translation_file.cpp
msgid "Enable joysticks. Requires a restart to take effect"
msgstr ""

#: src/settings_translation_file.cpp
msgid "Enable mod channels support."
msgstr ""

#: src/settings_translation_file.cpp
msgid "Enable mod security"
msgstr ""

#: src/settings_translation_file.cpp
msgid "Enable mouse wheel (scroll) for item selection in hotbar."
msgstr ""

#: src/settings_translation_file.cpp
msgid "Enable players getting damage and dying."
msgstr ""

#: src/settings_translation_file.cpp
msgid "Enable random user input (only used for testing)."
msgstr ""

#: src/settings_translation_file.cpp
msgid ""
"Enable smooth lighting with simple ambient occlusion.\n"
"Disable for speed or for different looks."
msgstr ""

#: src/settings_translation_file.cpp
msgid "Enable split login/register"
msgstr ""

#: src/settings_translation_file.cpp
msgid ""
"Enable to disallow old clients from connecting.\n"
"Older clients are compatible in the sense that they will not crash when "
"connecting\n"
"to new servers, but they may not support all new features that you are "
"expecting."
msgstr ""

#: src/settings_translation_file.cpp
msgid ""
"Enable usage of remote media server (if provided by server).\n"
"Remote servers offer a significantly faster way to download media (e.g. "
"textures)\n"
"when connecting to the server."
msgstr ""

#: src/settings_translation_file.cpp
msgid ""
"Enable vertex buffer objects.\n"
"This should greatly improve graphics performance."
msgstr ""

#: src/settings_translation_file.cpp
msgid ""
"Enable view bobbing and amount of view bobbing.\n"
"For example: 0 for no view bobbing; 1.0 for normal; 2.0 for double."
msgstr ""

#: src/settings_translation_file.cpp
msgid ""
"Enable/disable running an IPv6 server.\n"
"Ignored if bind_address is set.\n"
"Needs enable_ipv6 to be enabled."
msgstr ""

#: src/settings_translation_file.cpp
msgid ""
"Enables Hable's 'Uncharted 2' filmic tone mapping.\n"
"Simulates the tone curve of photographic film and how this approximates the\n"
"appearance of high dynamic range images. Mid-range contrast is slightly\n"
"enhanced, highlights and shadows are gradually compressed."
msgstr ""

#: src/settings_translation_file.cpp
msgid "Enables animation of inventory items."
msgstr ""

#: src/settings_translation_file.cpp
msgid "Enables caching of facedir rotated meshes."
msgstr ""

#: src/settings_translation_file.cpp
msgid "Enables minimap."
msgstr ""

#: src/settings_translation_file.cpp
msgid ""
"Enables the sound system.\n"
"If disabled, this completely disables all sounds everywhere and the in-game\n"
"sound controls will be non-functional.\n"
"Changing this setting requires a restart."
msgstr ""

#: src/settings_translation_file.cpp
msgid ""
"Enables tradeoffs that reduce CPU load or increase rendering performance\n"
"at the expense of minor visual glitches that do not impact game playability."
msgstr ""

#: src/settings_translation_file.cpp
msgid "Engine profiler"
msgstr ""

#: src/settings_translation_file.cpp
msgid "Engine profiling data print interval"
msgstr ""

#: src/settings_translation_file.cpp
msgid "Entity methods"
msgstr ""

#: src/settings_translation_file.cpp
msgid ""
"Exponent of the floatland tapering. Alters the tapering behavior.\n"
"Value = 1.0 creates a uniform, linear tapering.\n"
"Values > 1.0 create a smooth tapering suitable for the default separated\n"
"floatlands.\n"
"Values < 1.0 (for example 0.25) create a more defined surface level with\n"
"flatter lowlands, suitable for a solid floatland layer."
msgstr ""

#: src/settings_translation_file.cpp
msgid "Exposure compensation"
msgstr ""

#: src/settings_translation_file.cpp
msgid "FPS"
msgstr "FPS"

#: src/settings_translation_file.cpp
msgid "FPS when unfocused or paused"
msgstr ""

#: src/settings_translation_file.cpp
msgid "Factor noise"
msgstr ""

#: src/settings_translation_file.cpp
msgid "Fall bobbing factor"
msgstr ""

#: src/settings_translation_file.cpp
msgid "Fallback font path"
msgstr ""

#: src/settings_translation_file.cpp
msgid "Fast mode acceleration"
msgstr ""

#: src/settings_translation_file.cpp
msgid "Fast mode speed"
msgstr ""

#: src/settings_translation_file.cpp
msgid "Fast movement"
msgstr ""

#: src/settings_translation_file.cpp
msgid ""
"Fast movement (via the \"Aux1\" key).\n"
"This requires the \"fast\" privilege on the server."
msgstr ""

#: src/settings_translation_file.cpp
msgid "Field of view"
msgstr ""

#: src/settings_translation_file.cpp
msgid "Field of view in degrees."
msgstr ""

#: src/settings_translation_file.cpp
msgid ""
"File in client/serverlist/ that contains your favorite servers displayed in "
"the\n"
"Multiplayer Tab."
msgstr ""

#: src/settings_translation_file.cpp
msgid "Filler depth"
msgstr ""

#: src/settings_translation_file.cpp
msgid "Filler depth noise"
msgstr ""

#: src/settings_translation_file.cpp
msgid "Filmic tone mapping"
msgstr ""

#: src/settings_translation_file.cpp
msgid "Filtering and Antialiasing"
msgstr ""

#: src/settings_translation_file.cpp
msgid "First of 4 2D noises that together define hill/mountain range height."
msgstr ""

#: src/settings_translation_file.cpp
msgid "First of two 3D noises that together define tunnels."
msgstr ""

#: src/settings_translation_file.cpp
msgid "Fixed map seed"
msgstr ""

#: src/settings_translation_file.cpp
msgid "Fixed virtual joystick"
msgstr ""

#: src/settings_translation_file.cpp
msgid ""
"Fixes the position of virtual joystick.\n"
"If disabled, virtual joystick will center to first-touch's position."
msgstr ""

#: src/settings_translation_file.cpp
msgid "Floatland density"
msgstr ""

#: src/settings_translation_file.cpp
msgid "Floatland maximum Y"
msgstr ""

#: src/settings_translation_file.cpp
msgid "Floatland minimum Y"
msgstr ""

#: src/settings_translation_file.cpp
msgid "Floatland noise"
msgstr ""

#: src/settings_translation_file.cpp
msgid "Floatland taper exponent"
msgstr ""

#: src/settings_translation_file.cpp
msgid "Floatland tapering distance"
msgstr ""

#: src/settings_translation_file.cpp
msgid "Floatland water level"
msgstr ""

#: src/settings_translation_file.cpp
msgid "Flying"
msgstr "Hedfan"

#: src/settings_translation_file.cpp
msgid "Fog"
msgstr "Niwl"

#: src/settings_translation_file.cpp
msgid "Fog start"
msgstr ""

#: src/settings_translation_file.cpp
msgid "Font"
msgstr "Ffont"

#: src/settings_translation_file.cpp
msgid "Font bold by default"
msgstr ""

#: src/settings_translation_file.cpp
msgid "Font italic by default"
msgstr ""

#: src/settings_translation_file.cpp
msgid "Font shadow"
msgstr ""

#: src/settings_translation_file.cpp
msgid "Font shadow alpha"
msgstr ""

#: src/settings_translation_file.cpp
msgid "Font size"
msgstr ""

#: src/settings_translation_file.cpp
msgid "Font size divisible by"
msgstr ""

#: src/settings_translation_file.cpp
msgid "Font size of the default font where 1 unit = 1 pixel at 96 DPI"
msgstr ""

#: src/settings_translation_file.cpp
msgid "Font size of the monospace font where 1 unit = 1 pixel at 96 DPI"
msgstr ""

#: src/settings_translation_file.cpp
msgid ""
"Font size of the recent chat text and chat prompt in point (pt).\n"
"Value 0 will use the default font size."
msgstr ""

#: src/settings_translation_file.cpp
msgid ""
"For pixel-style fonts that do not scale well, this ensures that font sizes "
"used\n"
"with this font will always be divisible by this value, in pixels. For "
"instance,\n"
"a pixel font 16 pixels tall should have this set to 16, so it will only ever "
"be\n"
"sized 16, 32, 48, etc., so a mod requesting a size of 25 will get 32."
msgstr ""

#: src/settings_translation_file.cpp
msgid ""
"Format of player chat messages. The following strings are valid "
"placeholders:\n"
"@name, @message, @timestamp (optional)"
msgstr ""

#: src/settings_translation_file.cpp
msgid "Format of screenshots."
msgstr ""

#: src/settings_translation_file.cpp
msgid "Formspec Full-Screen Background Color"
msgstr ""

#: src/settings_translation_file.cpp
msgid "Formspec Full-Screen Background Opacity"
msgstr ""

#: src/settings_translation_file.cpp
msgid "Formspec full-screen background color (R,G,B)."
msgstr ""

#: src/settings_translation_file.cpp
msgid "Formspec full-screen background opacity (between 0 and 255)."
msgstr ""

#: src/settings_translation_file.cpp
msgid "Fourth of 4 2D noises that together define hill/mountain range height."
msgstr ""

#: src/settings_translation_file.cpp
msgid "Fractal type"
msgstr ""

#: src/settings_translation_file.cpp
msgid "Fraction of the visible distance at which fog starts to be rendered"
msgstr ""

#: src/settings_translation_file.cpp
msgid ""
"From how far blocks are generated for clients, stated in mapblocks (16 "
"nodes)."
msgstr ""

#: src/settings_translation_file.cpp
msgid ""
"From how far blocks are sent to clients, stated in mapblocks (16 nodes)."
msgstr ""

#: src/settings_translation_file.cpp
msgid ""
"From how far clients know about objects, stated in mapblocks (16 nodes).\n"
"\n"
"Setting this larger than active_block_range will also cause the server\n"
"to maintain active objects up to this distance in the direction the\n"
"player is looking. (This can avoid mobs suddenly disappearing from view)"
msgstr ""

#: src/settings_translation_file.cpp
msgid "Full screen"
msgstr ""

#: src/settings_translation_file.cpp
msgid "Fullscreen mode."
msgstr ""

#: src/settings_translation_file.cpp
msgid "GUI scaling"
msgstr ""

#: src/settings_translation_file.cpp
msgid "GUI scaling filter"
msgstr ""

#: src/settings_translation_file.cpp
msgid "GUI scaling filter txr2img"
msgstr ""

#: src/settings_translation_file.cpp
msgid "GUIs"
msgstr "GUIs"

#: src/settings_translation_file.cpp
msgid "Gamepads"
msgstr ""

#: src/settings_translation_file.cpp
msgid "General"
msgstr "Cyffredinol"

#: src/settings_translation_file.cpp
msgid "Global callbacks"
msgstr ""

#: src/settings_translation_file.cpp
msgid ""
"Global map generation attributes.\n"
"In Mapgen v6 the 'decorations' flag controls all decorations except trees\n"
"and jungle grass, in all other mapgens this flag controls all decorations."
msgstr ""

#: src/settings_translation_file.cpp
msgid ""
"Gradient of light curve at maximum light level.\n"
"Controls the contrast of the highest light levels."
msgstr ""

#: src/settings_translation_file.cpp
msgid ""
"Gradient of light curve at minimum light level.\n"
"Controls the contrast of the lowest light levels."
msgstr ""

#: src/settings_translation_file.cpp
msgid "Graphics"
msgstr "Graffeg"

#: src/settings_translation_file.cpp
msgid "Graphics Effects"
msgstr ""

#: src/settings_translation_file.cpp
msgid "Graphics and Audio"
msgstr ""

#: src/settings_translation_file.cpp
msgid "Gravity"
msgstr "Disgyrchiant"

#: src/settings_translation_file.cpp
msgid "Ground level"
msgstr ""

#: src/settings_translation_file.cpp
msgid "Ground noise"
msgstr ""

#: src/settings_translation_file.cpp
msgid "HTTP mods"
msgstr ""

#: src/settings_translation_file.cpp
msgid "HUD"
msgstr "HUD"

#: src/settings_translation_file.cpp
msgid "HUD scaling"
msgstr ""

#: src/settings_translation_file.cpp
msgid ""
"Handling for deprecated Lua API calls:\n"
"-    none: Do not log deprecated calls\n"
"-    log: mimic and log backtrace of deprecated call (default).\n"
"-    error: abort on usage of deprecated call (suggested for mod developers)."
msgstr ""

#: src/settings_translation_file.cpp
msgid ""
"Have the profiler instrument itself:\n"
"* Instrument an empty function.\n"
"This estimates the overhead, that instrumentation is adding (+1 function "
"call).\n"
"* Instrument the sampler being used to update the statistics."
msgstr ""

#: src/settings_translation_file.cpp
msgid "Heat blend noise"
msgstr ""

#: src/settings_translation_file.cpp
msgid "Heat noise"
msgstr ""

#: src/settings_translation_file.cpp
msgid "Height component of the initial window size."
msgstr ""

#: src/settings_translation_file.cpp
msgid "Height noise"
msgstr ""

#: src/settings_translation_file.cpp
msgid "Height select noise"
msgstr ""

#: src/settings_translation_file.cpp
msgid "Hide: Temporary Settings"
msgstr ""

#: src/settings_translation_file.cpp
msgid "Hill steepness"
msgstr ""

#: src/settings_translation_file.cpp
msgid "Hill threshold"
msgstr ""

#: src/settings_translation_file.cpp
msgid "Hilliness1 noise"
msgstr ""

#: src/settings_translation_file.cpp
msgid "Hilliness2 noise"
msgstr ""

#: src/settings_translation_file.cpp
msgid "Hilliness3 noise"
msgstr ""

#: src/settings_translation_file.cpp
msgid "Hilliness4 noise"
msgstr ""

#: src/settings_translation_file.cpp
msgid "Homepage of server, to be displayed in the serverlist."
msgstr ""

#: src/settings_translation_file.cpp
msgid ""
"Horizontal acceleration in air when jumping or falling,\n"
"in nodes per second per second."
msgstr ""

#: src/settings_translation_file.cpp
msgid ""
"Horizontal and vertical acceleration in fast mode,\n"
"in nodes per second per second."
msgstr ""

#: src/settings_translation_file.cpp
msgid ""
"Horizontal and vertical acceleration on ground or when climbing,\n"
"in nodes per second per second."
msgstr ""

#: src/settings_translation_file.cpp
msgid "Hotbar: Enable mouse wheel for selection"
msgstr ""

#: src/settings_translation_file.cpp
msgid "Hotbar: Invert mouse wheel direction"
msgstr ""

#: src/settings_translation_file.cpp
msgid "How deep to make rivers."
msgstr ""

#: src/settings_translation_file.cpp
msgid ""
"How fast liquid waves will move. Higher = faster.\n"
"If negative, liquid waves will move backwards."
msgstr ""

#: src/settings_translation_file.cpp
msgid ""
"How long the server will wait before unloading unused mapblocks, stated in "
"seconds.\n"
"Higher value is smoother, but will use more RAM."
msgstr ""

#: src/settings_translation_file.cpp
msgid ""
"How much you are slowed down when moving inside a liquid.\n"
"Decrease this to increase liquid resistance to movement."
msgstr ""

#: src/settings_translation_file.cpp
msgid "How wide to make rivers."
msgstr ""

#: src/settings_translation_file.cpp
msgid "Humidity blend noise"
msgstr ""

#: src/settings_translation_file.cpp
msgid "Humidity noise"
msgstr ""

#: src/settings_translation_file.cpp
msgid "Humidity variation for biomes."
msgstr ""

#: src/settings_translation_file.cpp
msgid "IPv6"
msgstr "IPv6"

#: src/settings_translation_file.cpp
msgid "IPv6 server"
msgstr ""

#: src/settings_translation_file.cpp
msgid ""
"If FPS would go higher than this, limit it by sleeping\n"
"to not waste CPU power for no benefit."
msgstr ""

#: src/settings_translation_file.cpp
msgid ""
"If disabled, \"Aux1\" key is used to fly fast if both fly and fast mode are\n"
"enabled."
msgstr ""

#: src/settings_translation_file.cpp
msgid ""
"If enabled the server will perform map block occlusion culling based on\n"
"on the eye position of the player. This can reduce the number of blocks\n"
"sent to the client 50-80%. The client will not longer receive most "
"invisible\n"
"so that the utility of noclip mode is reduced."
msgstr ""

#: src/settings_translation_file.cpp
msgid ""
"If enabled together with fly mode, player is able to fly through solid "
"nodes.\n"
"This requires the \"noclip\" privilege on the server."
msgstr ""

#: src/settings_translation_file.cpp
msgid ""
"If enabled, \"Aux1\" key instead of \"Sneak\" key is used for climbing down "
"and\n"
"descending."
msgstr ""

#: src/settings_translation_file.cpp
msgid ""
"If enabled, account registration is separate from login in the UI.\n"
"If disabled, new accounts will be registered automatically when logging in."
msgstr ""

#: src/settings_translation_file.cpp
msgid ""
"If enabled, actions are recorded for rollback.\n"
"This option is only read when server starts."
msgstr ""

#: src/settings_translation_file.cpp
msgid "If enabled, disable cheat prevention in multiplayer."
msgstr ""

#: src/settings_translation_file.cpp
msgid ""
"If enabled, invalid world data won't cause the server to shut down.\n"
"Only enable this if you know what you are doing."
msgstr ""

#: src/settings_translation_file.cpp
msgid ""
"If enabled, makes move directions relative to the player's pitch when flying "
"or swimming."
msgstr ""

#: src/settings_translation_file.cpp
msgid ""
"If enabled, players cannot join without a password or change theirs to an "
"empty password."
msgstr ""

#: src/settings_translation_file.cpp
msgid ""
"If enabled, you can place nodes at the position (feet + eye level) where you "
"stand.\n"
"This is helpful when working with nodeboxes in small areas."
msgstr ""

#: src/settings_translation_file.cpp
msgid ""
"If the CSM restriction for node range is enabled, get_node calls are "
"limited\n"
"to this distance from the player to the node."
msgstr ""

#: src/settings_translation_file.cpp
msgid ""
"If the execution of a chat command takes longer than this specified time in\n"
"seconds, add the time information to the chat command message"
msgstr ""

#: src/settings_translation_file.cpp
msgid ""
"If the file size of debug.txt exceeds the number of megabytes specified in\n"
"this setting when it is opened, the file is moved to debug.txt.1,\n"
"deleting an older debug.txt.1 if it exists.\n"
"debug.txt is only moved if this setting is positive."
msgstr ""

#: src/settings_translation_file.cpp
msgid ""
"If this is set to true, the user will never (again) be shown the\n"
"\"reinstall Minetest Game\" notification."
msgstr ""

#: src/settings_translation_file.cpp
msgid "If this is set, players will always (re)spawn at the given position."
msgstr ""

#: src/settings_translation_file.cpp
msgid "Ignore world errors"
msgstr ""

#: src/settings_translation_file.cpp
msgid "In-game chat console background alpha (opaqueness, between 0 and 255)."
msgstr ""

#: src/settings_translation_file.cpp
msgid "In-game chat console background color (R,G,B)."
msgstr ""

#: src/settings_translation_file.cpp
msgid "In-game chat console height, between 0.1 (10%) and 1.0 (100%)."
msgstr ""

#: src/settings_translation_file.cpp
msgid "Initial vertical speed when jumping, in nodes per second."
msgstr ""

#: src/settings_translation_file.cpp
msgid ""
"Instrument builtin.\n"
"This is usually only needed by core/builtin contributors"
msgstr ""

#: src/settings_translation_file.cpp
msgid "Instrument chat commands on registration."
msgstr ""

#: src/settings_translation_file.cpp
msgid ""
"Instrument global callback functions on registration.\n"
"(anything you pass to a minetest.register_*() function)"
msgstr ""

#: src/settings_translation_file.cpp
msgid ""
"Instrument the action function of Active Block Modifiers on registration."
msgstr ""

#: src/settings_translation_file.cpp
msgid ""
"Instrument the action function of Loading Block Modifiers on registration."
msgstr ""

#: src/settings_translation_file.cpp
msgid "Instrument the methods of entities on registration."
msgstr ""

#: src/settings_translation_file.cpp
msgid "Interval of saving important changes in the world, stated in seconds."
msgstr ""

#: src/settings_translation_file.cpp
msgid "Interval of sending time of day to clients, stated in seconds."
msgstr ""

#: src/settings_translation_file.cpp
msgid "Inventory items animations"
msgstr ""

#: src/settings_translation_file.cpp
msgid "Invert mouse"
msgstr ""

#: src/settings_translation_file.cpp
msgid "Invert mouse wheel (scroll) direction for item selection in hotbar."
msgstr ""

#: src/settings_translation_file.cpp
msgid "Invert vertical mouse movement."
msgstr ""

#: src/settings_translation_file.cpp
msgid "Italic font path"
msgstr ""

#: src/settings_translation_file.cpp
msgid "Italic monospace font path"
msgstr ""

#: src/settings_translation_file.cpp
msgid "Item entity TTL"
msgstr ""

#: src/settings_translation_file.cpp
msgid "Iterations"
msgstr ""

#: src/settings_translation_file.cpp
msgid ""
"Iterations of the recursive function.\n"
"Increasing this increases the amount of fine detail, but also\n"
"increases processing load.\n"
"At iterations = 20 this mapgen has a similar load to mapgen V7."
msgstr ""

#: src/settings_translation_file.cpp
msgid "Joystick ID"
msgstr ""

#: src/settings_translation_file.cpp
msgid "Joystick button repetition interval"
msgstr ""

#: src/settings_translation_file.cpp
msgid "Joystick dead zone"
msgstr ""

#: src/settings_translation_file.cpp
msgid "Joystick frustum sensitivity"
msgstr ""

#: src/settings_translation_file.cpp
msgid "Joystick type"
msgstr ""

#: src/settings_translation_file.cpp
msgid ""
"Julia set only.\n"
"W component of hypercomplex constant.\n"
"Alters the shape of the fractal.\n"
"Has no effect on 3D fractals.\n"
"Range roughly -2 to 2."
msgstr ""

#: src/settings_translation_file.cpp
msgid ""
"Julia set only.\n"
"X component of hypercomplex constant.\n"
"Alters the shape of the fractal.\n"
"Range roughly -2 to 2."
msgstr ""

#: src/settings_translation_file.cpp
msgid ""
"Julia set only.\n"
"Y component of hypercomplex constant.\n"
"Alters the shape of the fractal.\n"
"Range roughly -2 to 2."
msgstr ""

#: src/settings_translation_file.cpp
msgid ""
"Julia set only.\n"
"Z component of hypercomplex constant.\n"
"Alters the shape of the fractal.\n"
"Range roughly -2 to 2."
msgstr ""

#: src/settings_translation_file.cpp
msgid "Julia w"
msgstr ""

#: src/settings_translation_file.cpp
msgid "Julia x"
msgstr ""

#: src/settings_translation_file.cpp
msgid "Julia y"
msgstr ""

#: src/settings_translation_file.cpp
msgid "Julia z"
msgstr ""

#: src/settings_translation_file.cpp
msgid "Jumping speed"
msgstr ""

#: src/settings_translation_file.cpp
msgid "Keyboard and Mouse"
msgstr ""

#: src/settings_translation_file.cpp
msgid "Kick players who sent more than X messages per 10 seconds."
msgstr ""

#: src/settings_translation_file.cpp
msgid "Lake steepness"
msgstr ""

#: src/settings_translation_file.cpp
msgid "Lake threshold"
msgstr ""

#: src/settings_translation_file.cpp
msgid "Language"
msgstr "Iaith"

#: src/settings_translation_file.cpp
msgid "Large cave depth"
msgstr ""

#: src/settings_translation_file.cpp
msgid "Large cave maximum number"
msgstr ""

#: src/settings_translation_file.cpp
msgid "Large cave minimum number"
msgstr ""

#: src/settings_translation_file.cpp
msgid "Large cave proportion flooded"
msgstr ""

#: src/settings_translation_file.cpp
msgid "Last known version update"
msgstr ""

#: src/settings_translation_file.cpp
msgid "Last update check"
msgstr ""

#: src/settings_translation_file.cpp
msgid "Leaves style"
msgstr ""

#: src/settings_translation_file.cpp
msgid ""
"Leaves style:\n"
"-   Fancy:  all faces visible\n"
"-   Simple: only outer faces, if defined special_tiles are used\n"
"-   Opaque: disable transparency"
msgstr ""

#: src/settings_translation_file.cpp
msgid ""
"Length of a server tick and the interval at which objects are generally "
"updated over\n"
"network, stated in seconds."
msgstr ""

#: src/settings_translation_file.cpp
msgid "Length of liquid waves."
msgstr ""

#: src/settings_translation_file.cpp
msgid ""
"Length of time between Active Block Modifier (ABM) execution cycles, stated "
"in seconds."
msgstr ""

#: src/settings_translation_file.cpp
msgid "Length of time between NodeTimer execution cycles, stated in seconds."
msgstr ""

#: src/settings_translation_file.cpp
msgid ""
"Length of time between active block management cycles, stated in seconds."
msgstr ""

#: src/settings_translation_file.cpp
msgid ""
"Level of logging to be written to debug.txt:\n"
"-    <nothing> (no logging)\n"
"-    none (messages with no level)\n"
"-    error\n"
"-    warning\n"
"-    action\n"
"-    info\n"
"-    verbose\n"
"-    trace"
msgstr ""

#: src/settings_translation_file.cpp
msgid "Light curve boost"
msgstr ""

#: src/settings_translation_file.cpp
msgid "Light curve boost center"
msgstr ""

#: src/settings_translation_file.cpp
msgid "Light curve boost spread"
msgstr ""

#: src/settings_translation_file.cpp
msgid "Light curve gamma"
msgstr ""

#: src/settings_translation_file.cpp
msgid "Light curve high gradient"
msgstr ""

#: src/settings_translation_file.cpp
msgid "Light curve low gradient"
msgstr ""

#: src/settings_translation_file.cpp
msgid "Lighting"
msgstr "Goleuo"

#: src/settings_translation_file.cpp
msgid ""
"Limit of map generation, in nodes, in all 6 directions from (0, 0, 0).\n"
"Only mapchunks completely within the mapgen limit are generated.\n"
"Value is stored per-world."
msgstr ""

#: src/settings_translation_file.cpp
msgid ""
"Limits number of parallel HTTP requests. Affects:\n"
"-    Media fetch if server uses remote_media setting.\n"
"-    Serverlist download and server announcement.\n"
"-    Downloads performed by main menu (e.g. mod manager).\n"
"Only has an effect if compiled with cURL."
msgstr ""

#: src/settings_translation_file.cpp
msgid "Liquid fluidity"
msgstr ""

#: src/settings_translation_file.cpp
msgid "Liquid fluidity smoothing"
msgstr ""

#: src/settings_translation_file.cpp
msgid "Liquid loop max"
msgstr ""

#: src/settings_translation_file.cpp
msgid "Liquid queue purge time"
msgstr ""

#: src/settings_translation_file.cpp
msgid "Liquid sinking"
msgstr ""

#: src/settings_translation_file.cpp
msgid "Liquid update interval in seconds."
msgstr ""

#: src/settings_translation_file.cpp
msgid "Liquid update tick"
msgstr ""

#: src/settings_translation_file.cpp
msgid "Load the game profiler"
msgstr ""

#: src/settings_translation_file.cpp
msgid ""
"Load the game profiler to collect game profiling data.\n"
"Provides a /profiler command to access the compiled profile.\n"
"Useful for mod developers and server operators."
msgstr ""

#: src/settings_translation_file.cpp
msgid "Loading Block Modifiers"
msgstr ""

#: src/settings_translation_file.cpp
msgid ""
"Logical value that controls how far the bloom effect spreads\n"
"from the bright objects.\n"
"Range: from 0.1 to 8, default: 1"
msgstr ""

#: src/settings_translation_file.cpp
msgid "Lower Y limit of dungeons."
msgstr ""

#: src/settings_translation_file.cpp
msgid "Lower Y limit of floatlands."
msgstr ""

#: src/settings_translation_file.cpp
msgid "Main menu script"
msgstr ""

#: src/settings_translation_file.cpp
msgid ""
"Make fog and sky colors depend on daytime (dawn/sunset) and view direction."
msgstr ""

#: src/settings_translation_file.cpp
msgid "Makes all liquids opaque"
msgstr ""

#: src/settings_translation_file.cpp
msgid "Map Compression Level for Disk Storage"
msgstr ""

#: src/settings_translation_file.cpp
msgid "Map Compression Level for Network Transfer"
msgstr ""

#: src/settings_translation_file.cpp
msgid "Map directory"
msgstr ""

#: src/settings_translation_file.cpp
msgid "Map generation attributes specific to Mapgen Carpathian."
msgstr ""

#: src/settings_translation_file.cpp
msgid ""
"Map generation attributes specific to Mapgen Flat.\n"
"Occasional lakes and hills can be added to the flat world."
msgstr ""

#: src/settings_translation_file.cpp
msgid ""
"Map generation attributes specific to Mapgen Fractal.\n"
"'terrain' enables the generation of non-fractal terrain:\n"
"ocean, islands and underground."
msgstr ""

#: src/settings_translation_file.cpp
msgid ""
"Map generation attributes specific to Mapgen Valleys.\n"
"'altitude_chill': Reduces heat with altitude.\n"
"'humid_rivers': Increases humidity around rivers.\n"
"'vary_river_depth': If enabled, low humidity and high heat causes rivers\n"
"to become shallower and occasionally dry.\n"
"'altitude_dry': Reduces humidity with altitude."
msgstr ""

#: src/settings_translation_file.cpp
msgid "Map generation attributes specific to Mapgen v5."
msgstr ""

#: src/settings_translation_file.cpp
msgid ""
"Map generation attributes specific to Mapgen v6.\n"
"The 'snowbiomes' flag enables the new 5 biome system.\n"
"When the 'snowbiomes' flag is enabled jungles are automatically enabled and\n"
"the 'jungles' flag is ignored."
msgstr ""

#: src/settings_translation_file.cpp
msgid ""
"Map generation attributes specific to Mapgen v7.\n"
"'ridges': Rivers.\n"
"'floatlands': Floating land masses in the atmosphere.\n"
"'caverns': Giant caves deep underground."
msgstr ""

#: src/settings_translation_file.cpp
msgid "Map generation limit"
msgstr ""

#: src/settings_translation_file.cpp
msgid "Map save interval"
msgstr ""

#: src/settings_translation_file.cpp
msgid "Map shadows update frames"
msgstr ""

#: src/settings_translation_file.cpp
msgid "Mapblock limit"
msgstr ""

#: src/settings_translation_file.cpp
msgid "Mapblock mesh generation delay"
msgstr ""

#: src/settings_translation_file.cpp
msgid "Mapblock mesh generation threads"
msgstr ""

#: src/settings_translation_file.cpp
msgid "Mapblock mesh generator's MapBlock cache size in MB"
msgstr ""

#: src/settings_translation_file.cpp
msgid "Mapblock unload timeout"
msgstr ""

#: src/settings_translation_file.cpp
msgid "Mapgen Carpathian"
msgstr ""

#: src/settings_translation_file.cpp
msgid "Mapgen Carpathian specific flags"
msgstr ""

#: src/settings_translation_file.cpp
msgid "Mapgen Flat"
msgstr ""

#: src/settings_translation_file.cpp
msgid "Mapgen Flat specific flags"
msgstr ""

#: src/settings_translation_file.cpp
msgid "Mapgen Fractal"
msgstr ""

#: src/settings_translation_file.cpp
msgid "Mapgen Fractal specific flags"
msgstr ""

#: src/settings_translation_file.cpp
msgid "Mapgen V5"
msgstr ""

#: src/settings_translation_file.cpp
msgid "Mapgen V5 specific flags"
msgstr ""

#: src/settings_translation_file.cpp
msgid "Mapgen V6"
msgstr ""

#: src/settings_translation_file.cpp
msgid "Mapgen V6 specific flags"
msgstr ""

#: src/settings_translation_file.cpp
msgid "Mapgen V7"
msgstr ""

#: src/settings_translation_file.cpp
msgid "Mapgen V7 specific flags"
msgstr ""

#: src/settings_translation_file.cpp
msgid "Mapgen Valleys"
msgstr ""

#: src/settings_translation_file.cpp
msgid "Mapgen Valleys specific flags"
msgstr ""

#: src/settings_translation_file.cpp
msgid "Mapgen debug"
msgstr ""

#: src/settings_translation_file.cpp
msgid "Mapgen name"
msgstr ""

#: src/settings_translation_file.cpp
msgid "Max block generate distance"
msgstr ""

#: src/settings_translation_file.cpp
msgid "Max block send distance"
msgstr ""

#: src/settings_translation_file.cpp
msgid "Max liquids processed per step."
msgstr ""

#: src/settings_translation_file.cpp
msgid "Max. clearobjects extra blocks"
msgstr ""

#: src/settings_translation_file.cpp
msgid "Max. packets per iteration"
msgstr ""

#: src/settings_translation_file.cpp
msgid "Maximum FPS"
msgstr ""

#: src/settings_translation_file.cpp
msgid "Maximum FPS when the window is not focused, or when the game is paused."
msgstr ""

#: src/settings_translation_file.cpp
msgid "Maximum distance to render shadows."
msgstr ""

#: src/settings_translation_file.cpp
msgid "Maximum forceloaded blocks"
msgstr ""

#: src/settings_translation_file.cpp
msgid "Maximum hotbar width"
msgstr ""

#: src/settings_translation_file.cpp
msgid "Maximum limit of random number of large caves per mapchunk."
msgstr ""

#: src/settings_translation_file.cpp
msgid "Maximum limit of random number of small caves per mapchunk."
msgstr ""

#: src/settings_translation_file.cpp
msgid ""
"Maximum liquid resistance. Controls deceleration when entering liquid at\n"
"high speed."
msgstr ""

#: src/settings_translation_file.cpp
msgid ""
"Maximum number of blocks that are simultaneously sent per client.\n"
"The maximum total count is calculated dynamically:\n"
"max_total = ceil((#clients + max_users) * per_client / 4)"
msgstr ""

#: src/settings_translation_file.cpp
msgid "Maximum number of blocks that can be queued for loading."
msgstr ""

#: src/settings_translation_file.cpp
msgid ""
"Maximum number of blocks to be queued that are to be generated.\n"
"This limit is enforced per player."
msgstr ""

#: src/settings_translation_file.cpp
msgid ""
"Maximum number of blocks to be queued that are to be loaded from file.\n"
"This limit is enforced per player."
msgstr ""

#: src/settings_translation_file.cpp
msgid ""
"Maximum number of concurrent downloads. Downloads exceeding this limit will "
"be queued.\n"
"This should be lower than curl_parallel_limit."
msgstr ""

#: src/settings_translation_file.cpp
msgid ""
"Maximum number of mapblocks for client to be kept in memory.\n"
"Set to -1 for unlimited amount."
msgstr ""

#: src/settings_translation_file.cpp
msgid ""
"Maximum number of packets sent per send step, if you have a slow connection\n"
"try reducing it, but don't reduce it to a number below double of targeted\n"
"client number."
msgstr ""

#: src/settings_translation_file.cpp
msgid "Maximum number of players that can be connected simultaneously."
msgstr ""

#: src/settings_translation_file.cpp
msgid "Maximum number of recent chat messages to show"
msgstr ""

#: src/settings_translation_file.cpp
msgid "Maximum number of statically stored objects in a block."
msgstr ""

#: src/settings_translation_file.cpp
msgid "Maximum objects per block"
msgstr ""

#: src/settings_translation_file.cpp
msgid ""
"Maximum proportion of current window to be used for hotbar.\n"
"Useful if there's something to be displayed right or left of hotbar."
msgstr ""

#: src/settings_translation_file.cpp
msgid "Maximum simultaneous block sends per client"
msgstr ""

#: src/settings_translation_file.cpp
msgid "Maximum size of the out chat queue"
msgstr ""

#: src/settings_translation_file.cpp
msgid ""
"Maximum size of the out chat queue.\n"
"0 to disable queueing and -1 to make the queue size unlimited."
msgstr ""

#: src/settings_translation_file.cpp
msgid ""
"Maximum time a file download (e.g. a mod download) may take, stated in "
"milliseconds."
msgstr ""

#: src/settings_translation_file.cpp
msgid ""
"Maximum time an interactive request (e.g. server list fetch) may take, "
"stated in milliseconds."
msgstr ""

#: src/settings_translation_file.cpp
msgid "Maximum users"
msgstr ""

#: src/settings_translation_file.cpp
msgid "Mesh cache"
msgstr ""

#: src/settings_translation_file.cpp
msgid "Message of the day"
msgstr ""

#: src/settings_translation_file.cpp
msgid "Message of the day displayed to players connecting."
msgstr ""

#: src/settings_translation_file.cpp
msgid "Method used to highlight selected object."
msgstr ""

#: src/settings_translation_file.cpp
msgid "Minimal level of logging to be written to chat."
msgstr ""

#: src/settings_translation_file.cpp
msgid "Minimap"
msgstr "Map bach"

#: src/settings_translation_file.cpp
msgid "Minimap scan height"
msgstr ""

#: src/settings_translation_file.cpp
msgid "Minimum limit of random number of large caves per mapchunk."
msgstr ""

#: src/settings_translation_file.cpp
msgid "Minimum limit of random number of small caves per mapchunk."
msgstr ""

#: src/settings_translation_file.cpp
msgid "Mipmapping"
msgstr "Mipmapio"

#: src/settings_translation_file.cpp
msgid "Misc"
msgstr "Amrywiol"

#: src/settings_translation_file.cpp
msgid "Mod Profiler"
msgstr ""

#: src/settings_translation_file.cpp
msgid "Mod Security"
msgstr ""

#: src/settings_translation_file.cpp
msgid "Mod channels"
msgstr ""

#: src/settings_translation_file.cpp
msgid "Modifies the size of the HUD elements."
msgstr ""

#: src/settings_translation_file.cpp
msgid "Monospace font path"
msgstr ""

#: src/settings_translation_file.cpp
msgid "Monospace font size"
msgstr ""

#: src/settings_translation_file.cpp
msgid "Monospace font size divisible by"
msgstr ""

#: src/settings_translation_file.cpp
msgid "Mountain height noise"
msgstr ""

#: src/settings_translation_file.cpp
msgid "Mountain noise"
msgstr ""

#: src/settings_translation_file.cpp
msgid "Mountain variation noise"
msgstr ""

#: src/settings_translation_file.cpp
msgid "Mountain zero level"
msgstr ""

#: src/settings_translation_file.cpp
msgid "Mouse sensitivity"
msgstr ""

#: src/settings_translation_file.cpp
msgid "Mouse sensitivity multiplier."
msgstr ""

#: src/settings_translation_file.cpp
msgid "Mud noise"
msgstr ""

#: src/settings_translation_file.cpp
msgid ""
"Multiplier for fall bobbing.\n"
"For example: 0 for no view bobbing; 1.0 for normal; 2.0 for double."
msgstr ""

#: src/settings_translation_file.cpp
msgid "Mute sound"
msgstr ""

#: src/settings_translation_file.cpp
msgid ""
"Name of map generator to be used when creating a new world.\n"
"Creating a world in the main menu will override this.\n"
"Current mapgens in a highly unstable state:\n"
"-    The optional floatlands of v7 (disabled by default)."
msgstr ""

#: src/settings_translation_file.cpp
msgid ""
"Name of the player.\n"
"When running a server, clients connecting with this name are admins.\n"
"When starting from the main menu, this is overridden."
msgstr ""

#: src/settings_translation_file.cpp
msgid ""
"Name of the server, to be displayed when players join and in the serverlist."
msgstr ""

#: src/settings_translation_file.cpp
msgid ""
"Network port to listen (UDP).\n"
"This value will be overridden when starting from the main menu."
msgstr ""

#: src/settings_translation_file.cpp
msgid "Networking"
msgstr "Rhwydwaith"

#: src/settings_translation_file.cpp
msgid "New users need to input this password."
msgstr ""

#: src/settings_translation_file.cpp
msgid "Noclip"
msgstr "Noclip"

#: src/settings_translation_file.cpp
msgid "Node and Entity Highlighting"
msgstr ""

#: src/settings_translation_file.cpp
msgid "Node highlighting"
msgstr ""

#: src/settings_translation_file.cpp
msgid "NodeTimer interval"
msgstr ""

#: src/settings_translation_file.cpp
msgid "Noises"
msgstr "Synau"

#: src/settings_translation_file.cpp
msgid "Number of emerge threads"
msgstr ""

#: src/settings_translation_file.cpp
msgid ""
"Number of emerge threads to use.\n"
"Value 0:\n"
"-    Automatic selection. The number of emerge threads will be\n"
"-    'number of processors - 2', with a lower limit of 1.\n"
"Any other value:\n"
"-    Specifies the number of emerge threads, with a lower limit of 1.\n"
"WARNING: Increasing the number of emerge threads increases engine mapgen\n"
"speed, but this may harm game performance by interfering with other\n"
"processes, especially in singleplayer and/or when running Lua code in\n"
"'on_generated'. For many users the optimum setting may be '1'."
msgstr ""

#: src/settings_translation_file.cpp
msgid ""
"Number of extra blocks that can be loaded by /clearobjects at once.\n"
"This is a trade-off between SQLite transaction overhead and\n"
"memory consumption (4096=100MB, as a rule of thumb)."
msgstr ""

#: src/settings_translation_file.cpp
msgid ""
"Number of threads to use for mesh generation.\n"
"Value of 0 (default) will let Minetest autodetect the number of available "
"threads."
msgstr ""

#: src/settings_translation_file.cpp
msgid "Occlusion Culler"
msgstr ""

#: src/settings_translation_file.cpp
msgid "Occlusion Culling"
msgstr ""

#: src/settings_translation_file.cpp
msgid "Opaque liquids"
msgstr ""

#: src/settings_translation_file.cpp
msgid ""
"Opaqueness (alpha) of the shadow behind the default font, between 0 and 255."
msgstr ""

#: src/settings_translation_file.cpp
msgid ""
"Open the pause menu when the window's focus is lost. Does not pause if a "
"formspec is\n"
"open."
msgstr ""

#: src/settings_translation_file.cpp
msgid "Optional override for chat weblink color."
msgstr ""

#: src/settings_translation_file.cpp
msgid ""
"Path of the fallback font. Must be a TrueType font.\n"
"This font will be used for certain languages or if the default font is "
"unavailable."
msgstr ""

#: src/settings_translation_file.cpp
msgid ""
"Path to save screenshots at. Can be an absolute or relative path.\n"
"The folder will be created if it doesn't already exist."
msgstr ""

#: src/settings_translation_file.cpp
msgid ""
"Path to shader directory. If no path is defined, default location will be "
"used."
msgstr ""

#: src/settings_translation_file.cpp
msgid "Path to texture directory. All textures are first searched from here."
msgstr ""

#: src/settings_translation_file.cpp
msgid ""
"Path to the default font. Must be a TrueType font.\n"
"The fallback font will be used if the font cannot be loaded."
msgstr ""

#: src/settings_translation_file.cpp
msgid ""
"Path to the monospace font. Must be a TrueType font.\n"
"This font is used for e.g. the console and profiler screen."
msgstr ""

#: src/settings_translation_file.cpp
msgid "Pause on lost window focus"
msgstr ""

#: src/settings_translation_file.cpp
msgid "Per-player limit of queued blocks load from disk"
msgstr ""

#: src/settings_translation_file.cpp
msgid "Per-player limit of queued blocks to generate"
msgstr ""

#: src/settings_translation_file.cpp
msgid "Physics"
msgstr "Ffiseg"

#: src/settings_translation_file.cpp
msgid "Pitch move mode"
msgstr ""

#: src/settings_translation_file.cpp
msgid "Place repetition interval"
msgstr ""

#: src/settings_translation_file.cpp
msgid ""
"Player is able to fly without being affected by gravity.\n"
"This requires the \"fly\" privilege on the server."
msgstr ""

#: src/settings_translation_file.cpp
msgid "Player transfer distance"
msgstr ""

#: src/settings_translation_file.cpp
msgid "Player versus player"
msgstr ""

#: src/settings_translation_file.cpp
msgid "Poisson filtering"
msgstr ""

#: src/settings_translation_file.cpp
msgid ""
"Port to connect to (UDP).\n"
"Note that the port field in the main menu overrides this setting."
msgstr ""

#: src/settings_translation_file.cpp
msgid "Post Processing"
msgstr ""

#: src/settings_translation_file.cpp
msgid ""
"Prevent digging and placing from repeating when holding the respective "
"buttons.\n"
"Enable this when you dig or place too often by accident.\n"
"On touchscreens, this only affects digging."
msgstr ""

#: src/settings_translation_file.cpp
msgid "Prevent mods from doing insecure things like running shell commands."
msgstr ""

#: src/settings_translation_file.cpp
msgid ""
"Print the engine's profiling data in regular intervals (in seconds).\n"
"0 = disable. Useful for developers."
msgstr ""

#: src/settings_translation_file.cpp
msgid "Privileges that players with basic_privs can grant"
msgstr ""

#: src/settings_translation_file.cpp
msgid "Profiler"
msgstr "Proffiliwr"

#: src/settings_translation_file.cpp
msgid "Prometheus listener address"
msgstr ""

#: src/settings_translation_file.cpp
msgid ""
"Prometheus listener address.\n"
"If Minetest is compiled with ENABLE_PROMETHEUS option enabled,\n"
"enable metrics listener for Prometheus on that address.\n"
"Metrics can be fetched on http://127.0.0.1:30000/metrics"
msgstr ""

#: src/settings_translation_file.cpp
msgid "Proportion of large caves that contain liquid."
msgstr ""

#: src/settings_translation_file.cpp
msgid ""
"Radius of cloud area stated in number of 64 node cloud squares.\n"
"Values larger than 26 will start to produce sharp cutoffs at cloud area "
"corners."
msgstr ""

#: src/settings_translation_file.cpp
msgid "Raises terrain to make valleys around the rivers."
msgstr ""

#: src/settings_translation_file.cpp
msgid "Random input"
msgstr ""

#: src/settings_translation_file.cpp
msgid "Recent Chat Messages"
msgstr ""

#: src/settings_translation_file.cpp
msgid "Regular font path"
msgstr ""

#: src/settings_translation_file.cpp
msgid "Remember screen size"
msgstr ""

#: src/settings_translation_file.cpp
msgid "Remote media"
msgstr ""

#: src/settings_translation_file.cpp
msgid "Remote port"
msgstr ""

#: src/settings_translation_file.cpp
msgid ""
"Remove color codes from incoming chat messages\n"
"Use this to stop players from being able to use color in their messages"
msgstr ""

#: src/settings_translation_file.cpp
msgid "Replaces the default main menu with a custom one."
msgstr ""

#: src/settings_translation_file.cpp
msgid "Report path"
msgstr ""

#: src/settings_translation_file.cpp
msgid ""
"Restricts the access of certain client-side functions on servers.\n"
"Combine the byteflags below to restrict client-side features, or set to 0\n"
"for no restrictions:\n"
"LOAD_CLIENT_MODS: 1 (disable loading client-provided mods)\n"
"CHAT_MESSAGES: 2 (disable send_chat_message call client-side)\n"
"READ_ITEMDEFS: 4 (disable get_item_def call client-side)\n"
"READ_NODEDEFS: 8 (disable get_node_def call client-side)\n"
"LOOKUP_NODES_LIMIT: 16 (limits get_node call client-side to\n"
"csm_restriction_noderange)\n"
"READ_PLAYERINFO: 32 (disable get_player_names call client-side)"
msgstr ""

#: src/settings_translation_file.cpp
msgid "Ridge mountain spread noise"
msgstr ""

#: src/settings_translation_file.cpp
msgid "Ridge noise"
msgstr ""

#: src/settings_translation_file.cpp
msgid "Ridge underwater noise"
msgstr ""

#: src/settings_translation_file.cpp
msgid "Ridged mountain size noise"
msgstr ""

#: src/settings_translation_file.cpp
msgid "River channel depth"
msgstr ""

#: src/settings_translation_file.cpp
msgid "River channel width"
msgstr ""

#: src/settings_translation_file.cpp
msgid "River depth"
msgstr ""

#: src/settings_translation_file.cpp
msgid "River noise"
msgstr ""

#: src/settings_translation_file.cpp
msgid "River size"
msgstr ""

#: src/settings_translation_file.cpp
msgid "River valley width"
msgstr ""

#: src/settings_translation_file.cpp
msgid "Rollback recording"
msgstr ""

#: src/settings_translation_file.cpp
msgid "Rolling hill size noise"
msgstr ""

#: src/settings_translation_file.cpp
msgid "Rolling hills spread noise"
msgstr ""

#: src/settings_translation_file.cpp
msgid "Round minimap"
msgstr ""

#: src/settings_translation_file.cpp
msgid "Safe digging and placing"
msgstr ""

#: src/settings_translation_file.cpp
msgid "Sandy beaches occur when np_beach exceeds this value."
msgstr ""

#: src/settings_translation_file.cpp
msgid "Save the map received by the client on disk."
msgstr ""

#: src/settings_translation_file.cpp
msgid ""
"Save window size automatically when modified.\n"
"If true, screen size is saved in screen_w and screen_h, and whether the "
"window\n"
"is maximized is stored in window_maximized.\n"
"(Autosaving window_maximized only works if compiled with SDL.)"
msgstr ""

#: src/settings_translation_file.cpp
msgid "Saving map received from server"
msgstr ""

#: src/settings_translation_file.cpp
msgid ""
"Scale GUI by a user specified value.\n"
"Use a nearest-neighbor-anti-alias filter to scale the GUI.\n"
"This will smooth over some of the rough edges, and blend\n"
"pixels when scaling down, at the cost of blurring some\n"
"edge pixels when images are scaled by non-integer sizes."
msgstr ""

#: src/settings_translation_file.cpp
msgid "Screen"
msgstr "Sgrîn"

#: src/settings_translation_file.cpp
msgid "Screen height"
msgstr ""

#: src/settings_translation_file.cpp
msgid "Screen width"
msgstr ""

#: src/settings_translation_file.cpp
msgid "Screenshot folder"
msgstr ""

#: src/settings_translation_file.cpp
msgid "Screenshot format"
msgstr ""

#: src/settings_translation_file.cpp
msgid "Screenshot quality"
msgstr ""

#: src/settings_translation_file.cpp
msgid ""
"Screenshot quality. Only used for JPEG format.\n"
"1 means worst quality; 100 means best quality.\n"
"Use 0 for default quality."
msgstr ""

#: src/settings_translation_file.cpp
msgid "Screenshots"
msgstr "Sgrinluniau"

#: src/settings_translation_file.cpp
msgid "Seabed noise"
msgstr ""

#: src/settings_translation_file.cpp
msgid "Second of 4 2D noises that together define hill/mountain range height."
msgstr ""

#: src/settings_translation_file.cpp
msgid "Second of two 3D noises that together define tunnels."
msgstr ""

#: src/settings_translation_file.cpp
msgid "See https://www.sqlite.org/pragma.html#pragma_synchronous"
msgstr ""

#: src/settings_translation_file.cpp
msgid ""
"Select the antialiasing method to apply.\n"
"\n"
"* None - No antialiasing (default)\n"
"\n"
"* FSAA - Hardware-provided full-screen antialiasing (incompatible with "
"shaders)\n"
"A.K.A multi-sample antialiasing (MSAA)\n"
"Smoothens out block edges but does not affect the insides of textures.\n"
"A restart is required to change this option.\n"
"\n"
"* FXAA - Fast approximate antialiasing (requires shaders)\n"
"Applies a post-processing filter to detect and smoothen high-contrast "
"edges.\n"
"Provides balance between speed and image quality.\n"
"\n"
"* SSAA - Super-sampling antialiasing (requires shaders)\n"
"Renders higher-resolution image of the scene, then scales down to reduce\n"
"the aliasing effects. This is the slowest and the most accurate method."
msgstr ""

#: src/settings_translation_file.cpp
msgid "Selection box border color (R,G,B)."
msgstr ""

#: src/settings_translation_file.cpp
msgid "Selection box color"
msgstr ""

#: src/settings_translation_file.cpp
msgid "Selection box width"
msgstr ""

#: src/settings_translation_file.cpp
msgid ""
"Selects one of 18 fractal types.\n"
"1 = 4D \"Roundy\" Mandelbrot set.\n"
"2 = 4D \"Roundy\" Julia set.\n"
"3 = 4D \"Squarry\" Mandelbrot set.\n"
"4 = 4D \"Squarry\" Julia set.\n"
"5 = 4D \"Mandy Cousin\" Mandelbrot set.\n"
"6 = 4D \"Mandy Cousin\" Julia set.\n"
"7 = 4D \"Variation\" Mandelbrot set.\n"
"8 = 4D \"Variation\" Julia set.\n"
"9 = 3D \"Mandelbrot/Mandelbar\" Mandelbrot set.\n"
"10 = 3D \"Mandelbrot/Mandelbar\" Julia set.\n"
"11 = 3D \"Christmas Tree\" Mandelbrot set.\n"
"12 = 3D \"Christmas Tree\" Julia set.\n"
"13 = 3D \"Mandelbulb\" Mandelbrot set.\n"
"14 = 3D \"Mandelbulb\" Julia set.\n"
"15 = 3D \"Cosine Mandelbulb\" Mandelbrot set.\n"
"16 = 3D \"Cosine Mandelbulb\" Julia set.\n"
"17 = 4D \"Mandelbulb\" Mandelbrot set.\n"
"18 = 4D \"Mandelbulb\" Julia set."
msgstr ""

#: src/settings_translation_file.cpp
msgid "Server"
msgstr "Gweinydd"

#: src/settings_translation_file.cpp
msgid "Server Gameplay"
msgstr ""

#: src/settings_translation_file.cpp
msgid "Server Security"
msgstr ""

#: src/settings_translation_file.cpp
msgid "Server URL"
msgstr ""

#: src/settings_translation_file.cpp
msgid "Server address"
msgstr ""

#: src/settings_translation_file.cpp
msgid "Server description"
msgstr ""

#: src/settings_translation_file.cpp
msgid "Server name"
msgstr ""

#: src/settings_translation_file.cpp
msgid "Server port"
msgstr ""

#: src/settings_translation_file.cpp
msgid "Server side occlusion culling"
msgstr ""

#: src/settings_translation_file.cpp
msgid "Server/Env Performance"
msgstr ""

#: src/settings_translation_file.cpp
msgid "Serverlist URL"
msgstr ""

#: src/settings_translation_file.cpp
msgid "Serverlist and MOTD"
msgstr ""

#: src/settings_translation_file.cpp
msgid "Serverlist file"
msgstr ""

#: src/settings_translation_file.cpp
msgid ""
"Set the default tilt of Sun/Moon orbit in degrees.\n"
"Games may change orbit tilt via API.\n"
"Value of 0 means no tilt / vertical orbit."
msgstr ""

#: src/settings_translation_file.cpp
msgid ""
"Set the exposure compensation in EV units.\n"
"Value of 0.0 (default) means no exposure compensation.\n"
"Range: from -1 to 1.0"
msgstr ""

#: src/settings_translation_file.cpp
msgid ""
"Set the language. Leave empty to use the system language.\n"
"A restart is required after changing this."
msgstr ""

#: src/settings_translation_file.cpp
msgid ""
"Set the maximum length of a chat message (in characters) sent by clients."
msgstr ""

#: src/settings_translation_file.cpp
msgid ""
"Set the shadow strength gamma.\n"
"Adjusts the intensity of in-game dynamic shadows.\n"
"Lower value means lighter shadows, higher value means darker shadows."
msgstr ""

#: src/settings_translation_file.cpp
msgid ""
"Set the soft shadow radius size.\n"
"Lower values mean sharper shadows, bigger values mean softer shadows.\n"
"Minimum value: 1.0; maximum value: 15.0"
msgstr ""

#: src/settings_translation_file.cpp
msgid "Set to true to enable Shadow Mapping."
msgstr ""

#: src/settings_translation_file.cpp
msgid ""
"Set to true to enable bloom effect.\n"
"Bright colors will bleed over the neighboring objects."
msgstr ""

#: src/settings_translation_file.cpp
msgid "Set to true to enable waving leaves."
msgstr ""

#: src/settings_translation_file.cpp
msgid "Set to true to enable waving liquids (like water)."
msgstr ""

#: src/settings_translation_file.cpp
msgid "Set to true to enable waving plants."
msgstr ""

#: src/settings_translation_file.cpp
msgid ""
"Set to true to render debugging breakdown of the bloom effect.\n"
"In debug mode, the screen is split into 4 quadrants:\n"
"top-left - processed base image, top-right - final image\n"
"bottom-left - raw base image, bottom-right - bloom texture."
msgstr ""

#: src/settings_translation_file.cpp
msgid ""
"Sets shadow texture quality to 32 bits.\n"
"On false, 16 bits texture will be used.\n"
"This can cause much more artifacts in the shadow."
msgstr ""

#: src/settings_translation_file.cpp
msgid "Shader path"
msgstr ""

#: src/settings_translation_file.cpp
msgid "Shaders"
msgstr ""

#: src/settings_translation_file.cpp
msgid ""
"Shaders allow advanced visual effects and may increase performance on some "
"video\n"
"cards.\n"
"This only works with the OpenGL video backend."
msgstr ""

#: src/settings_translation_file.cpp
msgid "Shadow filter quality"
msgstr ""

#: src/settings_translation_file.cpp
msgid "Shadow map max distance in nodes to render shadows"
msgstr ""

#: src/settings_translation_file.cpp
msgid "Shadow map texture in 32 bits"
msgstr ""

#: src/settings_translation_file.cpp
msgid "Shadow map texture size"
msgstr ""

#: src/settings_translation_file.cpp
msgid ""
"Shadow offset (in pixels) of the default font. If 0, then shadow will not be "
"drawn."
msgstr ""

#: src/settings_translation_file.cpp
msgid "Shadow strength gamma"
msgstr ""

#: src/settings_translation_file.cpp
msgid "Shape of the minimap. Enabled = round, disabled = square."
msgstr ""

#: src/settings_translation_file.cpp
msgid "Show debug info"
msgstr ""

#: src/settings_translation_file.cpp
msgid "Show entity selection boxes"
msgstr ""

#: src/settings_translation_file.cpp
msgid ""
"Show entity selection boxes\n"
"A restart is required after changing this."
msgstr ""

#: src/settings_translation_file.cpp
msgid "Show name tag backgrounds by default"
msgstr ""

#: src/settings_translation_file.cpp
msgid "Shutdown message"
msgstr ""

#: src/settings_translation_file.cpp
msgid ""
"Side length of a cube of map blocks that the client will consider together\n"
"when generating meshes.\n"
"Larger values increase the utilization of the GPU by reducing the number of\n"
"draw calls, benefiting especially high-end GPUs.\n"
"Systems with a low-end GPU (or no GPU) would benefit from smaller values."
msgstr ""

#: src/settings_translation_file.cpp
msgid ""
"Size of mapchunks generated by mapgen, stated in mapblocks (16 nodes).\n"
"WARNING!: There is no benefit, and there are several dangers, in\n"
"increasing this value above 5.\n"
"Reducing this value increases cave and dungeon density.\n"
"Altering this value is for special usage, leaving it unchanged is\n"
"recommended."
msgstr ""

#: src/settings_translation_file.cpp
msgid ""
"Size of the MapBlock cache of the mesh generator. Increasing this will\n"
"increase the cache hit %, reducing the data being copied from the main\n"
"thread, thus reducing jitter."
msgstr ""

#: src/settings_translation_file.cpp
msgid "Sky Body Orbit Tilt"
msgstr ""

#: src/settings_translation_file.cpp
msgid "Slice w"
msgstr ""

#: src/settings_translation_file.cpp
msgid "Slope and fill work together to modify the heights."
msgstr ""

#: src/settings_translation_file.cpp
msgid "Small cave maximum number"
msgstr ""

#: src/settings_translation_file.cpp
msgid "Small cave minimum number"
msgstr ""

#: src/settings_translation_file.cpp
msgid "Small-scale humidity variation for blending biomes on borders."
msgstr ""

#: src/settings_translation_file.cpp
msgid "Small-scale temperature variation for blending biomes on borders."
msgstr ""

#: src/settings_translation_file.cpp
msgid "Smooth lighting"
msgstr ""

#: src/settings_translation_file.cpp
msgid ""
"Smooths rotation of camera when in cinematic mode, 0 to disable. Enter "
"cinematic mode by using the key set in Change Keys."
msgstr ""

#: src/settings_translation_file.cpp
msgid ""
"Smooths rotation of camera, also called look or mouse smoothing. 0 to "
"disable."
msgstr ""

#: src/settings_translation_file.cpp
msgid "Sneaking speed"
msgstr ""

#: src/settings_translation_file.cpp
msgid "Sneaking speed, in nodes per second."
msgstr ""

#: src/settings_translation_file.cpp
msgid "Soft shadow radius"
msgstr ""

#: src/settings_translation_file.cpp
msgid "Sound"
msgstr "Sain"

#: src/settings_translation_file.cpp
msgid ""
"Specifies URL from which client fetches media instead of using UDP.\n"
"$filename should be accessible from $remote_media$filename via cURL\n"
"(obviously, remote_media should end with a slash).\n"
"Files that are not present will be fetched the usual way."
msgstr ""

#: src/settings_translation_file.cpp
msgid ""
"Specifies the default stack size of nodes, items and tools.\n"
"Note that mods or games may explicitly set a stack for certain (or all) "
"items."
msgstr ""

#: src/settings_translation_file.cpp
msgid ""
"Spread a complete update of shadow map over given amount of frames.\n"
"Higher values might make shadows laggy, lower values\n"
"will consume more resources.\n"
"Minimum value: 1; maximum value: 16"
msgstr ""

#: src/settings_translation_file.cpp
msgid ""
"Spread of light curve boost range.\n"
"Controls the width of the range to be boosted.\n"
"Standard deviation of the light curve boost Gaussian."
msgstr ""

#: src/settings_translation_file.cpp
msgid "Static spawnpoint"
msgstr ""

#: src/settings_translation_file.cpp
msgid "Steepness noise"
msgstr ""

#: src/settings_translation_file.cpp
msgid "Step mountain size noise"
msgstr ""

#: src/settings_translation_file.cpp
msgid "Step mountain spread noise"
msgstr ""

#: src/settings_translation_file.cpp
msgid "Strength of 3D mode parallax."
msgstr ""

#: src/settings_translation_file.cpp
msgid ""
"Strength of light curve boost.\n"
"The 3 'boost' parameters define a range of the light\n"
"curve that is boosted in brightness."
msgstr ""

#: src/settings_translation_file.cpp
msgid "Strict protocol checking"
msgstr ""

#: src/settings_translation_file.cpp
msgid "Strip color codes"
msgstr ""

#: src/settings_translation_file.cpp
msgid ""
"Surface level of optional water placed on a solid floatland layer.\n"
"Water is disabled by default and will only be placed if this value is set\n"
"to above 'mgv7_floatland_ymax' - 'mgv7_floatland_taper' (the start of the\n"
"upper tapering).\n"
"***WARNING, POTENTIAL DANGER TO WORLDS AND SERVER PERFORMANCE***:\n"
"When enabling water placement the floatlands must be configured and tested\n"
"to be a solid layer by setting 'mgv7_floatland_density' to 2.0 (or other\n"
"required value depending on 'mgv7_np_floatland'), to avoid\n"
"server-intensive extreme water flow and to avoid vast flooding of the\n"
"world surface below."
msgstr ""

#: src/settings_translation_file.cpp
msgid "Synchronous SQLite"
msgstr ""

#: src/settings_translation_file.cpp
msgid "Temperature variation for biomes."
msgstr ""

#: src/settings_translation_file.cpp
msgid "Terrain alternative noise"
msgstr ""

#: src/settings_translation_file.cpp
msgid "Terrain base noise"
msgstr ""

#: src/settings_translation_file.cpp
msgid "Terrain height"
msgstr ""

#: src/settings_translation_file.cpp
msgid "Terrain higher noise"
msgstr ""

#: src/settings_translation_file.cpp
msgid "Terrain noise"
msgstr ""

#: src/settings_translation_file.cpp
msgid ""
"Terrain noise threshold for hills.\n"
"Controls proportion of world area covered by hills.\n"
"Adjust towards 0.0 for a larger proportion."
msgstr ""

#: src/settings_translation_file.cpp
msgid ""
"Terrain noise threshold for lakes.\n"
"Controls proportion of world area covered by lakes.\n"
"Adjust towards 0.0 for a larger proportion."
msgstr ""

#: src/settings_translation_file.cpp
msgid "Terrain persistence noise"
msgstr ""

#: src/settings_translation_file.cpp
msgid "Texture path"
msgstr ""

#: src/settings_translation_file.cpp
msgid ""
"Texture size to render the shadow map on.\n"
"This must be a power of two.\n"
"Bigger numbers create better shadows but it is also more expensive."
msgstr ""

#: src/settings_translation_file.cpp
msgid ""
"Textures on a node may be aligned either to the node or to the world.\n"
"The former mode suits better things like machines, furniture, etc., while\n"
"the latter makes stairs and microblocks fit surroundings better.\n"
"However, as this possibility is new, thus may not be used by older servers,\n"
"this option allows enforcing it for certain node types. Note though that\n"
"that is considered EXPERIMENTAL and may not work properly."
msgstr ""

#: src/settings_translation_file.cpp
msgid "The URL for the content repository"
msgstr ""

#: src/settings_translation_file.cpp
msgid "The base node texture size used for world-aligned texture autoscaling."
msgstr ""

#: src/settings_translation_file.cpp
msgid "The dead zone of the joystick"
msgstr ""

#: src/settings_translation_file.cpp
msgid ""
"The default format in which profiles are being saved,\n"
"when calling `/profiler save [format]` without format."
msgstr ""

#: src/settings_translation_file.cpp
msgid "The depth of dirt or other biome filler node."
msgstr ""

#: src/settings_translation_file.cpp
msgid ""
"The file path relative to your worldpath in which profiles will be saved to."
msgstr ""

#: src/settings_translation_file.cpp
msgid "The identifier of the joystick to use"
msgstr ""

#: src/settings_translation_file.cpp
msgid "The length in pixels it takes for touchscreen interaction to start."
msgstr ""

#: src/settings_translation_file.cpp
msgid ""
"The maximum height of the surface of waving liquids.\n"
"4.0 = Wave height is two nodes.\n"
"0.0 = Wave doesn't move at all.\n"
"Default is 1.0 (1/2 node)."
msgstr ""

#: src/settings_translation_file.cpp
msgid "The network interface that the server listens on."
msgstr ""

#: src/settings_translation_file.cpp
msgid ""
"The privileges that new users automatically get.\n"
"See /privs in game for a full list on your server and mod configuration."
msgstr ""

#: src/settings_translation_file.cpp
msgid ""
"The radius of the volume of blocks around every player that is subject to "
"the\n"
"active block stuff, stated in mapblocks (16 nodes).\n"
"In active blocks objects are loaded and ABMs run.\n"
"This is also the minimum range in which active objects (mobs) are "
"maintained.\n"
"This should be configured together with active_object_send_range_blocks."
msgstr ""

#: src/settings_translation_file.cpp
msgid ""
"The rendering back-end.\n"
"Note: A restart is required after changing this!\n"
"OpenGL is the default for desktop, and OGLES2 for Android.\n"
"Shaders are supported by OpenGL and OGLES2 (experimental)."
msgstr ""

#: src/settings_translation_file.cpp
msgid ""
"The sensitivity of the joystick axes for moving the\n"
"in-game view frustum around."
msgstr ""

#: src/settings_translation_file.cpp
msgid ""
"The strength (darkness) of node ambient-occlusion shading.\n"
"Lower is darker, Higher is lighter. The valid range of values for this\n"
"setting is 0.25 to 4.0 inclusive. If the value is out of range it will be\n"
"set to the nearest valid value."
msgstr ""

#: src/settings_translation_file.cpp
msgid ""
"The time (in seconds) that the liquids queue may grow beyond processing\n"
"capacity until an attempt is made to decrease its size by dumping old queue\n"
"items.  A value of 0 disables the functionality."
msgstr ""

#: src/settings_translation_file.cpp
msgid ""
"The time budget allowed for ABMs to execute on each step\n"
"(as a fraction of the ABM Interval)"
msgstr ""

#: src/settings_translation_file.cpp
msgid ""
"The time in seconds it takes between repeated events\n"
"when holding down a joystick button combination."
msgstr ""

#: src/settings_translation_file.cpp
msgid ""
"The time in seconds it takes between repeated node placements when holding\n"
"the place button."
msgstr ""

#: src/settings_translation_file.cpp
msgid "The type of joystick"
msgstr ""

#: src/settings_translation_file.cpp
msgid ""
"The vertical distance over which heat drops by 20 if 'altitude_chill' is\n"
"enabled. Also the vertical distance over which humidity drops by 10 if\n"
"'altitude_dry' is enabled."
msgstr ""

#: src/settings_translation_file.cpp
msgid "Third of 4 2D noises that together define hill/mountain range height."
msgstr ""

#: src/settings_translation_file.cpp
msgid ""
"This can be bound to a key to toggle camera smoothing when looking around.\n"
"Useful for recording videos"
msgstr ""

#: src/settings_translation_file.cpp
msgid ""
"Time in seconds for item entity (dropped items) to live.\n"
"Setting it to -1 disables the feature."
msgstr ""

#: src/settings_translation_file.cpp
msgid "Time of day when a new world is started, in millihours (0-23999)."
msgstr ""

#: src/settings_translation_file.cpp
msgid "Time send interval"
msgstr ""

#: src/settings_translation_file.cpp
msgid "Time speed"
msgstr ""

#: src/settings_translation_file.cpp
msgid "Timeout for client to remove unused map data from memory, in seconds."
msgstr ""

#: src/settings_translation_file.cpp
msgid ""
"To reduce lag, block transfers are slowed down when a player is building "
"something.\n"
"This determines how long they are slowed down after placing or removing a "
"node."
msgstr ""

#: src/settings_translation_file.cpp
msgid "Tooltip delay"
msgstr ""

#: src/settings_translation_file.cpp
msgid "Touchscreen"
msgstr "Sgrîn gyffwrdd"

#: src/settings_translation_file.cpp
#, fuzzy
msgid "Touchscreen sensitivity"
msgstr "Sgrîn gyffwrdd"

#: src/settings_translation_file.cpp
msgid "Touchscreen sensitivity multiplier."
msgstr ""

#: src/settings_translation_file.cpp
#, fuzzy
msgid "Touchscreen threshold"
msgstr "Sgrîn gyffwrdd"

#: src/settings_translation_file.cpp
msgid "Tradeoffs for performance"
msgstr ""

#: src/settings_translation_file.cpp
msgid "Transparency Sorting Distance"
msgstr ""

#: src/settings_translation_file.cpp
msgid "Trees noise"
msgstr ""

#: src/settings_translation_file.cpp
msgid "Trilinear filtering"
msgstr ""

#: src/settings_translation_file.cpp
msgid ""
<<<<<<< HEAD
"The time (in seconds) that the liquids queue may grow beyond processing\n"
"capacity until an attempt is made to decrease its size by dumping old queue\n"
"items. A value of 0 disables the functionality."
=======
"True = 256\n"
"False = 128\n"
"Usable to make minimap smoother on slower machines."
>>>>>>> af474d10
msgstr ""

#: src/settings_translation_file.cpp
msgid "Trusted mods"
msgstr ""

#: src/settings_translation_file.cpp
msgid ""
"Type of occlusion_culler\n"
"\n"
"\"loops\" is the legacy algorithm with nested loops and O(n³) complexity\n"
"\"bfs\" is the new algorithm based on breadth-first-search and side culling\n"
"\n"
"This setting should only be changed if you have performance problems."
msgstr ""

#: src/settings_translation_file.cpp
msgid ""
"URL to JSON file which provides information about the newest Minetest release"
msgstr ""

#: src/settings_translation_file.cpp
msgid "URL to the server list displayed in the Multiplayer Tab."
msgstr ""

#: src/settings_translation_file.cpp
msgid "Undersampling"
msgstr ""

#: src/settings_translation_file.cpp
msgid ""
"Undersampling is similar to using a lower screen resolution, but it applies\n"
"to the game world only, keeping the GUI intact.\n"
"It should give a significant performance boost at the cost of less detailed "
"image.\n"
"Higher values result in a less detailed image."
msgstr ""

#: src/settings_translation_file.cpp
msgid ""
"Unix timestamp (integer) of when the client last checked for an update\n"
"Set this value to \"disabled\" to never check for updates."
msgstr ""

#: src/settings_translation_file.cpp
msgid "Unlimited player transfer distance"
msgstr ""

#: src/settings_translation_file.cpp
msgid "Unload unused server data"
msgstr ""

#: src/settings_translation_file.cpp
msgid "Update information URL"
msgstr ""

#: src/settings_translation_file.cpp
msgid "Upper Y limit of dungeons."
msgstr ""

#: src/settings_translation_file.cpp
msgid "Upper Y limit of floatlands."
msgstr ""

#: src/settings_translation_file.cpp
msgid "Use 3D cloud look instead of flat."
msgstr ""

#: src/settings_translation_file.cpp
msgid "Use a cloud animation for the main menu background."
msgstr ""

#: src/settings_translation_file.cpp
msgid "Use anisotropic filtering when looking at textures from an angle."
msgstr ""

#: src/settings_translation_file.cpp
msgid "Use bilinear filtering when scaling textures down."
msgstr ""

#: src/settings_translation_file.cpp
msgid "Use crosshair for touch screen"
msgstr ""

#: src/settings_translation_file.cpp
msgid ""
"Use crosshair to select object instead of whole screen.\n"
"If enabled, a crosshair will be shown and will be used for selecting object."
msgstr ""

#: src/settings_translation_file.cpp
msgid ""
"Use mipmaps when scaling textures down. May slightly increase performance,\n"
"especially when using a high resolution texture pack.\n"
"Gamma-correct downscaling is not supported."
msgstr ""

#: src/settings_translation_file.cpp
msgid ""
"Use raytraced occlusion culling in the new culler.\n"
"This flag enables use of raytraced occlusion culling test for\n"
"client mesh sizes smaller than 4x4x4 map blocks."
msgstr ""

#: src/settings_translation_file.cpp
msgid ""
"Use trilinear filtering when scaling textures down.\n"
"If both bilinear and trilinear filtering are enabled, trilinear filtering\n"
"is applied."
msgstr ""

#: src/settings_translation_file.cpp
msgid ""
"Use virtual joystick to trigger \"Aux1\" button.\n"
"If enabled, virtual joystick will also tap \"Aux1\" button when out of main "
"circle."
msgstr ""

#: src/settings_translation_file.cpp
msgid "User Interfaces"
msgstr ""

#: src/settings_translation_file.cpp
#, fuzzy
msgid "VBO"
msgstr "VBO"

#: src/settings_translation_file.cpp
msgid "VSync"
msgstr "VSync"

#: src/settings_translation_file.cpp
msgid "Valley depth"
msgstr ""

#: src/settings_translation_file.cpp
msgid "Valley fill"
msgstr ""

#: src/settings_translation_file.cpp
msgid "Valley profile"
msgstr ""

#: src/settings_translation_file.cpp
msgid "Valley slope"
msgstr ""

#: src/settings_translation_file.cpp
msgid "Variation of biome filler depth."
msgstr ""

#: src/settings_translation_file.cpp
msgid "Variation of maximum mountain height (in nodes)."
msgstr ""

#: src/settings_translation_file.cpp
msgid "Variation of number of caves."
msgstr ""

#: src/settings_translation_file.cpp
msgid ""
"Variation of terrain vertical scale.\n"
"When noise is < -0.55 terrain is near-flat."
msgstr ""

#: src/settings_translation_file.cpp
msgid "Varies depth of biome surface nodes."
msgstr ""

#: src/settings_translation_file.cpp
msgid ""
"Varies roughness of terrain.\n"
"Defines the 'persistence' value for terrain_base and terrain_alt noises."
msgstr ""

#: src/settings_translation_file.cpp
msgid "Varies steepness of cliffs."
msgstr ""

#: src/settings_translation_file.cpp
msgid ""
"Version number which was last seen during an update check.\n"
"\n"
"Representation: MMMIIIPPP, where M=Major, I=Minor, P=Patch\n"
"Ex: 5.5.0 is 005005000"
msgstr ""

#: src/settings_translation_file.cpp
msgid "Vertical climbing speed, in nodes per second."
msgstr ""

#: src/settings_translation_file.cpp
msgid ""
"Vertical screen synchronization. Your system may still force VSync on even "
"if this is disabled."
msgstr ""

#: src/settings_translation_file.cpp
msgid "Video driver"
msgstr ""

#: src/settings_translation_file.cpp
msgid "View bobbing factor"
msgstr ""

#: src/settings_translation_file.cpp
msgid "View distance in nodes."
msgstr ""

#: src/settings_translation_file.cpp
msgid "Viewing range"
msgstr ""

#: src/settings_translation_file.cpp
msgid "Virtual joystick triggers Aux1 button"
msgstr ""

#: src/settings_translation_file.cpp
msgid "Volume"
msgstr "Lefel"

#: src/settings_translation_file.cpp
msgid ""
"Volume of all sounds.\n"
"Requires the sound system to be enabled."
msgstr ""

#: src/settings_translation_file.cpp
msgid ""
"W coordinate of the generated 3D slice of a 4D fractal.\n"
"Determines which 3D slice of the 4D shape is generated.\n"
"Alters the shape of the fractal.\n"
"Has no effect on 3D fractals.\n"
"Range roughly -2 to 2."
msgstr ""

#: src/settings_translation_file.cpp
msgid "Walking and flying speed, in nodes per second."
msgstr ""

#: src/settings_translation_file.cpp
msgid "Walking speed"
msgstr ""

#: src/settings_translation_file.cpp
msgid "Walking, flying and climbing speed in fast mode, in nodes per second."
msgstr ""

#: src/settings_translation_file.cpp
msgid "Water level"
msgstr ""

#: src/settings_translation_file.cpp
msgid "Water surface level of the world."
msgstr ""

#: src/settings_translation_file.cpp
msgid "Waving Nodes"
msgstr ""

#: src/settings_translation_file.cpp
msgid "Waving leaves"
msgstr ""

#: src/settings_translation_file.cpp
msgid "Waving liquids"
msgstr ""

#: src/settings_translation_file.cpp
msgid "Waving liquids wave height"
msgstr ""

#: src/settings_translation_file.cpp
msgid "Waving liquids wave speed"
msgstr ""

#: src/settings_translation_file.cpp
msgid "Waving liquids wavelength"
msgstr ""

#: src/settings_translation_file.cpp
msgid "Waving plants"
msgstr ""

#: src/settings_translation_file.cpp
msgid "Weblink color"
msgstr ""

#: src/settings_translation_file.cpp
msgid ""
"When gui_scaling_filter is true, all GUI images need to be\n"
"filtered in software, but some images are generated directly\n"
"to hardware (e.g. render-to-texture for nodes in inventory)."
msgstr ""

#: src/settings_translation_file.cpp
msgid ""
"When gui_scaling_filter_txr2img is true, copy those images\n"
"from hardware to software for scaling.  When false, fall back\n"
"to the old scaling method, for video drivers that don't\n"
"properly support downloading textures back from hardware."
msgstr ""

#: src/settings_translation_file.cpp
msgid ""
"Whether name tag backgrounds should be shown by default.\n"
"Mods may still set a background."
msgstr ""

#: src/settings_translation_file.cpp
msgid "Whether node texture animations should be desynchronized per mapblock."
msgstr ""

#: src/settings_translation_file.cpp
msgid ""
"Whether players are shown to clients without any range limit.\n"
"Deprecated, use the setting player_transfer_distance instead."
msgstr ""

#: src/settings_translation_file.cpp
msgid "Whether the window is maximized."
msgstr ""

#: src/settings_translation_file.cpp
msgid "Whether to allow players to damage and kill each other."
msgstr ""

#: src/settings_translation_file.cpp
msgid ""
"Whether to ask clients to reconnect after a (Lua) crash.\n"
"Set this to true if your server is set up to restart automatically."
msgstr ""

#: src/settings_translation_file.cpp
msgid "Whether to fog out the end of the visible area."
msgstr ""

#: src/settings_translation_file.cpp
msgid ""
"Whether to mute sounds. You can unmute sounds at any time, unless the\n"
"sound system is disabled (enable_sound=false).\n"
"In-game, you can toggle the mute state with the mute key or by using the\n"
"pause menu."
msgstr ""

#: src/settings_translation_file.cpp
msgid ""
"Whether to show the client debug info (has the same effect as hitting F5)."
msgstr ""

#: src/settings_translation_file.cpp
msgid "Width component of the initial window size."
msgstr ""

#: src/settings_translation_file.cpp
msgid "Width of the selection box lines around nodes."
msgstr ""

#: src/settings_translation_file.cpp
msgid "Window maximized"
msgstr ""

#: src/settings_translation_file.cpp
msgid ""
"Windows systems only: Start Minetest with the command line window in the "
"background.\n"
"Contains the same information as the file debug.txt (default name)."
msgstr ""

#: src/settings_translation_file.cpp
msgid ""
"World directory (everything in the world is stored here).\n"
"Not needed if starting from the main menu."
msgstr ""

#: src/settings_translation_file.cpp
msgid "World start time"
msgstr ""

#: src/settings_translation_file.cpp
msgid ""
"World-aligned textures may be scaled to span several nodes. However,\n"
"the server may not send the scale you want, especially if you use\n"
"a specially-designed texture pack; with this option, the client tries\n"
"to determine the scale automatically basing on the texture size.\n"
"See also texture_min_size.\n"
"Warning: This option is EXPERIMENTAL!"
msgstr ""

#: src/settings_translation_file.cpp
msgid "World-aligned textures mode"
msgstr ""

#: src/settings_translation_file.cpp
msgid "Y of flat ground."
msgstr ""

#: src/settings_translation_file.cpp
msgid ""
"Y of mountain density gradient zero level. Used to shift mountains "
"vertically."
msgstr ""

#: src/settings_translation_file.cpp
msgid "Y of upper limit of large caves."
msgstr ""

#: src/settings_translation_file.cpp
msgid "Y-distance over which caverns expand to full size."
msgstr ""

#: src/settings_translation_file.cpp
msgid ""
"Y-distance over which floatlands taper from full density to nothing.\n"
"Tapering starts at this distance from the Y limit.\n"
"For a solid floatland layer, this controls the height of hills/mountains.\n"
"Must be less than or equal to half the distance between the Y limits."
msgstr ""

#: src/settings_translation_file.cpp
msgid "Y-level of average terrain surface."
msgstr ""

#: src/settings_translation_file.cpp
msgid "Y-level of cavern upper limit."
msgstr ""

#: src/settings_translation_file.cpp
msgid "Y-level of higher terrain that creates cliffs."
msgstr ""

#: src/settings_translation_file.cpp
msgid "Y-level of lower terrain and seabed."
msgstr ""

#: src/settings_translation_file.cpp
msgid "Y-level of seabed."
msgstr ""

#: src/settings_translation_file.cpp
msgid "cURL"
msgstr "cURL"

#: src/settings_translation_file.cpp
msgid "cURL file download timeout"
msgstr ""

#: src/settings_translation_file.cpp
msgid "cURL interactive timeout"
msgstr ""

#: src/settings_translation_file.cpp
msgid "cURL parallel limit"
msgstr ""

#~ msgid "2x"
#~ msgstr "2x"

#~ msgid "3D Clouds"
#~ msgstr "Cymylau 3D"

#~ msgid "4x"
#~ msgstr "4x"

#~ msgid "8x"
#~ msgstr "8x"

#~ msgid "All Settings"
#~ msgstr "Pob Gosodiad"

#~ msgid "Enabled"
#~ msgstr "Ymlaen"

#~ msgid "FSAA"
#~ msgstr "FSAA"

#~ msgid "Information:"
#~ msgstr "Gwybodaeth:"

#~ msgid "Mipmap"
#~ msgstr "Mipmap"

#~ msgid "No Filter"
#~ msgstr "Dim Hidlydd"

#~ msgid "No Mipmap"
#~ msgstr "Dim Mipmapio"

#~ msgid "None"
#~ msgstr "Dim"

#~ msgid "Particles"
#~ msgstr "Gronynnau"

#~ msgid "Screen:"
#~ msgstr "Sgrîn:"

#~ msgid "Texturing:"
#~ msgstr "Gweadau:"

#~ msgid "X"
#~ msgstr "X"

#~ msgid "Y"
#~ msgstr "Y"

#~ msgid "Z"
#~ msgstr "Z"<|MERGE_RESOLUTION|>--- conflicted
+++ resolved
@@ -3041,15 +3041,7 @@
 msgstr ""
 
 #: src/settings_translation_file.cpp
-<<<<<<< HEAD
-msgid ""
-"When gui_scaling_filter_txr2img is true, copy those images\n"
-"from hardware to software for scaling. When false, fall back\n"
-"to the old scaling method, for video drivers that don't\n"
-"properly support downloading textures back from hardware."
-=======
 msgid "Dungeon maximum Y"
->>>>>>> af474d10
 msgstr ""
 
 #: src/settings_translation_file.cpp
@@ -5763,15 +5755,9 @@
 
 #: src/settings_translation_file.cpp
 msgid ""
-<<<<<<< HEAD
-"The time (in seconds) that the liquids queue may grow beyond processing\n"
-"capacity until an attempt is made to decrease its size by dumping old queue\n"
-"items. A value of 0 disables the functionality."
-=======
 "True = 256\n"
 "False = 128\n"
 "Usable to make minimap smoother on slower machines."
->>>>>>> af474d10
 msgstr ""
 
 #: src/settings_translation_file.cpp
