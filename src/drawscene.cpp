--- conflicted
+++ resolved
@@ -30,25 +30,6 @@
 	RIGHT = 1,
 	EYECOUNT = 2
 } paralax_sign;
-
-<<<<<<< HEAD
-
-void draw_selectionbox(video::IVideoDriver* driver, Hud& hud,
-		std::vector<aabb3f>& hilightboxes, bool show_hud)
-{
-	static const s16 selectionbox_width = rangelim(g_settings->getS16("selectionbox_width"), 1, 5);
-
-	if (!show_hud)
-		return;
-
-	video::SMaterial oldmaterial = driver->getMaterial2D();
-	video::SMaterial m;
-	m.Thickness = selectionbox_width;
-	m.Lighting = false;
-	driver->setMaterial(m);
-	hud.drawSelectionBoxes(hilightboxes);
-	driver->setMaterial(oldmaterial);
-}
 
 /* analog to D3DXMatrixPerspectiveOffCenterLH, not glFrustum*/
 void getProjectionFrustum(
@@ -116,8 +97,6 @@
 	getProjectionFrustum(left + offset, right + offset, bottom, top, cnear, cfar, projectionMatrix);
 }
 
-=======
->>>>>>> e17fbb31
 void draw_anaglyph_3d_mode(Camera& camera, bool show_hud, Hud& hud,
 		video::IVideoDriver* driver, scene::ISceneManager* smgr,
 		bool draw_wield_tool, Client& client,
@@ -217,28 +196,15 @@
 			irr::video::ECF_A8R8G8B8);
 }
 
-<<<<<<< HEAD
 video::ITexture* draw_image(const v2u32& screensize,
 		paralax_sign psign, bool show_hud,
 		video::IVideoDriver* driver, Camera& camera, scene::ISceneManager* smgr,
-		Hud& hud, std::vector<aabb3f>& hilightboxes,
-		bool draw_wield_tool, Client& client, gui::IGUIEnvironment* guienv,
-		video::SColor skycolor )
-{
-	static video::ITexture* images[2] = { NULL, NULL };
-	static v2u32 last_screensize = v2u32(0,0);
-	scene::ICameraSceneNode *cameraNode = camera.getCameraNode();
-=======
-video::ITexture* draw_image(const v2u32 &screensize,
-		paralax_sign psign, const irr::core::matrix4 &startMatrix,
-		const irr::core::vector3df &focusPoint, bool show_hud,
-		video::IVideoDriver *driver, Camera &camera, scene::ISceneManager *smgr,
-		Hud &hud, bool draw_wield_tool, Client &client,
-		gui::IGUIEnvironment *guienv, const video::SColor &skycolor)
+		Hud& hud, bool draw_wield_tool, Client& client,
+		gui::IGUIEnvironment* guienv, video::SColor skycolor)
 {
 	static video::ITexture* images[2] = { NULL, NULL };
 	static v2u32 last_screensize = v2u32(0, 0);
->>>>>>> e17fbb31
+	scene::ICameraSceneNode *cameraNode = camera.getCameraNode();
 
 	video::ITexture* image = NULL;
 
@@ -337,13 +303,8 @@
 	v3f eyePosition, target;
 
 	/* create left view */
-<<<<<<< HEAD
 	video::ITexture* left_image = draw_image(screensize, LEFT,
-			show_hud, driver, camera, smgr, hud, hilightboxes,
-=======
-	video::ITexture* left_image = draw_image(screensize, LEFT, startMatrix,
-			focusPoint, show_hud, driver, camera, smgr, hud,
->>>>>>> e17fbb31
+			show_hud, driver, camera, smgr, hud,
 			draw_wield_tool, client, guienv, skycolor);
 
 	//Right eye...
@@ -367,7 +328,7 @@
 
 	if (show_hud) {
 		hud.drawSelectionMesh();
-		if(draw_wield_tool)
+		if (draw_wield_tool)
 			camera.drawWieldedTool(&movement);
 	}
 	guienv->drawAll();
@@ -399,23 +360,13 @@
 	irr::core::vector3df oldTarget = camera.getCameraNode()->getTarget();
 
 	/* create left view */
-<<<<<<< HEAD
 	video::ITexture* left_image = draw_image(screensize, LEFT,
-			show_hud, driver, camera, smgr, hud, hilightboxes,
+			show_hud, driver, camera, smgr, hud,
 			draw_wield_tool, client, guienv, skycolor);
 
 	/* create right view */
 	video::ITexture* right_image = draw_image(screensize, RIGHT,
-			show_hud, driver, camera, smgr, hud, hilightboxes,
-=======
-	video::ITexture* left_image = draw_image(screensize, LEFT, startMatrix,
-			focusPoint, show_hud, driver, camera, smgr, hud,
-			draw_wield_tool, client, guienv, skycolor);
-
-	/* create right view */
-	video::ITexture* right_image = draw_image(screensize, RIGHT, startMatrix,
-			focusPoint, show_hud, driver, camera, smgr, hud,
->>>>>>> e17fbb31
+			show_hud, driver, camera, smgr, hud,
 			draw_wield_tool, client, guienv, skycolor);
 
 	/* create hud overlay */
@@ -462,23 +413,13 @@
 	irr::core::vector3df oldTarget = camera.getCameraNode()->getTarget();
 
 	/* create left view */
-<<<<<<< HEAD
 	video::ITexture* left_image = draw_image(screensize, LEFT,
-			show_hud, driver, camera, smgr, hud, hilightboxes,
+			show_hud, driver, camera, smgr, hud,
 			draw_wield_tool, client, guienv, skycolor);
 
 	/* create right view */
 	video::ITexture* right_image = draw_image(screensize, RIGHT,
-			show_hud, driver, camera, smgr, hud, hilightboxes,
-=======
-	video::ITexture* left_image = draw_image(screensize, LEFT, startMatrix,
-			focusPoint, show_hud, driver, camera, smgr, hud,
-			draw_wield_tool, client, guienv, skycolor);
-
-	/* create right view */
-	video::ITexture* right_image = draw_image(screensize, RIGHT, startMatrix,
-			focusPoint, show_hud, driver, camera, smgr, hud,
->>>>>>> e17fbb31
+			show_hud, driver, camera, smgr, hud,
 			draw_wield_tool, client, guienv, skycolor);
 
 	/* create hud overlay */
@@ -552,12 +493,7 @@
 	if (show_hud) {
 		hud.drawSelectionMesh();
 		if (draw_wield_tool)
-<<<<<<< HEAD
 			camera.drawWieldedTool(&movement);
-
-=======
-			camera.drawWieldedTool(&leftMove);
->>>>>>> e17fbb31
 		hud.drawHotbar(client.getPlayerItem());
 		hud.drawLuaElements(camera.getOffset());
 		camera.drawNametags();
@@ -587,12 +523,7 @@
 	if (show_hud) {
 		hud.drawSelectionMesh();
 		if (draw_wield_tool)
-<<<<<<< HEAD
 			camera.drawWieldedTool(&movement);
-
-=======
-			camera.drawWieldedTool(&rightMove);
->>>>>>> e17fbb31
 		hud.drawHotbar(client.getPlayerItem());
 		hud.drawLuaElements(camera.getOffset());
 		camera.drawNametags();
