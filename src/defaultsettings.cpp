--- conflicted
+++ resolved
@@ -251,15 +251,12 @@
 	settings->setDefault("mgindev_np_float_islands3", "0,    1,   (256, 256, 256), 6412,  2, 0.5,  1,   0.5");
 	settings->setDefault("mgindev_np_biome",          "0,    1,   (250, 250, 250), 9130,  3, 0.50, 1,   10");
 	settings->setDefault("mgindev_float_islands", "500");
-<<<<<<< HEAD
 
 	settings->setDefault("mg_math", "");
-=======
 	
 	// IPv6
 	settings->setDefault("enable_ipv6", "true");
 	settings->setDefault("ipv6_server", "false");
->>>>>>> f960c3be
 }
 
 void override_default_settings(Settings *settings, Settings *from)
