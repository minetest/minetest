/*
Minetest
Copyright (C) 2013 celeron55, Perttu Ahola <celeron55@gmail.com>

This program is free software; you can redistribute it and/or modify
it under the terms of the GNU Lesser General Public License as published by
the Free Software Foundation; either version 2.1 of the License, or
(at your option) any later version.

This program is distributed in the hope that it will be useful,
but WITHOUT ANY WARRANTY; without even the implied warranty of
MERCHANTABILITY or FITNESS FOR A PARTICULAR PURPOSE.  See the
GNU Lesser General Public License for more details.

You should have received a copy of the GNU Lesser General Public License along
with this program; if not, write to the Free Software Foundation, Inc.,
51 Franklin Street, Fifth Floor, Boston, MA 02110-1301 USA.
*/

#include "settings.h"
#include "filesys.h"
#include "config.h"

void set_default_settings(Settings *settings)
{
	// Client and server

	settings->setDefault("port", "");
	settings->setDefault("name", "");

	// Client stuff

	settings->setDefault("keymap_forward", "KEY_KEY_W");
	settings->setDefault("keymap_backward", "KEY_KEY_S");
	settings->setDefault("keymap_left", "KEY_KEY_A");
	settings->setDefault("keymap_right", "KEY_KEY_D");
	settings->setDefault("keymap_jump", "KEY_SPACE");
	settings->setDefault("keymap_sneak", "KEY_LSHIFT");
	settings->setDefault("keymap_drop", "KEY_KEY_Q");
	settings->setDefault("keymap_inventory", "KEY_KEY_I");
	settings->setDefault("keymap_special1", "KEY_KEY_E");
	settings->setDefault("keymap_chat", "KEY_KEY_T");
	settings->setDefault("keymap_cmd", "/");
	settings->setDefault("keymap_console", "KEY_F10");
	settings->setDefault("keymap_rangeselect", "KEY_KEY_R");
	settings->setDefault("keymap_freemove", "KEY_KEY_K");
	settings->setDefault("keymap_fastmove", "KEY_KEY_J");
	settings->setDefault("keymap_noclip", "KEY_KEY_H");
	settings->setDefault("keymap_screenshot", "KEY_F12");
	settings->setDefault("keymap_toggle_hud", "KEY_F1");
	settings->setDefault("keymap_toggle_chat", "KEY_F2");
	settings->setDefault("keymap_toggle_force_fog_off", "KEY_F3");
	settings->setDefault("keymap_toggle_update_camera", "KEY_F4");
	settings->setDefault("keymap_toggle_debug", "KEY_F5");
	settings->setDefault("keymap_toggle_profiler", "KEY_F6");
	settings->setDefault("keymap_increase_viewing_range_min", "+");
	settings->setDefault("keymap_decrease_viewing_range_min", "-");
	settings->setDefault("anaglyph", "false");
	settings->setDefault("anaglyph_strength", "0.1");
	settings->setDefault("aux1_descends", "false");
	settings->setDefault("doubletap_jump", "false");
	settings->setDefault("always_fly_fast", "true");

	// Some (temporary) keys for debugging
	settings->setDefault("keymap_print_debug_stacks", "KEY_KEY_P");
	settings->setDefault("keymap_quicktune_prev", "KEY_HOME");
	settings->setDefault("keymap_quicktune_next", "KEY_END");
	settings->setDefault("keymap_quicktune_dec", "KEY_NEXT");
	settings->setDefault("keymap_quicktune_inc", "KEY_PRIOR");

	// Show debug info by default?
	#ifdef NDEBUG
	settings->setDefault("show_debug", "false");
	#else
	settings->setDefault("show_debug", "true");
	#endif

	settings->setDefault("wanted_fps", "30");
	settings->setDefault("fps_max", "60");
	// A bit more than the server will send around the player, to make fog blend well
	settings->setDefault("viewing_range_nodes_max", "240");
	settings->setDefault("viewing_range_nodes_min", "35");
	settings->setDefault("screenW", "800");
	settings->setDefault("screenH", "600");
	settings->setDefault("fullscreen", "false");
	settings->setDefault("fullscreen_bpp", "24");
	settings->setDefault("fsaa", "0");
	settings->setDefault("vsync", "false");
	settings->setDefault("address", "");
	settings->setDefault("random_input", "false");
	settings->setDefault("client_unload_unused_data_timeout", "600");
	settings->setDefault("enable_fog", "true");
	settings->setDefault("fov", "72");
	settings->setDefault("view_bobbing", "true");
	settings->setDefault("new_style_water", "false");
	settings->setDefault("new_style_leaves", "true");
	settings->setDefault("smooth_lighting", "true");
	settings->setDefault("texture_path", "");
	settings->setDefault("shader_path", "");
	settings->setDefault("video_driver", "opengl");
	settings->setDefault("free_move", "false");
	settings->setDefault("noclip", "false");
	settings->setDefault("continuous_forward", "false");
	settings->setDefault("fast_move", "false");
	settings->setDefault("invert_mouse", "false");
	settings->setDefault("enable_farmesh", "false");
	settings->setDefault("enable_clouds", "true");
	settings->setDefault("screenshot_path", ".");
	settings->setDefault("view_bobbing_amount", "1.0");
	settings->setDefault("fall_bobbing_amount", "0.0");
	settings->setDefault("enable_3d_clouds", "true");
	settings->setDefault("cloud_height", "120");
	settings->setDefault("menu_clouds", "true");
	settings->setDefault("opaque_water", "false");
	settings->setDefault("console_color", "(0,0,0)");
	settings->setDefault("console_alpha", "200");
	settings->setDefault("selectionbox_color", "(0,0,0)");
	settings->setDefault("crosshair_color", "(255,255,255)");
	settings->setDefault("crosshair_alpha", "255");
	settings->setDefault("mouse_sensitivity", "0.2");
	settings->setDefault("enable_sound", "true");
	settings->setDefault("sound_volume", "0.8");
	settings->setDefault("desynchronize_mapblock_texture_animation", "true");

	settings->setDefault("mip_map", "false");
	settings->setDefault("anisotropic_filter", "false");
	settings->setDefault("bilinear_filter", "false");
	settings->setDefault("trilinear_filter", "false");
	settings->setDefault("preload_item_visuals", "true");
	settings->setDefault("enable_bumpmapping", "false");
	settings->setDefault("enable_shaders", "true");
	settings->setDefault("repeat_rightclick_time", "0.25");
	settings->setDefault("enable_particles", "true");

	settings->setDefault("media_fetch_threads", "8");

	settings->setDefault("serverlist_url", "servers.minetest.net");
	settings->setDefault("serverlist_file", "favoriteservers.txt");
	settings->setDefault("server_announce", "false");
	settings->setDefault("server_url", "");
	settings->setDefault("server_address", "");
	settings->setDefault("server_name", "");
	settings->setDefault("server_description", "");

#if USE_FREETYPE
	settings->setDefault("freetype", "true");
	settings->setDefault("font_path", porting::getDataPath("fonts" DIR_DELIM "liberationsans.ttf"));
	settings->setDefault("font_size", "13");
	settings->setDefault("mono_font_path", porting::getDataPath("fonts" DIR_DELIM "liberationmono.ttf"));
	settings->setDefault("mono_font_size", "13");
#else
	settings->setDefault("freetype", "false");
	settings->setDefault("font_path", porting::getDataPath("fonts" DIR_DELIM "fontlucida.png"));
	settings->setDefault("mono_font_path", porting::getDataPath("textures" DIR_DELIM "fontdejavusansmono.png"));
#endif

	// Server stuff
	// "map-dir" doesn't exist by default.
	settings->setDefault("default_game", "minetest");
	settings->setDefault("motd", "");
	settings->setDefault("max_users", "100");
	settings->setDefault("strict_protocol_version_checking", "false");
	settings->setDefault("creative_mode", "false");
	settings->setDefault("enable_damage", "true");
	settings->setDefault("only_peaceful_mobs", "false");
	settings->setDefault("fixed_map_seed", "");
	settings->setDefault("give_initial_stuff", "false");
	settings->setDefault("default_password", "");
	settings->setDefault("default_privs", "interact, shout");
	settings->setDefault("unlimited_player_transfer_distance", "true");
	settings->setDefault("enable_pvp", "true");
	settings->setDefault("disallow_empty_password", "false");
	settings->setDefault("disable_anticheat", "false");
	settings->setDefault("enable_rollback_recording", "false");

	settings->setDefault("profiler_print_interval", "0");
	settings->setDefault("enable_mapgen_debug_info", "false");
	settings->setDefault("active_object_send_range_blocks", "3");
	settings->setDefault("active_block_range", "2");
	//settings->setDefault("max_simultaneous_block_sends_per_client", "1");
	// This causes frametime jitter on client side, or does it?
	settings->setDefault("max_simultaneous_block_sends_per_client", "4");
	settings->setDefault("max_simultaneous_block_sends_server_total", "20");
	settings->setDefault("max_block_send_distance", "9");
	settings->setDefault("max_block_generate_distance", "7");
	settings->setDefault("max_clearobjects_extra_loaded_blocks", "4096");
	settings->setDefault("time_send_interval", "5");
	settings->setDefault("time_speed", "72");
	settings->setDefault("year_days", "30");
	settings->setDefault("server_unload_unused_data_timeout", "29");
	settings->setDefault("max_objects_per_block", "49");
	settings->setDefault("server_map_save_interval", "5.3");
	settings->setDefault("full_block_send_enable_min_time_from_building", "2.0");
	settings->setDefault("dedicated_server_step", "0.1");
	settings->setDefault("ignore_world_load_errors", "false");
	settings->setDefault("congestion_control_aim_rtt", "0.2");
	settings->setDefault("congestion_control_max_rate", "400");
	settings->setDefault("congestion_control_min_rate", "10");
	settings->setDefault("remote_media", "");
	settings->setDefault("debug_log_level", "2");
	settings->setDefault("emergequeue_limit_total", "256");
	settings->setDefault("emergequeue_limit_diskonly", "");
	settings->setDefault("emergequeue_limit_generate", "");
	settings->setDefault("num_emerge_threads", "1");
	
	// physics stuff
	settings->setDefault("movement_acceleration_default", "3");
	settings->setDefault("movement_acceleration_air", "2");
	settings->setDefault("movement_acceleration_fast", "10");
	settings->setDefault("movement_speed_walk", "4");
	settings->setDefault("movement_speed_crouch", "1.35");
	settings->setDefault("movement_speed_fast", "20");
	settings->setDefault("movement_speed_climb", "2");
	settings->setDefault("movement_speed_jump", "6.5");
	settings->setDefault("movement_liquid_fluidity", "1");
	settings->setDefault("movement_liquid_fluidity_smooth", "0.5");
	settings->setDefault("movement_liquid_sink", "10");
	settings->setDefault("movement_gravity", "9.81");

	//liquid stuff
	settings->setDefault("liquid_finite", "false");
	settings->setDefault("liquid_loop_max", "1000");
	settings->setDefault("liquid_update", "1.0");
	settings->setDefault("liquid_relax", "2");
	settings->setDefault("liquid_fast_flood", "1");
	settings->setDefault("underground_springs", "1");
	settings->setDefault("weather", "false");

	//mapgen stuff
	settings->setDefault("mg_name", "v6");
	settings->setDefault("water_level", "1");
	settings->setDefault("chunksize", "5");
	settings->setDefault("mg_flags", "trees, caves, v6_biome_blend");
	settings->setDefault("mgv6_freq_desert", "0.45");
	settings->setDefault("mgv6_freq_beach", "0.15");

	settings->setDefault("mgv6_np_terrain_base",   "-4, 20, (250, 250, 250), 82341, 5, 0.6");
	settings->setDefault("mgv6_np_terrain_higher", "20, 16, (500, 500, 500), 85039, 5, 0.6");
	settings->setDefault("mgv6_np_steepness",      "0.85, 0.5, (125, 125, 125), -932, 5, 0.7");
	settings->setDefault("mgv6_np_height_select",  "0.5, 1, (250, 250, 250), 4213, 5, 0.69");
	settings->setDefault("mgv6_np_mud",            "4, 2, (200, 200, 200), 91013, 3, 0.55");
	settings->setDefault("mgv6_np_beach",          "0, 1, (250, 250, 250), 59420, 3, 0.50");
	settings->setDefault("mgv6_np_biome",          "0, 1, (250, 250, 250), 9130, 3, 0.50");
	settings->setDefault("mgv6_np_cave",           "6, 6, (250, 250, 250), 34329, 3, 0.50");
	settings->setDefault("mgv6_np_humidity",       "0.5, 0.5, (500, 500, 500), 72384, 4, 0.66");
	settings->setDefault("mgv6_np_trees",          "0, 1, (125, 125, 125), 2, 4, 0.66");
	settings->setDefault("mgv6_np_apple_trees",    "0, 1, (100, 100, 100), 342902, 3, 0.45");

	settings->setDefault("mgv7_np_terrain_base",     "4, 70, (300, 300, 300), 82341, 6, 0.7");
	settings->setDefault("mgv7_np_terrain_alt",      "4, 25, (600, 600, 600), 5934, 5, 0.6");
	settings->setDefault("mgv7_np_terrain_persist",  "0.6, 0.1, (500, 500, 500), 539, 3, 0.6");
	settings->setDefault("mgv7_np_height_select",    "-0.5, 1, (250, 250, 250), 4213, 5, 0.69");
	settings->setDefault("mgv7_np_filler_depth",     "0, 1.2, (150, 150, 150), 261, 4, 0.7");	
	settings->setDefault("mgv7_np_mount_height",     "100, 30, (500, 500, 500), 72449, 4, 0.6");
	settings->setDefault("mgv7_np_ridge_uwater",     "0, 1, (500, 500, 500), 85039, 4, 0.6");
	settings->setDefault("mgv7_np_mountain",         "0, 1, (250, 350, 250), 5333, 5, 0.68");
	settings->setDefault("mgv7_np_ridge",            "0, 1, (100, 120, 100), 6467, 4, 0.75");

	settings->setDefault("mgindev_np_terrain_base",   "-4,   20,  (250, 250, 250), 82341, 5, 0.6,  10,  10");
	settings->setDefault("mgindev_np_terrain_higher", "20,   16,  (500, 500, 500), 85039, 5, 0.6,  10,  10");
	settings->setDefault("mgindev_np_steepness",      "0.85, 0.5, (125, 125, 125), -932,  5, 0.7,  2,   10");
	settings->setDefault("mgindev_np_mud",            "4,    2,   (200, 200, 200), 91013, 3, 0.55, 1,   1");
	settings->setDefault("mgindev_np_float_islands1", "0,    1,   (64,  64,  64 ), 3683,  5, 0.5,  1,   1.5");
	settings->setDefault("mgindev_np_float_islands2", "0,    1,   (8,   8,   8  ), 9292,  2, 0.5,  1,   1.5");
	settings->setDefault("mgindev_np_float_islands3", "0,    1,   (256, 256, 256), 6412,  2, 0.5,  1,   0.5");
	settings->setDefault("mgindev_np_biome",          "0,    1,   (250, 250, 250), 9130,  3, 0.50, 1,   10");
	settings->setDefault("mgindev_float_islands", "500");

<<<<<<< HEAD
	settings->setDefault("mg_math", ""); // configuration in json struct
	
=======
	settings->setDefault("mgmath_generator", "mandelbox");

	settings->setDefault("curl_timeout", "5000");

>>>>>>> 14eab22d
	// IPv6
	settings->setDefault("enable_ipv6", "true");
	settings->setDefault("ipv6_server", "false");

	settings->setDefault("main_menu_mod_mgr","1");
	settings->setDefault("old_style_mod_selection","true");
	settings->setDefault("main_menu_game_mgr","0");
	settings->setDefault("modstore_download_url", "https://forum.minetest.net/media/");
	settings->setDefault("modstore_listmods_url", "https://forum.minetest.net/mmdb/mods/");
	settings->setDefault("modstore_details_url", "https://forum.minetest.net/mmdb/mod/*/");

}

void override_default_settings(Settings *settings, Settings *from)
{
	std::vector<std::string> names = from->getNames();
	for(size_t i=0; i<names.size(); i++){
		const std::string &name = names[i];
		settings->setDefault(name, from->get(name));
	}
}
<|MERGE_RESOLUTION|>--- conflicted
+++ resolved
@@ -266,15 +266,10 @@
 	settings->setDefault("mgindev_np_biome",          "0,    1,   (250, 250, 250), 9130,  3, 0.50, 1,   10");
 	settings->setDefault("mgindev_float_islands", "500");
 
-<<<<<<< HEAD
 	settings->setDefault("mg_math", ""); // configuration in json struct
-	
-=======
-	settings->setDefault("mgmath_generator", "mandelbox");
 
 	settings->setDefault("curl_timeout", "5000");
 
->>>>>>> 14eab22d
 	// IPv6
 	settings->setDefault("enable_ipv6", "true");
 	settings->setDefault("ipv6_server", "false");
