/*
Minetest
Copyright (C) 2010-2013 celeron55, Perttu Ahola <celeron55@gmail.com>

This program is free software; you can redistribute it and/or modify
it under the terms of the GNU Lesser General Public License as published by
the Free Software Foundation; either version 2.1 of the License, or
(at your option) any later version.

This program is distributed in the hope that it will be useful,
but WITHOUT ANY WARRANTY; without even the implied warranty of
MERCHANTABILITY or FITNESS FOR A PARTICULAR PURPOSE.  See the
GNU Lesser General Public License for more details.

You should have received a copy of the GNU Lesser General Public License along
with this program; if not, write to the Free Software Foundation, Inc.,
51 Franklin Street, Fifth Floor, Boston, MA 02110-1301 USA.
*/

#include "map.h"
#include "irr_v3d.h"
#include "irrlichttypes.h"
#include "mapsector.h"
#include "mapblock.h"
#include "filesys.h"
#include "voxel.h"
#include "voxelalgorithms.h"
#include "porting.h"
#include "serialization.h"
#include "nodemetadata.h"
#include "settings.h"
#include "log.h"
#include "profiler.h"
#include "nodedef.h"
#include "gamedef.h"
#include "util/directiontables.h"
#include "util/basic_macros.h"
#include "rollback_interface.h"
#include "environment.h"
#include "reflowscan.h"
#include "emerge.h"
#include "mapgen/mapgen_v6.h"
#include "mapgen/mg_biome.h"
#include "config.h"
#include "server.h"
#include "database/database.h"
#include "database/database-dummy.h"
#include "database/database-sqlite3.h"
#include "script/scripting_server.h"
#include <deque>
#include <queue>
#if USE_LEVELDB
#include "database/database-leveldb.h"
#endif
#if USE_REDIS
#include "database/database-redis.h"
#endif
#if USE_POSTGRESQL
#include "database/database-postgresql.h"
#endif


/*
	Map
*/

Map::Map(IGameDef *gamedef):
	m_gamedef(gamedef),
	m_nodedef(gamedef->ndef())
{
}

Map::~Map()
{
	/*
		Free all MapSectors
	*/
	for (auto &sector : m_sectors) {
		delete sector.second;
	}
}

void Map::addEventReceiver(MapEventReceiver *event_receiver)
{
	m_event_receivers.insert(event_receiver);
}

void Map::removeEventReceiver(MapEventReceiver *event_receiver)
{
	m_event_receivers.erase(event_receiver);
}

void Map::dispatchEvent(const MapEditEvent &event)
{
	for (MapEventReceiver *event_receiver : m_event_receivers) {
		event_receiver->onMapEditEvent(event);
	}
}

MapSector * Map::getSectorNoGenerateNoLock(v2bpos_t p)
{
	if(m_sector_cache != NULL && p == m_sector_cache_p){
		MapSector * sector = m_sector_cache;
		return sector;
	}

	std::map<v2bpos_t, MapSector*>::iterator n = m_sectors.find(p);

	if (n == m_sectors.end())
		return NULL;

	MapSector *sector = n->second;

	// Cache the last result
	m_sector_cache_p = p;
	m_sector_cache = sector;

	return sector;
}

MapSector * Map::getSectorNoGenerate(v2bpos_t p)
{
	return getSectorNoGenerateNoLock(p);
}

MapBlock * Map::getBlockNoCreateNoEx(v3bpos_t p3d)
{
	v2bpos_t p2d(p3d.X, p3d.Z);
	MapSector * sector = getSectorNoGenerate(p2d);
	if(sector == NULL)
		return NULL;
	MapBlock *block = sector->getBlockNoCreateNoEx(p3d.Y);
	return block;
}

MapBlock * Map::getBlockNoCreate(v3bpos_t p3d)
{
	MapBlock *block = getBlockNoCreateNoEx(p3d);
	if(block == NULL)
		throw InvalidPositionException();
	return block;
}

bool Map::isValidPosition(v3pos_t p)
{
	v3bpos_t blockpos = getNodeBlockPos(p);
	MapBlock *block = getBlockNoCreateNoEx(blockpos);
	return (block != NULL);
}

// Returns a CONTENT_IGNORE node if not found
MapNode Map::getNode(v3pos_t p, bool *is_valid_position)
{
	v3bpos_t blockpos = getNodeBlockPos(p);
	MapBlock *block = getBlockNoCreateNoEx(blockpos);
	if (block == NULL) {
		if (is_valid_position != NULL)
			*is_valid_position = false;
		return {CONTENT_IGNORE};
	}

	v3pos_t relpos = p - getBlockPosRelative(blockpos);
	bool is_valid_p;
	MapNode node = block->getNodeNoCheck(relpos, &is_valid_p);
	if (is_valid_position != NULL)
		*is_valid_position = is_valid_p;
	return node;
}

<<<<<<< HEAD
// throws InvalidPositionException if not found
void Map::setNode(v3pos_t p, MapNode & n)
{
	v3bpos_t blockpos = getNodeBlockPos(p);
	MapBlock *block = getBlockNoCreate(blockpos);
	v3pos_t relpos = p - getBlockPosRelative(blockpos);
=======
static void set_node_in_block(MapBlock *block, v3s16 relpos, MapNode n)
{
>>>>>>> b0b97323
	// Never allow placing CONTENT_IGNORE, it causes problems
	if(n.getContent() == CONTENT_IGNORE){
		const NodeDefManager *nodedef = block->getParent()->getNodeDefManager();
		v3s16 blockpos = block->getPos();
		v3s16 p = blockpos * MAP_BLOCKSIZE + relpos;
		bool temp_bool;
		errorstream<<"Not allowing to place CONTENT_IGNORE"
				<<" while trying to replace \""
				<<nodedef->get(block->getNodeNoCheck(relpos, &temp_bool)).name
				<<"\" at "<<PP(p)<<" (block "<<PP(blockpos)<<")"<<std::endl;
		return;
	}
	block->setNodeNoCheck(relpos, n);
}

<<<<<<< HEAD
void Map::addNodeAndUpdate(v3pos_t p, MapNode n,
		std::map<v3bpos_t, MapBlock*> &modified_blocks,
=======
// throws InvalidPositionException if not found
void Map::setNode(v3s16 p, MapNode & n)
{
	v3s16 blockpos = getNodeBlockPos(p);
	MapBlock *block = getBlockNoCreate(blockpos);
	v3s16 relpos = p - blockpos*MAP_BLOCKSIZE;
	set_node_in_block(block, relpos, n);
}

void Map::addNodeAndUpdate(v3s16 p, MapNode n,
		std::map<v3s16, MapBlock*> &modified_blocks,
>>>>>>> b0b97323
		bool remove_metadata)
{
	// Collect old node for rollback
	RollbackNode rollback_oldnode(this, p, m_gamedef);

	v3s16 blockpos = getNodeBlockPos(p);
	MapBlock *block = getBlockNoCreate(blockpos);
	if (block->isDummy())
		throw InvalidPositionException();
	v3s16 relpos = p - blockpos * MAP_BLOCKSIZE;

	// This is needed for updating the lighting
	MapNode oldnode = block->getNodeUnsafe(relpos);

	// Remove node metadata
	if (remove_metadata) {
		removeNodeMetadata(p);
	}

	// Set the node on the map
<<<<<<< HEAD
	// Ignore light (because calling voxalgo::update_lighting_nodes)
	n.setLight(LIGHTBANK_DAY, 0, m_nodedef);
	n.setLight(LIGHTBANK_NIGHT, 0, m_nodedef);
	setNode(p, n);

	// Update lighting
	std::vector<std::pair<v3pos_t, MapNode> > oldnodes;
	oldnodes.emplace_back(p, oldnode);
	voxalgo::update_lighting_nodes(this, oldnodes, modified_blocks);

	for (auto &modified_block : modified_blocks) {
		modified_block.second->expireDayNightDiff();
=======
	const ContentFeatures &cf = m_nodedef->get(n);
	const ContentFeatures &oldcf = m_nodedef->get(oldnode);
	if (cf.lightingEquivalent(oldcf)) {
		// No light update needed, just copy over the old light.
		n.setLight(LIGHTBANK_DAY, oldnode.getLightRaw(LIGHTBANK_DAY, oldcf), cf);
		n.setLight(LIGHTBANK_NIGHT, oldnode.getLightRaw(LIGHTBANK_NIGHT, oldcf), cf);
		set_node_in_block(block, relpos, n);

		modified_blocks[blockpos] = block;
	} else {
		// Ignore light (because calling voxalgo::update_lighting_nodes)
		n.setLight(LIGHTBANK_DAY, 0, cf);
		n.setLight(LIGHTBANK_NIGHT, 0, cf);
		set_node_in_block(block, relpos, n);

		// Update lighting
		std::vector<std::pair<v3s16, MapNode> > oldnodes;
		oldnodes.emplace_back(p, oldnode);
		voxalgo::update_lighting_nodes(this, oldnodes, modified_blocks);

		for (auto &modified_block : modified_blocks) {
			modified_block.second->expireDayNightDiff();
		}
>>>>>>> b0b97323
	}

	// Report for rollback
	if(m_gamedef->rollback())
	{
		RollbackNode rollback_newnode(this, p, m_gamedef);
		RollbackAction action;
		action.setSetNode(p, rollback_oldnode, rollback_newnode);
		m_gamedef->rollback()->reportAction(action);
	}

	/*
		Add neighboring liquid nodes and this node to transform queue.
		(it's vital for the node itself to get updated last, if it was removed.)
	 */

	for (const v3pos_t &dir : g_7dirs) {
		v3pos_t p2 = p + dir;

		bool is_valid_position;
		MapNode n2 = getNode(p2, &is_valid_position);
		if(is_valid_position &&
				(m_nodedef->get(n2).isLiquid() ||
				n2.getContent() == CONTENT_AIR))
			m_transforming_liquid.push_back(p2);
	}
}

void Map::removeNodeAndUpdate(v3pos_t p,
		std::map<v3bpos_t, MapBlock*> &modified_blocks)
{
	addNodeAndUpdate(p, MapNode(CONTENT_AIR), modified_blocks, true);
}

bool Map::addNodeWithEvent(v3pos_t p, MapNode n, bool remove_metadata)
{
	MapEditEvent event;
	event.type = remove_metadata ? MEET_ADDNODE : MEET_SWAPNODE;
	event.p = p;
	event.n = n;

	bool succeeded = true;
	try{
		std::map<v3bpos_t, MapBlock*> modified_blocks;
		addNodeAndUpdate(p, n, modified_blocks, remove_metadata);

		// Copy modified_blocks to event
		for (auto &modified_block : modified_blocks) {
			event.modified_blocks.insert(modified_block.first);
		}
	}
	catch(InvalidPositionException &e){
		succeeded = false;
	}

	dispatchEvent(event);

	return succeeded;
}

bool Map::removeNodeWithEvent(v3pos_t p)
{
	MapEditEvent event;
	event.type = MEET_REMOVENODE;
	event.p = p;

	bool succeeded = true;
	try{
		std::map<v3bpos_t, MapBlock*> modified_blocks;
		removeNodeAndUpdate(p, modified_blocks);

		// Copy modified_blocks to event
		for (auto &modified_block : modified_blocks) {
			event.modified_blocks.insert(modified_block.first);
		}
	}
	catch(InvalidPositionException &e){
		succeeded = false;
	}

	dispatchEvent(event);

	return succeeded;
}

struct TimeOrderedMapBlock {
	MapSector *sect;
	MapBlock *block;

	TimeOrderedMapBlock(MapSector *sect, MapBlock *block) :
		sect(sect),
		block(block)
	{}

	bool operator<(const TimeOrderedMapBlock &b) const
	{
		return block->getUsageTimer() < b.block->getUsageTimer();
	};
};

/*
	Updates usage timers
*/
void Map::timerUpdate(float dtime, float unload_timeout, u32 max_loaded_blocks,
		std::vector<v3bpos_t> *unloaded_blocks)
{
	bool save_before_unloading = (mapType() == MAPTYPE_SERVER);

	// Profile modified reasons
	Profiler modprofiler;

	std::vector<v2bpos_t> sector_deletion_queue;
	u32 deleted_blocks_count = 0;
	u32 saved_blocks_count = 0;
	u32 block_count_all = 0;

	beginSave();

	// If there is no practical limit, we spare creation of mapblock_queue
	if (max_loaded_blocks == U32_MAX) {
		for (auto &sector_it : m_sectors) {
			MapSector *sector = sector_it.second;

			bool all_blocks_deleted = true;

			MapBlockVect blocks;
			sector->getBlocks(blocks);

			for (MapBlock *block : blocks) {
				block->incrementUsageTimer(dtime);

				if (block->refGet() == 0
						&& block->getUsageTimer() > unload_timeout) {
					v3bpos_t p = block->getPos();

					// Save if modified
					if (block->getModified() != MOD_STATE_CLEAN
							&& save_before_unloading) {
						modprofiler.add(block->getModifiedReasonString(), 1);
						if (!saveBlock(block))
							continue;
						saved_blocks_count++;
					}

					// Delete from memory
					sector->deleteBlock(block);

					if (unloaded_blocks)
						unloaded_blocks->push_back(p);

					deleted_blocks_count++;
				} else {
					all_blocks_deleted = false;
					block_count_all++;
				}
			}

			if (all_blocks_deleted) {
				sector_deletion_queue.push_back(sector_it.first);
			}
		}
	} else {
		std::priority_queue<TimeOrderedMapBlock> mapblock_queue;
		for (auto &sector_it : m_sectors) {
			MapSector *sector = sector_it.second;

			MapBlockVect blocks;
			sector->getBlocks(blocks);

			for (MapBlock *block : blocks) {
				block->incrementUsageTimer(dtime);
				mapblock_queue.push(TimeOrderedMapBlock(sector, block));
			}
		}
		block_count_all = mapblock_queue.size();
		// Delete old blocks, and blocks over the limit from the memory
		while (!mapblock_queue.empty() && (mapblock_queue.size() > max_loaded_blocks
				|| mapblock_queue.top().block->getUsageTimer() > unload_timeout)) {
			TimeOrderedMapBlock b = mapblock_queue.top();
			mapblock_queue.pop();

			MapBlock *block = b.block;

			if (block->refGet() != 0)
				continue;

			v3bpos_t p = block->getPos();

			// Save if modified
			if (block->getModified() != MOD_STATE_CLEAN && save_before_unloading) {
				modprofiler.add(block->getModifiedReasonString(), 1);
				if (!saveBlock(block))
					continue;
				saved_blocks_count++;
			}

			// Delete from memory
			b.sect->deleteBlock(block);

			if (unloaded_blocks)
				unloaded_blocks->push_back(p);

			deleted_blocks_count++;
			block_count_all--;
		}
		// Delete empty sectors
		for (auto &sector_it : m_sectors) {
			if (sector_it.second->empty()) {
				sector_deletion_queue.push_back(sector_it.first);
			}
		}
	}
	endSave();

	// Finally delete the empty sectors
	deleteSectors(sector_deletion_queue);

	if(deleted_blocks_count != 0)
	{
		PrintInfo(infostream); // ServerMap/ClientMap:
		infostream<<"Unloaded "<<deleted_blocks_count
				<<" blocks from memory";
		if(save_before_unloading)
			infostream<<", of which "<<saved_blocks_count<<" were written";
		infostream<<", "<<block_count_all<<" blocks in memory";
		infostream<<"."<<std::endl;
		if(saved_blocks_count != 0){
			PrintInfo(infostream); // ServerMap/ClientMap:
			infostream<<"Blocks modified by: "<<std::endl;
			modprofiler.print(infostream);
		}
	}
}

void Map::unloadUnreferencedBlocks(std::vector<v3bpos_t> *unloaded_blocks)
{
	timerUpdate(0.0, -1.0, 0, unloaded_blocks);
}

void Map::deleteSectors(std::vector<v2bpos_t> &sectorList)
{
	for (v2bpos_t j : sectorList) {
		MapSector *sector = m_sectors[j];
		// If sector is in sector cache, remove it from there
		if(m_sector_cache == sector)
			m_sector_cache = NULL;
		// Remove from map and delete
		m_sectors.erase(j);
		delete sector;
	}
}

void Map::PrintInfo(std::ostream &out)
{
	out<<"Map: ";
}

#define WATER_DROP_BOOST 4

const static v3pos_t liquid_6dirs[6] = {
	// order: upper before same level before lower
	v3pos_t( 0, 1, 0),
	v3pos_t( 0, 0, 1),
	v3pos_t( 1, 0, 0),
	v3pos_t( 0, 0,-1),
	v3pos_t(-1, 0, 0),
	v3pos_t( 0,-1, 0)
};

enum NeighborType : u8 {
	NEIGHBOR_UPPER,
	NEIGHBOR_SAME_LEVEL,
	NEIGHBOR_LOWER
};

struct NodeNeighbor {
	MapNode n;
	NeighborType t;
	v3pos_t p;

	NodeNeighbor()
		: n(CONTENT_AIR), t(NEIGHBOR_SAME_LEVEL)
	{ }

	NodeNeighbor(const MapNode &node, NeighborType n_type, const v3pos_t &pos)
		: n(node),
		  t(n_type),
		  p(pos)
	{ }
};

void Map::transforming_liquid_add(v3pos_t p) {
        m_transforming_liquid.push_back(p);
}

void Map::transformLiquids(std::map<v3bpos_t, MapBlock*> &modified_blocks,
		ServerEnvironment *env)
{
	u32 loopcount = 0;
	u32 initial_size = m_transforming_liquid.size();

	/*if(initial_size != 0)
		infostream<<"transformLiquids(): initial_size="<<initial_size<<std::endl;*/

	// list of nodes that due to viscosity have not reached their max level height
	std::deque<v3pos_t> must_reflow;

	std::vector<std::pair<v3pos_t, MapNode> > changed_nodes;

	u32 liquid_loop_max = g_settings->getS32("liquid_loop_max");
	u32 loop_max = liquid_loop_max;

	while (m_transforming_liquid.size() != 0)
	{
		// This should be done here so that it is done when continue is used
		if (loopcount >= initial_size || loopcount >= loop_max)
			break;
		loopcount++;

		/*
			Get a queued transforming liquid node
		*/
		v3pos_t p0 = m_transforming_liquid.front();
		m_transforming_liquid.pop_front();

		MapNode n0 = getNode(p0);

		/*
			Collect information about current node
		 */
		s8 liquid_level = -1;
		// The liquid node which will be placed there if
		// the liquid flows into this node.
		content_t liquid_kind = CONTENT_IGNORE;
		// The node which will be placed there if liquid
		// can't flow into this node.
		content_t floodable_node = CONTENT_AIR;
		const ContentFeatures &cf = m_nodedef->get(n0);
		LiquidType liquid_type = cf.liquid_type;
		switch (liquid_type) {
			case LIQUID_SOURCE:
				liquid_level = LIQUID_LEVEL_SOURCE;
				liquid_kind = cf.liquid_alternative_flowing_id;
				break;
			case LIQUID_FLOWING:
				liquid_level = (n0.param2 & LIQUID_LEVEL_MASK);
				liquid_kind = n0.getContent();
				break;
			case LIQUID_NONE:
				// if this node is 'floodable', it *could* be transformed
				// into a liquid, otherwise, continue with the next node.
				if (!cf.floodable)
					continue;
				floodable_node = n0.getContent();
				liquid_kind = CONTENT_AIR;
				break;
		}

		/*
			Collect information about the environment
		 */
		NodeNeighbor sources[6]; // surrounding sources
		int num_sources = 0;
		NodeNeighbor flows[6]; // surrounding flowing liquid nodes
		int num_flows = 0;
		NodeNeighbor airs[6]; // surrounding air
		int num_airs = 0;
		NodeNeighbor neutrals[6]; // nodes that are solid or another kind of liquid
		int num_neutrals = 0;
		bool flowing_down = false;
		bool ignored_sources = false;
		for (u16 i = 0; i < 6; i++) {
			NeighborType nt = NEIGHBOR_SAME_LEVEL;
			switch (i) {
				case 0:
					nt = NEIGHBOR_UPPER;
					break;
				case 5:
					nt = NEIGHBOR_LOWER;
					break;
				default:
					break;
			}
			v3pos_t npos = p0 + liquid_6dirs[i];
			NodeNeighbor nb(getNode(npos), nt, npos);
			const ContentFeatures &cfnb = m_nodedef->get(nb.n);
			switch (m_nodedef->get(nb.n.getContent()).liquid_type) {
				case LIQUID_NONE:
					if (cfnb.floodable) {
						airs[num_airs++] = nb;
						// if the current node is a water source the neighbor
						// should be enqueded for transformation regardless of whether the
						// current node changes or not.
						if (nb.t != NEIGHBOR_UPPER && liquid_type != LIQUID_NONE)
							m_transforming_liquid.push_back(npos);
						// if the current node happens to be a flowing node, it will start to flow down here.
						if (nb.t == NEIGHBOR_LOWER)
							flowing_down = true;
					} else {
						neutrals[num_neutrals++] = nb;
						if (nb.n.getContent() == CONTENT_IGNORE) {
							// If node below is ignore prevent water from
							// spreading outwards and otherwise prevent from
							// flowing away as ignore node might be the source
							if (nb.t == NEIGHBOR_LOWER)
								flowing_down = true;
							else
								ignored_sources = true;
						}
					}
					break;
				case LIQUID_SOURCE:
					// if this node is not (yet) of a liquid type, choose the first liquid type we encounter
					if (liquid_kind == CONTENT_AIR)
						liquid_kind = cfnb.liquid_alternative_flowing_id;
					if (cfnb.liquid_alternative_flowing_id != liquid_kind) {
						neutrals[num_neutrals++] = nb;
					} else {
						// Do not count bottom source, it will screw things up
						if(nt != NEIGHBOR_LOWER)
							sources[num_sources++] = nb;
					}
					break;
				case LIQUID_FLOWING:
					if (nb.t != NEIGHBOR_SAME_LEVEL ||
						(nb.n.param2 & LIQUID_FLOW_DOWN_MASK) != LIQUID_FLOW_DOWN_MASK) {
						// if this node is not (yet) of a liquid type, choose the first liquid type we encounter
						// but exclude falling liquids on the same level, they cannot flow here anyway
						if (liquid_kind == CONTENT_AIR)
							liquid_kind = cfnb.liquid_alternative_flowing_id;
					}
					if (cfnb.liquid_alternative_flowing_id != liquid_kind) {
						neutrals[num_neutrals++] = nb;
					} else {
						flows[num_flows++] = nb;
						if (nb.t == NEIGHBOR_LOWER)
							flowing_down = true;
					}
					break;
			}
		}

		/*
			decide on the type (and possibly level) of the current node
		 */
		content_t new_node_content;
		s8 new_node_level = -1;
		s8 max_node_level = -1;

		u8 range = m_nodedef->get(liquid_kind).liquid_range;
		if (range > LIQUID_LEVEL_MAX + 1)
			range = LIQUID_LEVEL_MAX + 1;

		if ((num_sources >= 2 && m_nodedef->get(liquid_kind).liquid_renewable) || liquid_type == LIQUID_SOURCE) {
			// liquid_kind will be set to either the flowing alternative of the node (if it's a liquid)
			// or the flowing alternative of the first of the surrounding sources (if it's air), so
			// it's perfectly safe to use liquid_kind here to determine the new node content.
			new_node_content = m_nodedef->get(liquid_kind).liquid_alternative_source_id;
		} else if (num_sources >= 1 && sources[0].t != NEIGHBOR_LOWER) {
			// liquid_kind is set properly, see above
			max_node_level = new_node_level = LIQUID_LEVEL_MAX;
			if (new_node_level >= (LIQUID_LEVEL_MAX + 1 - range))
				new_node_content = liquid_kind;
			else
				new_node_content = floodable_node;
		} else if (ignored_sources && liquid_level >= 0) {
			// Maybe there are neighbouring sources that aren't loaded yet
			// so prevent flowing away.
			new_node_level = liquid_level;
			new_node_content = liquid_kind;
		} else {
			// no surrounding sources, so get the maximum level that can flow into this node
			for (u16 i = 0; i < num_flows; i++) {
				u8 nb_liquid_level = (flows[i].n.param2 & LIQUID_LEVEL_MASK);
				switch (flows[i].t) {
					case NEIGHBOR_UPPER:
						if (nb_liquid_level + WATER_DROP_BOOST > max_node_level) {
							max_node_level = LIQUID_LEVEL_MAX;
							if (nb_liquid_level + WATER_DROP_BOOST < LIQUID_LEVEL_MAX)
								max_node_level = nb_liquid_level + WATER_DROP_BOOST;
						} else if (nb_liquid_level > max_node_level) {
							max_node_level = nb_liquid_level;
						}
						break;
					case NEIGHBOR_LOWER:
						break;
					case NEIGHBOR_SAME_LEVEL:
						if ((flows[i].n.param2 & LIQUID_FLOW_DOWN_MASK) != LIQUID_FLOW_DOWN_MASK &&
								nb_liquid_level > 0 && nb_liquid_level - 1 > max_node_level)
							max_node_level = nb_liquid_level - 1;
						break;
				}
			}

			u8 viscosity = m_nodedef->get(liquid_kind).liquid_viscosity;
			if (viscosity > 1 && max_node_level != liquid_level) {
				// amount to gain, limited by viscosity
				// must be at least 1 in absolute value
				s8 level_inc = max_node_level - liquid_level;
				if (level_inc < -viscosity || level_inc > viscosity)
					new_node_level = liquid_level + level_inc/viscosity;
				else if (level_inc < 0)
					new_node_level = liquid_level - 1;
				else if (level_inc > 0)
					new_node_level = liquid_level + 1;
				if (new_node_level != max_node_level)
					must_reflow.push_back(p0);
			} else {
				new_node_level = max_node_level;
			}

			if (max_node_level >= (LIQUID_LEVEL_MAX + 1 - range))
				new_node_content = liquid_kind;
			else
				new_node_content = floodable_node;

		}

		/*
			check if anything has changed. if not, just continue with the next node.
		 */
		if (new_node_content == n0.getContent() &&
				(m_nodedef->get(n0.getContent()).liquid_type != LIQUID_FLOWING ||
				((n0.param2 & LIQUID_LEVEL_MASK) == (u8)new_node_level &&
				((n0.param2 & LIQUID_FLOW_DOWN_MASK) == LIQUID_FLOW_DOWN_MASK)
				== flowing_down)))
			continue;


		/*
			update the current node
		 */
		MapNode n00 = n0;
		//bool flow_down_enabled = (flowing_down && ((n0.param2 & LIQUID_FLOW_DOWN_MASK) != LIQUID_FLOW_DOWN_MASK));
		if (m_nodedef->get(new_node_content).liquid_type == LIQUID_FLOWING) {
			// set level to last 3 bits, flowing down bit to 4th bit
			n0.param2 = (flowing_down ? LIQUID_FLOW_DOWN_MASK : 0x00) | (new_node_level & LIQUID_LEVEL_MASK);
		} else {
			// set the liquid level and flow bits to 0
			n0.param2 &= ~(LIQUID_LEVEL_MASK | LIQUID_FLOW_DOWN_MASK);
		}

		// change the node.
		n0.setContent(new_node_content);

		// on_flood() the node
		if (floodable_node != CONTENT_AIR) {
			if (env->getScriptIface()->node_on_flood(p0, n00, n0))
				continue;
		}

		// Ignore light (because calling voxalgo::update_lighting_nodes)
		n0.setLight(LIGHTBANK_DAY, 0, m_nodedef);
		n0.setLight(LIGHTBANK_NIGHT, 0, m_nodedef);

		// Find out whether there is a suspect for this action
		std::string suspect;
		if (m_gamedef->rollback())
			suspect = m_gamedef->rollback()->getSuspect(p0, 83, 1);

		if (m_gamedef->rollback() && !suspect.empty()) {
			// Blame suspect
			RollbackScopeActor rollback_scope(m_gamedef->rollback(), suspect, true);
			// Get old node for rollback
			RollbackNode rollback_oldnode(this, p0, m_gamedef);
			// Set node
			setNode(p0, n0);
			// Report
			RollbackNode rollback_newnode(this, p0, m_gamedef);
			RollbackAction action;
			action.setSetNode(p0, rollback_oldnode, rollback_newnode);
			m_gamedef->rollback()->reportAction(action);
		} else {
			// Set node
			setNode(p0, n0);
		}

		v3bpos_t blockpos = getNodeBlockPos(p0);
		MapBlock *block = getBlockNoCreateNoEx(blockpos);
		if (block != NULL) {
			modified_blocks[blockpos] =  block;
			changed_nodes.emplace_back(p0, n00);
		}

		/*
			enqueue neighbors for update if neccessary
		 */
		switch (m_nodedef->get(n0.getContent()).liquid_type) {
			case LIQUID_SOURCE:
			case LIQUID_FLOWING:
				// make sure source flows into all neighboring nodes
				for (u16 i = 0; i < num_flows; i++)
					if (flows[i].t != NEIGHBOR_UPPER)
						m_transforming_liquid.push_back(flows[i].p);
				for (u16 i = 0; i < num_airs; i++)
					if (airs[i].t != NEIGHBOR_UPPER)
						m_transforming_liquid.push_back(airs[i].p);
				break;
			case LIQUID_NONE:
				// this flow has turned to air; neighboring flows might need to do the same
				for (u16 i = 0; i < num_flows; i++)
					m_transforming_liquid.push_back(flows[i].p);
				break;
		}
	}
	//infostream<<"Map::transformLiquids(): loopcount="<<loopcount<<std::endl;

	for (auto &iter : must_reflow)
		m_transforming_liquid.push_back(iter);

	voxalgo::update_lighting_nodes(this, changed_nodes, modified_blocks);
	env->getScriptIface()->on_liquid_transformed(changed_nodes);

	/* ----------------------------------------------------------------------
	 * Manage the queue so that it does not grow indefinately
	 */
	u16 time_until_purge = g_settings->getU16("liquid_queue_purge_time");

	if (time_until_purge == 0)
		return; // Feature disabled

	time_until_purge *= 1000;	// seconds -> milliseconds

	u64 curr_time = porting::getTimeMs();
	u32 prev_unprocessed = m_unprocessed_count;
	m_unprocessed_count = m_transforming_liquid.size();

	// if unprocessed block count is decreasing or stable
	if (m_unprocessed_count <= prev_unprocessed) {
		m_queue_size_timer_started = false;
	} else {
		if (!m_queue_size_timer_started)
			m_inc_trending_up_start_time = curr_time;
		m_queue_size_timer_started = true;
	}

	// Account for curr_time overflowing
	if (m_queue_size_timer_started && m_inc_trending_up_start_time > curr_time)
		m_queue_size_timer_started = false;

	/* If the queue has been growing for more than liquid_queue_purge_time seconds
	 * and the number of unprocessed blocks is still > liquid_loop_max then we
	 * cannot keep up; dump the oldest blocks from the queue so that the queue
	 * has liquid_loop_max items in it
	 */
	if (m_queue_size_timer_started
			&& curr_time - m_inc_trending_up_start_time > time_until_purge
			&& m_unprocessed_count > liquid_loop_max) {

		size_t dump_qty = m_unprocessed_count - liquid_loop_max;

		infostream << "transformLiquids(): DUMPING " << dump_qty
		           << " blocks from the queue" << std::endl;

		while (dump_qty--)
			m_transforming_liquid.pop_front();

		m_queue_size_timer_started = false; // optimistically assume we can keep up now
		m_unprocessed_count = m_transforming_liquid.size();
	}
}

std::vector<v3pos_t> Map::findNodesWithMetadata(v3pos_t p1, v3pos_t p2)
{
	std::vector<v3pos_t> positions_with_meta;

	sortBoxVerticies(p1, p2);
	v3bpos_t bpmin = getNodeBlockPos(p1);
	v3bpos_t bpmax = getNodeBlockPos(p2);

	VoxelArea area(p1, p2);

	for (bpos_t z = bpmin.Z; z <= bpmax.Z; z++)
	for (bpos_t y = bpmin.Y; y <= bpmax.Y; y++)
	for (bpos_t x = bpmin.X; x <= bpmax.X; x++) {
		v3bpos_t blockpos(x, y, z);

		MapBlock *block = getBlockNoCreateNoEx(blockpos);
		if (!block) {
			verbosestream << "Map::getNodeMetadata(): Need to emerge "
				<< PP(blockpos) << std::endl;
			block = emergeBlock(blockpos, false);
		}
		if (!block) {
			infostream << "WARNING: Map::getNodeMetadata(): Block not found"
				<< std::endl;
			continue;
		}

		v3pos_t p_base = getBlockPosRelative(blockpos);
		std::vector<v3pos_t> keys = block->m_node_metadata.getAllKeys();
		for (size_t i = 0; i != keys.size(); i++) {
			v3pos_t p(keys[i] + p_base);
			if (!area.contains(p))
				continue;

			positions_with_meta.push_back(p);
		}
	}

	return positions_with_meta;
}

NodeMetadata *Map::getNodeMetadata(v3pos_t p)
{
	v3bpos_t blockpos = getNodeBlockPos(p);
	v3pos_t p_rel = p - getBlockPosRelative(blockpos);
	MapBlock *block = getBlockNoCreateNoEx(blockpos);
	if(!block){
		infostream<<"Map::getNodeMetadata(): Need to emerge "
				<<PP(blockpos)<<std::endl;
		block = emergeBlock(blockpos, false);
	}
	if(!block){
		warningstream<<"Map::getNodeMetadata(): Block not found"
				<<std::endl;
		return NULL;
	}
	NodeMetadata *meta = block->m_node_metadata.get(p_rel);
	return meta;
}

bool Map::setNodeMetadata(v3pos_t p, NodeMetadata *meta)
{
	v3bpos_t blockpos = getNodeBlockPos(p);
	v3pos_t p_rel = p - getBlockPosRelative(blockpos);
	MapBlock *block = getBlockNoCreateNoEx(blockpos);
	if(!block){
		infostream<<"Map::setNodeMetadata(): Need to emerge "
				<<PP(blockpos)<<std::endl;
		block = emergeBlock(blockpos, false);
	}
	if(!block){
		warningstream<<"Map::setNodeMetadata(): Block not found"
				<<std::endl;
		return false;
	}
	block->m_node_metadata.set(p_rel, meta);
	return true;
}

void Map::removeNodeMetadata(v3pos_t p)
{
	v3bpos_t blockpos = getNodeBlockPos(p);
	v3pos_t p_rel = p - getBlockPosRelative(blockpos);
	MapBlock *block = getBlockNoCreateNoEx(blockpos);
	if(block == NULL)
	{
		warningstream<<"Map::removeNodeMetadata(): Block not found"
				<<std::endl;
		return;
	}
	block->m_node_metadata.remove(p_rel);
}

NodeTimer Map::getNodeTimer(v3pos_t p)
{
	v3bpos_t blockpos = getNodeBlockPos(p);
	v3pos_t p_rel = p - getBlockPosRelative(blockpos);
	MapBlock *block = getBlockNoCreateNoEx(blockpos);
	if(!block){
		infostream<<"Map::getNodeTimer(): Need to emerge "
				<<PP(blockpos)<<std::endl;
		block = emergeBlock(blockpos, false);
	}
	if(!block){
		warningstream<<"Map::getNodeTimer(): Block not found"
				<<std::endl;
		return NodeTimer();
	}
	NodeTimer t = block->m_node_timers.get(p_rel);
	NodeTimer nt(t.timeout, t.elapsed, p);
	return nt;
}

void Map::setNodeTimer(const NodeTimer &t)
{
	v3pos_t p = t.position;
	v3bpos_t blockpos = getNodeBlockPos(p);
	v3pos_t p_rel = p - getBlockPosRelative(blockpos);
	MapBlock *block = getBlockNoCreateNoEx(blockpos);
	if(!block){
		infostream<<"Map::setNodeTimer(): Need to emerge "
				<<PP(blockpos)<<std::endl;
		block = emergeBlock(blockpos, false);
	}
	if(!block){
		warningstream<<"Map::setNodeTimer(): Block not found"
				<<std::endl;
		return;
	}
	NodeTimer nt(t.timeout, t.elapsed, p_rel);
	block->m_node_timers.set(nt);
}

void Map::removeNodeTimer(v3pos_t p)
{
	v3bpos_t blockpos = getNodeBlockPos(p);
	v3pos_t p_rel = p - getBlockPosRelative(blockpos);
	MapBlock *block = getBlockNoCreateNoEx(blockpos);
	if(block == NULL)
	{
		warningstream<<"Map::removeNodeTimer(): Block not found"
				<<std::endl;
		return;
	}
	block->m_node_timers.remove(p_rel);
}

bool Map::determineAdditionalOcclusionCheck(const v3pos_t &pos_camera,
	const core::aabbox3d<pos_t> &block_bounds, v3pos_t &check)
{
	/*
		This functions determines the node inside the target block that is
		closest to the camera position. This increases the occlusion culling
		accuracy in straight and diagonal corridors.
		The returned position will be occlusion checked first in addition to the
		others (8 corners + center).
		No position is returned if
		- the closest node is a corner, corners are checked anyway.
		- the camera is inside the target block, it will never be occluded.
	*/
#define CLOSEST_EDGE(pos, bounds, axis) \
	((pos).axis <= (bounds).MinEdge.axis) ? (bounds).MinEdge.axis : \
	(bounds).MaxEdge.axis

	bool x_inside = (block_bounds.MinEdge.X <= pos_camera.X) &&
			(pos_camera.X <= block_bounds.MaxEdge.X);
	bool y_inside = (block_bounds.MinEdge.Y <= pos_camera.Y) &&
			(pos_camera.Y <= block_bounds.MaxEdge.Y);
	bool z_inside = (block_bounds.MinEdge.Z <= pos_camera.Z) &&
			(pos_camera.Z <= block_bounds.MaxEdge.Z);

	if (x_inside && y_inside && z_inside)
		return false; // Camera inside target mapblock

	// straight
	if (x_inside && y_inside) {
		check = v3pos_t(pos_camera.X, pos_camera.Y, 0);
		check.Z = CLOSEST_EDGE(pos_camera, block_bounds, Z);
		return true;
	} else if (y_inside && z_inside) {
		check = v3pos_t(0, pos_camera.Y, pos_camera.Z);
		check.X = CLOSEST_EDGE(pos_camera, block_bounds, X);
		return true;
	} else if (x_inside && z_inside) {
		check = v3pos_t(pos_camera.X, 0, pos_camera.Z);
		check.Y = CLOSEST_EDGE(pos_camera, block_bounds, Y);
		return true;
	}

	// diagonal
	if (x_inside) {
		check = v3pos_t(pos_camera.X, 0, 0);
		check.Y = CLOSEST_EDGE(pos_camera, block_bounds, Y);
		check.Z = CLOSEST_EDGE(pos_camera, block_bounds, Z);
		return true;
	} else if (y_inside) {
		check = v3pos_t(0, pos_camera.Y, 0);
		check.X = CLOSEST_EDGE(pos_camera, block_bounds, X);
		check.Z = CLOSEST_EDGE(pos_camera, block_bounds, Z);
		return true;
	} else if (z_inside) {
		check = v3pos_t(0, 0, pos_camera.Z);
		check.X = CLOSEST_EDGE(pos_camera, block_bounds, X);
		check.Y = CLOSEST_EDGE(pos_camera, block_bounds, Y);
		return true;
	}

	// Closest node would be a corner, none returned
	return false;
}

bool Map::isOccluded(const v3pos_t &pos_camera, const v3pos_t &pos_target,
	float step, float stepfac, float offset, float end_offset, u32 needed_count)
{
	v3f direction = intToFloat(pos_target - pos_camera, BS);
	float distance = direction.getLength();

	// Normalize direction vector
	if (distance > 0.0f)
		direction /= distance;

	v3f pos_origin_f = intToFloat(pos_camera, BS);
	u32 count = 0;
	bool is_valid_position;

	for (; offset < distance + end_offset; offset += step) {
		v3f pos_node_f = pos_origin_f + direction * offset;
		v3pos_t pos_node = floatToInt(pos_node_f, BS);

		MapNode node = getNode(pos_node, &is_valid_position);

		if (is_valid_position &&
				!m_nodedef->get(node).light_propagates) {
			// Cannot see through light-blocking nodes --> occluded
			count++;
			if (count >= needed_count)
				return true;
		}
		step *= stepfac;
	}
	return false;
}

bool Map::isBlockOccluded(MapBlock *block, v3pos_t cam_pos_nodes)
{
	// Check occlusion for center and all 8 corners of the mapblock
	// Overshoot a little for less flickering
	static const s16 bs2 = MAP_BLOCKSIZE / 2 + 1;
	static const v3pos_t dir9[9] = {
		v3pos_t( 0,  0,  0),
		v3pos_t( 1,  1,  1) * bs2,
		v3pos_t( 1,  1, -1) * bs2,
		v3pos_t( 1, -1,  1) * bs2,
		v3pos_t( 1, -1, -1) * bs2,
		v3pos_t(-1,  1,  1) * bs2,
		v3pos_t(-1,  1, -1) * bs2,
		v3pos_t(-1, -1,  1) * bs2,
		v3pos_t(-1, -1, -1) * bs2,
	};

	v3pos_t pos_blockcenter = block->getPosRelative() + (MAP_BLOCKSIZE / 2);

	// Starting step size, value between 1m and sqrt(3)m
	float step = BS * 1.2f;
	// Multiply step by each iteraction by 'stepfac' to reduce checks in distance
	float stepfac = 1.05f;

	float start_offset = BS * 1.0f;

	// The occlusion search of 'isOccluded()' must stop short of the target
	// point by distance 'end_offset' to not enter the target mapblock.
	// For the 8 mapblock corners 'end_offset' must therefore be the maximum
	// diagonal of a mapblock, because we must consider all view angles.
	// sqrt(1^2 + 1^2 + 1^2) = 1.732
	float end_offset = -BS * MAP_BLOCKSIZE * 1.732f;

	// to reduce the likelihood of falsely occluded blocks
	// require at least two solid blocks
	// this is a HACK, we should think of a more precise algorithm
	u32 needed_count = 2;

	// Additional occlusion check, see comments in that function
	v3pos_t check;
	if (determineAdditionalOcclusionCheck(cam_pos_nodes, block->getBox(), check)) {
		// node is always on a side facing the camera, end_offset can be lower
		if (!isOccluded(cam_pos_nodes, check, step, stepfac, start_offset,
				-1.0f, needed_count))
			return false;
	}

	for (const v3pos_t &dir : dir9) {
		if (!isOccluded(cam_pos_nodes, pos_blockcenter + dir, step, stepfac,
				start_offset, end_offset, needed_count))
			return false;
	}
	return true;
}

/*
	ServerMap
*/
ServerMap::ServerMap(const std::string &savedir, IGameDef *gamedef,
		EmergeManager *emerge, MetricsBackend *mb):
	Map(gamedef),
	settings_mgr(savedir + DIR_DELIM + "map_meta.txt"),
	m_emerge(emerge)
{
	verbosestream<<FUNCTION_NAME<<std::endl;

	// Tell the EmergeManager about our MapSettingsManager
	emerge->map_settings_mgr = &settings_mgr;

	/*
		Try to load map; if not found, create a new one.
	*/

	// Determine which database backend to use
	std::string conf_path = savedir + DIR_DELIM + "world.mt";
	Settings conf;
	bool succeeded = conf.readConfigFile(conf_path.c_str());
	if (!succeeded || !conf.exists("backend")) {
		// fall back to sqlite3
		conf.set("backend", "sqlite3");
#if USE_POS32 && USE_LEVELDB
		conf.set("backend", "leveldb");
#endif
	}
	std::string backend = conf.get("backend");
	dbase = createDatabase(backend, savedir, conf);
	if (conf.exists("readonly_backend")) {
		std::string readonly_dir = savedir + DIR_DELIM + "readonly";
		dbase_ro = createDatabase(conf.get("readonly_backend"), readonly_dir, conf);
	}
	if (!conf.updateConfigFile(conf_path.c_str()))
		errorstream << "ServerMap::ServerMap(): Failed to update world.mt!" << std::endl;

	m_savedir = savedir;
	m_map_saving_enabled = false;

	m_save_time_counter = mb->addCounter("minetest_core_map_save_time", "Map save time (in nanoseconds)");

	m_map_compression_level = rangelim(g_settings->getS16("map_compression_level_disk"), -1, 9);

	try {
		// If directory exists, check contents and load if possible
		if (fs::PathExists(m_savedir)) {
			// If directory is empty, it is safe to save into it.
			if (fs::GetDirListing(m_savedir).empty()) {
				infostream<<"ServerMap: Empty save directory is valid."
						<<std::endl;
				m_map_saving_enabled = true;
			}
			else
			{

				if (settings_mgr.loadMapMeta()) {
					infostream << "ServerMap: Metadata loaded from "
						<< savedir << std::endl;
				} else {
					infostream << "ServerMap: Metadata could not be loaded "
						"from " << savedir << ", assuming valid save "
						"directory." << std::endl;
				}

				m_map_saving_enabled = true;
				// Map loaded, not creating new one
				return;
			}
		}
		// If directory doesn't exist, it is safe to save to it
		else{
			m_map_saving_enabled = true;
		}
	}
	catch(std::exception &e)
	{
		warningstream<<"ServerMap: Failed to load map from "<<savedir
				<<", exception: "<<e.what()<<std::endl;
		infostream<<"Please remove the map or fix it."<<std::endl;
		warningstream<<"Map saving will be disabled."<<std::endl;
	}
}

ServerMap::~ServerMap()
{
	verbosestream<<FUNCTION_NAME<<std::endl;

	try
	{
		if (m_map_saving_enabled) {
			// Save only changed parts
			save(MOD_STATE_WRITE_AT_UNLOAD);
			infostream << "ServerMap: Saved map to " << m_savedir << std::endl;
		} else {
			infostream << "ServerMap: Map not saved" << std::endl;
		}
	}
	catch(std::exception &e)
	{
		infostream<<"ServerMap: Failed to save map to "<<m_savedir
				<<", exception: "<<e.what()<<std::endl;
	}

	/*
		Close database if it was opened
	*/
	delete dbase;
	delete dbase_ro;
}

MapgenParams *ServerMap::getMapgenParams()
{
	// getMapgenParams() should only ever be called after Server is initialized
	assert(settings_mgr.mapgen_params != NULL);
	return settings_mgr.mapgen_params;
}

u64 ServerMap::getSeed()
{
	return getMapgenParams()->seed;
}

bool ServerMap::blockpos_over_mapgen_limit(v3bpos_t p)
{
	const bpos_t mapgen_limit_bp = rangelim(
		getMapgenParams()->mapgen_limit, 0, MAX_MAP_GENERATION_LIMIT) /
		MAP_BLOCKSIZE;
	return p.X < -mapgen_limit_bp ||
		p.X >  mapgen_limit_bp ||
		p.Y < -mapgen_limit_bp ||
		p.Y >  mapgen_limit_bp ||
		p.Z < -mapgen_limit_bp ||
		p.Z >  mapgen_limit_bp;
}

bool ServerMap::initBlockMake(v3bpos_t blockpos, BlockMakeData *data)
{
	s16 csize = getMapgenParams()->chunksize;
	v3bpos_t bpmin = EmergeManager::getContainingChunk(blockpos, csize);
	v3bpos_t bpmax = bpmin + v3bpos_t(1, 1, 1) * (csize - 1);

	if (!m_chunks_in_progress.insert(bpmin).second)
		return false;

	bool enable_mapgen_debug_info = m_emerge->enable_mapgen_debug_info;
	EMERGE_DBG_OUT("initBlockMake(): " PP(bpmin) " - " PP(bpmax));

	v3bpos_t extra_borders(1, 1, 1);
	v3bpos_t full_bpmin = bpmin - extra_borders;
	v3bpos_t full_bpmax = bpmax + extra_borders;

	// Do nothing if not inside mapgen limits (+-1 because of neighbors)
	if (blockpos_over_mapgen_limit(full_bpmin) ||
			blockpos_over_mapgen_limit(full_bpmax))
		return false;

	data->seed = getSeed();
	data->blockpos_min = bpmin;
	data->blockpos_max = bpmax;
	data->nodedef = m_nodedef;

	/*
		Create the whole area of this and the neighboring blocks
	*/
	for (bpos_t x = full_bpmin.X; x <= full_bpmax.X; x++)
	for (bpos_t z = full_bpmin.Z; z <= full_bpmax.Z; z++) {
		v2bpos_t sectorpos(x, z);
		// Sector metadata is loaded from disk if not already loaded.
		MapSector *sector = createSector(sectorpos);
		FATAL_ERROR_IF(sector == NULL, "createSector() failed");

		for (bpos_t y = full_bpmin.Y; y <= full_bpmax.Y; y++) {
			v3bpos_t p(x, y, z);

			MapBlock *block = emergeBlock(p, false);
			if (block == NULL) {
				block = createBlock(p);

				// Block gets sunlight if this is true.
				// Refer to the map generator heuristics.
				bool ug = m_emerge->isBlockUnderground(p);
				block->setIsUnderground(ug);
			}
		}
	}

	/*
		Now we have a big empty area.

		Make a ManualMapVoxelManipulator that contains this and the
		neighboring blocks
	*/

	data->vmanip = new MMVManip(this);
	data->vmanip->initialEmerge(full_bpmin, full_bpmax);

	// Data is ready now.
	return true;
}

void ServerMap::finishBlockMake(BlockMakeData *data,
	std::map<v3bpos_t, MapBlock*> *changed_blocks)
{
	v3bpos_t bpmin = data->blockpos_min;
	v3bpos_t bpmax = data->blockpos_max;

	bool enable_mapgen_debug_info = m_emerge->enable_mapgen_debug_info;
	EMERGE_DBG_OUT("finishBlockMake(): " PP(bpmin) " - " PP(bpmax));

	/*
		Blit generated stuff to map
		NOTE: blitBackAll adds nearly everything to changed_blocks
	*/
	data->vmanip->blitBackAll(changed_blocks);

	EMERGE_DBG_OUT("finishBlockMake: changed_blocks.size()="
		<< changed_blocks->size());

	/*
		Copy transforming liquid information
	*/
	while (data->transforming_liquid.size()) {
		m_transforming_liquid.push_back(data->transforming_liquid.front());
		data->transforming_liquid.pop_front();
	}

	for (auto &changed_block : *changed_blocks) {
		MapBlock *block = changed_block.second;
		if (!block)
			continue;
		/*
			Update day/night difference cache of the MapBlocks
		*/
		block->expireDayNightDiff();
		/*
			Set block as modified
		*/
		block->raiseModified(MOD_STATE_WRITE_NEEDED,
			MOD_REASON_EXPIRE_DAYNIGHTDIFF);
	}

	/*
		Set central blocks as generated
	*/
	for (bpos_t x = bpmin.X; x <= bpmax.X; x++)
	for (bpos_t z = bpmin.Z; z <= bpmax.Z; z++)
	for (bpos_t y = bpmin.Y; y <= bpmax.Y; y++) {
		MapBlock *block = getBlockNoCreateNoEx(v3bpos_t(x, y, z));
		if (!block)
			continue;

		block->setGenerated(true);
	}

	/*
		Save changed parts of map
		NOTE: Will be saved later.
	*/
	//save(MOD_STATE_WRITE_AT_UNLOAD);
	m_chunks_in_progress.erase(bpmin);
}

MapSector *ServerMap::createSector(v2bpos_t p2d)
{
	/*
		Check if it exists already in memory
	*/
	MapSector *sector = getSectorNoGenerate(p2d);
	if (sector)
		return sector;

	/*
		Do not create over max mapgen limit
	*/
	if (blockpos_over_max_limit(v3bpos_t(p2d.X, 0, p2d.Y)))
		throw InvalidPositionException("createSector(): pos. over max mapgen limit");

	/*
		Generate blank sector
	*/

	sector = new MapSector(this, p2d, m_gamedef);

	/*
		Insert to container
	*/
	m_sectors[p2d] = sector;

	return sector;
}

MapBlock * ServerMap::createBlock(v3bpos_t p)
{
	/*
		Do not create over max mapgen limit
	*/
	if (blockpos_over_max_limit(p))
		throw InvalidPositionException("createBlock(): pos. over max mapgen limit");

	v2bpos_t p2d(p.X, p.Z);
	bpos_t block_y = p.Y;
	/*
		This will create or load a sector if not found in memory.
		If block exists on disk, it will be loaded.

		NOTE: On old save formats, this will be slow, as it generates
		      lighting on blocks for them.
	*/
	MapSector *sector;
	try {
		sector = createSector(p2d);
	} catch (InvalidPositionException &e) {
		infostream<<"createBlock: createSector() failed"<<std::endl;
		throw e;
	}

	/*
		Try to get a block from the sector
	*/

	MapBlock *block = sector->getBlockNoCreateNoEx(block_y);
	if (block) {
		if(block->isDummy())
			block->unDummify();
		return block;
	}
	// Create blank
	block = sector->createBlankBlock(block_y);

	return block;
}

MapBlock * ServerMap::emergeBlock(v3bpos_t p, bool create_blank)
{
	{
		MapBlock *block = getBlockNoCreateNoEx(p);
		if (block && !block->isDummy())
			return block;
	}

	{
		MapBlock *block = loadBlock(p);
		if(block)
			return block;
	}

	if (create_blank) {
		MapSector *sector = createSector(v2bpos_t(p.X, p.Z));
		MapBlock *block = sector->createBlankBlock(p.Y);

		return block;
	}

	return NULL;
}

MapBlock *ServerMap::getBlockOrEmerge(v3bpos_t p3d)
{
	MapBlock *block = getBlockNoCreateNoEx(p3d);
	if (block == NULL)
		m_emerge->enqueueBlockEmerge(PEER_ID_INEXISTENT, p3d, false);

	return block;
}

bool ServerMap::isBlockInQueue(v3bpos_t pos)
{
	return m_emerge && m_emerge->isBlockInQueue(pos);
}

// N.B.  This requires no synchronization, since data will not be modified unless
// the VoxelManipulator being updated belongs to the same thread.
void ServerMap::updateVManip(v3pos_t pos)
{
	Mapgen *mg = m_emerge->getCurrentMapgen();
	if (!mg)
		return;

	MMVManip *vm = mg->vm;
	if (!vm)
		return;

	if (!vm->m_area.contains(pos))
		return;

	s32 idx = vm->m_area.index(pos);
	vm->m_data[idx] = getNode(pos);
	vm->m_flags[idx] &= ~VOXELFLAG_NO_DATA;

	vm->m_is_dirty = true;
}

void ServerMap::save(ModifiedState save_level)
{
	if (!m_map_saving_enabled) {
		warningstream<<"Not saving map, saving disabled."<<std::endl;
		return;
	}

	u64 start_time = porting::getTimeNs();

	if(save_level == MOD_STATE_CLEAN)
		infostream<<"ServerMap: Saving whole map, this can take time."
				<<std::endl;

	if (m_map_metadata_changed || save_level == MOD_STATE_CLEAN) {
		if (settings_mgr.saveMapMeta())
			m_map_metadata_changed = false;
	}

	// Profile modified reasons
	Profiler modprofiler;

	u32 block_count = 0;
	u32 block_count_all = 0; // Number of blocks in memory

	// Don't do anything with sqlite unless something is really saved
	bool save_started = false;

	for (auto &sector_it : m_sectors) {
		MapSector *sector = sector_it.second;

		MapBlockVect blocks;
		sector->getBlocks(blocks);

		for (MapBlock *block : blocks) {
			block_count_all++;

			if(block->getModified() >= (u32)save_level) {
				// Lazy beginSave()
				if(!save_started) {
					beginSave();
					save_started = true;
				}

				modprofiler.add(block->getModifiedReasonString(), 1);

				saveBlock(block);
				block_count++;
			}
		}
	}

	if(save_started)
		endSave();

	/*
		Only print if something happened or saved whole map
	*/
	if(save_level == MOD_STATE_CLEAN
			|| block_count != 0) {
		infostream << "ServerMap: Written: "
				<< block_count << " blocks"
				<< ", " << block_count_all << " blocks in memory."
				<< std::endl;
		PrintInfo(infostream); // ServerMap/ClientMap:
		infostream<<"Blocks modified by: "<<std::endl;
		modprofiler.print(infostream);
	}

	auto end_time = porting::getTimeNs();
	m_save_time_counter->increment(end_time - start_time);
}

void ServerMap::listAllLoadableBlocks(std::vector<v3bpos_t> &dst)
{
	dbase->listAllLoadableBlocks(dst);
	if (dbase_ro)
		dbase_ro->listAllLoadableBlocks(dst);
}

void ServerMap::listAllLoadedBlocks(std::vector<v3bpos_t> &dst)
{
	for (auto &sector_it : m_sectors) {
		MapSector *sector = sector_it.second;

		MapBlockVect blocks;
		sector->getBlocks(blocks);

		for (MapBlock *block : blocks) {
			v3bpos_t p = block->getPos();
			dst.push_back(p);
		}
	}
}

MapDatabase *ServerMap::createDatabase(
	const std::string &name,
	const std::string &savedir,
	Settings &conf)
{
	if (name == "sqlite3")
		return new MapDatabaseSQLite3(savedir);
	if (name == "dummy")
		return new Database_Dummy();
	#if USE_LEVELDB
	if (name == "leveldb")
		return new Database_LevelDB(savedir);
	#endif
	#if USE_REDIS
	if (name == "redis")
		return new Database_Redis(conf);
	#endif
	#if USE_POSTGRESQL
	if (name == "postgresql") {
		std::string connect_string;
		conf.getNoEx("pgsql_connection", connect_string);
		return new MapDatabasePostgreSQL(connect_string);
	}
	#endif

	throw BaseException(std::string("Database backend ") + name + " not supported.");
}

void ServerMap::beginSave()
{
	dbase->beginSave();
}

void ServerMap::endSave()
{
	dbase->endSave();
}

bool ServerMap::saveBlock(MapBlock *block)
{
	return saveBlock(block, dbase, m_map_compression_level);
}

bool ServerMap::saveBlock(MapBlock *block, MapDatabase *db, int compression_level)
{
	v3bpos_t p3d = block->getPos();

	// Dummy blocks are not written
	if (block->isDummy()) {
		warningstream << "saveBlock: Not writing dummy block "
			<< PP(p3d) << std::endl;
		return true;
	}

	// Format used for writing
	u8 version = SER_FMT_VER_HIGHEST_WRITE;

	/*
		[0] u8 serialization version
		[1] data
	*/
	std::ostringstream o(std::ios_base::binary);
	o.write((char*) &version, 1);
	block->serialize(o, version, true, compression_level);

	bool ret = db->saveBlock(p3d, o.str());
	if (ret) {
		// We just wrote it to the disk so clear modified flag
		block->resetModified();
	}
	return ret;
}

void ServerMap::loadBlock(std::string *blob, v3bpos_t p3d, MapSector *sector, bool save_after_load)
{
	try {
		std::istringstream is(*blob, std::ios_base::binary);

		u8 version = SER_FMT_VER_INVALID;
		is.read((char*)&version, 1);

		if(is.fail())
			throw SerializationError("ServerMap::loadBlock(): Failed"
					" to read MapBlock version");

		MapBlock *block = NULL;
		bool created_new = false;
		block = sector->getBlockNoCreateNoEx(p3d.Y);
		if(block == NULL)
		{
			block = sector->createBlankBlockNoInsert(p3d.Y);
			created_new = true;
		}

		// Read basic data
		block->deSerialize(is, version, true);

		// If it's a new block, insert it to the map
		if (created_new) {
			sector->insertBlock(block);
			ReflowScan scanner(this, m_emerge->ndef);
			scanner.scan(block, &m_transforming_liquid);
		}

		/*
			Save blocks loaded in old format in new format
		*/

		//if(version < SER_FMT_VER_HIGHEST_READ || save_after_load)
		// Only save if asked to; no need to update version
		if(save_after_load)
			saveBlock(block);

		// We just loaded it from, so it's up-to-date.
		block->resetModified();
	}
	catch(SerializationError &e)
	{
		errorstream<<"Invalid block data in database"
				<<" ("<<p3d.X<<","<<p3d.Y<<","<<p3d.Z<<")"
				<<" (SerializationError): "<<e.what()<<std::endl;

		// TODO: Block should be marked as invalid in memory so that it is
		// not touched but the game can run

		if(g_settings->getBool("ignore_world_load_errors")){
			errorstream<<"Ignoring block load error. Duck and cover! "
					<<"(ignore_world_load_errors)"<<std::endl;
		} else {
			throw SerializationError("Invalid block data in database");
		}
	}
}

MapBlock* ServerMap::loadBlock(v3bpos_t blockpos)
{
	bool created_new = (getBlockNoCreateNoEx(blockpos) == NULL);

	v2bpos_t p2d(blockpos.X, blockpos.Z);

	std::string ret;
	dbase->loadBlock(blockpos, &ret);
	if (!ret.empty()) {
		loadBlock(&ret, blockpos, createSector(p2d), false);
	} else if (dbase_ro) {
		dbase_ro->loadBlock(blockpos, &ret);
		if (!ret.empty()) {
			loadBlock(&ret, blockpos, createSector(p2d), false);
		}
	} else {
		return NULL;
	}

	MapBlock *block = getBlockNoCreateNoEx(blockpos);
	if (created_new && (block != NULL)) {
		std::map<v3bpos_t, MapBlock*> modified_blocks;
		// Fix lighting if necessary
		voxalgo::update_block_border_lighting(this, block, modified_blocks);
		if (!modified_blocks.empty()) {
			//Modified lighting, send event
			MapEditEvent event;
			event.type = MEET_OTHER;
			std::map<v3bpos_t, MapBlock *>::iterator it;
			for (it = modified_blocks.begin();
					it != modified_blocks.end(); ++it)
				event.modified_blocks.insert(it->first);
			dispatchEvent(event);
		}
	}
	return block;
}

bool ServerMap::deleteBlock(v3bpos_t blockpos)
{
	if (!dbase->deleteBlock(blockpos))
		return false;

	MapBlock *block = getBlockNoCreateNoEx(blockpos);
	if (block) {
		v2bpos_t p2d(blockpos.X, blockpos.Z);
		MapSector *sector = getSectorNoGenerate(p2d);
		if (!sector)
			return false;
		sector->deleteBlock(block);
	}

	return true;
}

void ServerMap::PrintInfo(std::ostream &out)
{
	out<<"ServerMap: ";
}

bool ServerMap::repairBlockLight(v3bpos_t blockpos,
	std::map<v3bpos_t, MapBlock *> *modified_blocks)
{
	MapBlock *block = emergeBlock(blockpos, false);
	if (!block || !block->isGenerated())
		return false;
	voxalgo::repair_block_light(this, block, modified_blocks);
	return true;
}

MMVManip::MMVManip(Map *map):
		VoxelManipulator(),
		m_map(map)
{
}

void MMVManip::initialEmerge(v3bpos_t blockpos_min, v3bpos_t blockpos_max,
	bool load_if_inexistent)
{
	TimeTaker timer1("initialEmerge", &emerge_time);

	// Units of these are MapBlocks
	v3bpos_t p_min = blockpos_min;
	v3bpos_t p_max = blockpos_max;

	VoxelArea block_area_nodes
			(getBlockPosRelative(p_min), getBlockPosRelative(p_max+1)-v3pos_t(1,1,1));

	u32 size_MB = block_area_nodes.getVolume()*4/1000000;
	if(size_MB >= 1)
	{
		infostream<<"initialEmerge: area: ";
		block_area_nodes.print(infostream);
		infostream<<" ("<<size_MB<<"MB)";
		infostream<<std::endl;
	}

	addArea(block_area_nodes);

	for(s32 z=p_min.Z; z<=p_max.Z; z++)
	for(s32 y=p_min.Y; y<=p_max.Y; y++)
	for(s32 x=p_min.X; x<=p_max.X; x++)
	{
		u8 flags = 0;
		MapBlock *block;
		v3bpos_t p(x,y,z);
		std::map<v3bpos_t, u8>::iterator n;
		n = m_loaded_blocks.find(p);
		if(n != m_loaded_blocks.end())
			continue;

		bool block_data_inexistent = false;
		{
			TimeTaker timer2("emerge load", &emerge_load_time);

			block = m_map->getBlockNoCreateNoEx(p);
			if (!block || block->isDummy())
				block_data_inexistent = true;
			else
				block->copyTo(*this);
		}

		if(block_data_inexistent)
		{

			if (load_if_inexistent && !blockpos_over_max_limit(p)) {
				ServerMap *svrmap = (ServerMap *)m_map;
				block = svrmap->emergeBlock(p, false);
				if (block == NULL)
					block = svrmap->createBlock(p);
				block->copyTo(*this);
			} else {
				flags |= VMANIP_BLOCK_DATA_INEXIST;

				/*
					Mark area inexistent
				*/
				VoxelArea a(getBlockPosRelative(p), getBlockPosRelative(p+1)-v3pos_t(1,1,1));
				// Fill with VOXELFLAG_NO_DATA
				for(s32 z=a.MinEdge.Z; z<=a.MaxEdge.Z; z++)
				for(s32 y=a.MinEdge.Y; y<=a.MaxEdge.Y; y++)
				{
					s32 i = m_area.index(a.MinEdge.X,y,z);
					memset(&m_flags[i], VOXELFLAG_NO_DATA, MAP_BLOCKSIZE);
				}
			}
		}
		/*else if (block->getNode(0, 0, 0).getContent() == CONTENT_IGNORE)
		{
			// Mark that block was loaded as blank
			flags |= VMANIP_BLOCK_CONTAINS_CIGNORE;
		}*/

		m_loaded_blocks[p] = flags;
	}

	m_is_dirty = false;
}

void MMVManip::blitBackAll(std::map<v3bpos_t, MapBlock*> *modified_blocks,
	bool overwrite_generated)
{
	if(m_area.getExtent() == v3pos_t(0,0,0))
		return;

	/*
		Copy data of all blocks
	*/
	for (auto &loaded_block : m_loaded_blocks) {
		v3bpos_t p = loaded_block.first;
		MapBlock *block = m_map->getBlockNoCreateNoEx(p);
		bool existed = !(loaded_block.second & VMANIP_BLOCK_DATA_INEXIST);
		if (!existed || (block == NULL) ||
			(!overwrite_generated && block->isGenerated()))
			continue;

		block->copyFrom(*this);
		block->raiseModified(MOD_STATE_WRITE_NEEDED, MOD_REASON_VMANIP);

		if(modified_blocks)
			(*modified_blocks)[p] = block;
	}
}

//END<|MERGE_RESOLUTION|>--- conflicted
+++ resolved
@@ -167,22 +167,13 @@
 	return node;
 }
 
-<<<<<<< HEAD
-// throws InvalidPositionException if not found
-void Map::setNode(v3pos_t p, MapNode & n)
-{
-	v3bpos_t blockpos = getNodeBlockPos(p);
-	MapBlock *block = getBlockNoCreate(blockpos);
-	v3pos_t relpos = p - getBlockPosRelative(blockpos);
-=======
-static void set_node_in_block(MapBlock *block, v3s16 relpos, MapNode n)
-{
->>>>>>> b0b97323
+static void set_node_in_block(MapBlock *block, v3pos_t relpos, MapNode n)
+{
 	// Never allow placing CONTENT_IGNORE, it causes problems
 	if(n.getContent() == CONTENT_IGNORE){
 		const NodeDefManager *nodedef = block->getParent()->getNodeDefManager();
-		v3s16 blockpos = block->getPos();
-		v3s16 p = blockpos * MAP_BLOCKSIZE + relpos;
+		v3bpos_t blockpos = block->getPos();
+		v3pos_t p = blockpos * MAP_BLOCKSIZE + relpos;
 		bool temp_bool;
 		errorstream<<"Not allowing to place CONTENT_IGNORE"
 				<<" while trying to replace \""
@@ -193,32 +184,27 @@
 	block->setNodeNoCheck(relpos, n);
 }
 
-<<<<<<< HEAD
+// throws InvalidPositionException if not found
+void Map::setNode(v3pos_t p, MapNode & n)
+{
+	v3bpos_t blockpos = getNodeBlockPos(p);
+	MapBlock *block = getBlockNoCreate(blockpos);
+	v3pos_t relpos = p - getBlockPosRelative(blockpos);
+	set_node_in_block(block, relpos, n);
+}
+
 void Map::addNodeAndUpdate(v3pos_t p, MapNode n,
 		std::map<v3bpos_t, MapBlock*> &modified_blocks,
-=======
-// throws InvalidPositionException if not found
-void Map::setNode(v3s16 p, MapNode & n)
-{
-	v3s16 blockpos = getNodeBlockPos(p);
-	MapBlock *block = getBlockNoCreate(blockpos);
-	v3s16 relpos = p - blockpos*MAP_BLOCKSIZE;
-	set_node_in_block(block, relpos, n);
-}
-
-void Map::addNodeAndUpdate(v3s16 p, MapNode n,
-		std::map<v3s16, MapBlock*> &modified_blocks,
->>>>>>> b0b97323
 		bool remove_metadata)
 {
 	// Collect old node for rollback
 	RollbackNode rollback_oldnode(this, p, m_gamedef);
 
-	v3s16 blockpos = getNodeBlockPos(p);
+	v3bpos_t blockpos = getNodeBlockPos(p);
 	MapBlock *block = getBlockNoCreate(blockpos);
 	if (block->isDummy())
 		throw InvalidPositionException();
-	v3s16 relpos = p - blockpos * MAP_BLOCKSIZE;
+	v3pos_t relpos = p - blockpos * MAP_BLOCKSIZE;
 
 	// This is needed for updating the lighting
 	MapNode oldnode = block->getNodeUnsafe(relpos);
@@ -229,20 +215,6 @@
 	}
 
 	// Set the node on the map
-<<<<<<< HEAD
-	// Ignore light (because calling voxalgo::update_lighting_nodes)
-	n.setLight(LIGHTBANK_DAY, 0, m_nodedef);
-	n.setLight(LIGHTBANK_NIGHT, 0, m_nodedef);
-	setNode(p, n);
-
-	// Update lighting
-	std::vector<std::pair<v3pos_t, MapNode> > oldnodes;
-	oldnodes.emplace_back(p, oldnode);
-	voxalgo::update_lighting_nodes(this, oldnodes, modified_blocks);
-
-	for (auto &modified_block : modified_blocks) {
-		modified_block.second->expireDayNightDiff();
-=======
 	const ContentFeatures &cf = m_nodedef->get(n);
 	const ContentFeatures &oldcf = m_nodedef->get(oldnode);
 	if (cf.lightingEquivalent(oldcf)) {
@@ -259,14 +231,13 @@
 		set_node_in_block(block, relpos, n);
 
 		// Update lighting
-		std::vector<std::pair<v3s16, MapNode> > oldnodes;
+		std::vector<std::pair<v3pos_t, MapNode> > oldnodes;
 		oldnodes.emplace_back(p, oldnode);
 		voxalgo::update_lighting_nodes(this, oldnodes, modified_blocks);
 
 		for (auto &modified_block : modified_blocks) {
 			modified_block.second->expireDayNightDiff();
 		}
->>>>>>> b0b97323
 	}
 
 	// Report for rollback
