--- conflicted
+++ resolved
@@ -1764,11 +1764,7 @@
 		}
 
 		// prevent lakes in air above unloaded blocks
-<<<<<<< HEAD
-		if ((p0.Y > water_level || (!fast_flood && liquid_levels[D_TOP] == 0)) && neighbors[D_BOTTOM].n.getContent() == CONTENT_IGNORE) {
-=======
 		if (liquid_levels[D_TOP] == 0 && (p0.Y > water_level || !fast_flood) && neighbors[D_BOTTOM].n.getContent() == CONTENT_IGNORE) {
->>>>>>> d83602d9
 			--total_level;
 		}
 
