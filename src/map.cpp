/*
Minetest
Copyright (C) 2010-2013 celeron55, Perttu Ahola <celeron55@gmail.com>

This program is free software; you can redistribute it and/or modify
it under the terms of the GNU Lesser General Public License as published by
the Free Software Foundation; either version 2.1 of the License, or
(at your option) any later version.

This program is distributed in the hope that it will be useful,
but WITHOUT ANY WARRANTY; without even the implied warranty of
MERCHANTABILITY or FITNESS FOR A PARTICULAR PURPOSE.  See the
GNU Lesser General Public License for more details.

You should have received a copy of the GNU Lesser General Public License along
with this program; if not, write to the Free Software Foundation, Inc.,
51 Franklin Street, Fifth Floor, Boston, MA 02110-1301 USA.
*/

#include "map.h"
#include "irr_v3d.h"
#include "irrlichttypes.h"
#include "mapsector.h"
#include "mapblock.h"
#include "filesys.h"
#include "voxel.h"
#include "voxelalgorithms.h"
#include "porting.h"
#include "serialization.h"
#include "nodemetadata.h"
#include "settings.h"
#include "log.h"
#include "profiler.h"
#include "nodedef.h"
#include "gamedef.h"
#include "util/directiontables.h"
#include "util/basic_macros.h"
#include "rollback_interface.h"
#include "environment.h"
#include "reflowscan.h"
#include "emerge.h"
#include "mapgen/mapgen_v6.h"
#include "mapgen/mg_biome.h"
#include "config.h"
#include "server.h"
#include "database/database.h"
#include "database/database-dummy.h"
#include "database/database-sqlite3.h"
#include "script/scripting_server.h"
#include <deque>
#include <queue>
#if USE_LEVELDB
#include "database/database-leveldb.h"
#endif
#if USE_REDIS
#include "database/database-redis.h"
#endif
#if USE_POSTGRESQL
#include "database/database-postgresql.h"
#endif


/*
	Map
*/

Map::Map(IGameDef *gamedef):
	m_gamedef(gamedef),
	m_nodedef(gamedef->ndef())
{
}

Map::~Map()
{
	/*
		Free all MapSectors
	*/
	for (auto &sector : m_sectors) {
		delete sector.second;
	}
}

void Map::addEventReceiver(MapEventReceiver *event_receiver)
{
	m_event_receivers.insert(event_receiver);
}

void Map::removeEventReceiver(MapEventReceiver *event_receiver)
{
	m_event_receivers.erase(event_receiver);
}

void Map::dispatchEvent(const MapEditEvent &event)
{
	for (MapEventReceiver *event_receiver : m_event_receivers) {
		event_receiver->onMapEditEvent(event);
	}
}

MapSector * Map::getSectorNoGenerateNoLock(v2bpos_t p)
{
	if(m_sector_cache != NULL && p == m_sector_cache_p){
		MapSector * sector = m_sector_cache;
		return sector;
	}

	std::map<v2bpos_t, MapSector*>::iterator n = m_sectors.find(p);

	if (n == m_sectors.end())
		return NULL;

	MapSector *sector = n->second;

	// Cache the last result
	m_sector_cache_p = p;
	m_sector_cache = sector;

	return sector;
}

MapSector * Map::getSectorNoGenerate(v2bpos_t p)
{
	return getSectorNoGenerateNoLock(p);
}

MapBlock * Map::getBlockNoCreateNoEx(v3bpos_t p3d)
{
	v2bpos_t p2d(p3d.X, p3d.Z);
	MapSector * sector = getSectorNoGenerate(p2d);
	if(sector == NULL)
		return NULL;
	MapBlock *block = sector->getBlockNoCreateNoEx(p3d.Y);
	return block;
}

MapBlock * Map::getBlockNoCreate(v3bpos_t p3d)
{
	MapBlock *block = getBlockNoCreateNoEx(p3d);
	if(block == NULL)
		throw InvalidPositionException();
	return block;
}

bool Map::isValidPosition(v3pos_t p)
{
	v3bpos_t blockpos = getNodeBlockPos(p);
	MapBlock *block = getBlockNoCreateNoEx(blockpos);
	return (block != NULL);
}

// Returns a CONTENT_IGNORE node if not found
MapNode Map::getNode(v3pos_t p, bool *is_valid_position)
{
	v3bpos_t blockpos = getNodeBlockPos(p);
	MapBlock *block = getBlockNoCreateNoEx(blockpos);
	if (block == NULL) {
		if (is_valid_position != NULL)
			*is_valid_position = false;
		return {CONTENT_IGNORE};
	}

	v3pos_t relpos = p - getBlockPosRelative(blockpos);
	bool is_valid_p;
	MapNode node = block->getNodeNoCheck(relpos, &is_valid_p);
	if (is_valid_position != NULL)
		*is_valid_position = is_valid_p;
	return node;
}

// throws InvalidPositionException if not found
void Map::setNode(v3pos_t p, MapNode & n)
{
	v3bpos_t blockpos = getNodeBlockPos(p);
	MapBlock *block = getBlockNoCreate(blockpos);
	v3pos_t relpos = p - getBlockPosRelative(blockpos);
	// Never allow placing CONTENT_IGNORE, it causes problems
	if(n.getContent() == CONTENT_IGNORE){
		bool temp_bool;
		errorstream<<"Map::setNode(): Not allowing to place CONTENT_IGNORE"
				<<" while trying to replace \""
				<<m_nodedef->get(block->getNodeNoCheck(relpos, &temp_bool)).name
				<<"\" at "<<PP(p)<<" (block "<<PP(blockpos)<<")"<<std::endl;
		return;
	}
	block->setNodeNoCheck(relpos, n);
}

void Map::addNodeAndUpdate(v3pos_t p, MapNode n,
		std::map<v3bpos_t, MapBlock*> &modified_blocks,
		bool remove_metadata)
{
	// Collect old node for rollback
	RollbackNode rollback_oldnode(this, p, m_gamedef);

	// This is needed for updating the lighting
	MapNode oldnode = getNode(p);

	// Remove node metadata
	if (remove_metadata) {
		removeNodeMetadata(p);
	}

	// Set the node on the map
	// Ignore light (because calling voxalgo::update_lighting_nodes)
	n.setLight(LIGHTBANK_DAY, 0, m_nodedef);
	n.setLight(LIGHTBANK_NIGHT, 0, m_nodedef);
	setNode(p, n);

	// Update lighting
	std::vector<std::pair<v3pos_t, MapNode> > oldnodes;
	oldnodes.emplace_back(p, oldnode);
	voxalgo::update_lighting_nodes(this, oldnodes, modified_blocks);

	for (auto &modified_block : modified_blocks) {
		modified_block.second->expireDayNightDiff();
	}

	// Report for rollback
	if(m_gamedef->rollback())
	{
		RollbackNode rollback_newnode(this, p, m_gamedef);
		RollbackAction action;
		action.setSetNode(p, rollback_oldnode, rollback_newnode);
		m_gamedef->rollback()->reportAction(action);
	}

	/*
		Add neighboring liquid nodes and this node to transform queue.
		(it's vital for the node itself to get updated last, if it was removed.)
	 */

	for (const v3pos_t &dir : g_7dirs) {
		v3pos_t p2 = p + dir;

		bool is_valid_position;
		MapNode n2 = getNode(p2, &is_valid_position);
		if(is_valid_position &&
				(m_nodedef->get(n2).isLiquid() ||
				n2.getContent() == CONTENT_AIR))
			m_transforming_liquid.push_back(p2);
	}
}

void Map::removeNodeAndUpdate(v3pos_t p,
		std::map<v3bpos_t, MapBlock*> &modified_blocks)
{
	addNodeAndUpdate(p, MapNode(CONTENT_AIR), modified_blocks, true);
}

bool Map::addNodeWithEvent(v3pos_t p, MapNode n, bool remove_metadata)
{
	MapEditEvent event;
	event.type = remove_metadata ? MEET_ADDNODE : MEET_SWAPNODE;
	event.p = p;
	event.n = n;

	bool succeeded = true;
	try{
		std::map<v3bpos_t, MapBlock*> modified_blocks;
		addNodeAndUpdate(p, n, modified_blocks, remove_metadata);

		// Copy modified_blocks to event
		for (auto &modified_block : modified_blocks) {
			event.modified_blocks.insert(modified_block.first);
		}
	}
	catch(InvalidPositionException &e){
		succeeded = false;
	}

	dispatchEvent(event);

	return succeeded;
}

bool Map::removeNodeWithEvent(v3pos_t p)
{
	MapEditEvent event;
	event.type = MEET_REMOVENODE;
	event.p = p;

	bool succeeded = true;
	try{
		std::map<v3bpos_t, MapBlock*> modified_blocks;
		removeNodeAndUpdate(p, modified_blocks);

		// Copy modified_blocks to event
		for (auto &modified_block : modified_blocks) {
			event.modified_blocks.insert(modified_block.first);
		}
	}
	catch(InvalidPositionException &e){
		succeeded = false;
	}

	dispatchEvent(event);

	return succeeded;
}

struct TimeOrderedMapBlock {
	MapSector *sect;
	MapBlock *block;

	TimeOrderedMapBlock(MapSector *sect, MapBlock *block) :
		sect(sect),
		block(block)
	{}

	bool operator<(const TimeOrderedMapBlock &b) const
	{
		return block->getUsageTimer() < b.block->getUsageTimer();
	};
};

/*
	Updates usage timers
*/
void Map::timerUpdate(float dtime, float unload_timeout, u32 max_loaded_blocks,
		std::vector<v3bpos_t> *unloaded_blocks)
{
	bool save_before_unloading = (mapType() == MAPTYPE_SERVER);

	// Profile modified reasons
	Profiler modprofiler;

	std::vector<v2bpos_t> sector_deletion_queue;
	u32 deleted_blocks_count = 0;
	u32 saved_blocks_count = 0;
	u32 block_count_all = 0;

	beginSave();

	// If there is no practical limit, we spare creation of mapblock_queue
	if (max_loaded_blocks == U32_MAX) {
		for (auto &sector_it : m_sectors) {
			MapSector *sector = sector_it.second;

			bool all_blocks_deleted = true;

			MapBlockVect blocks;
			sector->getBlocks(blocks);

			for (MapBlock *block : blocks) {
				block->incrementUsageTimer(dtime);

				if (block->refGet() == 0
						&& block->getUsageTimer() > unload_timeout) {
					v3bpos_t p = block->getPos();

					// Save if modified
					if (block->getModified() != MOD_STATE_CLEAN
							&& save_before_unloading) {
						modprofiler.add(block->getModifiedReasonString(), 1);
						if (!saveBlock(block))
							continue;
						saved_blocks_count++;
					}

					// Delete from memory
					sector->deleteBlock(block);

					if (unloaded_blocks)
						unloaded_blocks->push_back(p);

					deleted_blocks_count++;
				} else {
					all_blocks_deleted = false;
					block_count_all++;
				}
			}

			if (all_blocks_deleted) {
				sector_deletion_queue.push_back(sector_it.first);
			}
		}
	} else {
		std::priority_queue<TimeOrderedMapBlock> mapblock_queue;
		for (auto &sector_it : m_sectors) {
			MapSector *sector = sector_it.second;

			MapBlockVect blocks;
			sector->getBlocks(blocks);

			for (MapBlock *block : blocks) {
				block->incrementUsageTimer(dtime);
				mapblock_queue.push(TimeOrderedMapBlock(sector, block));
			}
		}
		block_count_all = mapblock_queue.size();
		// Delete old blocks, and blocks over the limit from the memory
		while (!mapblock_queue.empty() && (mapblock_queue.size() > max_loaded_blocks
				|| mapblock_queue.top().block->getUsageTimer() > unload_timeout)) {
			TimeOrderedMapBlock b = mapblock_queue.top();
			mapblock_queue.pop();

			MapBlock *block = b.block;

			if (block->refGet() != 0)
				continue;

			v3bpos_t p = block->getPos();

			// Save if modified
			if (block->getModified() != MOD_STATE_CLEAN && save_before_unloading) {
				modprofiler.add(block->getModifiedReasonString(), 1);
				if (!saveBlock(block))
					continue;
				saved_blocks_count++;
			}

			// Delete from memory
			b.sect->deleteBlock(block);

			if (unloaded_blocks)
				unloaded_blocks->push_back(p);

			deleted_blocks_count++;
			block_count_all--;
		}
		// Delete empty sectors
		for (auto &sector_it : m_sectors) {
			if (sector_it.second->empty()) {
				sector_deletion_queue.push_back(sector_it.first);
			}
		}
	}
	endSave();

	// Finally delete the empty sectors
	deleteSectors(sector_deletion_queue);

	if(deleted_blocks_count != 0)
	{
		PrintInfo(infostream); // ServerMap/ClientMap:
		infostream<<"Unloaded "<<deleted_blocks_count
				<<" blocks from memory";
		if(save_before_unloading)
			infostream<<", of which "<<saved_blocks_count<<" were written";
		infostream<<", "<<block_count_all<<" blocks in memory";
		infostream<<"."<<std::endl;
		if(saved_blocks_count != 0){
			PrintInfo(infostream); // ServerMap/ClientMap:
			infostream<<"Blocks modified by: "<<std::endl;
			modprofiler.print(infostream);
		}
	}
}

void Map::unloadUnreferencedBlocks(std::vector<v3bpos_t> *unloaded_blocks)
{
	timerUpdate(0.0, -1.0, 0, unloaded_blocks);
}

void Map::deleteSectors(std::vector<v2bpos_t> &sectorList)
{
	for (v2bpos_t j : sectorList) {
		MapSector *sector = m_sectors[j];
		// If sector is in sector cache, remove it from there
		if(m_sector_cache == sector)
			m_sector_cache = NULL;
		// Remove from map and delete
		m_sectors.erase(j);
		delete sector;
	}
}

void Map::PrintInfo(std::ostream &out)
{
	out<<"Map: ";
}

#define WATER_DROP_BOOST 4

const static v3pos_t liquid_6dirs[6] = {
	// order: upper before same level before lower
	v3pos_t( 0, 1, 0),
	v3pos_t( 0, 0, 1),
	v3pos_t( 1, 0, 0),
	v3pos_t( 0, 0,-1),
	v3pos_t(-1, 0, 0),
	v3pos_t( 0,-1, 0)
};

enum NeighborType : u8 {
	NEIGHBOR_UPPER,
	NEIGHBOR_SAME_LEVEL,
	NEIGHBOR_LOWER
};

struct NodeNeighbor {
	MapNode n;
	NeighborType t;
	v3pos_t p;

	NodeNeighbor()
		: n(CONTENT_AIR), t(NEIGHBOR_SAME_LEVEL)
	{ }

	NodeNeighbor(const MapNode &node, NeighborType n_type, const v3pos_t &pos)
		: n(node),
		  t(n_type),
		  p(pos)
	{ }
};

void Map::transforming_liquid_add(v3pos_t p) {
        m_transforming_liquid.push_back(p);
}

void Map::transformLiquids(std::map<v3bpos_t, MapBlock*> &modified_blocks,
		ServerEnvironment *env)
{
	u32 loopcount = 0;
	u32 initial_size = m_transforming_liquid.size();

	/*if(initial_size != 0)
		infostream<<"transformLiquids(): initial_size="<<initial_size<<std::endl;*/

	// list of nodes that due to viscosity have not reached their max level height
	std::deque<v3pos_t> must_reflow;

	std::vector<std::pair<v3pos_t, MapNode> > changed_nodes;

	u32 liquid_loop_max = g_settings->getS32("liquid_loop_max");
	u32 loop_max = liquid_loop_max;

	while (m_transforming_liquid.size() != 0)
	{
		// This should be done here so that it is done when continue is used
		if (loopcount >= initial_size || loopcount >= loop_max)
			break;
		loopcount++;

		/*
			Get a queued transforming liquid node
		*/
		v3pos_t p0 = m_transforming_liquid.front();
		m_transforming_liquid.pop_front();

		MapNode n0 = getNode(p0);

		/*
			Collect information about current node
		 */
		s8 liquid_level = -1;
		// The liquid node which will be placed there if
		// the liquid flows into this node.
		content_t liquid_kind = CONTENT_IGNORE;
		// The node which will be placed there if liquid
		// can't flow into this node.
		content_t floodable_node = CONTENT_AIR;
		const ContentFeatures &cf = m_nodedef->get(n0);
		LiquidType liquid_type = cf.liquid_type;
		switch (liquid_type) {
			case LIQUID_SOURCE:
				liquid_level = LIQUID_LEVEL_SOURCE;
				liquid_kind = cf.liquid_alternative_flowing_id;
				break;
			case LIQUID_FLOWING:
				liquid_level = (n0.param2 & LIQUID_LEVEL_MASK);
				liquid_kind = n0.getContent();
				break;
			case LIQUID_NONE:
				// if this node is 'floodable', it *could* be transformed
				// into a liquid, otherwise, continue with the next node.
				if (!cf.floodable)
					continue;
				floodable_node = n0.getContent();
				liquid_kind = CONTENT_AIR;
				break;
		}

		/*
			Collect information about the environment
		 */
		NodeNeighbor sources[6]; // surrounding sources
		int num_sources = 0;
		NodeNeighbor flows[6]; // surrounding flowing liquid nodes
		int num_flows = 0;
		NodeNeighbor airs[6]; // surrounding air
		int num_airs = 0;
		NodeNeighbor neutrals[6]; // nodes that are solid or another kind of liquid
		int num_neutrals = 0;
		bool flowing_down = false;
		bool ignored_sources = false;
		for (u16 i = 0; i < 6; i++) {
			NeighborType nt = NEIGHBOR_SAME_LEVEL;
			switch (i) {
				case 0:
					nt = NEIGHBOR_UPPER;
					break;
				case 5:
					nt = NEIGHBOR_LOWER;
					break;
				default:
					break;
			}
			v3pos_t npos = p0 + liquid_6dirs[i];
			NodeNeighbor nb(getNode(npos), nt, npos);
			const ContentFeatures &cfnb = m_nodedef->get(nb.n);
			switch (m_nodedef->get(nb.n.getContent()).liquid_type) {
				case LIQUID_NONE:
					if (cfnb.floodable) {
						airs[num_airs++] = nb;
						// if the current node is a water source the neighbor
						// should be enqueded for transformation regardless of whether the
						// current node changes or not.
						if (nb.t != NEIGHBOR_UPPER && liquid_type != LIQUID_NONE)
							m_transforming_liquid.push_back(npos);
						// if the current node happens to be a flowing node, it will start to flow down here.
						if (nb.t == NEIGHBOR_LOWER)
							flowing_down = true;
					} else {
						neutrals[num_neutrals++] = nb;
						if (nb.n.getContent() == CONTENT_IGNORE) {
							// If node below is ignore prevent water from
							// spreading outwards and otherwise prevent from
							// flowing away as ignore node might be the source
							if (nb.t == NEIGHBOR_LOWER)
								flowing_down = true;
							else
								ignored_sources = true;
						}
					}
					break;
				case LIQUID_SOURCE:
					// if this node is not (yet) of a liquid type, choose the first liquid type we encounter
					if (liquid_kind == CONTENT_AIR)
						liquid_kind = cfnb.liquid_alternative_flowing_id;
					if (cfnb.liquid_alternative_flowing_id != liquid_kind) {
						neutrals[num_neutrals++] = nb;
					} else {
						// Do not count bottom source, it will screw things up
						if(nt != NEIGHBOR_LOWER)
							sources[num_sources++] = nb;
					}
					break;
				case LIQUID_FLOWING:
					if (nb.t != NEIGHBOR_SAME_LEVEL ||
						(nb.n.param2 & LIQUID_FLOW_DOWN_MASK) != LIQUID_FLOW_DOWN_MASK) {
						// if this node is not (yet) of a liquid type, choose the first liquid type we encounter
						// but exclude falling liquids on the same level, they cannot flow here anyway
						if (liquid_kind == CONTENT_AIR)
							liquid_kind = cfnb.liquid_alternative_flowing_id;
					}
					if (cfnb.liquid_alternative_flowing_id != liquid_kind) {
						neutrals[num_neutrals++] = nb;
					} else {
						flows[num_flows++] = nb;
						if (nb.t == NEIGHBOR_LOWER)
							flowing_down = true;
					}
					break;
			}
		}

		/*
			decide on the type (and possibly level) of the current node
		 */
		content_t new_node_content;
		s8 new_node_level = -1;
		s8 max_node_level = -1;

		u8 range = m_nodedef->get(liquid_kind).liquid_range;
		if (range > LIQUID_LEVEL_MAX + 1)
			range = LIQUID_LEVEL_MAX + 1;

		if ((num_sources >= 2 && m_nodedef->get(liquid_kind).liquid_renewable) || liquid_type == LIQUID_SOURCE) {
			// liquid_kind will be set to either the flowing alternative of the node (if it's a liquid)
			// or the flowing alternative of the first of the surrounding sources (if it's air), so
			// it's perfectly safe to use liquid_kind here to determine the new node content.
			new_node_content = m_nodedef->get(liquid_kind).liquid_alternative_source_id;
		} else if (num_sources >= 1 && sources[0].t != NEIGHBOR_LOWER) {
			// liquid_kind is set properly, see above
			max_node_level = new_node_level = LIQUID_LEVEL_MAX;
			if (new_node_level >= (LIQUID_LEVEL_MAX + 1 - range))
				new_node_content = liquid_kind;
			else
				new_node_content = floodable_node;
		} else if (ignored_sources && liquid_level >= 0) {
			// Maybe there are neighbouring sources that aren't loaded yet
			// so prevent flowing away.
			new_node_level = liquid_level;
			new_node_content = liquid_kind;
		} else {
			// no surrounding sources, so get the maximum level that can flow into this node
			for (u16 i = 0; i < num_flows; i++) {
				u8 nb_liquid_level = (flows[i].n.param2 & LIQUID_LEVEL_MASK);
				switch (flows[i].t) {
					case NEIGHBOR_UPPER:
						if (nb_liquid_level + WATER_DROP_BOOST > max_node_level) {
							max_node_level = LIQUID_LEVEL_MAX;
							if (nb_liquid_level + WATER_DROP_BOOST < LIQUID_LEVEL_MAX)
								max_node_level = nb_liquid_level + WATER_DROP_BOOST;
						} else if (nb_liquid_level > max_node_level) {
							max_node_level = nb_liquid_level;
						}
						break;
					case NEIGHBOR_LOWER:
						break;
					case NEIGHBOR_SAME_LEVEL:
						if ((flows[i].n.param2 & LIQUID_FLOW_DOWN_MASK) != LIQUID_FLOW_DOWN_MASK &&
								nb_liquid_level > 0 && nb_liquid_level - 1 > max_node_level)
							max_node_level = nb_liquid_level - 1;
						break;
				}
			}

			u8 viscosity = m_nodedef->get(liquid_kind).liquid_viscosity;
			if (viscosity > 1 && max_node_level != liquid_level) {
				// amount to gain, limited by viscosity
				// must be at least 1 in absolute value
				s8 level_inc = max_node_level - liquid_level;
				if (level_inc < -viscosity || level_inc > viscosity)
					new_node_level = liquid_level + level_inc/viscosity;
				else if (level_inc < 0)
					new_node_level = liquid_level - 1;
				else if (level_inc > 0)
					new_node_level = liquid_level + 1;
				if (new_node_level != max_node_level)
					must_reflow.push_back(p0);
			} else {
				new_node_level = max_node_level;
			}

			if (max_node_level >= (LIQUID_LEVEL_MAX + 1 - range))
				new_node_content = liquid_kind;
			else
				new_node_content = floodable_node;

		}

		/*
			check if anything has changed. if not, just continue with the next node.
		 */
		if (new_node_content == n0.getContent() &&
				(m_nodedef->get(n0.getContent()).liquid_type != LIQUID_FLOWING ||
				((n0.param2 & LIQUID_LEVEL_MASK) == (u8)new_node_level &&
				((n0.param2 & LIQUID_FLOW_DOWN_MASK) == LIQUID_FLOW_DOWN_MASK)
				== flowing_down)))
			continue;


		/*
			update the current node
		 */
		MapNode n00 = n0;
		//bool flow_down_enabled = (flowing_down && ((n0.param2 & LIQUID_FLOW_DOWN_MASK) != LIQUID_FLOW_DOWN_MASK));
		if (m_nodedef->get(new_node_content).liquid_type == LIQUID_FLOWING) {
			// set level to last 3 bits, flowing down bit to 4th bit
			n0.param2 = (flowing_down ? LIQUID_FLOW_DOWN_MASK : 0x00) | (new_node_level & LIQUID_LEVEL_MASK);
		} else {
			// set the liquid level and flow bits to 0
			n0.param2 &= ~(LIQUID_LEVEL_MASK | LIQUID_FLOW_DOWN_MASK);
		}

		// change the node.
		n0.setContent(new_node_content);

		// on_flood() the node
		if (floodable_node != CONTENT_AIR) {
			if (env->getScriptIface()->node_on_flood(p0, n00, n0))
				continue;
		}

		// Ignore light (because calling voxalgo::update_lighting_nodes)
		n0.setLight(LIGHTBANK_DAY, 0, m_nodedef);
		n0.setLight(LIGHTBANK_NIGHT, 0, m_nodedef);

		// Find out whether there is a suspect for this action
		std::string suspect;
		if (m_gamedef->rollback())
			suspect = m_gamedef->rollback()->getSuspect(p0, 83, 1);

		if (m_gamedef->rollback() && !suspect.empty()) {
			// Blame suspect
			RollbackScopeActor rollback_scope(m_gamedef->rollback(), suspect, true);
			// Get old node for rollback
			RollbackNode rollback_oldnode(this, p0, m_gamedef);
			// Set node
			setNode(p0, n0);
			// Report
			RollbackNode rollback_newnode(this, p0, m_gamedef);
			RollbackAction action;
			action.setSetNode(p0, rollback_oldnode, rollback_newnode);
			m_gamedef->rollback()->reportAction(action);
		} else {
			// Set node
			setNode(p0, n0);
		}

		v3bpos_t blockpos = getNodeBlockPos(p0);
		MapBlock *block = getBlockNoCreateNoEx(blockpos);
		if (block != NULL) {
			modified_blocks[blockpos] =  block;
			changed_nodes.emplace_back(p0, n00);
		}

		/*
			enqueue neighbors for update if neccessary
		 */
		switch (m_nodedef->get(n0.getContent()).liquid_type) {
			case LIQUID_SOURCE:
			case LIQUID_FLOWING:
				// make sure source flows into all neighboring nodes
				for (u16 i = 0; i < num_flows; i++)
					if (flows[i].t != NEIGHBOR_UPPER)
						m_transforming_liquid.push_back(flows[i].p);
				for (u16 i = 0; i < num_airs; i++)
					if (airs[i].t != NEIGHBOR_UPPER)
						m_transforming_liquid.push_back(airs[i].p);
				break;
			case LIQUID_NONE:
				// this flow has turned to air; neighboring flows might need to do the same
				for (u16 i = 0; i < num_flows; i++)
					m_transforming_liquid.push_back(flows[i].p);
				break;
		}
	}
	//infostream<<"Map::transformLiquids(): loopcount="<<loopcount<<std::endl;

	for (auto &iter : must_reflow)
		m_transforming_liquid.push_back(iter);

	voxalgo::update_lighting_nodes(this, changed_nodes, modified_blocks);
	env->getScriptIface()->on_liquid_transformed(changed_nodes);

	/* ----------------------------------------------------------------------
	 * Manage the queue so that it does not grow indefinately
	 */
	u16 time_until_purge = g_settings->getU16("liquid_queue_purge_time");

	if (time_until_purge == 0)
		return; // Feature disabled

	time_until_purge *= 1000;	// seconds -> milliseconds

	u64 curr_time = porting::getTimeMs();
	u32 prev_unprocessed = m_unprocessed_count;
	m_unprocessed_count = m_transforming_liquid.size();

	// if unprocessed block count is decreasing or stable
	if (m_unprocessed_count <= prev_unprocessed) {
		m_queue_size_timer_started = false;
	} else {
		if (!m_queue_size_timer_started)
			m_inc_trending_up_start_time = curr_time;
		m_queue_size_timer_started = true;
	}

	// Account for curr_time overflowing
	if (m_queue_size_timer_started && m_inc_trending_up_start_time > curr_time)
		m_queue_size_timer_started = false;

	/* If the queue has been growing for more than liquid_queue_purge_time seconds
	 * and the number of unprocessed blocks is still > liquid_loop_max then we
	 * cannot keep up; dump the oldest blocks from the queue so that the queue
	 * has liquid_loop_max items in it
	 */
	if (m_queue_size_timer_started
			&& curr_time - m_inc_trending_up_start_time > time_until_purge
			&& m_unprocessed_count > liquid_loop_max) {

		size_t dump_qty = m_unprocessed_count - liquid_loop_max;

		infostream << "transformLiquids(): DUMPING " << dump_qty
		           << " blocks from the queue" << std::endl;

		while (dump_qty--)
			m_transforming_liquid.pop_front();

		m_queue_size_timer_started = false; // optimistically assume we can keep up now
		m_unprocessed_count = m_transforming_liquid.size();
	}
}

std::vector<v3pos_t> Map::findNodesWithMetadata(v3pos_t p1, v3pos_t p2)
{
	std::vector<v3pos_t> positions_with_meta;

	sortBoxVerticies(p1, p2);
	v3bpos_t bpmin = getNodeBlockPos(p1);
	v3bpos_t bpmax = getNodeBlockPos(p2);

	VoxelArea area(p1, p2);

	for (bpos_t z = bpmin.Z; z <= bpmax.Z; z++)
	for (bpos_t y = bpmin.Y; y <= bpmax.Y; y++)
	for (bpos_t x = bpmin.X; x <= bpmax.X; x++) {
		v3bpos_t blockpos(x, y, z);

		MapBlock *block = getBlockNoCreateNoEx(blockpos);
		if (!block) {
			verbosestream << "Map::getNodeMetadata(): Need to emerge "
				<< PP(blockpos) << std::endl;
			block = emergeBlock(blockpos, false);
		}
		if (!block) {
			infostream << "WARNING: Map::getNodeMetadata(): Block not found"
				<< std::endl;
			continue;
		}

		v3pos_t p_base = getBlockPosRelative(blockpos);
		std::vector<v3pos_t> keys = block->m_node_metadata.getAllKeys();
		for (size_t i = 0; i != keys.size(); i++) {
			v3pos_t p(keys[i] + p_base);
			if (!area.contains(p))
				continue;

			positions_with_meta.push_back(p);
		}
	}

	return positions_with_meta;
}

NodeMetadata *Map::getNodeMetadata(v3pos_t p)
{
	v3bpos_t blockpos = getNodeBlockPos(p);
	v3pos_t p_rel = p - getBlockPosRelative(blockpos);
	MapBlock *block = getBlockNoCreateNoEx(blockpos);
	if(!block){
		infostream<<"Map::getNodeMetadata(): Need to emerge "
				<<PP(blockpos)<<std::endl;
		block = emergeBlock(blockpos, false);
	}
	if(!block){
		warningstream<<"Map::getNodeMetadata(): Block not found"
				<<std::endl;
		return NULL;
	}
	NodeMetadata *meta = block->m_node_metadata.get(p_rel);
	return meta;
}

bool Map::setNodeMetadata(v3pos_t p, NodeMetadata *meta)
{
	v3bpos_t blockpos = getNodeBlockPos(p);
	v3pos_t p_rel = p - getBlockPosRelative(blockpos);
	MapBlock *block = getBlockNoCreateNoEx(blockpos);
	if(!block){
		infostream<<"Map::setNodeMetadata(): Need to emerge "
				<<PP(blockpos)<<std::endl;
		block = emergeBlock(blockpos, false);
	}
	if(!block){
		warningstream<<"Map::setNodeMetadata(): Block not found"
				<<std::endl;
		return false;
	}
	block->m_node_metadata.set(p_rel, meta);
	return true;
}

void Map::removeNodeMetadata(v3pos_t p)
{
	v3bpos_t blockpos = getNodeBlockPos(p);
	v3pos_t p_rel = p - getBlockPosRelative(blockpos);
	MapBlock *block = getBlockNoCreateNoEx(blockpos);
	if(block == NULL)
	{
		warningstream<<"Map::removeNodeMetadata(): Block not found"
				<<std::endl;
		return;
	}
	block->m_node_metadata.remove(p_rel);
}

NodeTimer Map::getNodeTimer(v3pos_t p)
{
	v3bpos_t blockpos = getNodeBlockPos(p);
	v3pos_t p_rel = p - getBlockPosRelative(blockpos);
	MapBlock *block = getBlockNoCreateNoEx(blockpos);
	if(!block){
		infostream<<"Map::getNodeTimer(): Need to emerge "
				<<PP(blockpos)<<std::endl;
		block = emergeBlock(blockpos, false);
	}
	if(!block){
		warningstream<<"Map::getNodeTimer(): Block not found"
				<<std::endl;
		return NodeTimer();
	}
	NodeTimer t = block->m_node_timers.get(p_rel);
	NodeTimer nt(t.timeout, t.elapsed, p);
	return nt;
}

void Map::setNodeTimer(const NodeTimer &t)
{
	v3pos_t p = t.position;
	v3bpos_t blockpos = getNodeBlockPos(p);
	v3pos_t p_rel = p - getBlockPosRelative(blockpos);
	MapBlock *block = getBlockNoCreateNoEx(blockpos);
	if(!block){
		infostream<<"Map::setNodeTimer(): Need to emerge "
				<<PP(blockpos)<<std::endl;
		block = emergeBlock(blockpos, false);
	}
	if(!block){
		warningstream<<"Map::setNodeTimer(): Block not found"
				<<std::endl;
		return;
	}
	NodeTimer nt(t.timeout, t.elapsed, p_rel);
	block->m_node_timers.set(nt);
}

void Map::removeNodeTimer(v3pos_t p)
{
	v3bpos_t blockpos = getNodeBlockPos(p);
	v3pos_t p_rel = p - getBlockPosRelative(blockpos);
	MapBlock *block = getBlockNoCreateNoEx(blockpos);
	if(block == NULL)
	{
		warningstream<<"Map::removeNodeTimer(): Block not found"
				<<std::endl;
		return;
	}
	block->m_node_timers.remove(p_rel);
}

bool Map::determineAdditionalOcclusionCheck(const v3pos_t &pos_camera,
	const core::aabbox3d<pos_t> &block_bounds, v3pos_t &check)
{
	/*
		This functions determines the node inside the target block that is
		closest to the camera position. This increases the occlusion culling
		accuracy in straight and diagonal corridors.
		The returned position will be occlusion checked first in addition to the
		others (8 corners + center).
		No position is returned if
		- the closest node is a corner, corners are checked anyway.
		- the camera is inside the target block, it will never be occluded.
	*/
#define CLOSEST_EDGE(pos, bounds, axis) \
	((pos).axis <= (bounds).MinEdge.axis) ? (bounds).MinEdge.axis : \
	(bounds).MaxEdge.axis

	bool x_inside = (block_bounds.MinEdge.X <= pos_camera.X) &&
			(pos_camera.X <= block_bounds.MaxEdge.X);
	bool y_inside = (block_bounds.MinEdge.Y <= pos_camera.Y) &&
			(pos_camera.Y <= block_bounds.MaxEdge.Y);
	bool z_inside = (block_bounds.MinEdge.Z <= pos_camera.Z) &&
			(pos_camera.Z <= block_bounds.MaxEdge.Z);

	if (x_inside && y_inside && z_inside)
		return false; // Camera inside target mapblock

	// straight
	if (x_inside && y_inside) {
		check = v3pos_t(pos_camera.X, pos_camera.Y, 0);
		check.Z = CLOSEST_EDGE(pos_camera, block_bounds, Z);
		return true;
	} else if (y_inside && z_inside) {
		check = v3pos_t(0, pos_camera.Y, pos_camera.Z);
		check.X = CLOSEST_EDGE(pos_camera, block_bounds, X);
		return true;
	} else if (x_inside && z_inside) {
		check = v3pos_t(pos_camera.X, 0, pos_camera.Z);
		check.Y = CLOSEST_EDGE(pos_camera, block_bounds, Y);
		return true;
	}

	// diagonal
	if (x_inside) {
		check = v3pos_t(pos_camera.X, 0, 0);
		check.Y = CLOSEST_EDGE(pos_camera, block_bounds, Y);
		check.Z = CLOSEST_EDGE(pos_camera, block_bounds, Z);
		return true;
	} else if (y_inside) {
		check = v3pos_t(0, pos_camera.Y, 0);
		check.X = CLOSEST_EDGE(pos_camera, block_bounds, X);
		check.Z = CLOSEST_EDGE(pos_camera, block_bounds, Z);
		return true;
	} else if (z_inside) {
		check = v3pos_t(0, 0, pos_camera.Z);
		check.X = CLOSEST_EDGE(pos_camera, block_bounds, X);
		check.Y = CLOSEST_EDGE(pos_camera, block_bounds, Y);
		return true;
	}

	// Closest node would be a corner, none returned
	return false;
}

bool Map::isOccluded(const v3pos_t &pos_camera, const v3pos_t &pos_target,
	float step, float stepfac, float offset, float end_offset, u32 needed_count)
{
	v3f direction = intToFloat(pos_target - pos_camera, BS);
	float distance = direction.getLength();

	// Normalize direction vector
	if (distance > 0.0f)
		direction /= distance;

	v3f pos_origin_f = intToFloat(pos_camera, BS);
	u32 count = 0;
	bool is_valid_position;

	for (; offset < distance + end_offset; offset += step) {
		v3f pos_node_f = pos_origin_f + direction * offset;
		v3pos_t pos_node = floatToInt(pos_node_f, BS);

		MapNode node = getNode(pos_node, &is_valid_position);

		if (is_valid_position &&
				!m_nodedef->get(node).light_propagates) {
			// Cannot see through light-blocking nodes --> occluded
			count++;
			if (count >= needed_count)
				return true;
		}
		step *= stepfac;
	}
	return false;
}

bool Map::isBlockOccluded(MapBlock *block, v3pos_t cam_pos_nodes)
{
	// Check occlusion for center and all 8 corners of the mapblock
	// Overshoot a little for less flickering
	static const s16 bs2 = MAP_BLOCKSIZE / 2 + 1;
	static const v3pos_t dir9[9] = {
		v3pos_t( 0,  0,  0),
		v3pos_t( 1,  1,  1) * bs2,
		v3pos_t( 1,  1, -1) * bs2,
		v3pos_t( 1, -1,  1) * bs2,
		v3pos_t( 1, -1, -1) * bs2,
		v3pos_t(-1,  1,  1) * bs2,
		v3pos_t(-1,  1, -1) * bs2,
		v3pos_t(-1, -1,  1) * bs2,
		v3pos_t(-1, -1, -1) * bs2,
	};

	v3pos_t pos_blockcenter = block->getPosRelative() + (MAP_BLOCKSIZE / 2);

	// Starting step size, value between 1m and sqrt(3)m
	float step = BS * 1.2f;
	// Multiply step by each iteraction by 'stepfac' to reduce checks in distance
	float stepfac = 1.05f;

	float start_offset = BS * 1.0f;

	// The occlusion search of 'isOccluded()' must stop short of the target
	// point by distance 'end_offset' to not enter the target mapblock.
	// For the 8 mapblock corners 'end_offset' must therefore be the maximum
	// diagonal of a mapblock, because we must consider all view angles.
	// sqrt(1^2 + 1^2 + 1^2) = 1.732
	float end_offset = -BS * MAP_BLOCKSIZE * 1.732f;

	// to reduce the likelihood of falsely occluded blocks
	// require at least two solid blocks
	// this is a HACK, we should think of a more precise algorithm
	u32 needed_count = 2;

	// Additional occlusion check, see comments in that function
	v3pos_t check;
	if (determineAdditionalOcclusionCheck(cam_pos_nodes, block->getBox(), check)) {
		// node is always on a side facing the camera, end_offset can be lower
		if (!isOccluded(cam_pos_nodes, check, step, stepfac, start_offset,
				-1.0f, needed_count))
			return false;
	}

	for (const v3pos_t &dir : dir9) {
		if (!isOccluded(cam_pos_nodes, pos_blockcenter + dir, step, stepfac,
				start_offset, end_offset, needed_count))
			return false;
	}
	return true;
}

/*
	ServerMap
*/
ServerMap::ServerMap(const std::string &savedir, IGameDef *gamedef,
		EmergeManager *emerge, MetricsBackend *mb):
	Map(gamedef),
	settings_mgr(savedir + DIR_DELIM + "map_meta.txt"),
	m_emerge(emerge)
{
	verbosestream<<FUNCTION_NAME<<std::endl;

	// Tell the EmergeManager about our MapSettingsManager
	emerge->map_settings_mgr = &settings_mgr;

	/*
		Try to load map; if not found, create a new one.
	*/

	// Determine which database backend to use
	std::string conf_path = savedir + DIR_DELIM + "world.mt";
	Settings conf;
	bool succeeded = conf.readConfigFile(conf_path.c_str());
	if (!succeeded || !conf.exists("backend")) {
		// fall back to sqlite3
		conf.set("backend", "sqlite3");
#if USE_POS32 && USE_LEVELDB
		conf.set("backend", "leveldb");
#endif
	}
	std::string backend = conf.get("backend");
	dbase = createDatabase(backend, savedir, conf);
	if (conf.exists("readonly_backend")) {
		std::string readonly_dir = savedir + DIR_DELIM + "readonly";
		dbase_ro = createDatabase(conf.get("readonly_backend"), readonly_dir, conf);
	}
	if (!conf.updateConfigFile(conf_path.c_str()))
		errorstream << "ServerMap::ServerMap(): Failed to update world.mt!" << std::endl;

	m_savedir = savedir;
	m_map_saving_enabled = false;

	m_save_time_counter = mb->addCounter("minetest_core_map_save_time", "Map save time (in nanoseconds)");

	m_map_compression_level = rangelim(g_settings->getS16("map_compression_level_disk"), -1, 9);

	try {
		// If directory exists, check contents and load if possible
		if (fs::PathExists(m_savedir)) {
			// If directory is empty, it is safe to save into it.
			if (fs::GetDirListing(m_savedir).empty()) {
				infostream<<"ServerMap: Empty save directory is valid."
						<<std::endl;
				m_map_saving_enabled = true;
			}
			else
			{

				if (settings_mgr.loadMapMeta()) {
					infostream << "ServerMap: Metadata loaded from "
						<< savedir << std::endl;
				} else {
					infostream << "ServerMap: Metadata could not be loaded "
						"from " << savedir << ", assuming valid save "
						"directory." << std::endl;
				}

				m_map_saving_enabled = true;
				// Map loaded, not creating new one
				return;
			}
		}
		// If directory doesn't exist, it is safe to save to it
		else{
			m_map_saving_enabled = true;
		}
	}
	catch(std::exception &e)
	{
		warningstream<<"ServerMap: Failed to load map from "<<savedir
				<<", exception: "<<e.what()<<std::endl;
		infostream<<"Please remove the map or fix it."<<std::endl;
		warningstream<<"Map saving will be disabled."<<std::endl;
	}
}

ServerMap::~ServerMap()
{
	verbosestream<<FUNCTION_NAME<<std::endl;

	try
	{
		if (m_map_saving_enabled) {
			// Save only changed parts
			save(MOD_STATE_WRITE_AT_UNLOAD);
			infostream << "ServerMap: Saved map to " << m_savedir << std::endl;
		} else {
			infostream << "ServerMap: Map not saved" << std::endl;
		}
	}
	catch(std::exception &e)
	{
		infostream<<"ServerMap: Failed to save map to "<<m_savedir
				<<", exception: "<<e.what()<<std::endl;
	}

	/*
		Close database if it was opened
	*/
	delete dbase;
	delete dbase_ro;
}

MapgenParams *ServerMap::getMapgenParams()
{
	// getMapgenParams() should only ever be called after Server is initialized
	assert(settings_mgr.mapgen_params != NULL);
	return settings_mgr.mapgen_params;
}

u64 ServerMap::getSeed()
{
	return getMapgenParams()->seed;
}

bool ServerMap::blockpos_over_mapgen_limit(v3bpos_t p)
{
	const bpos_t mapgen_limit_bp = rangelim(
		getMapgenParams()->mapgen_limit, 0, MAX_MAP_GENERATION_LIMIT) /
		MAP_BLOCKSIZE;
	return p.X < -mapgen_limit_bp ||
		p.X >  mapgen_limit_bp ||
		p.Y < -mapgen_limit_bp ||
		p.Y >  mapgen_limit_bp ||
		p.Z < -mapgen_limit_bp ||
		p.Z >  mapgen_limit_bp;
}

bool ServerMap::initBlockMake(v3bpos_t blockpos, BlockMakeData *data)
{
	s16 csize = getMapgenParams()->chunksize;
	v3bpos_t bpmin = EmergeManager::getContainingChunk(blockpos, csize);
	v3bpos_t bpmax = bpmin + v3bpos_t(1, 1, 1) * (csize - 1);

	if (!m_chunks_in_progress.insert(bpmin).second)
		return false;

	bool enable_mapgen_debug_info = m_emerge->enable_mapgen_debug_info;
	EMERGE_DBG_OUT("initBlockMake(): " PP(bpmin) " - " PP(bpmax));

	v3bpos_t extra_borders(1, 1, 1);
	v3bpos_t full_bpmin = bpmin - extra_borders;
	v3bpos_t full_bpmax = bpmax + extra_borders;

	// Do nothing if not inside mapgen limits (+-1 because of neighbors)
	if (blockpos_over_mapgen_limit(full_bpmin) ||
			blockpos_over_mapgen_limit(full_bpmax))
		return false;

	data->seed = getSeed();
	data->blockpos_min = bpmin;
	data->blockpos_max = bpmax;
	data->nodedef = m_nodedef;

	/*
		Create the whole area of this and the neighboring blocks
	*/
	for (bpos_t x = full_bpmin.X; x <= full_bpmax.X; x++)
	for (bpos_t z = full_bpmin.Z; z <= full_bpmax.Z; z++) {
		v2bpos_t sectorpos(x, z);
		// Sector metadata is loaded from disk if not already loaded.
		MapSector *sector = createSector(sectorpos);
		FATAL_ERROR_IF(sector == NULL, "createSector() failed");

		for (bpos_t y = full_bpmin.Y; y <= full_bpmax.Y; y++) {
			v3bpos_t p(x, y, z);

			MapBlock *block = emergeBlock(p, false);
			if (block == NULL) {
				block = createBlock(p);

				// Block gets sunlight if this is true.
				// Refer to the map generator heuristics.
				bool ug = m_emerge->isBlockUnderground(p);
				block->setIsUnderground(ug);
			}
		}
	}

	/*
		Now we have a big empty area.

		Make a ManualMapVoxelManipulator that contains this and the
		neighboring blocks
	*/

	data->vmanip = new MMVManip(this);
	data->vmanip->initialEmerge(full_bpmin, full_bpmax);

	// Data is ready now.
	return true;
}

void ServerMap::finishBlockMake(BlockMakeData *data,
	std::map<v3bpos_t, MapBlock*> *changed_blocks)
{
	v3bpos_t bpmin = data->blockpos_min;
	v3bpos_t bpmax = data->blockpos_max;

	bool enable_mapgen_debug_info = m_emerge->enable_mapgen_debug_info;
	EMERGE_DBG_OUT("finishBlockMake(): " PP(bpmin) " - " PP(bpmax));

	/*
		Blit generated stuff to map
		NOTE: blitBackAll adds nearly everything to changed_blocks
	*/
	data->vmanip->blitBackAll(changed_blocks);

	EMERGE_DBG_OUT("finishBlockMake: changed_blocks.size()="
		<< changed_blocks->size());

	/*
		Copy transforming liquid information
	*/
	while (data->transforming_liquid.size()) {
		m_transforming_liquid.push_back(data->transforming_liquid.front());
		data->transforming_liquid.pop_front();
	}

	for (auto &changed_block : *changed_blocks) {
		MapBlock *block = changed_block.second;
		if (!block)
			continue;
		/*
			Update day/night difference cache of the MapBlocks
		*/
		block->expireDayNightDiff();
		/*
			Set block as modified
		*/
		block->raiseModified(MOD_STATE_WRITE_NEEDED,
			MOD_REASON_EXPIRE_DAYNIGHTDIFF);
	}

	/*
		Set central blocks as generated
	*/
	for (bpos_t x = bpmin.X; x <= bpmax.X; x++)
	for (bpos_t z = bpmin.Z; z <= bpmax.Z; z++)
	for (bpos_t y = bpmin.Y; y <= bpmax.Y; y++) {
		MapBlock *block = getBlockNoCreateNoEx(v3bpos_t(x, y, z));
		if (!block)
			continue;

		block->setGenerated(true);
	}

	/*
		Save changed parts of map
		NOTE: Will be saved later.
	*/
	//save(MOD_STATE_WRITE_AT_UNLOAD);
	m_chunks_in_progress.erase(bpmin);
}

MapSector *ServerMap::createSector(v2bpos_t p2d)
{
	/*
		Check if it exists already in memory
	*/
	MapSector *sector = getSectorNoGenerate(p2d);
	if (sector)
		return sector;

	/*
		Do not create over max mapgen limit
	*/
<<<<<<< HEAD
	const bpos_t max_limit_bp = MAX_MAP_GENERATION_LIMIT / MAP_BLOCKSIZE;
	if (p2d.X < -max_limit_bp ||
			p2d.X >  max_limit_bp ||
			p2d.Y < -max_limit_bp ||
			p2d.Y >  max_limit_bp)
=======
	if (blockpos_over_max_limit(v3s16(p2d.X, 0, p2d.Y)))
>>>>>>> 163d3547
		throw InvalidPositionException("createSector(): pos. over max mapgen limit");

	/*
		Generate blank sector
	*/

	sector = new MapSector(this, p2d, m_gamedef);

<<<<<<< HEAD
	// Sector position on map in nodes
	//v2pos_t nodepos2d = p2d * MAP_BLOCKSIZE;

=======
>>>>>>> 163d3547
	/*
		Insert to container
	*/
	m_sectors[p2d] = sector;

	return sector;
}

MapBlock * ServerMap::createBlock(v3bpos_t p)
{
	/*
		Do not create over max mapgen limit
	*/
	if (blockpos_over_max_limit(p))
		throw InvalidPositionException("createBlock(): pos. over max mapgen limit");

	v2bpos_t p2d(p.X, p.Z);
	bpos_t block_y = p.Y;
	/*
		This will create or load a sector if not found in memory.
		If block exists on disk, it will be loaded.

		NOTE: On old save formats, this will be slow, as it generates
		      lighting on blocks for them.
	*/
	MapSector *sector;
	try {
		sector = createSector(p2d);
	} catch (InvalidPositionException &e) {
		infostream<<"createBlock: createSector() failed"<<std::endl;
		throw e;
	}

	/*
		Try to get a block from the sector
	*/

	MapBlock *block = sector->getBlockNoCreateNoEx(block_y);
	if (block) {
		if(block->isDummy())
			block->unDummify();
		return block;
	}
	// Create blank
	block = sector->createBlankBlock(block_y);

	return block;
}

MapBlock * ServerMap::emergeBlock(v3bpos_t p, bool create_blank)
{
	{
		MapBlock *block = getBlockNoCreateNoEx(p);
		if (block && !block->isDummy())
			return block;
	}

	{
		MapBlock *block = loadBlock(p);
		if(block)
			return block;
	}

	if (create_blank) {
		MapSector *sector = createSector(v2bpos_t(p.X, p.Z));
		MapBlock *block = sector->createBlankBlock(p.Y);

		return block;
	}

	return NULL;
}

MapBlock *ServerMap::getBlockOrEmerge(v3bpos_t p3d)
{
	MapBlock *block = getBlockNoCreateNoEx(p3d);
	if (block == NULL)
		m_emerge->enqueueBlockEmerge(PEER_ID_INEXISTENT, p3d, false);

	return block;
}

bool ServerMap::isBlockInQueue(v3bpos_t pos)
{
	return m_emerge && m_emerge->isBlockInQueue(pos);
}

// N.B.  This requires no synchronization, since data will not be modified unless
// the VoxelManipulator being updated belongs to the same thread.
void ServerMap::updateVManip(v3pos_t pos)
{
	Mapgen *mg = m_emerge->getCurrentMapgen();
	if (!mg)
		return;

	MMVManip *vm = mg->vm;
	if (!vm)
		return;

	if (!vm->m_area.contains(pos))
		return;

	s32 idx = vm->m_area.index(pos);
	vm->m_data[idx] = getNode(pos);
	vm->m_flags[idx] &= ~VOXELFLAG_NO_DATA;

	vm->m_is_dirty = true;
}

void ServerMap::save(ModifiedState save_level)
{
	if (!m_map_saving_enabled) {
		warningstream<<"Not saving map, saving disabled."<<std::endl;
		return;
	}

	u64 start_time = porting::getTimeNs();

	if(save_level == MOD_STATE_CLEAN)
		infostream<<"ServerMap: Saving whole map, this can take time."
				<<std::endl;

	if (m_map_metadata_changed || save_level == MOD_STATE_CLEAN) {
		if (settings_mgr.saveMapMeta())
			m_map_metadata_changed = false;
	}

	// Profile modified reasons
	Profiler modprofiler;

	u32 block_count = 0;
	u32 block_count_all = 0; // Number of blocks in memory

	// Don't do anything with sqlite unless something is really saved
	bool save_started = false;

	for (auto &sector_it : m_sectors) {
		MapSector *sector = sector_it.second;

		MapBlockVect blocks;
		sector->getBlocks(blocks);

		for (MapBlock *block : blocks) {
			block_count_all++;

			if(block->getModified() >= (u32)save_level) {
				// Lazy beginSave()
				if(!save_started) {
					beginSave();
					save_started = true;
				}

				modprofiler.add(block->getModifiedReasonString(), 1);

				saveBlock(block);
				block_count++;
			}
		}
	}

	if(save_started)
		endSave();

	/*
		Only print if something happened or saved whole map
	*/
	if(save_level == MOD_STATE_CLEAN
			|| block_count != 0) {
		infostream << "ServerMap: Written: "
				<< block_count << " blocks"
				<< ", " << block_count_all << " blocks in memory."
				<< std::endl;
		PrintInfo(infostream); // ServerMap/ClientMap:
		infostream<<"Blocks modified by: "<<std::endl;
		modprofiler.print(infostream);
	}

	auto end_time = porting::getTimeNs();
	m_save_time_counter->increment(end_time - start_time);
}

void ServerMap::listAllLoadableBlocks(std::vector<v3bpos_t> &dst)
{
	dbase->listAllLoadableBlocks(dst);
	if (dbase_ro)
		dbase_ro->listAllLoadableBlocks(dst);
}

void ServerMap::listAllLoadedBlocks(std::vector<v3bpos_t> &dst)
{
	for (auto &sector_it : m_sectors) {
		MapSector *sector = sector_it.second;

		MapBlockVect blocks;
		sector->getBlocks(blocks);

		for (MapBlock *block : blocks) {
			v3bpos_t p = block->getPos();
			dst.push_back(p);
		}
	}
}

MapDatabase *ServerMap::createDatabase(
	const std::string &name,
	const std::string &savedir,
	Settings &conf)
{
	if (name == "sqlite3")
		return new MapDatabaseSQLite3(savedir);
	if (name == "dummy")
		return new Database_Dummy();
	#if USE_LEVELDB
	if (name == "leveldb")
		return new Database_LevelDB(savedir);
	#endif
	#if USE_REDIS
	if (name == "redis")
		return new Database_Redis(conf);
	#endif
	#if USE_POSTGRESQL
	if (name == "postgresql") {
		std::string connect_string;
		conf.getNoEx("pgsql_connection", connect_string);
		return new MapDatabasePostgreSQL(connect_string);
	}
	#endif

	throw BaseException(std::string("Database backend ") + name + " not supported.");
}

void ServerMap::beginSave()
{
	dbase->beginSave();
}

void ServerMap::endSave()
{
	dbase->endSave();
}

bool ServerMap::saveBlock(MapBlock *block)
{
	return saveBlock(block, dbase, m_map_compression_level);
}

bool ServerMap::saveBlock(MapBlock *block, MapDatabase *db, int compression_level)
{
	v3bpos_t p3d = block->getPos();

	// Dummy blocks are not written
	if (block->isDummy()) {
		warningstream << "saveBlock: Not writing dummy block "
			<< PP(p3d) << std::endl;
		return true;
	}

	// Format used for writing
	u8 version = SER_FMT_VER_HIGHEST_WRITE;

	/*
		[0] u8 serialization version
		[1] data
	*/
	std::ostringstream o(std::ios_base::binary);
	o.write((char*) &version, 1);
	block->serialize(o, version, true, compression_level);

	bool ret = db->saveBlock(p3d, o.str());
	if (ret) {
		// We just wrote it to the disk so clear modified flag
		block->resetModified();
	}
	return ret;
}

void ServerMap::loadBlock(std::string *blob, v3bpos_t p3d, MapSector *sector, bool save_after_load)
{
	try {
		std::istringstream is(*blob, std::ios_base::binary);

		u8 version = SER_FMT_VER_INVALID;
		is.read((char*)&version, 1);

		if(is.fail())
			throw SerializationError("ServerMap::loadBlock(): Failed"
					" to read MapBlock version");

		MapBlock *block = NULL;
		bool created_new = false;
		block = sector->getBlockNoCreateNoEx(p3d.Y);
		if(block == NULL)
		{
			block = sector->createBlankBlockNoInsert(p3d.Y);
			created_new = true;
		}

		// Read basic data
		block->deSerialize(is, version, true);

		// If it's a new block, insert it to the map
		if (created_new) {
			sector->insertBlock(block);
			ReflowScan scanner(this, m_emerge->ndef);
			scanner.scan(block, &m_transforming_liquid);
		}

		/*
			Save blocks loaded in old format in new format
		*/

		//if(version < SER_FMT_VER_HIGHEST_READ || save_after_load)
		// Only save if asked to; no need to update version
		if(save_after_load)
			saveBlock(block);

		// We just loaded it from, so it's up-to-date.
		block->resetModified();
	}
	catch(SerializationError &e)
	{
		errorstream<<"Invalid block data in database"
				<<" ("<<p3d.X<<","<<p3d.Y<<","<<p3d.Z<<")"
				<<" (SerializationError): "<<e.what()<<std::endl;

		// TODO: Block should be marked as invalid in memory so that it is
		// not touched but the game can run

		if(g_settings->getBool("ignore_world_load_errors")){
			errorstream<<"Ignoring block load error. Duck and cover! "
					<<"(ignore_world_load_errors)"<<std::endl;
		} else {
			throw SerializationError("Invalid block data in database");
		}
	}
}

MapBlock* ServerMap::loadBlock(v3bpos_t blockpos)
{
	bool created_new = (getBlockNoCreateNoEx(blockpos) == NULL);

	v2bpos_t p2d(blockpos.X, blockpos.Z);

	std::string ret;
	dbase->loadBlock(blockpos, &ret);
	if (!ret.empty()) {
		loadBlock(&ret, blockpos, createSector(p2d), false);
	} else if (dbase_ro) {
		dbase_ro->loadBlock(blockpos, &ret);
		if (!ret.empty()) {
			loadBlock(&ret, blockpos, createSector(p2d), false);
		}
	} else {
		return NULL;
	}

	MapBlock *block = getBlockNoCreateNoEx(blockpos);
	if (created_new && (block != NULL)) {
		std::map<v3bpos_t, MapBlock*> modified_blocks;
		// Fix lighting if necessary
		voxalgo::update_block_border_lighting(this, block, modified_blocks);
		if (!modified_blocks.empty()) {
			//Modified lighting, send event
			MapEditEvent event;
			event.type = MEET_OTHER;
			std::map<v3bpos_t, MapBlock *>::iterator it;
			for (it = modified_blocks.begin();
					it != modified_blocks.end(); ++it)
				event.modified_blocks.insert(it->first);
			dispatchEvent(event);
		}
	}
	return block;
}

bool ServerMap::deleteBlock(v3bpos_t blockpos)
{
	if (!dbase->deleteBlock(blockpos))
		return false;

	MapBlock *block = getBlockNoCreateNoEx(blockpos);
	if (block) {
		v2bpos_t p2d(blockpos.X, blockpos.Z);
		MapSector *sector = getSectorNoGenerate(p2d);
		if (!sector)
			return false;
		sector->deleteBlock(block);
	}

	return true;
}

void ServerMap::PrintInfo(std::ostream &out)
{
	out<<"ServerMap: ";
}

bool ServerMap::repairBlockLight(v3bpos_t blockpos,
	std::map<v3bpos_t, MapBlock *> *modified_blocks)
{
	MapBlock *block = emergeBlock(blockpos, false);
	if (!block || !block->isGenerated())
		return false;
	voxalgo::repair_block_light(this, block, modified_blocks);
	return true;
}

MMVManip::MMVManip(Map *map):
		VoxelManipulator(),
		m_map(map)
{
}

void MMVManip::initialEmerge(v3bpos_t blockpos_min, v3bpos_t blockpos_max,
	bool load_if_inexistent)
{
	TimeTaker timer1("initialEmerge", &emerge_time);

	// Units of these are MapBlocks
	v3bpos_t p_min = blockpos_min;
	v3bpos_t p_max = blockpos_max;

	VoxelArea block_area_nodes
			(getBlockPosRelative(p_min), getBlockPosRelative(p_max+1)-v3pos_t(1,1,1));

	u32 size_MB = block_area_nodes.getVolume()*4/1000000;
	if(size_MB >= 1)
	{
		infostream<<"initialEmerge: area: ";
		block_area_nodes.print(infostream);
		infostream<<" ("<<size_MB<<"MB)";
		infostream<<std::endl;
	}

	addArea(block_area_nodes);

	for(s32 z=p_min.Z; z<=p_max.Z; z++)
	for(s32 y=p_min.Y; y<=p_max.Y; y++)
	for(s32 x=p_min.X; x<=p_max.X; x++)
	{
		u8 flags = 0;
		MapBlock *block;
		v3bpos_t p(x,y,z);
		std::map<v3bpos_t, u8>::iterator n;
		n = m_loaded_blocks.find(p);
		if(n != m_loaded_blocks.end())
			continue;

		bool block_data_inexistent = false;
		{
			TimeTaker timer2("emerge load", &emerge_load_time);

			block = m_map->getBlockNoCreateNoEx(p);
			if (!block || block->isDummy())
				block_data_inexistent = true;
			else
				block->copyTo(*this);
		}

		if(block_data_inexistent)
		{

			if (load_if_inexistent && !blockpos_over_max_limit(p)) {
				ServerMap *svrmap = (ServerMap *)m_map;
				block = svrmap->emergeBlock(p, false);
				if (block == NULL)
					block = svrmap->createBlock(p);
				block->copyTo(*this);
			} else {
				flags |= VMANIP_BLOCK_DATA_INEXIST;

				/*
					Mark area inexistent
				*/
				VoxelArea a(getBlockPosRelative(p), getBlockPosRelative(p+1)-v3pos_t(1,1,1));
				// Fill with VOXELFLAG_NO_DATA
				for(s32 z=a.MinEdge.Z; z<=a.MaxEdge.Z; z++)
				for(s32 y=a.MinEdge.Y; y<=a.MaxEdge.Y; y++)
				{
					s32 i = m_area.index(a.MinEdge.X,y,z);
					memset(&m_flags[i], VOXELFLAG_NO_DATA, MAP_BLOCKSIZE);
				}
			}
		}
		/*else if (block->getNode(0, 0, 0).getContent() == CONTENT_IGNORE)
		{
			// Mark that block was loaded as blank
			flags |= VMANIP_BLOCK_CONTAINS_CIGNORE;
		}*/

		m_loaded_blocks[p] = flags;
	}

	m_is_dirty = false;
}

void MMVManip::blitBackAll(std::map<v3bpos_t, MapBlock*> *modified_blocks,
	bool overwrite_generated)
{
	if(m_area.getExtent() == v3pos_t(0,0,0))
		return;

	/*
		Copy data of all blocks
	*/
	for (auto &loaded_block : m_loaded_blocks) {
		v3bpos_t p = loaded_block.first;
		MapBlock *block = m_map->getBlockNoCreateNoEx(p);
		bool existed = !(loaded_block.second & VMANIP_BLOCK_DATA_INEXIST);
		if (!existed || (block == NULL) ||
			(!overwrite_generated && block->isGenerated()))
			continue;

		block->copyFrom(*this);
		block->raiseModified(MOD_STATE_WRITE_NEEDED, MOD_REASON_VMANIP);

		if(modified_blocks)
			(*modified_blocks)[p] = block;
	}
}

//END<|MERGE_RESOLUTION|>--- conflicted
+++ resolved
@@ -1449,15 +1449,7 @@
 	/*
 		Do not create over max mapgen limit
 	*/
-<<<<<<< HEAD
-	const bpos_t max_limit_bp = MAX_MAP_GENERATION_LIMIT / MAP_BLOCKSIZE;
-	if (p2d.X < -max_limit_bp ||
-			p2d.X >  max_limit_bp ||
-			p2d.Y < -max_limit_bp ||
-			p2d.Y >  max_limit_bp)
-=======
-	if (blockpos_over_max_limit(v3s16(p2d.X, 0, p2d.Y)))
->>>>>>> 163d3547
+	if (blockpos_over_max_limit(v3bpos_t(p2d.X, 0, p2d.Y)))
 		throw InvalidPositionException("createSector(): pos. over max mapgen limit");
 
 	/*
@@ -1466,12 +1458,6 @@
 
 	sector = new MapSector(this, p2d, m_gamedef);
 
-<<<<<<< HEAD
-	// Sector position on map in nodes
-	//v2pos_t nodepos2d = p2d * MAP_BLOCKSIZE;
-
-=======
->>>>>>> 163d3547
 	/*
 		Insert to container
 	*/
