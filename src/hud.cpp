--- conflicted
+++ resolved
@@ -28,11 +28,8 @@
 	{HUD_ELEM_INVENTORY, "inventory"},
 	{HUD_ELEM_WAYPOINT,  "waypoint"},
 	{HUD_ELEM_IMAGE_WAYPOINT, "image_waypoint"},
-<<<<<<< HEAD
+	{HUD_ELEM_COMPASS,   "compass"},
 	{HUD_ELEM_MINIMAP,   "minimap"},
-=======
-	{HUD_ELEM_COMPASS,   "compass"},
->>>>>>> d3d21894
 	{0, NULL},
 };
 
