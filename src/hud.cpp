/*
Minetest
Copyright (C) 2010-2018 celeron55, Perttu Ahola <celeron55@gmail.com>

This program is free software; you can redistribute it and/or modify
it under the terms of the GNU Lesser General Public License as published by
the Free Software Foundation; either version 2.1 of the License, or
(at your option) any later version.

This program is distributed in the hope that it will be useful,
but WITHOUT ANY WARRANTY; without even the implied warranty of
MERCHANTABILITY or FITNESS FOR A PARTICULAR PURPOSE.  See the
GNU Lesser General Public License for more details.

You should have received a copy of the GNU Lesser General Public License along
with this program; if not, write to the Free Software Foundation, Inc.,
51 Franklin Street, Fifth Floor, Boston, MA 02110-1301 USA.
*/

#include "hud.h"
#include <cmath>

const struct EnumString es_HudElementType[] =
{
	{HUD_ELEM_IMAGE,     "image"},
	{HUD_ELEM_TEXT,      "text"},
	{HUD_ELEM_STATBAR,   "statbar"},
	{HUD_ELEM_INVENTORY, "inventory"},
	{HUD_ELEM_WAYPOINT,  "waypoint"},
<<<<<<< HEAD
	{HUD_ELEM_COMPASS,   "compass"},
=======
	{HUD_ELEM_IMAGE_WAYPOINT, "image_waypoint"},
>>>>>>> f34c62c4
	{0, NULL},
};

const struct EnumString es_HudElementStat[] =
{
	{HUD_STAT_POS,    "position"},
	{HUD_STAT_POS,    "pos"}, /* Deprecated, only for compatibility's sake */
	{HUD_STAT_NAME,   "name"},
	{HUD_STAT_SCALE,  "scale"},
	{HUD_STAT_TEXT,   "text"},
	{HUD_STAT_NUMBER, "number"},
	{HUD_STAT_ITEM,   "item"},
	{HUD_STAT_DIR,    "direction"},
	{HUD_STAT_ALIGN,  "alignment"},
	{HUD_STAT_OFFSET, "offset"},
	{HUD_STAT_WORLD_POS, "world_pos"},
	{HUD_STAT_SIZE,    "size"},
	{HUD_STAT_Z_INDEX, "z_index"},
	{0, NULL},
};

const struct EnumString es_HudBuiltinElement[] =
{
	{HUD_FLAG_HOTBAR_VISIBLE,        "hotbar"},
	{HUD_FLAG_HEALTHBAR_VISIBLE,     "healthbar"},
	{HUD_FLAG_CROSSHAIR_VISIBLE,     "crosshair"},
	{HUD_FLAG_WIELDITEM_VISIBLE,     "wielditem"},
	{HUD_FLAG_BREATHBAR_VISIBLE,     "breathbar"},
	{HUD_FLAG_MINIMAP_VISIBLE,       "minimap"},
	{HUD_FLAG_MINIMAP_RADAR_VISIBLE, "minimap_radar"},
	{0, NULL},
};<|MERGE_RESOLUTION|>--- conflicted
+++ resolved
@@ -27,11 +27,8 @@
 	{HUD_ELEM_STATBAR,   "statbar"},
 	{HUD_ELEM_INVENTORY, "inventory"},
 	{HUD_ELEM_WAYPOINT,  "waypoint"},
-<<<<<<< HEAD
+	{HUD_ELEM_IMAGE_WAYPOINT, "image_waypoint"},
 	{HUD_ELEM_COMPASS,   "compass"},
-=======
-	{HUD_ELEM_IMAGE_WAYPOINT, "image_waypoint"},
->>>>>>> f34c62c4
 	{0, NULL},
 };
 
