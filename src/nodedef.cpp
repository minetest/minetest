--- conflicted
+++ resolved
@@ -365,8 +365,6 @@
 	liquid_range = LIQUID_LEVEL_MAX+1;
 	drowning = 0;
 	light_source = 0;
-	light_type = 0;
-	overlay_light_type = 0;
 	damage_per_second = 0;
 	node_box = NodeBox();
 	selection_box = NodeBox();
@@ -441,8 +439,6 @@
 	writeU8(os, light_propagates);
 	writeU8(os, sunlight_propagates);
 	writeU8(os, light_source);
-	writeU8(os, light_type);
-	writeU8(os, overlay_light_type);
 
 	// map generation
 	writeU8(os, is_ground_content);
@@ -556,8 +552,6 @@
 	sunlight_propagates = readU8(is);
 	light_source = readU8(is);
 	light_source = MYMIN(light_source, LIGHT_MAX);
-	light_type = readU8(is);
-	overlay_light_type = readU8(is);
 
 	// map generation
 	is_ground_content = readU8(is);
@@ -792,31 +786,15 @@
 			TILE_MATERIAL_LIQUID_OPAQUE : TILE_MATERIAL_LIQUID_TRANSPARENT;
 	}
 
-<<<<<<< HEAD
-	u32 tile_shader[6];
-	for (u16 j = 0; j < 6; j++) {
-		tile_shader[j] = shdsrc->getShader("nodes_shader",
-			material_type, drawtype, light_type);
-	}
-=======
-	u32 tile_shader = shdsrc->getShader("nodes_shader", material_type, drawtype);
-
->>>>>>> c50a57c0
+	u32 tile_shader = shdsrc->getShader("nodes_shader", material_type, drawtype, light_source > 0);
+
 	u8 overlay_material = material_type;
 	if (overlay_material == TILE_MATERIAL_OPAQUE)
 		overlay_material = TILE_MATERIAL_BASIC;
 	else if (overlay_material == TILE_MATERIAL_LIQUID_OPAQUE)
 		overlay_material = TILE_MATERIAL_LIQUID_TRANSPARENT;
-<<<<<<< HEAD
-	u32 overlay_shader[6];
-	for (u16 j = 0; j < 6; j++) {
-		overlay_shader[j] = shdsrc->getShader("nodes_shader",
-			overlay_material, drawtype, overlay_light_type);
-	}
-=======
-
-	u32 overlay_shader = shdsrc->getShader("nodes_shader", overlay_material, drawtype);
->>>>>>> c50a57c0
+
+	u32 overlay_shader = shdsrc->getShader("nodes_shader", overlay_material, drawtype, light_source > 0);
 
 	// Tiles (fill in f->tiles[])
 	for (u16 j = 0; j < 6; j++) {
