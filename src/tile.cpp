--- conflicted
+++ resolved
@@ -1590,7 +1590,6 @@
 			}
 		}
 		/*
-<<<<<<< HEAD
 			[sheet:WxH:X,Y
 			Retrieves a tile at position X,Y (in tiles)
 			from the base image it assumes to be a
@@ -1633,7 +1632,8 @@
 			// Replace baseimg
 			baseimg->drop();
 			baseimg = img;
-=======
+		}
+		/*
 			[colorize:color
 			Overlays image with given color
 			color = color as ColorString
@@ -1668,7 +1668,6 @@
 			// Overlay the colored image
 			blit_with_alpha_overlay(img, baseimg, v2s32(0,0), v2s32(0,0), dim);
 			img->drop();
->>>>>>> 28438bba
 		}
 		else
 		{
