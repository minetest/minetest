--- conflicted
+++ resolved
@@ -199,6 +199,8 @@
 
 	void start();
 	void stop();
+	u16 port() const;
+
 	// Actual processing is done in another thread.
 	// This just checks if there was an error in that thread.
 	void step();
@@ -454,8 +456,6 @@
 	static u16 getProtocolVersionMin();
 	static u16 getProtocolVersionMax();
 
-	u16 port() const;
-
 	// Lua files registered for init of async env, pair of modname + path
 	std::vector<std::pair<std::string, std::string>> m_async_init_files;
 	// Identical but for mapgen env
@@ -647,14 +647,10 @@
 	/*
 		Variables
 	*/
-<<<<<<< HEAD
-	u16 m_port;
-=======
 
 	// Environment mutex (envlock)
 	ordered_mutex m_env_mutex;
 
->>>>>>> 3f306a40
 	// World directory
 	std::string m_path_world;
 	std::string m_path_mod_data;
