/*
Minetest
Copyright (C) 2010-2013 celeron55, Perttu Ahola <celeron55@gmail.com>
Copyright (C) 2013-2020 Minetest core developers & community

This program is free software; you can redistribute it and/or modify
it under the terms of the GNU Lesser General Public License as published by
the Free Software Foundation; either version 2.1 of the License, or
(at your option) any later version.

This program is distributed in the hope that it will be useful,
but WITHOUT ANY WARRANTY; without even the implied warranty of
MERCHANTABILITY or FITNESS FOR A PARTICULAR PURPOSE.  See the
GNU Lesser General Public License for more details.

You should have received a copy of the GNU Lesser General Public License along
with this program; if not, write to the Free Software Foundation, Inc.,
51 Franklin Street, Fifth Floor, Boston, MA 02110-1301 USA.
*/

#include "player_sao.h"
#include "nodedef.h"
#include "remoteplayer.h"
#include "scripting_server.h"
#include "server.h"
#include "serverenvironment.h"

PlayerSAO::PlayerSAO(ServerEnvironment *env_, RemotePlayer *player_, session_t peer_id_,
		bool is_singleplayer):
	UnitSAO(env_, v3f(0,0,0)),
	m_player(player_),
	m_peer_id(peer_id_),
	m_is_singleplayer(is_singleplayer)
{
	SANITY_CHECK(m_peer_id != PEER_ID_INEXISTENT);

	m_prop.hp_max = PLAYER_MAX_HP_DEFAULT;
	m_prop.breath_max = PLAYER_MAX_BREATH_DEFAULT;
	m_prop.physical = false;
	m_prop.collisionbox = aabb3f(-0.3f, 0.0f, -0.3f, 0.3f, 1.77f, 0.3f);
	m_prop.selectionbox = aabb3f(-0.3f, 0.0f, -0.3f, 0.3f, 1.77f, 0.3f);
	m_prop.pointable = true;
	// Start of default appearance, this should be overwritten by Lua
	m_prop.visual = "upright_sprite";
	m_prop.visual_size = v3f(1, 2, 1);
	m_prop.textures.clear();
	m_prop.textures.emplace_back("player.png");
	m_prop.textures.emplace_back("player_back.png");
	m_prop.colors.clear();
	m_prop.colors.emplace_back(255, 255, 255, 255);
	m_prop.spritediv = v2s16(1,1);
	m_prop.eye_height = 1.625f;
	// End of default appearance
	m_prop.is_visible = true;
	m_prop.backface_culling = false;
	m_prop.makes_footstep_sound = true;
	m_prop.stepheight = PLAYER_DEFAULT_STEPHEIGHT * BS;
	m_prop.show_on_minimap = true;
	m_hp = m_prop.hp_max;
	m_breath = m_prop.breath_max;
	// Disable zoom in survival mode using a value of 0
	m_prop.zoom_fov = g_settings->getBool("creative_mode") ? 15.0f : 0.0f;

	if (!g_settings->getBool("enable_damage"))
		m_armor_groups["immortal"] = 1;
}

void PlayerSAO::finalize(RemotePlayer *player, const std::set<std::string> &privs)
{
	assert(player);
	m_player = player;
	m_privs = privs;
}

v3f PlayerSAO::getEyeOffset() const
{
	return v3f(0, BS * m_prop.eye_height, 0);
}

std::string PlayerSAO::getDescription()
{
	return std::string("player ") + m_player->getName();
}

// Called after id has been set and has been inserted in environment
void PlayerSAO::addedToEnvironment(u32 dtime_s)
{
	ServerActiveObject::addedToEnvironment(dtime_s);
	ServerActiveObject::setBasePosition(m_base_position);
	m_player->setPlayerSAO(this);
	m_player->setPeerId(m_peer_id);
	m_last_good_position = m_base_position;
}

// Called before removing from environment
void PlayerSAO::removingFromEnvironment()
{
	ServerActiveObject::removingFromEnvironment();
	if (m_player->getPlayerSAO() == this) {
		unlinkPlayerSessionAndSave();
		for (u32 attached_particle_spawner : m_attached_particle_spawners) {
			m_env->deleteParticleSpawner(attached_particle_spawner, false);
		}
	}
}

std::string PlayerSAO::getClientInitializationData(u16 protocol_version)
{
	std::ostringstream os(std::ios::binary);

	// Protocol >= 15
	writeU8(os, 1); // version
	os << serializeString16(m_player->getName()); // name
	writeU8(os, 1); // is_player
	writeS16(os, getId()); // id
	writeV3F32(os, m_base_position);
	writeV3F32(os, m_rotation);
	writeU16(os, getHP());

	std::ostringstream msg_os(std::ios::binary);
	msg_os << serializeString32(getPropertyPacket()); // message 1
	msg_os << serializeString32(generateUpdateArmorGroupsCommand()); // 2
	msg_os << serializeString32(generateUpdateAnimationCommand()); // 3
	for (const auto &bone_pos : m_bone_position) {
<<<<<<< HEAD
		msg_os << serializeLongString(generateUpdateBonePositionCommand(
			bone_pos.first, bone_pos.second)); // m_bone_position.size
=======
		msg_os << serializeString32(generateUpdateBonePositionCommand(
			bone_pos.first, bone_pos.second.X, bone_pos.second.Y)); // 3 + N
>>>>>>> 6d7067fd
	}
	msg_os << serializeString32(generateUpdateAttachmentCommand()); // 4 + m_bone_position.size
	msg_os << serializeString32(generateUpdatePhysicsOverrideCommand()); // 5 + m_bone_position.size

	int message_count = 5 + m_bone_position.size();

	for (const auto &id : getAttachmentChildIds()) {
		if (ServerActiveObject *obj = m_env->getActiveObject(id)) {
			message_count++;
			msg_os << serializeString32(obj->generateUpdateInfantCommand(
				id, protocol_version));
		}
	}

	writeU8(os, message_count);
	std::string serialized = msg_os.str();
	os.write(serialized.c_str(), serialized.size());

	// return result
	return os.str();
}

void PlayerSAO::getStaticData(std::string * result) const
{
	FATAL_ERROR("Obsolete function");
}

void PlayerSAO::step(float dtime, bool send_recommended)
{
	if (!isImmortal() && m_drowning_interval.step(dtime, 2.0f)) {
		// Get nose/mouth position, approximate with eye position
		v3s16 p = floatToInt(getEyePosition(), BS);
		MapNode n = m_env->getMap().getNode(p);
		const ContentFeatures &c = m_env->getGameDef()->ndef()->get(n);
		// If node generates drown
		if (c.drowning > 0 && m_hp > 0) {
			if (m_breath > 0)
				setBreath(m_breath - 1);

			// No more breath, damage player
			if (m_breath == 0) {
				PlayerHPChangeReason reason(PlayerHPChangeReason::DROWNING);
				setHP(m_hp - c.drowning, reason);
				m_env->getGameDef()->SendPlayerHPOrDie(this, reason);
			}
		}
	}

	if (m_breathing_interval.step(dtime, 0.5f) && !isImmortal()) {
		// Get nose/mouth position, approximate with eye position
		v3s16 p = floatToInt(getEyePosition(), BS);
		MapNode n = m_env->getMap().getNode(p);
		const ContentFeatures &c = m_env->getGameDef()->ndef()->get(n);
		// If player is alive & not drowning & not in ignore & not immortal, breathe
		if (m_breath < m_prop.breath_max && c.drowning == 0 &&
				n.getContent() != CONTENT_IGNORE && m_hp > 0)
			setBreath(m_breath + 1);
	}

	if (!isImmortal() && m_node_hurt_interval.step(dtime, 1.0f)) {
		u32 damage_per_second = 0;
		std::string nodename;
		// Lowest and highest damage points are 0.1 within collisionbox
		float dam_top = m_prop.collisionbox.MaxEdge.Y - 0.1f;

		// Sequence of damage points, starting 0.1 above feet and progressing
		// upwards in 1 node intervals, stopping below top damage point.
		for (float dam_height = 0.1f; dam_height < dam_top; dam_height++) {
			v3s16 p = floatToInt(m_base_position +
				v3f(0.0f, dam_height * BS, 0.0f), BS);
			MapNode n = m_env->getMap().getNode(p);
			const ContentFeatures &c = m_env->getGameDef()->ndef()->get(n);
			if (c.damage_per_second > damage_per_second) {
				damage_per_second = c.damage_per_second;
				nodename = c.name;
			}
		}

		// Top damage point
		v3s16 ptop = floatToInt(m_base_position +
			v3f(0.0f, dam_top * BS, 0.0f), BS);
		MapNode ntop = m_env->getMap().getNode(ptop);
		const ContentFeatures &c = m_env->getGameDef()->ndef()->get(ntop);
		if (c.damage_per_second > damage_per_second) {
			damage_per_second = c.damage_per_second;
			nodename = c.name;
		}

		if (damage_per_second != 0 && m_hp > 0) {
			s32 newhp = (s32)m_hp - (s32)damage_per_second;
			PlayerHPChangeReason reason(PlayerHPChangeReason::NODE_DAMAGE, nodename);
			setHP(newhp, reason);
			m_env->getGameDef()->SendPlayerHPOrDie(this, reason);
		}
	}

	if (!m_properties_sent) {
		m_properties_sent = true;
		std::string str = getPropertyPacket();
		// create message and add to list
		m_messages_out.emplace(getId(), true, str);
		m_env->getScriptIface()->player_event(this, "properties_changed");
	}

	// If attached, check that our parent is still there. If it isn't, detach.
	if (m_attachment_parent_id && !isAttached()) {
		// This is handled when objects are removed from the map
		warningstream << "PlayerSAO::step() id=" << m_id <<
			" is attached to nonexistent parent. This is a bug." << std::endl;
		clearParentAttachment();
		setBasePosition(m_last_good_position);
		m_env->getGameDef()->SendMovePlayer(m_peer_id);
	}

	//dstream<<"PlayerSAO::step: dtime: "<<dtime<<std::endl;

	// Set lag pool maximums based on estimated lag
	const float LAG_POOL_MIN = 5.0f;
	float lag_pool_max = m_env->getMaxLagEstimate() * 2.0f;
	if(lag_pool_max < LAG_POOL_MIN)
		lag_pool_max = LAG_POOL_MIN;
	m_dig_pool.setMax(lag_pool_max);
	m_move_pool.setMax(lag_pool_max);

	// Increment cheat prevention timers
	m_dig_pool.add(dtime);
	m_move_pool.add(dtime);
	m_time_from_last_teleport += dtime;
	m_time_from_last_punch += dtime;
	m_nocheat_dig_time += dtime;
	m_max_speed_override_time = MYMAX(m_max_speed_override_time - dtime, 0.0f);

	// Each frame, parent position is copied if the object is attached,
	// otherwise it's calculated normally.
	// If the object gets detached this comes into effect automatically from
	// the last known origin.
	if (isAttached()) {
		v3f pos = m_env->getActiveObject(m_attachment_parent_id)->getBasePosition();
		m_last_good_position = pos;
		setBasePosition(pos);
	}

	if (!send_recommended)
		return;

	if (m_position_not_sent) {
		m_position_not_sent = false;
		float update_interval = m_env->getSendRecommendedInterval();
		v3f pos;
		// When attached, the position is only sent to clients where the
		// parent isn't known
		if (isAttached())
			pos = m_last_good_position;
		else
			pos = m_base_position;

		std::string str = generateUpdatePositionCommand(
			pos,
			v3f(0.0f, 0.0f, 0.0f),
			v3f(0.0f, 0.0f, 0.0f),
			m_rotation,
			true,
			false,
			update_interval
		);
		// create message and add to list
		m_messages_out.emplace(getId(), false, str);
	}

	if (!m_physics_override_sent) {
		m_physics_override_sent = true;
		// create message and add to list
		m_messages_out.emplace(getId(), true, generateUpdatePhysicsOverrideCommand());
	}

	sendOutdatedData();
}

std::string PlayerSAO::generateUpdatePhysicsOverrideCommand() const
{
	std::ostringstream os(std::ios::binary);
	// command
	writeU8(os, AO_CMD_SET_PHYSICS_OVERRIDE);
	// parameters
	writeF32(os, m_physics_override_speed);
	writeF32(os, m_physics_override_jump);
	writeF32(os, m_physics_override_gravity);
	// these are sent inverted so we get true when the server sends nothing
	writeU8(os, !m_physics_override_sneak);
	writeU8(os, !m_physics_override_sneak_glitch);
	writeU8(os, !m_physics_override_new_move);
	return os.str();
}

void PlayerSAO::setBasePosition(const v3f &position)
{
	if (m_player && position != m_base_position)
		m_player->setDirty(true);

	// This needs to be ran for attachments too
	ServerActiveObject::setBasePosition(position);

	// Updating is not wanted/required for player migration
	if (m_env) {
		m_position_not_sent = true;
	}
}

void PlayerSAO::setPos(const v3f &pos)
{
	if(isAttached())
		return;

	// Send mapblock of target location
	v3s16 blockpos = v3s16(pos.X / MAP_BLOCKSIZE, pos.Y / MAP_BLOCKSIZE, pos.Z / MAP_BLOCKSIZE);
	m_env->getGameDef()->SendBlock(m_peer_id, blockpos);

	setBasePosition(pos);
	// Movement caused by this command is always valid
	m_last_good_position = pos;
	m_move_pool.empty();
	m_time_from_last_teleport = 0.0;
	m_env->getGameDef()->SendMovePlayer(m_peer_id);
}

void PlayerSAO::moveTo(v3f pos, bool continuous)
{
	if(isAttached())
		return;

	setBasePosition(pos);
	// Movement caused by this command is always valid
	m_last_good_position = pos;
	m_move_pool.empty();
	m_time_from_last_teleport = 0.0;
	m_env->getGameDef()->SendMovePlayer(m_peer_id);
}

void PlayerSAO::setPlayerYaw(const float yaw)
{
	v3f rotation(0, yaw, 0);
	if (m_player && yaw != m_rotation.Y)
		m_player->setDirty(true);

	// Set player model yaw, not look view
	UnitSAO::setRotation(rotation);
}

void PlayerSAO::setFov(const float fov)
{
	if (m_player && fov != m_fov)
		m_player->setDirty(true);

	m_fov = fov;
}

void PlayerSAO::setWantedRange(const s16 range)
{
	if (m_player && range != m_wanted_range)
		m_player->setDirty(true);

	m_wanted_range = range;
}

void PlayerSAO::setPlayerYawAndSend(const float yaw)
{
	setPlayerYaw(yaw);
	m_env->getGameDef()->SendMovePlayer(m_peer_id);
}

void PlayerSAO::setLookPitch(const float pitch)
{
	if (m_player && pitch != m_pitch)
		m_player->setDirty(true);

	m_pitch = pitch;
}

void PlayerSAO::setLookPitchAndSend(const float pitch)
{
	setLookPitch(pitch);
	m_env->getGameDef()->SendMovePlayer(m_peer_id);
}

u16 PlayerSAO::punch(v3f dir,
	const ToolCapabilities *toolcap,
	ServerActiveObject *puncher,
	float time_from_last_punch)
{
	if (!toolcap)
		return 0;

	FATAL_ERROR_IF(!puncher, "Punch action called without SAO");

	// No effect if PvP disabled or if immortal
	if (isImmortal() || !g_settings->getBool("enable_pvp")) {
		if (puncher->getType() == ACTIVEOBJECT_TYPE_PLAYER) {
			// create message and add to list
			sendPunchCommand();
			return 0;
		}
	}

	s32 old_hp = getHP();
	HitParams hitparams = getHitParams(m_armor_groups, toolcap,
			time_from_last_punch);

	PlayerSAO *playersao = m_player->getPlayerSAO();

	bool damage_handled = m_env->getScriptIface()->on_punchplayer(playersao,
				puncher, time_from_last_punch, toolcap, dir,
				hitparams.hp);

	if (!damage_handled) {
		setHP((s32)getHP() - (s32)hitparams.hp,
				PlayerHPChangeReason(PlayerHPChangeReason::PLAYER_PUNCH, puncher));
	} else { // override client prediction
		if (puncher->getType() == ACTIVEOBJECT_TYPE_PLAYER) {
			// create message and add to list
			sendPunchCommand();
		}
	}

	actionstream << puncher->getDescription() << " (id=" << puncher->getId() <<
		", hp=" << puncher->getHP() << ") punched " <<
		getDescription() << " (id=" << m_id << ", hp=" << m_hp <<
		"), damage=" << (old_hp - (s32)getHP()) <<
		(damage_handled ? " (handled by Lua)" : "") << std::endl;

	return hitparams.wear;
}

void PlayerSAO::setHP(s32 hp, const PlayerHPChangeReason &reason)
{
	if (hp == (s32)m_hp)
		return; // Nothing to do

	if (m_hp <= 0 && hp < (s32)m_hp)
		return; // Cannot take more damage

	{
		s32 hp_change = m_env->getScriptIface()->on_player_hpchange(this, hp - m_hp, reason);
		if (hp_change == 0)
			return;

		hp = m_hp + hp_change;
	}

	s32 oldhp = m_hp;
	hp = rangelim(hp, 0, m_prop.hp_max);

	if (hp < oldhp && isImmortal())
		return; // Do not allow immortal players to be damaged

	m_hp = hp;

	// Update properties on death
	if ((hp == 0) != (oldhp == 0))
		m_properties_sent = false;
}

void PlayerSAO::setBreath(const u16 breath, bool send)
{
	if (m_player && breath != m_breath)
		m_player->setDirty(true);

	m_breath = rangelim(breath, 0, m_prop.breath_max);

	if (send)
		m_env->getGameDef()->SendPlayerBreath(this);
}

Inventory *PlayerSAO::getInventory() const
{
	return m_player ? &m_player->inventory : nullptr;
}

InventoryLocation PlayerSAO::getInventoryLocation() const
{
	InventoryLocation loc;
	loc.setPlayer(m_player->getName());
	return loc;
}

u16 PlayerSAO::getWieldIndex() const
{
	return m_player->getWieldIndex();
}

ItemStack PlayerSAO::getWieldedItem(ItemStack *selected, ItemStack *hand) const
{
	return m_player->getWieldedItem(selected, hand);
}

bool PlayerSAO::setWieldedItem(const ItemStack &item)
{
	InventoryList *mlist = m_player->inventory.getList(getWieldList());
	if (mlist) {
		mlist->changeItem(m_player->getWieldIndex(), item);
		return true;
	}
	return false;
}

void PlayerSAO::disconnected()
{
	m_peer_id = PEER_ID_INEXISTENT;
	m_pending_removal = true;
}

void PlayerSAO::unlinkPlayerSessionAndSave()
{
	assert(m_player->getPlayerSAO() == this);
	m_player->setPeerId(PEER_ID_INEXISTENT);
	m_env->savePlayer(m_player);
	m_player->setPlayerSAO(NULL);
	m_env->removePlayer(m_player);
}

std::string PlayerSAO::getPropertyPacket()
{
	m_prop.is_visible = (true);
	return generateSetPropertiesCommand(m_prop);
}

void PlayerSAO::setMaxSpeedOverride(const v3f &vel)
{
	if (m_max_speed_override_time == 0.0f)
		m_max_speed_override = vel;
	else
		m_max_speed_override += vel;
	if (m_player) {
		float accel = MYMIN(m_player->movement_acceleration_default,
				m_player->movement_acceleration_air);
		m_max_speed_override_time = m_max_speed_override.getLength() / accel / BS;
	}
}

bool PlayerSAO::checkMovementCheat()
{
	if (m_is_singleplayer ||
			g_settings->getBool("disable_anticheat")) {
		m_last_good_position = m_base_position;
		return false;
	}
	if (UnitSAO *parent = dynamic_cast<UnitSAO *>(getParent())) {
		v3f attachment_pos;
		{
			int parent_id;
			std::string bone;
			v3f attachment_rot;
			bool force_visible;
			getAttachment(&parent_id, &bone, &attachment_pos, &attachment_rot, &force_visible);
		}

		v3f parent_pos = parent->getBasePosition();
		f32 diff = m_base_position.getDistanceFromSQ(parent_pos) - attachment_pos.getLengthSQ();
		const f32 maxdiff = 4.0f * BS; // fair trade-off value for various latencies

		if (diff > maxdiff * maxdiff) {
			setBasePosition(parent_pos);
			actionstream << "Server: " << m_player->getName()
					<< " moved away from parent; diff=" << sqrtf(diff) / BS
					<< " resetting position." << std::endl;
			return true;
		}
		// Player movement is locked to the entity. Skip further checks
		return false;
	}

	bool cheated = false;
	/*
		Check player movements

		NOTE: Actually the server should handle player physics like the
		client does and compare player's position to what is calculated
		on our side. This is required when eg. players fly due to an
		explosion. Altough a node-based alternative might be possible
		too, and much more lightweight.
	*/

	float override_max_H, override_max_V;
	if (m_max_speed_override_time > 0.0f) {
		override_max_H = MYMAX(fabs(m_max_speed_override.X), fabs(m_max_speed_override.Z));
		override_max_V = fabs(m_max_speed_override.Y);
	} else {
		override_max_H = override_max_V = 0.0f;
	}

	float player_max_walk = 0; // horizontal movement
	float player_max_jump = 0; // vertical upwards movement

	if (m_privs.count("fast") != 0)
		player_max_walk = m_player->movement_speed_fast; // Fast speed
	else
		player_max_walk = m_player->movement_speed_walk; // Normal speed
	player_max_walk *= m_physics_override_speed;
	player_max_walk = MYMAX(player_max_walk, override_max_H);

	player_max_jump = m_player->movement_speed_jump * m_physics_override_jump;
	// FIXME: Bouncy nodes cause practically unbound increase in Y speed,
	//        until this can be verified correctly, tolerate higher jumping speeds
	player_max_jump *= 2.0;
	player_max_jump = MYMAX(player_max_jump, override_max_V);

	// Don't divide by zero!
	if (player_max_walk < 0.0001f)
		player_max_walk = 0.0001f;
	if (player_max_jump < 0.0001f)
		player_max_jump = 0.0001f;

	v3f diff = (m_base_position - m_last_good_position);
	float d_vert = diff.Y;
	diff.Y = 0;
	float d_horiz = diff.getLength();
	float required_time = d_horiz / player_max_walk;

	// FIXME: Checking downwards movement is not easily possible currently,
	//        the server could calculate speed differences to examine the gravity
	if (d_vert > 0) {
		// In certain cases (water, ladders) walking speed is applied vertically
		float s = MYMAX(player_max_jump, player_max_walk);
		required_time = MYMAX(required_time, d_vert / s);
	}

	if (m_move_pool.grab(required_time)) {
		m_last_good_position = m_base_position;
	} else {
		const float LAG_POOL_MIN = 5.0;
		float lag_pool_max = m_env->getMaxLagEstimate() * 2.0;
		lag_pool_max = MYMAX(lag_pool_max, LAG_POOL_MIN);
		if (m_time_from_last_teleport > lag_pool_max) {
			actionstream << "Server: " << m_player->getName()
					<< " moved too fast: V=" << d_vert << ", H=" << d_horiz
					<< "; resetting position." << std::endl;
			cheated = true;
		}
		setBasePosition(m_last_good_position);
	}
	return cheated;
}

bool PlayerSAO::getCollisionBox(aabb3f *toset) const
{
	//update collision box
	toset->MinEdge = m_prop.collisionbox.MinEdge * BS;
	toset->MaxEdge = m_prop.collisionbox.MaxEdge * BS;

	toset->MinEdge += m_base_position;
	toset->MaxEdge += m_base_position;
	return true;
}

bool PlayerSAO::getSelectionBox(aabb3f *toset) const
{
	if (!m_prop.is_visible || !m_prop.pointable) {
		return false;
	}

	toset->MinEdge = m_prop.selectionbox.MinEdge * BS;
	toset->MaxEdge = m_prop.selectionbox.MaxEdge * BS;

	return true;
}

float PlayerSAO::getZoomFOV() const
{
	return m_prop.zoom_fov;
}<|MERGE_RESOLUTION|>--- conflicted
+++ resolved
@@ -122,13 +122,8 @@
 	msg_os << serializeString32(generateUpdateArmorGroupsCommand()); // 2
 	msg_os << serializeString32(generateUpdateAnimationCommand()); // 3
 	for (const auto &bone_pos : m_bone_position) {
-<<<<<<< HEAD
 		msg_os << serializeLongString(generateUpdateBonePositionCommand(
-			bone_pos.first, bone_pos.second)); // m_bone_position.size
-=======
-		msg_os << serializeString32(generateUpdateBonePositionCommand(
-			bone_pos.first, bone_pos.second.X, bone_pos.second.Y)); // 3 + N
->>>>>>> 6d7067fd
+			bone_pos.first, bone_pos.second)); // 3 + N
 	}
 	msg_os << serializeString32(generateUpdateAttachmentCommand()); // 4 + m_bone_position.size
 	msg_os << serializeString32(generateUpdatePhysicsOverrideCommand()); // 5 + m_bone_position.size
