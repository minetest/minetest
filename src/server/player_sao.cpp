--- conflicted
+++ resolved
@@ -121,19 +121,11 @@
 	msg_os << serializeString32(generateUpdateArmorGroupsCommand()); // 2
 	msg_os << serializeString32(generateUpdateAnimationCommand()); // 3
 	for (const auto &bone_pos : m_bone_position) {
-<<<<<<< HEAD
-		msg_os << serializeLongString(generateUpdateBonePositionCommand(
+		msg_os << serializeString32(generateUpdateBonePositionCommand(
 			bone_pos.first, bone_pos.second.X, bone_pos.second.Y)); // 3 + N
 	}
-	msg_os << serializeLongString(generateUpdateAttachmentCommand()); // 4 + m_bone_position.size
-	msg_os << serializeLongString(generateUpdatePhysicsOverrideCommand()); // 5 + m_bone_position.size
-=======
-		msg_os << serializeString32(generateUpdateBonePositionCommand(
-			bone_pos.first, bone_pos.second.X, bone_pos.second.Y)); // m_bone_position.size
-	}
-	msg_os << serializeString32(generateUpdateAttachmentCommand()); // 4
-	msg_os << serializeString32(generateUpdatePhysicsOverrideCommand()); // 5
->>>>>>> 947466ab
+	msg_os << serializeString32(generateUpdateAttachmentCommand()); // 4 + m_bone_position.size
+	msg_os << serializeString32(generateUpdatePhysicsOverrideCommand()); // 5 + m_bone_position.size
 
 	int message_count = 5 + m_bone_position.size();
 
@@ -577,8 +569,7 @@
 			int parent_id;
 			std::string bone;
 			v3f attachment_rot;
-			bool force_visible;
-			getAttachment(&parent_id, &bone, &attachment_pos, &attachment_rot, &force_visible);
+			getAttachment(&parent_id, &bone, &attachment_pos, &attachment_rot);
 		}
 
 		v3f parent_pos = parent->getBasePosition();
