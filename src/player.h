--- conflicted
+++ resolved
@@ -276,10 +276,6 @@
 	// and ServerThread
 	// FIXME: ^ this sounds like nonsense. should be checked.
 	std::mutex m_mutex;
-<<<<<<< HEAD
-	PlayerSettings m_player_settings;
 	
 	f32 m_camera_roll = 0.0f;
-=======
->>>>>>> 733a019b
 };