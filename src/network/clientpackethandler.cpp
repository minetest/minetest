/*
Minetest
Copyright (C) 2015 nerzhul, Loic Blot <loic.blot@unix-experience.fr>

This program is free software; you can redistribute it and/or modify
it under the terms of the GNU Lesser General Public License as published by
the Free Software Foundation; either version 2.1 of the License, or
(at your option) any later version.

This program is distributed in the hope that it will be useful,
but WITHOUT ANY WARRANTY; without even the implied warranty of
MERCHANTABILITY or FITNESS FOR A PARTICULAR PURPOSE.  See the
GNU Lesser General Public License for more details.

You should have received a copy of the GNU Lesser General Public License along
with this program; if not, write to the Free Software Foundation, Inc.,
51 Franklin Street, Fifth Floor, Boston, MA 02110-1301 USA.
*/

#include "client/client.h"

#include "util/base64.h"
#include "client/camera.h"
#include "client/mesh_generator_thread.h"
#include "chatmessage.h"
#include "client/clientmedia.h"
#include "log.h"
#include "servermap.h"
#include "mapsector.h"
#include "client/minimap.h"
#include "modchannels.h"
#include "nodedef.h"
#include "serialization.h"
#include "util/strfnd.h"
#include "client/clientevent.h"
#include "client/sound.h"
#include "client/localplayer.h"
#include "network/clientopcodes.h"
#include "network/connection.h"
#include "network/networkpacket.h"
#include "script/scripting_client.h"
#include "util/serialize.h"
#include "util/srp.h"
#include "util/sha1.h"
#include "tileanimation.h"
#include "gettext.h"
#include "skyparams.h"
#include "particles.h"
#include <memory>

const char *accessDeniedStrings[SERVER_ACCESSDENIED_MAX] = {
	N_("Invalid password"),
	N_("Your client sent something the server didn't expect.  Try reconnecting or updating your client."),
	N_("The server is running in singleplayer mode.  You cannot connect."),
	N_("Your client's version is not supported.\nPlease contact the server administrator."),
	N_("Player name contains disallowed characters"),
	N_("Player name not allowed"),
	N_("Too many users"),
	N_("Empty passwords are disallowed.  Set a password and try again."),
	N_("Another client is connected with this name.  If your client closed unexpectedly, try again in a minute."),
	N_("Internal server error"),
	"",
	N_("Server shutting down"),
	N_("The server has experienced an internal error.  You will now be disconnected.")
};

void Client::handleCommand_Deprecated(NetworkPacket* pkt)
{
	infostream << "Got deprecated command "
			<< toClientCommandTable[pkt->getCommand()].name << " from peer "
			<< pkt->getPeerId() << "!" << std::endl;
}

void Client::handleCommand_Hello(NetworkPacket* pkt)
{
	if (pkt->getSize() < 1)
		return;

	u8 serialization_ver;
	u16 proto_ver;
	u16 unused_compression_mode;
	u32 auth_mechs;
	std::string unused;
	*pkt >> serialization_ver >> unused_compression_mode >> proto_ver
		>> auth_mechs >> unused;

	// Chose an auth method we support
	AuthMechanism chosen_auth_mechanism = choseAuthMech(auth_mechs);

	infostream << "Client: TOCLIENT_HELLO received with "
			<< "serialization_ver=" << (u32)serialization_ver
			<< ", auth_mechs=" << auth_mechs
			<< ", proto_ver=" << proto_ver
			<< ". Doing auth with mech " << chosen_auth_mechanism << std::endl;

	if (!ser_ver_supported(serialization_ver)) {
		infostream << "Client: TOCLIENT_HELLO: Server sent "
				<< "unsupported ser_fmt_ver"<< std::endl;
		return;
	}

	m_server_ser_ver = serialization_ver;
	m_proto_ver = proto_ver;

	if (m_chosen_auth_mech != AUTH_MECHANISM_NONE) {
		// we received a TOCLIENT_HELLO while auth was already going on
		errorstream << "Client: TOCLIENT_HELLO while auth was already going on"
			<< "(chosen_mech=" << m_chosen_auth_mech << ")." << std::endl;
		if (m_chosen_auth_mech == AUTH_MECHANISM_SRP ||
				m_chosen_auth_mech == AUTH_MECHANISM_LEGACY_PASSWORD) {
			srp_user_delete((SRPUser *) m_auth_data);
			m_auth_data = 0;
		}
	}

	// Authenticate using that method, or abort if there wasn't any method found
	if (chosen_auth_mechanism != AUTH_MECHANISM_NONE) {
		bool is_register = chosen_auth_mechanism == AUTH_MECHANISM_FIRST_SRP;
		ELoginRegister mode = is_register ? ELoginRegister::Register : ELoginRegister::Login;
		if (m_allow_login_or_register != ELoginRegister::Any &&
				m_allow_login_or_register != mode) {
			m_chosen_auth_mech = AUTH_MECHANISM_NONE;
			m_access_denied = true;
			if (m_allow_login_or_register == ELoginRegister::Login) {
				m_access_denied_reason =
						gettext("Name is not registered. To create an account on this server, click 'Register'");
			} else {
				m_access_denied_reason =
						gettext("Name is taken. Please choose another name");
			}
			m_con->Disconnect();
		} else {
			startAuth(chosen_auth_mechanism);
		}
	} else {
		m_chosen_auth_mech = AUTH_MECHANISM_NONE;
		m_access_denied = true;
		m_access_denied_reason = "Unknown";
		m_con->Disconnect();
	}

}

void Client::handleCommand_AuthAccept(NetworkPacket* pkt)
{
	deleteAuthData();

	v3f playerpos;
	*pkt >> playerpos >> m_map_seed >> m_recommended_send_interval
		>> m_sudo_auth_methods;

	playerpos -= v3f(0, BS / 2, 0);

	// Set player position
	LocalPlayer *player = m_env.getLocalPlayer();
	assert(player != NULL);
	player->setPosition(playerpos);

	infostream << "Client: received map seed: " << m_map_seed << std::endl;
	infostream << "Client: received recommended send interval "
					<< m_recommended_send_interval<<std::endl;

	// Reply to server
	/*~ DO NOT TRANSLATE THIS LITERALLY!
	This is a special string which needs to contain the translation's
	language code (e.g. "de" for German). */
	std::string lang = gettext("LANG_CODE");
	if (lang == "LANG_CODE")
		lang.clear();

	NetworkPacket resp_pkt(TOSERVER_INIT2, sizeof(u16) + lang.size());
	resp_pkt << lang;
	Send(&resp_pkt);

	m_state = LC_Init;
}

void Client::handleCommand_AcceptSudoMode(NetworkPacket* pkt)
{
	deleteAuthData();

	m_password = m_new_password;

	verbosestream << "Client: Received TOCLIENT_ACCEPT_SUDO_MODE." << std::endl;

	// send packet to actually set the password
	startAuth(AUTH_MECHANISM_FIRST_SRP);

	// reset again
	m_chosen_auth_mech = AUTH_MECHANISM_NONE;
}
void Client::handleCommand_DenySudoMode(NetworkPacket* pkt)
{
	ChatMessage *chatMessage = new ChatMessage(CHATMESSAGE_TYPE_SYSTEM,
			L"Password change denied. Password NOT changed.");
	pushToChatQueue(chatMessage);
	// reset everything and be sad
	deleteAuthData();
}

void Client::handleCommand_AccessDenied(NetworkPacket* pkt)
{
	// The server didn't like our password. Note, this needs
	// to be processed even if the serialization format has
	// not been agreed yet, the same as TOCLIENT_INIT.
	m_access_denied = true;

	if (pkt->getCommand() != TOCLIENT_ACCESS_DENIED) {
		// Legacy code from 0.4.12 and older but is still used
		// in some places of the server code
		if (pkt->getSize() >= 2) {
			std::wstring wide_reason;
			*pkt >> wide_reason;
			m_access_denied_reason = wide_to_utf8(wide_reason);
		}
		return;
	}

	if (pkt->getSize() < 1)
		return;

	u8 denyCode;
	*pkt >> denyCode;

	if (pkt->getRemainingBytes() > 0)
		*pkt >> m_access_denied_reason;

	if (m_access_denied_reason.empty()) {
		if (denyCode >= SERVER_ACCESSDENIED_MAX) {
			m_access_denied_reason = gettext("Unknown disconnect reason.");
		} else if (denyCode != SERVER_ACCESSDENIED_CUSTOM_STRING) {
			m_access_denied_reason = gettext(accessDeniedStrings[denyCode]);
		}
	}

	if (denyCode == SERVER_ACCESSDENIED_TOO_MANY_USERS) {
		m_access_denied_reconnect = true;
	} else if (pkt->getRemainingBytes() > 0) {
		u8 reconnect;
		*pkt >> reconnect;
		m_access_denied_reconnect = reconnect & 1;
	}
}

void Client::handleCommand_RemoveNode(NetworkPacket* pkt)
{
	if (pkt->getSize() < 6)
		return;

	v3s16 p;
	*pkt >> p;
	removeNode(p);
}

void Client::handleCommand_AddNode(NetworkPacket* pkt)
{
	if (pkt->getSize() < 6 + MapNode::serializedLength(m_server_ser_ver))
		return;

	v3s16 p;
	*pkt >> p;

	MapNode n;
	n.deSerialize(pkt->getU8Ptr(6), m_server_ser_ver);

	bool remove_metadata = true;
	u32 index = 6 + MapNode::serializedLength(m_server_ser_ver);
	if ((pkt->getSize() >= index + 1) && pkt->getU8(index)) {
		remove_metadata = false;
	}

	addNode(p, n, remove_metadata);
}

void Client::handleCommand_NodemetaChanged(NetworkPacket *pkt)
{
	if (pkt->getSize() < 1)
		return;

	std::istringstream is(pkt->readLongString(), std::ios::binary);
	std::stringstream sstr(std::ios::binary | std::ios::in | std::ios::out);
	decompressZlib(is, sstr);

	NodeMetadataList meta_updates_list(false);
	meta_updates_list.deSerialize(sstr, m_itemdef, true);

	Map &map = m_env.getMap();
	for (NodeMetadataMap::const_iterator i = meta_updates_list.begin();
			i != meta_updates_list.end(); ++i) {
		v3s16 pos = i->first;

		if (map.isValidPosition(pos) &&
				map.setNodeMetadata(pos, i->second))
			continue; // Prevent from deleting metadata

		// Meta couldn't be set, unused metadata
		delete i->second;
	}
}

void Client::handleCommand_BlockData(NetworkPacket* pkt)
{
	// Ignore too small packet
	if (pkt->getSize() < 6)
		return;

	v3s16 p;
	*pkt >> p;

	std::string datastring(pkt->getString(6), pkt->getSize() - 6);
	std::istringstream istr(datastring, std::ios_base::binary);

	MapSector *sector;
	MapBlock *block;

	v2s16 p2d(p.X, p.Z);
	sector = m_env.getMap().emergeSector(p2d);

	assert(sector->getPos() == p2d);

	block = sector->getBlockNoCreateNoEx(p.Y);
	if (block) {
		/*
			Update an existing block
		*/
		block->deSerialize(istr, m_server_ser_ver, false);
		block->deSerializeNetworkSpecific(istr);
	}
	else {
		/*
			Create a new block
		*/
		block = sector->createBlankBlock(p.Y);
		block->deSerialize(istr, m_server_ser_ver, false);
		block->deSerializeNetworkSpecific(istr);
	}

	if (m_localdb) {
		ServerMap::saveBlock(block, m_localdb);
	}

	/*
		Add it to mesh update queue and set it to be acknowledged after update.
	*/
	addUpdateMeshTaskWithEdge(p, true);
}

void Client::handleCommand_Inventory(NetworkPacket* pkt)
{
	if (pkt->getSize() < 1)
		return;

	std::string datastring(pkt->getString(0), pkt->getSize());
	std::istringstream is(datastring, std::ios_base::binary);

	LocalPlayer *player = m_env.getLocalPlayer();
	assert(player != NULL);

	player->inventory.deSerialize(is);

	m_update_wielded_item = true;

	delete m_inventory_from_server;
	m_inventory_from_server = new Inventory(player->inventory);
	m_inventory_from_server_age = 0.0;
}

void Client::handleCommand_TimeOfDay(NetworkPacket* pkt)
{
	if (pkt->getSize() < 2)
		return;

	u16 time_of_day;

	*pkt >> time_of_day;

	time_of_day      = time_of_day % 24000;
	float time_speed = 0;

	if (pkt->getSize() >= 2 + 4) {
		*pkt >> time_speed;
	}
	else {
		// Old message; try to approximate speed of time by ourselves
		float time_of_day_f = (float)time_of_day / 24000.0f;
		float tod_diff_f = 0;

		if (time_of_day_f < 0.2 && m_last_time_of_day_f > 0.8)
			tod_diff_f = time_of_day_f - m_last_time_of_day_f + 1.0f;
		else
			tod_diff_f = time_of_day_f - m_last_time_of_day_f;

		m_last_time_of_day_f       = time_of_day_f;
		float time_diff            = m_time_of_day_update_timer;
		m_time_of_day_update_timer = 0;

		if (m_time_of_day_set) {
			time_speed = (3600.0f * 24.0f) * tod_diff_f / time_diff;
			infostream << "Client: Measured time_of_day speed (old format): "
					<< time_speed << " tod_diff_f=" << tod_diff_f
					<< " time_diff=" << time_diff << std::endl;
		}
	}

	// Update environment
	m_env.setTimeOfDay(time_of_day);
	m_env.setTimeOfDaySpeed(time_speed);
	m_time_of_day_set = true;

	//u32 dr = m_env.getDayNightRatio();
	//infostream << "Client: time_of_day=" << time_of_day
	//		<< " time_speed=" << time_speed
	//		<< " dr=" << dr << std::endl;
}

void Client::handleCommand_ChatMessage(NetworkPacket *pkt)
{
	/*
		u8 version
		u8 message_type
		u16 sendername length
		wstring sendername
		u16 length
		wstring message
	 */

	ChatMessage *chatMessage = new ChatMessage();
	u8 version, message_type;
	*pkt >> version >> message_type;

	if (version != 1 || message_type >= CHATMESSAGE_TYPE_MAX) {
		delete chatMessage;
		return;
	}

	u64 timestamp;
	*pkt >> chatMessage->sender >> chatMessage->message >> timestamp;
	chatMessage->timestamp = static_cast<std::time_t>(timestamp);

	chatMessage->type = (ChatMessageType) message_type;

	// @TODO send this to CSM using ChatMessage object
	if (modsLoaded() && m_script->on_receiving_message(
			wide_to_utf8(chatMessage->message))) {
		// Message was consumed by CSM and should not be handled by client
		delete chatMessage;
	} else {
		pushToChatQueue(chatMessage);
	}
}

void Client::handleCommand_ActiveObjectRemoveAdd(NetworkPacket* pkt)
{
	/*
		u16 count of removed objects
		for all removed objects {
			u16 id
		}
		u16 count of added objects
		for all added objects {
			u16 id
			u8 type
			u32 initialization data length
			string initialization data
		}
	*/

	try {
		u8 type;
		u16 removed_count, added_count, id;

		// Read removed objects
		*pkt >> removed_count;

		for (u16 i = 0; i < removed_count; i++) {
			*pkt >> id;
			m_env.removeActiveObject(id);
			// Object-attached sounds MUST NOT be removed here because they might
			// have started to play immediately before the entity was removed.
		}

		// Read added objects
		*pkt >> added_count;

		for (u16 i = 0; i < added_count; i++) {
			*pkt >> id >> type;
			m_env.addActiveObject(id, type, pkt->readLongString());
		}
	} catch (PacketError &e) {
		infostream << "handleCommand_ActiveObjectRemoveAdd: " << e.what()
				<< ". The packet is unreliable, ignoring" << std::endl;
	}

	// m_activeobjects_received is false before the first
	// TOCLIENT_ACTIVE_OBJECT_REMOVE_ADD packet is received
	m_activeobjects_received = true;
}

void Client::handleCommand_ActiveObjectMessages(NetworkPacket* pkt)
{
	/*
		for all objects
		{
			u16 id
			u16 message length
			string message
		}
	*/
	std::string datastring(pkt->getString(0), pkt->getSize());
	std::istringstream is(datastring, std::ios_base::binary);

	try {
		while (is.good()) {
			u16 id = readU16(is);
			if (!is.good())
				break;

			std::string message = deSerializeString16(is);

			// Pass on to the environment
			m_env.processActiveObjectMessage(id, message);
		}
	} catch (SerializationError &e) {
		errorstream << "Client::handleCommand_ActiveObjectMessages: "
			<< "caught SerializationError: " << e.what() << std::endl;
	}
}

void Client::handleCommand_Movement(NetworkPacket* pkt)
{
	LocalPlayer *player = m_env.getLocalPlayer();
	assert(player != NULL);

	float mad, maa, maf, msw, mscr, msf, mscl, msj, lf, lfs, ls, g;

	*pkt >> mad >> maa >> maf >> msw >> mscr >> msf >> mscl >> msj
		>> lf >> lfs >> ls >> g;

	player->movement_acceleration_default   = mad * BS;
	player->movement_acceleration_air       = maa * BS;
	player->movement_acceleration_fast      = maf * BS;
	player->movement_speed_walk             = msw * BS;
	player->movement_speed_crouch           = mscr * BS;
	player->movement_speed_fast             = msf * BS;
	player->movement_speed_climb            = mscl * BS;
	player->movement_speed_jump             = msj * BS;
	player->movement_liquid_fluidity        = lf * BS;
	player->movement_liquid_fluidity_smooth = lfs * BS;
	player->movement_liquid_sink            = ls * BS;
	player->movement_gravity                = g * BS;
}

void Client::handleCommand_Fov(NetworkPacket *pkt)
{
	f32 fov;
	bool is_multiplier = false;
	f32 transition_time = 0.0f;

	*pkt >> fov >> is_multiplier;

	// Wrap transition_time extraction within a
	// try-catch to preserve backwards compat
	try {
		*pkt >> transition_time;
	} catch (PacketError &e) {};

	LocalPlayer *player = m_env.getLocalPlayer();
	assert(player);
	player->setFov({ fov, is_multiplier, transition_time });
	m_camera->notifyFovChange();
}

void Client::handleCommand_HP(NetworkPacket *pkt)
{
	LocalPlayer *player = m_env.getLocalPlayer();
	assert(player != NULL);

	u16 oldhp = player->hp;

	u16 hp;
	*pkt >> hp;
	bool damage_effect = true;
	try {
		*pkt >> damage_effect;
	} catch (PacketError &e) {};

	player->hp = hp;

	if (modsLoaded())
		m_script->on_hp_modification(hp);

	if (hp < oldhp) {
		// Add to ClientEvent queue
		ClientEvent *event = new ClientEvent();
		event->type = CE_PLAYER_DAMAGE;
		event->player_damage.amount = oldhp - hp;
		event->player_damage.effect = damage_effect;
		m_client_event_queue.push(event);
	}
}

void Client::handleCommand_Breath(NetworkPacket* pkt)
{
	LocalPlayer *player = m_env.getLocalPlayer();
	assert(player != NULL);

	u16 breath;

	*pkt >> breath;

	player->setBreath(breath);
}

void Client::handleCommand_MovePlayer(NetworkPacket* pkt)
{
	LocalPlayer *player = m_env.getLocalPlayer();
	assert(player != NULL);

	v3f pos;
	f32 pitch, yaw;

	*pkt >> pos >> pitch >> yaw;

	player->setPosition(pos);

	infostream << "Client got TOCLIENT_MOVE_PLAYER"
			<< " pos=(" << pos.X << "," << pos.Y << "," << pos.Z << ")"
			<< " pitch=" << pitch
			<< " yaw=" << yaw
			<< std::endl;

	/*
		Add to ClientEvent queue.
		This has to be sent to the main program because otherwise
		it would just force the pitch and yaw values to whatever
		the camera points to.
	*/
	ClientEvent *event = new ClientEvent();
	event->type = CE_PLAYER_FORCE_MOVE;
	event->player_force_move.pitch = pitch;
	event->player_force_move.yaw = yaw;
	m_client_event_queue.push(event);
}

void Client::handleCommand_MovePlayerRel(NetworkPacket *pkt)
{
	v3f added_pos;

	*pkt >> added_pos;

	LocalPlayer *player = m_env.getLocalPlayer();
	assert(player);
	player->addPosition(added_pos);
}

void Client::handleCommand_DeathScreenLegacy(NetworkPacket* pkt)
{
	ClientEvent *event = new ClientEvent();
	event->type = CE_DEATHSCREEN_LEGACY;
	m_client_event_queue.push(event);
}

void Client::handleCommand_AnnounceMedia(NetworkPacket* pkt)
{
	u16 num_files;

	*pkt >> num_files;

	infostream << "Client: Received media announcement: packet size: "
			<< pkt->getSize() << std::endl;

	if (m_media_downloader == NULL ||
			m_media_downloader->isStarted()) {
		const char *problem = m_media_downloader ?
			"we already saw another announcement" :
			"all media has been received already";
		errorstream << "Client: Received media announcement but "
			<< problem << "! "
			<< " files=" << num_files
			<< " size=" << pkt->getSize() << std::endl;
		return;
	}

	// Mesh update thread must be stopped while
	// updating content definitions
	sanity_check(!m_mesh_update_manager->isRunning());

	for (u16 i = 0; i < num_files; i++) {
		std::string name, sha1_base64;

		*pkt >> name >> sha1_base64;

		std::string sha1_raw = base64_decode(sha1_base64);
		m_media_downloader->addFile(name, sha1_raw);
	}

	{
		std::string str;
		*pkt >> str;

		Strfnd sf(str);
		while (!sf.at_end()) {
			std::string baseurl = trim(sf.next(","));
			if (!baseurl.empty()) {
				m_remote_media_servers.emplace_back(baseurl);
				m_media_downloader->addRemoteServer(baseurl);
			}
		}
	}

	m_media_downloader->step(this);
}

void Client::handleCommand_Media(NetworkPacket* pkt)
{
	/*
		u16 command
		u16 total number of file bunches
		u16 index of this bunch
		u32 number of files in this bunch
		for each file {
			u16 length of name
			string name
			u32 length of data
			data
		}
	*/
	u16 num_bunches;
	u16 bunch_i;
	u32 num_files;

	*pkt >> num_bunches >> bunch_i >> num_files;

	infostream << "Client: Received files: bunch " << bunch_i << "/"
			<< num_bunches << " files=" << num_files
			<< " size=" << pkt->getSize() << std::endl;

	if (num_files == 0)
		return;

	bool init_phase = m_media_downloader && m_media_downloader->isStarted();

	if (init_phase) {
		// Mesh update thread must be stopped while
		// updating content definitions
		sanity_check(!m_mesh_update_manager->isRunning());
	}

	for (u32 i = 0; i < num_files; i++) {
		std::string name, data;

		*pkt >> name;
		data = pkt->readLongString();

		bool ok = false;
		if (init_phase) {
			ok = m_media_downloader->conventionalTransferDone(name, data, this);
		} else {
			// Check pending dynamic transfers, one of them must be it
			for (const auto &it : m_pending_media_downloads) {
				if (it.second->conventionalTransferDone(name, data, this)) {
					ok = true;
					break;
				}
			}
		}
		if (!ok) {
			errorstream << "Client: Received media \"" << name
				<< "\" but no downloads pending. " << num_bunches << " bunches, "
				<< num_files << " in this one. (init_phase=" << init_phase
				<< ")" << std::endl;
		}
	}
}

void Client::handleCommand_NodeDef(NetworkPacket* pkt)
{
	infostream << "Client: Received node definitions: packet size: "
			<< pkt->getSize() << std::endl;

	// Mesh update thread must be stopped while
	// updating content definitions
	sanity_check(!m_mesh_update_manager->isRunning());

	// Decompress node definitions
	std::istringstream tmp_is(pkt->readLongString(), std::ios::binary);
	std::stringstream tmp_os(std::ios::binary | std::ios::in | std::ios::out);
	decompressZlib(tmp_is, tmp_os);

	// Deserialize node definitions
	m_nodedef->deSerialize(tmp_os, m_proto_ver);
	m_nodedef_received = true;
}

void Client::handleCommand_ItemDef(NetworkPacket* pkt)
{
	infostream << "Client: Received item definitions: packet size: "
			<< pkt->getSize() << std::endl;

	// Mesh update thread must be stopped while
	// updating content definitions
	sanity_check(!m_mesh_update_manager->isRunning());

	// Decompress item definitions
	std::istringstream tmp_is(pkt->readLongString(), std::ios::binary);
	std::stringstream tmp_os(std::ios::binary | std::ios::in | std::ios::out);
	decompressZlib(tmp_is, tmp_os);

	// Deserialize node definitions
	m_itemdef->deSerialize(tmp_os, m_proto_ver);
	m_itemdef_received = true;
}

void Client::handleCommand_PlaySound(NetworkPacket* pkt)
{
	/*
		[0] s32 server_id
		[4] u16 name length
		[6] char name[len]
		[ 6 + len] f32 gain
		[10 + len] u8 type (SoundLocation)
		[11 + len] v3f pos (in BS-space)
		[23 + len] u16 object_id
		[25 + len] bool loop
		[26 + len] f32 fade
		[30 + len] f32 pitch
		[34 + len] bool ephemeral
		[35 + len] f32 start_time (in seconds)
	*/

	s32 server_id;

	SoundSpec spec;
	SoundLocation type;
	v3f pos;
	u16 object_id;
	bool ephemeral = false;

	*pkt >> server_id >> spec.name >> spec.gain >> (u8 &)type >> pos >> object_id >> spec.loop;
	pos *= 1.0f/BS;

	try {
		*pkt >> spec.fade;
		*pkt >> spec.pitch;
		*pkt >> ephemeral;
		*pkt >> spec.start_time;
	} catch (PacketError &e) {};

	// Generate a new id
	sound_handle_t client_id = (ephemeral && object_id == 0) ? 0 : m_sound->allocateId(2);

	// Start playing
	switch(type) {
	case SoundLocation::Local:
		m_sound->playSound(client_id, spec);
		break;
	case SoundLocation::Position:
		m_sound->playSoundAt(client_id, spec, pos, v3f(0.0f));
		break;
	case SoundLocation::Object: {
		ClientActiveObject *cao = m_env.getActiveObject(object_id);
		v3f vel(0.0f);
		if (cao) {
			pos = cao->getPosition() * (1.0f/BS);
			vel = cao->getVelocity() * (1.0f/BS);
		}
		m_sound->playSoundAt(client_id, spec, pos, vel);
		break;
	}
	default:
		// Unknown SoundLocation, instantly remove sound
		if (client_id != 0)
			m_sound->freeId(client_id, 2);
		if (!ephemeral)
			sendRemovedSounds({server_id});
		return;
	}

	if (client_id != 0) {
		// Note: m_sounds_client_to_server takes 1 ownership
		// For ephemeral sounds, server_id is not meaningful
		if (ephemeral) {
			m_sounds_client_to_server[client_id] = -1;
		} else {
			m_sounds_server_to_client[server_id] = client_id;
			m_sounds_client_to_server[client_id] = server_id;
		}
		if (object_id != 0)
			m_sounds_to_objects[client_id] = object_id;
	}
}

void Client::handleCommand_StopSound(NetworkPacket* pkt)
{
	s32 server_id;

	*pkt >> server_id;

	std::unordered_map<s32, int>::iterator i = m_sounds_server_to_client.find(server_id);
	if (i != m_sounds_server_to_client.end()) {
		int client_id = i->second;
		m_sound->stopSound(client_id);
	}
}

void Client::handleCommand_FadeSound(NetworkPacket *pkt)
{
	s32 sound_id;
	float step;
	float gain;

	*pkt >> sound_id >> step >> gain;

	std::unordered_map<s32, int>::const_iterator i =
			m_sounds_server_to_client.find(sound_id);

	if (i != m_sounds_server_to_client.end())
		m_sound->fadeSound(i->second, step, gain);
}

void Client::handleCommand_Privileges(NetworkPacket* pkt)
{
	m_privileges.clear();
	infostream << "Client: Privileges updated: ";
	u16 num_privileges;

	*pkt >> num_privileges;

	for (u16 i = 0; i < num_privileges; i++) {
		std::string priv;

		*pkt >> priv;

		m_privileges.insert(priv);
		infostream << priv << " ";
	}
	infostream << std::endl;
}

void Client::handleCommand_InventoryFormSpec(NetworkPacket* pkt)
{
	LocalPlayer *player = m_env.getLocalPlayer();
	assert(player != NULL);

	// Store formspec in LocalPlayer
	player->inventory_formspec = pkt->readLongString();
}

void Client::handleCommand_DetachedInventory(NetworkPacket* pkt)
{
	std::string name;
	bool keep_inv = true;
	*pkt >> name >> keep_inv;

	infostream << "Client: Detached inventory update: \"" << name
		<< "\", mode=" << (keep_inv ? "update" : "remove") << std::endl;

	const auto &inv_it = m_detached_inventories.find(name);
	if (!keep_inv) {
		if (inv_it != m_detached_inventories.end()) {
			delete inv_it->second;
			m_detached_inventories.erase(inv_it);
		}
		return;
	}
	Inventory *inv = nullptr;
	if (inv_it == m_detached_inventories.end()) {
		inv = new Inventory(m_itemdef);
		m_detached_inventories[name] = inv;
	} else {
		inv = inv_it->second;
	}

	u16 ignore;
	*pkt >> ignore; // this used to be the length of the following string, ignore it

	std::string contents(pkt->getRemainingString(), pkt->getRemainingBytes());
	std::istringstream is(contents, std::ios::binary);
	inv->deSerialize(is);
}

void Client::handleCommand_ShowFormSpec(NetworkPacket* pkt)
{
	std::string formspec = pkt->readLongString();
	std::string formname;

	*pkt >> formname;

	ClientEvent *event = new ClientEvent();
	event->type = CE_SHOW_FORMSPEC;
	// pointer is required as event is a struct only!
	// adding a std:string to a struct isn't possible
	event->show_formspec.formspec = new std::string(formspec);
	event->show_formspec.formname = new std::string(formname);
	m_client_event_queue.push(event);
}

void Client::handleCommand_SpawnParticle(NetworkPacket* pkt)
{
	std::string datastring(pkt->getString(0), pkt->getSize());
	std::istringstream is(datastring, std::ios_base::binary);

	ParticleParameters p;
	p.deSerialize(is, m_proto_ver);

	ClientEvent *event = new ClientEvent();
	event->type           = CE_SPAWN_PARTICLE;
	event->spawn_particle = new ParticleParameters(p);

	m_client_event_queue.push(event);
}

void Client::handleCommand_AddParticleSpawner(NetworkPacket* pkt)
{
	std::string datastring(pkt->getString(0), pkt->getSize());
	std::istringstream is(datastring, std::ios_base::binary);

	ParticleSpawnerParameters p;
	u32 server_id;
	u16 attached_id = 0;

	p.amount             = readU16(is);
	p.time               = readF32(is);

	bool missing_end_values = false;
	if (m_proto_ver >= 42) {
		// All tweenable parameters
		p.pos.deSerialize(is);
		p.vel.deSerialize(is);
		p.acc.deSerialize(is);
		p.exptime.deSerialize(is);
		p.size.deSerialize(is);
	} else {
		p.pos.start.legacyDeSerialize(is);
		p.vel.start.legacyDeSerialize(is);
		p.acc.start.legacyDeSerialize(is);
		p.exptime.start.legacyDeSerialize(is);
		p.size.start.legacyDeSerialize(is);
		missing_end_values = true;
	}

	p.collisiondetection = readU8(is);
	p.texture.string     = deSerializeString32(is);

	server_id = readU32(is);

	p.vertical = readU8(is);
	p.collision_removal = readU8(is);

	attached_id = readU16(is);

	p.animation.deSerialize(is, m_proto_ver);
	p.glow = readU8(is);
	p.object_collision = readU8(is);

	// This is kinda awful
	do {
		u16 tmp_param0 = readU16(is);
		if (is.eof())
			break;
		p.node.param0 = tmp_param0;
		p.node.param2 = readU8(is);
		p.node_tile   = readU8(is);

		if (m_proto_ver < 42) {
			// v >= 5.6.0
			f32 tmp_sbias = readF32(is);
			if (is.eof())
				break;

			// initial bias must be stored separately in the stream to preserve
			// backwards compatibility with older clients, which do not support
			// a bias field in their range "format"
			p.pos.start.bias = tmp_sbias;
			p.vel.start.bias = readF32(is);
			p.acc.start.bias = readF32(is);
			p.exptime.start.bias = readF32(is);
			p.size.start.bias = readF32(is);

			p.pos.end.deSerialize(is);
			p.vel.end.deSerialize(is);
			p.acc.end.deSerialize(is);
			p.exptime.end.deSerialize(is);
			p.size.end.deSerialize(is);

			missing_end_values = false;
		}
		// else: fields are already read by deSerialize() very early

		// properties for legacy texture field
		p.texture.deSerialize(is, m_proto_ver, true);

		p.drag.deSerialize(is);
		p.jitter.deSerialize(is);
		p.bounce.deSerialize(is);
		ParticleParamTypes::deSerializeParameterValue(is, p.attractor_kind);
		using ParticleParamTypes::AttractorKind;
		if (p.attractor_kind != AttractorKind::none) {
			p.attract.deSerialize(is);
			p.attractor_origin.deSerialize(is);
			p.attractor_attachment = readU16(is);
			/* we only check the first bit, in order to allow this value
			 * to be turned into a bit flag field later if needed */
			p.attractor_kill = !!(readU8(is) & 1);
			if (p.attractor_kind != AttractorKind::point) {
				p.attractor_direction.deSerialize(is);
				p.attractor_direction_attachment = readU16(is);
			}
		}
		p.radius.deSerialize(is);

		u16 texpoolsz = readU16(is);
		p.texpool.reserve(texpoolsz);
		for (u16 i = 0; i < texpoolsz; ++i) {
			ServerParticleTexture newtex;
			newtex.deSerialize(is, m_proto_ver);
			p.texpool.push_back(newtex);
		}
	} while(0);

	if (missing_end_values) {
		// there's no tweening data to be had, so we need to set the
		// legacy params to constant values, otherwise everything old
		// will tween to zero
		p.pos.end = p.pos.start;
		p.vel.end = p.vel.start;
		p.acc.end = p.acc.start;
		p.exptime.end = p.exptime.start;
		p.size.end = p.size.start;
	}

	auto event = new ClientEvent();
	event->type                            = CE_ADD_PARTICLESPAWNER;
	event->add_particlespawner.p           = new ParticleSpawnerParameters(p);
	event->add_particlespawner.attached_id = attached_id;
	event->add_particlespawner.id          = server_id;

	m_client_event_queue.push(event);
}


void Client::handleCommand_DeleteParticleSpawner(NetworkPacket* pkt)
{
	u32 server_id;
	*pkt >> server_id;

	ClientEvent *event = new ClientEvent();
	event->type = CE_DELETE_PARTICLESPAWNER;
	event->delete_particlespawner.id = server_id;

	m_client_event_queue.push(event);
}

void Client::handleCommand_HudAdd(NetworkPacket* pkt)
{
	u32 server_id;
	u8 type;
	v2f pos;
	std::string name;
	v2f scale;
	std::string text;
	u32 number;
	u32 item;
	u32 dir;
	v2f align;
	v2f offset;
	v3f world_pos;
	v2s32 size;
	s16 z_index = 0;
	std::string text2;
	u32 style = 0;

	*pkt >> server_id >> type >> pos >> name >> scale >> text >> number >> item
		>> dir >> align >> offset;
	try {
		*pkt >> world_pos;
		*pkt >> size;
		*pkt >> z_index;
		*pkt >> text2;
		*pkt >> style;
	} catch(PacketError &e) {};

	ClientEvent *event = new ClientEvent();
	event->type              = CE_HUDADD;
	event->hudadd            = new ClientEventHudAdd();
	event->hudadd->server_id = server_id;
	event->hudadd->type      = type;
	event->hudadd->pos       = pos;
	event->hudadd->name      = name;
	event->hudadd->scale     = scale;
	event->hudadd->text      = text;
	event->hudadd->number    = number;
	event->hudadd->item      = item;
	event->hudadd->dir       = dir;
	event->hudadd->align     = align;
	event->hudadd->offset    = offset;
	event->hudadd->world_pos = world_pos;
	event->hudadd->size      = size;
	event->hudadd->z_index   = z_index;
	event->hudadd->text2     = text2;
	event->hudadd->style     = style;
	m_client_event_queue.push(event);
}

void Client::handleCommand_HudRemove(NetworkPacket* pkt)
{
	u32 server_id;

	*pkt >> server_id;

	ClientEvent *event = new ClientEvent();
	event->type     = CE_HUDRM;
	event->hudrm.id = server_id;
	m_client_event_queue.push(event);
}

void Client::handleCommand_HudChange(NetworkPacket* pkt)
{
	std::string sdata;
	v2f v2fdata;
	v3f v3fdata;
	u32 intdata = 0;
	v2s32 v2s32data;
	u32 server_id;
	u8 stat;

	*pkt >> server_id >> stat;

	// Do nothing if stat is not known
	if (stat >= HudElementStat_END) {
		return;
	}

	// Keep in sync with:server.cpp -> SendHUDChange
	switch (static_cast<HudElementStat>(stat)) {
		case HUD_STAT_POS:
		case HUD_STAT_SCALE:
		case HUD_STAT_ALIGN:
		case HUD_STAT_OFFSET:
			*pkt >> v2fdata;
			break;
		case HUD_STAT_NAME:
		case HUD_STAT_TEXT:
		case HUD_STAT_TEXT2:
			*pkt >> sdata;
			break;
		case HUD_STAT_WORLD_POS:
			*pkt >> v3fdata;
			break;
		case HUD_STAT_SIZE:
			*pkt >> v2s32data;
			break;
		default:
			*pkt >> intdata;
			break;
	}

	ClientEvent *event = new ClientEvent();
	event->type                 = CE_HUDCHANGE;
	event->hudchange            = new ClientEventHudChange();
	event->hudchange->id        = server_id;
	event->hudchange->stat      = static_cast<HudElementStat>(stat);
	event->hudchange->v2fdata   = v2fdata;
	event->hudchange->v3fdata   = v3fdata;
	event->hudchange->sdata     = sdata;
	event->hudchange->data      = intdata;
	event->hudchange->v2s32data = v2s32data;
	m_client_event_queue.push(event);
}

void Client::handleCommand_HudSetFlags(NetworkPacket* pkt)
{
	u32 flags, mask;

	*pkt >> flags >> mask;

	LocalPlayer *player = m_env.getLocalPlayer();
	assert(player != NULL);

	bool was_minimap_radar_visible = player->hud_flags & HUD_FLAG_MINIMAP_RADAR_VISIBLE;

	player->hud_flags &= ~mask;
	player->hud_flags |= flags;

	bool m_minimap_radar_disabled_by_server = !(player->hud_flags & HUD_FLAG_MINIMAP_RADAR_VISIBLE);

	// Not so satisying code to keep compatibility with old fixed mode system
	// -->
	// If radar has been disabled, try to find a non radar mode or fall back to 0
	if (m_minimap && m_minimap_radar_disabled_by_server
			&& was_minimap_radar_visible) {
		while (m_minimap->getModeIndex() > 0 &&
				m_minimap->getModeDef().type == MINIMAP_TYPE_RADAR)
			m_minimap->nextMode();
	}
	// <--
	// End of 'not so satifying code'
}

void Client::handleCommand_HudSetParam(NetworkPacket* pkt)
{
	u16 param; std::string value;

	*pkt >> param >> value;

	LocalPlayer *player = m_env.getLocalPlayer();
	assert(player != NULL);

	if (param == HUD_PARAM_HOTBAR_ITEMCOUNT && value.size() == 4) {
		s32 hotbar_itemcount = readS32((u8*) value.c_str());
		if (hotbar_itemcount > 0 && hotbar_itemcount <= HUD_HOTBAR_ITEMCOUNT_MAX)
			player->hud_hotbar_itemcount = hotbar_itemcount;
	}
	else if (param == HUD_PARAM_HOTBAR_IMAGE) {
		player->hotbar_image = value;
	}
	else if (param == HUD_PARAM_HOTBAR_SELECTED_IMAGE) {
		player->hotbar_selected_image = value;
	}
}

void Client::handleCommand_HudSetSky(NetworkPacket* pkt)
{
	if (m_proto_ver < 39) {
		// Handle Protocol 38 and below servers with old set_sky,
		// ensuring the classic look is kept.
		std::string datastring(pkt->getString(0), pkt->getSize());
		std::istringstream is(datastring, std::ios_base::binary);

		SkyboxParams skybox;
		skybox.bgcolor = video::SColor(readARGB8(is));
		skybox.type = std::string(deSerializeString16(is));
		u16 count = readU16(is);

		for (size_t i = 0; i < count; i++)
			skybox.textures.emplace_back(deSerializeString16(is));

		skybox.clouds = true;
		try {
			skybox.clouds = readU8(is);
		} catch (...) {}

		// Use default skybox settings:
		SunParams sun = SkyboxDefaults::getSunDefaults();
		MoonParams moon = SkyboxDefaults::getMoonDefaults();
		StarParams stars = SkyboxDefaults::getStarDefaults();

		// Fix for "regular" skies, as color isn't kept:
		if (skybox.type == "regular") {
			skybox.sky_color = SkyboxDefaults::getSkyColorDefaults();
			skybox.fog_tint_type = "default";
			skybox.fog_moon_tint = video::SColor(255, 255, 255, 255);
			skybox.fog_sun_tint = video::SColor(255, 255, 255, 255);
		} else {
			sun.visible = false;
			sun.sunrise_visible = false;
			moon.visible = false;
			stars.visible = false;
		}

		// Skybox, sun, moon and stars ClientEvents:
		ClientEvent *sky_event = new ClientEvent();
		sky_event->type = CE_SET_SKY;
		sky_event->set_sky = new SkyboxParams(skybox);
		m_client_event_queue.push(sky_event);

		ClientEvent *sun_event = new ClientEvent();
		sun_event->type = CE_SET_SUN;
		sun_event->sun_params = new SunParams(sun);
		m_client_event_queue.push(sun_event);

		ClientEvent *moon_event = new ClientEvent();
		moon_event->type = CE_SET_MOON;
		moon_event->moon_params = new MoonParams(moon);
		m_client_event_queue.push(moon_event);

		ClientEvent *star_event = new ClientEvent();
		star_event->type = CE_SET_STARS;
		star_event->star_params = new StarParams(stars);
		m_client_event_queue.push(star_event);
		return;
	}

	SkyboxParams skybox;

	*pkt >> skybox.bgcolor >> skybox.type >> skybox.clouds >>
		skybox.fog_sun_tint >> skybox.fog_moon_tint >> skybox.fog_tint_type;

	if (skybox.type == "skybox") {
		u16 texture_count;
		std::string texture;
		*pkt >> texture_count;
		for (u16 i = 0; i < texture_count; i++) {
			*pkt >> texture;
			skybox.textures.emplace_back(texture);
		}
	} else if (skybox.type == "regular") {
		auto &c = skybox.sky_color;
		*pkt >> c.day_sky >> c.day_horizon >> c.dawn_sky >> c.dawn_horizon
			>> c.night_sky >> c.night_horizon >> c.indoors;
	}

	if (pkt->getRemainingBytes() >= 4) {
		*pkt >> skybox.body_orbit_tilt;
	}

	if (pkt->getRemainingBytes() >= 6) {
		*pkt >> skybox.fog_distance >> skybox.fog_start;
	}

	if (pkt->getRemainingBytes() >= 4) {
		*pkt >> skybox.fog_color;
	}

	ClientEvent *event = new ClientEvent();
	event->type = CE_SET_SKY;
	event->set_sky = new SkyboxParams(skybox);
	m_client_event_queue.push(event);
}

void Client::handleCommand_HudSetSun(NetworkPacket *pkt)
{
	SunParams sun;

	*pkt >> sun.visible >> sun.texture>> sun.tonemap
		>> sun.sunrise >> sun.sunrise_visible >> sun.scale;

	ClientEvent *event = new ClientEvent();
	event->type        = CE_SET_SUN;
	event->sun_params  = new SunParams(sun);
	m_client_event_queue.push(event);
}

void Client::handleCommand_HudSetMoon(NetworkPacket *pkt)
{
	MoonParams moon;

	*pkt >> moon.visible >> moon.texture
		>> moon.tonemap >> moon.scale;

	ClientEvent *event = new ClientEvent();
	event->type        = CE_SET_MOON;
	event->moon_params = new MoonParams(moon);
	m_client_event_queue.push(event);
}

void Client::handleCommand_HudSetStars(NetworkPacket *pkt)
{
	StarParams stars = SkyboxDefaults::getStarDefaults();

	*pkt >> stars.visible >> stars.count
		>> stars.starcolor >> stars.scale;
	try {
		*pkt >> stars.day_opacity;
	} catch (PacketError &e) {};

	ClientEvent *event = new ClientEvent();
	event->type        = CE_SET_STARS;
	event->star_params = new StarParams(stars);

	m_client_event_queue.push(event);
}

void Client::handleCommand_CloudParams(NetworkPacket* pkt)
{
	f32 density;
	video::SColor color_bright;
	video::SColor color_ambient;
	video::SColor color_shadow = video::SColor(255, 204, 204, 204);
	f32 height;
	f32 thickness;
	v2f speed;

	*pkt >> density >> color_bright >> color_ambient
			>> height >> thickness >> speed;

	if (pkt->getRemainingBytes() >= 4) {
		*pkt >> color_shadow;
	}

	ClientEvent *event = new ClientEvent();
	event->type                       = CE_CLOUD_PARAMS;
	event->cloud_params.density       = density;
	// use the underlying u32 representation, because we can't
	// use struct members with constructors here, and this way
	// we avoid using new() and delete() for no good reason
	event->cloud_params.color_bright  = color_bright.color;
	event->cloud_params.color_ambient = color_ambient.color;
	event->cloud_params.color_shadow = color_shadow.color;
	event->cloud_params.height        = height;
	event->cloud_params.thickness     = thickness;
	// same here: deconstruct to skip constructor
	event->cloud_params.speed_x       = speed.X;
	event->cloud_params.speed_y       = speed.Y;
	m_client_event_queue.push(event);
}

void Client::handleCommand_OverrideDayNightRatio(NetworkPacket* pkt)
{
	bool do_override;
	u16 day_night_ratio_u;

	*pkt >> do_override >> day_night_ratio_u;

	float day_night_ratio_f = (float)day_night_ratio_u / 65536;

	ClientEvent *event = new ClientEvent();
	event->type                                 = CE_OVERRIDE_DAY_NIGHT_RATIO;
	event->override_day_night_ratio.do_override = do_override;
	event->override_day_night_ratio.ratio_f     = day_night_ratio_f;
	m_client_event_queue.push(event);
}

void Client::handleCommand_LocalPlayerAnimations(NetworkPacket* pkt)
{
	LocalPlayer *player = m_env.getLocalPlayer();
	assert(player != NULL);

	*pkt >> player->local_animations[0];
	*pkt >> player->local_animations[1];
	*pkt >> player->local_animations[2];
	*pkt >> player->local_animations[3];
	*pkt >> player->local_animation_speed;

	player->last_animation = LocalPlayerAnimation::NO_ANIM;
}

void Client::handleCommand_EyeOffset(NetworkPacket* pkt)
{
	LocalPlayer *player = m_env.getLocalPlayer();
	assert(player != NULL);

	*pkt >> player->eye_offset_first >> player->eye_offset_third;
	try {
		*pkt >> player->eye_offset_third_front;
	} catch (PacketError &e) {
		player->eye_offset_third_front = player->eye_offset_third;
	};
}

void Client::handleCommand_UpdatePlayerList(NetworkPacket* pkt)
{
	u8 type;
	u16 num_players;
	*pkt >> type >> num_players;
	PlayerListModifer notice_type = (PlayerListModifer) type;

	for (u16 i = 0; i < num_players; i++) {
		std::string name;
		*pkt >> name;
		switch (notice_type) {
		case PLAYER_LIST_INIT:
		case PLAYER_LIST_ADD:
			m_env.addPlayerName(name);
			continue;
		case PLAYER_LIST_REMOVE:
			m_env.removePlayerName(name);
			continue;
		}
	}
}

void Client::handleCommand_SrpBytesSandB(NetworkPacket* pkt)
{
	if (m_chosen_auth_mech != AUTH_MECHANISM_SRP &&
			m_chosen_auth_mech != AUTH_MECHANISM_LEGACY_PASSWORD) {
		errorstream << "Client: Received SRP S_B login message,"
			<< " but wasn't supposed to (chosen_mech="
			<< m_chosen_auth_mech << ")." << std::endl;
		return;
	}

	char *bytes_M = 0;
	size_t len_M = 0;
	SRPUser *usr = (SRPUser *) m_auth_data;
	std::string s;
	std::string B;
	*pkt >> s >> B;

	infostream << "Client: Received TOCLIENT_SRP_BYTES_S_B." << std::endl;

	srp_user_process_challenge(usr, (const unsigned char *) s.c_str(), s.size(),
		(const unsigned char *) B.c_str(), B.size(),
		(unsigned char **) &bytes_M, &len_M);

	if ( !bytes_M ) {
		errorstream << "Client: SRP-6a S_B safety check violation!" << std::endl;
		return;
	}

	NetworkPacket resp_pkt(TOSERVER_SRP_BYTES_M, 0);
	resp_pkt << std::string(bytes_M, len_M);
	Send(&resp_pkt);
}

void Client::handleCommand_FormspecPrepend(NetworkPacket *pkt)
{
	LocalPlayer *player = m_env.getLocalPlayer();
	assert(player != NULL);

	// Store formspec in LocalPlayer
	*pkt >> player->formspec_prepend;
}

void Client::handleCommand_CSMRestrictionFlags(NetworkPacket *pkt)
{
	*pkt >> m_csm_restriction_flags >> m_csm_restriction_noderange;

	// Restrictions were received -> load mods if it's enabled
	// Note: this should be moved after mods receptions from server instead
	loadMods();
}

void Client::handleCommand_PlayerSpeed(NetworkPacket *pkt)
{
	v3f added_vel;

	*pkt >> added_vel;

	LocalPlayer *player = m_env.getLocalPlayer();
	assert(player != NULL);
	player->addVelocity(added_vel);
}

void Client::handleCommand_MediaPush(NetworkPacket *pkt)
{
	std::string raw_hash, filename, filedata;
	u32 token;
	bool cached;

	*pkt >> raw_hash >> filename >> cached;
	if (m_proto_ver >= 40)
		*pkt >> token;
	else
		filedata = pkt->readLongString();

	if (raw_hash.size() != 20 || filename.empty() ||
			(m_proto_ver < 40 && filedata.empty()) ||
			!string_allowed(filename, TEXTURENAME_ALLOWED_CHARS)) {
		throw PacketError("Illegal filename, data or hash");
	}

	verbosestream << "Server pushes media file \"" << filename << "\" ";
	if (filedata.empty())
		verbosestream << "to be fetched ";
	else
		verbosestream << "with " << filedata.size() << " bytes ";
	verbosestream << "(cached=" << cached << ")" << std::endl;

	if (!filedata.empty()) {
		// LEGACY CODEPATH
		// Compute and check checksum of data
		std::string computed_hash;
		{
			SHA1 ctx;
			ctx.addBytes(filedata);
			computed_hash = ctx.getDigest();
		}
		if (raw_hash != computed_hash) {
			verbosestream << "Hash of file data mismatches, ignoring." << std::endl;
			return;
		}

		// Actually load media
		loadMedia(filedata, filename, true);

		// Cache file for the next time when this client joins the same server
		if (cached)
			clientMediaUpdateCache(raw_hash, filedata);
		return;
	}

	// create a downloader for this file
	auto downloader(std::make_shared<SingleMediaDownloader>(cached));
	m_pending_media_downloads.emplace_back(token, downloader);
	downloader->addFile(filename, raw_hash);
	for (const auto &baseurl : m_remote_media_servers)
		downloader->addRemoteServer(baseurl);

	downloader->step(this);
}

/*
 * Mod channels
 */

void Client::handleCommand_ModChannelMsg(NetworkPacket *pkt)
{
	std::string channel_name, sender, channel_msg;
	*pkt >> channel_name >> sender >> channel_msg;

	verbosestream << "Mod channel message received from server " << pkt->getPeerId()
		<< " on channel " << channel_name << ". sender: `" << sender << "`, message: "
		<< channel_msg << std::endl;

	if (!m_modchannel_mgr->channelRegistered(channel_name)) {
		verbosestream << "Server sent us messages on unregistered channel "
			<< channel_name << ", ignoring." << std::endl;
		return;
	}

	m_script->on_modchannel_message(channel_name, sender, channel_msg);
}

void Client::handleCommand_ModChannelSignal(NetworkPacket *pkt)
{
	u8 signal_tmp;
	ModChannelSignal signal;
	std::string channel;

	*pkt >> signal_tmp >> channel;

	signal = (ModChannelSignal)signal_tmp;

	bool valid_signal = true;
	// @TODO: send Signal to Lua API
	switch (signal) {
		case MODCHANNEL_SIGNAL_JOIN_OK:
			m_modchannel_mgr->setChannelState(channel, MODCHANNEL_STATE_READ_WRITE);
			infostream << "Server ack our mod channel join on channel `" << channel
				<< "`, joining." << std::endl;
			break;
		case MODCHANNEL_SIGNAL_JOIN_FAILURE:
			// Unable to join, remove channel
			m_modchannel_mgr->leaveChannel(channel, 0);
			infostream << "Server refused our mod channel join on channel `" << channel
				<< "`" << std::endl;
			break;
		case MODCHANNEL_SIGNAL_LEAVE_OK:
#ifndef NDEBUG
			infostream << "Server ack our mod channel leave on channel " << channel
				<< "`, leaving." << std::endl;
#endif
			break;
		case MODCHANNEL_SIGNAL_LEAVE_FAILURE:
			infostream << "Server refused our mod channel leave on channel `" << channel
				<< "`" << std::endl;
			break;
		case MODCHANNEL_SIGNAL_CHANNEL_NOT_REGISTERED:
#ifndef NDEBUG
			// Generally unused, but ensure we don't do an implementation error
			infostream << "Server tells us we sent a message on channel `" << channel
				<< "` but we are not registered. Message was dropped." << std::endl;
#endif
			break;
		case MODCHANNEL_SIGNAL_SET_STATE: {
			u8 state;
			*pkt >> state;

			if (state == MODCHANNEL_STATE_INIT || state >= MODCHANNEL_STATE_MAX) {
				infostream << "Received wrong channel state " << state
						<< ", ignoring." << std::endl;
				return;
			}

			m_modchannel_mgr->setChannelState(channel, (ModChannelState) state);
			infostream << "Server sets mod channel `" << channel
					<< "` in read-only mode." << std::endl;
			break;
		}
		default:
#ifndef NDEBUG
			warningstream << "Received unhandled mod channel signal ID "
				<< signal << ", ignoring." << std::endl;
#endif
			valid_signal = false;
			break;
	}

	// If signal is valid, forward it to client side mods
	if (valid_signal)
		m_script->on_modchannel_signal(channel, signal);
}

void Client::handleCommand_MinimapModes(NetworkPacket *pkt)
{
	u16 count; // modes
	u16 mode;  // wanted current mode index after change

	*pkt >> count >> mode;

	if (m_minimap)
		m_minimap->clearModes();

	for (size_t index = 0; index < count; index++) {
		u16 type;
		std::string label;
		u16 size;
		std::string texture;
		u16 scale;

		*pkt >> type >> label >> size >> texture >> scale;

		if (m_minimap)
			m_minimap->addMode(MinimapType(type), size, label, texture, scale);
	}

	if (m_minimap)
		m_minimap->setModeIndex(mode);
}

void Client::handleCommand_SetLighting(NetworkPacket *pkt)
{
	Lighting& lighting = m_env.getLocalPlayer()->getLighting();

	if (pkt->getRemainingBytes() >= 4)
		*pkt >> lighting.shadow_intensity;
	if (pkt->getRemainingBytes() >= 4)
		*pkt >> lighting.saturation;
	if (pkt->getRemainingBytes() >= 24) {
		*pkt >> lighting.exposure.luminance_min
				>> lighting.exposure.luminance_max
				>> lighting.exposure.exposure_correction
				>> lighting.exposure.speed_dark_bright
				>> lighting.exposure.speed_bright_dark
				>> lighting.exposure.center_weight_power;
	}
	if (pkt->getRemainingBytes() >= 4)
		*pkt >> lighting.volumetric_light_strength;
	if (pkt->getRemainingBytes() >= 4)
<<<<<<< HEAD
		*pkt >> lighting.artificial_light_color;
=======
		*pkt >> lighting.shadow_tint;
>>>>>>> 526a2f7b
}<|MERGE_RESOLUTION|>--- conflicted
+++ resolved
@@ -1818,9 +1818,7 @@
 	if (pkt->getRemainingBytes() >= 4)
 		*pkt >> lighting.volumetric_light_strength;
 	if (pkt->getRemainingBytes() >= 4)
-<<<<<<< HEAD
 		*pkt >> lighting.artificial_light_color;
-=======
+	if (pkt->getRemainingBytes() >= 4)
 		*pkt >> lighting.shadow_tint;
->>>>>>> 526a2f7b
 }