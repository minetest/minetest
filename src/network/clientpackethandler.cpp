/*
Minetest
Copyright (C) 2015 nerzhul, Loic Blot <loic.blot@unix-experience.fr>

This program is free software; you can redistribute it and/or modify
it under the terms of the GNU Lesser General Public License as published by
the Free Software Foundation; either version 2.1 of the License, or
(at your option) any later version.

This program is distributed in the hope that it will be useful,
but WITHOUT ANY WARRANTY; without even the implied warranty of
MERCHANTABILITY or FITNESS FOR A PARTICULAR PURPOSE.  See the
GNU Lesser General Public License for more details.

You should have received a copy of the GNU Lesser General Public License along
with this program; if not, write to the Free Software Foundation, Inc.,
51 Franklin Street, Fifth Floor, Boston, MA 02110-1301 USA.
*/

#include "client/client.h"

#include "util/base64.h"
#include "client/camera.h"
#include "client/mesh_generator_thread.h"
#include "chatmessage.h"
#include "client/clientmedia.h"
#include "log.h"
#include "servermap.h"
#include "mapsector.h"
#include "client/minimap.h"
#include "modchannels.h"
#include "nodedef.h"
#include "serialization.h"
#include "util/strfnd.h"
#include "client/clientevent.h"
#include "client/sound.h"
#include "client/localplayer.h"
#include "network/clientopcodes.h"
#include "network/connection.h"
#include "network/networkpacket.h"
#include "script/scripting_client.h"
#include "util/serialize.h"
#include "util/srp.h"
#include "util/sha1.h"
#include "tileanimation.h"
#include "gettext.h"
#include "skyparams.h"
#include "particles.h"
#include <memory>

const char *accessDeniedStrings[SERVER_ACCESSDENIED_MAX] = {
	N_("Invalid password"),
	N_("Your client sent something the server didn't expect.  Try reconnecting or updating your client."),
	N_("The server is running in singleplayer mode.  You cannot connect."),
	N_("Your client's version is not supported.\nPlease contact the server administrator."),
	N_("Player name contains disallowed characters"),
	N_("Player name not allowed"),
	N_("Too many users"),
	N_("Empty passwords are disallowed.  Set a password and try again."),
	N_("Another client is connected with this name.  If your client closed unexpectedly, try again in a minute."),
	N_("Internal server error"),
	"",
	N_("Server shutting down"),
	N_("The server has experienced an internal error.  You will now be disconnected.")
};

void Client::handleCommand_Deprecated(NetworkPacket* pkt)
{
	infostream << "Got deprecated command "
			<< toClientCommandTable[pkt->getCommand()].name << " from peer "
			<< pkt->getPeerId() << "!" << std::endl;
}

void Client::handleCommand_Hello(NetworkPacket* pkt)
{
	if (pkt->getSize() < 1)
		return;

	u8 serialization_ver;
	u16 proto_ver;
	u16 unused_compression_mode;
	u32 auth_mechs;
	std::string unused;
	*pkt >> serialization_ver >> unused_compression_mode >> proto_ver
		>> auth_mechs >> unused;

	// Chose an auth method we support
	AuthMechanism chosen_auth_mechanism = choseAuthMech(auth_mechs);

	infostream << "Client: TOCLIENT_HELLO received with "
			<< "serialization_ver=" << (u32)serialization_ver
			<< ", auth_mechs=" << auth_mechs
			<< ", proto_ver=" << proto_ver
			<< ". Doing auth with mech " << chosen_auth_mechanism << std::endl;

	if (!ser_ver_supported(serialization_ver)) {
		infostream << "Client: TOCLIENT_HELLO: Server sent "
				<< "unsupported ser_fmt_ver"<< std::endl;
		return;
	}

	m_server_ser_ver = serialization_ver;
	m_proto_ver = proto_ver;

	if (m_chosen_auth_mech != AUTH_MECHANISM_NONE) {
		// we received a TOCLIENT_HELLO while auth was already going on
		errorstream << "Client: TOCLIENT_HELLO while auth was already going on"
			<< "(chosen_mech=" << m_chosen_auth_mech << ")." << std::endl;
		if (m_chosen_auth_mech == AUTH_MECHANISM_SRP ||
				m_chosen_auth_mech == AUTH_MECHANISM_LEGACY_PASSWORD) {
			srp_user_delete((SRPUser *) m_auth_data);
			m_auth_data = 0;
		}
	}

	// Authenticate using that method, or abort if there wasn't any method found
	if (chosen_auth_mechanism != AUTH_MECHANISM_NONE) {
		bool is_register = chosen_auth_mechanism == AUTH_MECHANISM_FIRST_SRP;
		ELoginRegister mode = is_register ? ELoginRegister::Register : ELoginRegister::Login;
		if (m_allow_login_or_register != ELoginRegister::Any &&
				m_allow_login_or_register != mode) {
			m_chosen_auth_mech = AUTH_MECHANISM_NONE;
			m_access_denied = true;
			if (m_allow_login_or_register == ELoginRegister::Login) {
				m_access_denied_reason =
						gettext("Name is not registered. To create an account on this server, click 'Register'");
			} else {
				m_access_denied_reason =
						gettext("Name is taken. Please choose another name");
			}
			m_con->Disconnect();
		} else {
			startAuth(chosen_auth_mechanism);
		}
	} else {
		m_chosen_auth_mech = AUTH_MECHANISM_NONE;
		m_access_denied = true;
		m_access_denied_reason = "Unknown";
		m_con->Disconnect();
	}

}

void Client::handleCommand_AuthAccept(NetworkPacket* pkt)
{
	deleteAuthData();

	v3f playerpos;
	*pkt >> playerpos >> m_map_seed >> m_recommended_send_interval
		>> m_sudo_auth_methods;

	playerpos -= v3f(0, BS / 2, 0);

	// Set player position
	LocalPlayer *player = m_env.getLocalPlayer();
	assert(player != NULL);
	player->setPosition(playerpos);

	infostream << "Client: received map seed: " << m_map_seed << std::endl;
	infostream << "Client: received recommended send interval "
					<< m_recommended_send_interval<<std::endl;

	// Reply to server
	/*~ DO NOT TRANSLATE THIS LITERALLY!
	This is a special string which needs to contain the translation's
	language code (e.g. "de" for German). */
	std::string lang = gettext("LANG_CODE");
	if (lang == "LANG_CODE")
		lang.clear();

	NetworkPacket resp_pkt(TOSERVER_INIT2, sizeof(u16) + lang.size());
	resp_pkt << lang;
	Send(&resp_pkt);

	m_state = LC_Init;
}

void Client::handleCommand_AcceptSudoMode(NetworkPacket* pkt)
{
	deleteAuthData();

	m_password = m_new_password;

	verbosestream << "Client: Received TOCLIENT_ACCEPT_SUDO_MODE." << std::endl;

	// send packet to actually set the password
	startAuth(AUTH_MECHANISM_FIRST_SRP);

	// reset again
	m_chosen_auth_mech = AUTH_MECHANISM_NONE;
}
void Client::handleCommand_DenySudoMode(NetworkPacket* pkt)
{
	ChatMessage *chatMessage = new ChatMessage(CHATMESSAGE_TYPE_SYSTEM,
			L"Password change denied. Password NOT changed.");
	pushToChatQueue(chatMessage);
	// reset everything and be sad
	deleteAuthData();
}

void Client::handleCommand_AccessDenied(NetworkPacket* pkt)
{
	// The server didn't like our password. Note, this needs
	// to be processed even if the serialization format has
	// not been agreed yet, the same as TOCLIENT_INIT.
	m_access_denied = true;

	if (pkt->getCommand() != TOCLIENT_ACCESS_DENIED) {
		// Legacy code from 0.4.12 and older but is still used
		// in some places of the server code
		if (pkt->getSize() >= 2) {
			std::wstring wide_reason;
			*pkt >> wide_reason;
			m_access_denied_reason = wide_to_utf8(wide_reason);
		}
		return;
	}

	if (pkt->getSize() < 1)
		return;

	u8 denyCode;
	*pkt >> denyCode;

	if (pkt->getRemainingBytes() > 0)
		*pkt >> m_access_denied_reason;

	if (m_access_denied_reason.empty()) {
		if (denyCode >= SERVER_ACCESSDENIED_MAX) {
			m_access_denied_reason = gettext("Unknown disconnect reason.");
		} else if (denyCode != SERVER_ACCESSDENIED_CUSTOM_STRING) {
			m_access_denied_reason = gettext(accessDeniedStrings[denyCode]);
		}
	}

	if (denyCode == SERVER_ACCESSDENIED_TOO_MANY_USERS) {
		m_access_denied_reconnect = true;
	} else if (pkt->getRemainingBytes() > 0) {
		u8 reconnect;
		*pkt >> reconnect;
		m_access_denied_reconnect = reconnect & 1;
	}
}

void Client::handleCommand_RemoveNode(NetworkPacket* pkt)
{
	if (pkt->getSize() < 6)
		return;

	v3s16 p;
	*pkt >> p;
	removeNode(p);
}

void Client::handleCommand_AddNode(NetworkPacket* pkt)
{
	if (pkt->getSize() < 6 + MapNode::serializedLength(m_server_ser_ver))
		return;

	v3s16 p;
	*pkt >> p;

	MapNode n;
	n.deSerialize(pkt->getU8Ptr(6), m_server_ser_ver);

	bool remove_metadata = true;
	u32 index = 6 + MapNode::serializedLength(m_server_ser_ver);
	if ((pkt->getSize() >= index + 1) && pkt->getU8(index)) {
		remove_metadata = false;
	}

	addNode(p, n, remove_metadata);
}

void Client::handleCommand_NodemetaChanged(NetworkPacket *pkt)
{
	if (pkt->getSize() < 1)
		return;

	std::istringstream is(pkt->readLongString(), std::ios::binary);
	std::stringstream sstr(std::ios::binary | std::ios::in | std::ios::out);
	decompressZlib(is, sstr);

	NodeMetadataList meta_updates_list(false);
	meta_updates_list.deSerialize(sstr, m_itemdef, true);

	Map &map = m_env.getMap();
	for (NodeMetadataMap::const_iterator i = meta_updates_list.begin();
			i != meta_updates_list.end(); ++i) {
		v3s16 pos = i->first;

		if (map.isValidPosition(pos) &&
				map.setNodeMetadata(pos, i->second))
			continue; // Prevent from deleting metadata

		// Meta couldn't be set, unused metadata
		delete i->second;
	}
}

void Client::handleCommand_BlockData(NetworkPacket* pkt)
{
	// Ignore too small packet
	if (pkt->getSize() < 6)
		return;

	v3s16 p;
	*pkt >> p;

	std::string datastring(pkt->getString(6), pkt->getSize() - 6);
	std::istringstream istr(datastring, std::ios_base::binary);

	MapSector *sector;
	MapBlock *block;

	v2s16 p2d(p.X, p.Z);
	sector = m_env.getMap().emergeSector(p2d);

	assert(sector->getPos() == p2d);

	block = sector->getBlockNoCreateNoEx(p.Y);
	if (block) {
		/*
			Update an existing block
		*/
		block->deSerialize(istr, m_server_ser_ver, false);
		block->deSerializeNetworkSpecific(istr);
	}
	else {
		/*
			Create a new block
		*/
		block = sector->createBlankBlock(p.Y);
		block->deSerialize(istr, m_server_ser_ver, false);
		block->deSerializeNetworkSpecific(istr);
	}

	if (m_localdb) {
		ServerMap::saveBlock(block, m_localdb);
	}

	/*
		Add it to mesh update queue and set it to be acknowledged after update.
	*/
	addUpdateMeshTaskWithEdge(p, true);
}

void Client::handleCommand_Inventory(NetworkPacket* pkt)
{
	if (pkt->getSize() < 1)
		return;

	std::string datastring(pkt->getString(0), pkt->getSize());
	std::istringstream is(datastring, std::ios_base::binary);

	LocalPlayer *player = m_env.getLocalPlayer();
	assert(player != NULL);

	player->inventory.deSerialize(is);

	m_update_wielded_item = true;

	delete m_inventory_from_server;
	m_inventory_from_server = new Inventory(player->inventory);
	m_inventory_from_server_age = 0.0;
}

void Client::handleCommand_TimeOfDay(NetworkPacket* pkt)
{
	if (pkt->getSize() < 2)
		return;

	u16 time_of_day;

	*pkt >> time_of_day;

	time_of_day      = time_of_day % 24000;
	float time_speed = 0;

	if (pkt->getSize() >= 2 + 4) {
		*pkt >> time_speed;
	}
	else {
		// Old message; try to approximate speed of time by ourselves
		float time_of_day_f = (float)time_of_day / 24000.0f;
		float tod_diff_f = 0;

		if (time_of_day_f < 0.2 && m_last_time_of_day_f > 0.8)
			tod_diff_f = time_of_day_f - m_last_time_of_day_f + 1.0f;
		else
			tod_diff_f = time_of_day_f - m_last_time_of_day_f;

		m_last_time_of_day_f       = time_of_day_f;
		float time_diff            = m_time_of_day_update_timer;
		m_time_of_day_update_timer = 0;

		if (m_time_of_day_set) {
			time_speed = (3600.0f * 24.0f) * tod_diff_f / time_diff;
			infostream << "Client: Measured time_of_day speed (old format): "
					<< time_speed << " tod_diff_f=" << tod_diff_f
					<< " time_diff=" << time_diff << std::endl;
		}
	}

	// Update environment
	m_env.setTimeOfDay(time_of_day);
	m_env.setTimeOfDaySpeed(time_speed);
	m_time_of_day_set = true;

	//u32 dr = m_env.getDayNightRatio();
	//infostream << "Client: time_of_day=" << time_of_day
	//		<< " time_speed=" << time_speed
	//		<< " dr=" << dr << std::endl;
}

void Client::handleCommand_ChatMessage(NetworkPacket *pkt)
{
	/*
		u8 version
		u8 message_type
		u16 sendername length
		wstring sendername
		u16 length
		wstring message
	 */

	ChatMessage *chatMessage = new ChatMessage();
	u8 version, message_type;
	*pkt >> version >> message_type;

	if (version != 1 || message_type >= CHATMESSAGE_TYPE_MAX) {
		delete chatMessage;
		return;
	}

	u64 timestamp;
	*pkt >> chatMessage->sender >> chatMessage->message >> timestamp;
	chatMessage->timestamp = static_cast<std::time_t>(timestamp);

	chatMessage->type = (ChatMessageType) message_type;

	// @TODO send this to CSM using ChatMessage object
	if (modsLoaded() && m_script->on_receiving_message(
			wide_to_utf8(chatMessage->message))) {
		// Message was consumed by CSM and should not be handled by client
		delete chatMessage;
	} else {
		pushToChatQueue(chatMessage);
	}
}

void Client::handleCommand_ActiveObjectRemoveAdd(NetworkPacket* pkt)
{
	/*
		u16 count of removed objects
		for all removed objects {
			u16 id
		}
		u16 count of added objects
		for all added objects {
			u16 id
			u8 type
			u32 initialization data length
			string initialization data
		}
	*/

	try {
		u8 type;
		u16 removed_count, added_count, id;

		// Read removed objects
		*pkt >> removed_count;

		for (u16 i = 0; i < removed_count; i++) {
			*pkt >> id;
			m_env.removeActiveObject(id);
			// Object-attached sounds MUST NOT be removed here because they might
			// have started to play immediately before the entity was removed.
		}

		// Read added objects
		*pkt >> added_count;

		for (u16 i = 0; i < added_count; i++) {
			*pkt >> id >> type;
			m_env.addActiveObject(id, type, pkt->readLongString());
		}
	} catch (PacketError &e) {
		infostream << "handleCommand_ActiveObjectRemoveAdd: " << e.what()
				<< ". The packet is unreliable, ignoring" << std::endl;
	}

	// m_activeobjects_received is false before the first
	// TOCLIENT_ACTIVE_OBJECT_REMOVE_ADD packet is received
	m_activeobjects_received = true;
}

void Client::handleCommand_ActiveObjectMessages(NetworkPacket* pkt)
{
	/*
		for all objects
		{
			u16 id
			u16 message length
			string message
		}
	*/
	std::string datastring(pkt->getString(0), pkt->getSize());
	std::istringstream is(datastring, std::ios_base::binary);

	try {
		while (is.good()) {
			u16 id = readU16(is);
			if (!is.good())
				break;

			std::string message = deSerializeString16(is);

			// Pass on to the environment
			m_env.processActiveObjectMessage(id, message);
		}
	} catch (SerializationError &e) {
		errorstream << "Client::handleCommand_ActiveObjectMessages: "
			<< "caught SerializationError: " << e.what() << std::endl;
	}
}

void Client::handleCommand_Movement(NetworkPacket* pkt)
{
	LocalPlayer *player = m_env.getLocalPlayer();
	assert(player != NULL);

	float mad, maa, maf, msw, mscr, msf, mscl, msj, lf, lfs, ls, g;

	*pkt >> mad >> maa >> maf >> msw >> mscr >> msf >> mscl >> msj
		>> lf >> lfs >> ls >> g;

	player->movement_acceleration_default   = mad * BS;
	player->movement_acceleration_air       = maa * BS;
	player->movement_acceleration_fast      = maf * BS;
	player->movement_speed_walk             = msw * BS;
	player->movement_speed_crouch           = mscr * BS;
	player->movement_speed_fast             = msf * BS;
	player->movement_speed_climb            = mscl * BS;
	player->movement_speed_jump             = msj * BS;
	player->movement_liquid_fluidity        = lf * BS;
	player->movement_liquid_fluidity_smooth = lfs * BS;
	player->movement_liquid_sink            = ls * BS;
	player->movement_gravity                = g * BS;
}

void Client::handleCommand_Fov(NetworkPacket *pkt)
{
	f32 fov;
	bool is_multiplier = false;
	f32 transition_time = 0.0f;

	*pkt >> fov >> is_multiplier;

	// Wrap transition_time extraction within a
	// try-catch to preserve backwards compat
	try {
		*pkt >> transition_time;
	} catch (PacketError &e) {};

	LocalPlayer *player = m_env.getLocalPlayer();
	assert(player);
	player->setFov({ fov, is_multiplier, transition_time });
	m_camera->notifyFovChange();
}

void Client::handleCommand_HP(NetworkPacket *pkt)
{
	LocalPlayer *player = m_env.getLocalPlayer();
	assert(player != NULL);

	u16 oldhp = player->hp;

	u16 hp;
	*pkt >> hp;
	bool damage_effect = true;
	try {
		*pkt >> damage_effect;
	} catch (PacketError &e) {};

	player->hp = hp;

	if (modsLoaded())
		m_script->on_hp_modification(hp);

	if (hp < oldhp) {
		// Add to ClientEvent queue
		ClientEvent *event = new ClientEvent();
		event->type = CE_PLAYER_DAMAGE;
		event->player_damage.amount = oldhp - hp;
		event->player_damage.effect = damage_effect;
		m_client_event_queue.push(event);
	}
}

void Client::handleCommand_Breath(NetworkPacket* pkt)
{
	LocalPlayer *player = m_env.getLocalPlayer();
	assert(player != NULL);

	u16 breath;

	*pkt >> breath;

	player->setBreath(breath);
}

void Client::handleCommand_MovePlayer(NetworkPacket* pkt)
{
	LocalPlayer *player = m_env.getLocalPlayer();
	assert(player != NULL);

	v3f pos;
	f32 pitch, yaw;

	*pkt >> pos >> pitch >> yaw;

	player->setPosition(pos);

	infostream << "Client got TOCLIENT_MOVE_PLAYER"
			<< " pos=(" << pos.X << "," << pos.Y << "," << pos.Z << ")"
			<< " pitch=" << pitch
			<< " yaw=" << yaw
			<< std::endl;

	/*
		Add to ClientEvent queue.
		This has to be sent to the main program because otherwise
		it would just force the pitch and yaw values to whatever
		the camera points to.
	*/
	ClientEvent *event = new ClientEvent();
	event->type = CE_PLAYER_FORCE_MOVE;
	event->player_force_move.pitch = pitch;
	event->player_force_move.yaw = yaw;
	m_client_event_queue.push(event);
}

void Client::handleCommand_MovePlayerRel(NetworkPacket *pkt)
{
	v3f added_pos;

	*pkt >> added_pos;

	LocalPlayer *player = m_env.getLocalPlayer();
	assert(player);
	player->addPosition(added_pos);
}

void Client::handleCommand_DeathScreenLegacy(NetworkPacket* pkt)
{
	ClientEvent *event = new ClientEvent();
	event->type = CE_DEATHSCREEN_LEGACY;
	m_client_event_queue.push(event);
}

void Client::handleCommand_AnnounceMedia(NetworkPacket* pkt)
{
	u16 num_files;

	*pkt >> num_files;

	infostream << "Client: Received media announcement: packet size: "
			<< pkt->getSize() << std::endl;

	if (m_media_downloader == NULL ||
			m_media_downloader->isStarted()) {
		const char *problem = m_media_downloader ?
			"we already saw another announcement" :
			"all media has been received already";
		errorstream << "Client: Received media announcement but "
			<< problem << "! "
			<< " files=" << num_files
			<< " size=" << pkt->getSize() << std::endl;
		return;
	}

	// Mesh update thread must be stopped while
	// updating content definitions
	sanity_check(!m_mesh_update_manager->isRunning());

	for (u16 i = 0; i < num_files; i++) {
		std::string name, sha1_base64;

		*pkt >> name >> sha1_base64;

		std::string sha1_raw = base64_decode(sha1_base64);
		m_media_downloader->addFile(name, sha1_raw);
	}

	{
		std::string str;
		*pkt >> str;

		Strfnd sf(str);
		while (!sf.at_end()) {
			std::string baseurl = trim(sf.next(","));
			if (!baseurl.empty()) {
				m_remote_media_servers.emplace_back(baseurl);
				m_media_downloader->addRemoteServer(baseurl);
			}
		}
	}

	m_media_downloader->step(this);
}

void Client::handleCommand_Media(NetworkPacket* pkt)
{
	/*
		u16 command
		u16 total number of file bunches
		u16 index of this bunch
		u32 number of files in this bunch
		for each file {
			u16 length of name
			string name
			u32 length of data
			data
		}
	*/
	u16 num_bunches;
	u16 bunch_i;
	u32 num_files;

	*pkt >> num_bunches >> bunch_i >> num_files;

	infostream << "Client: Received files: bunch " << bunch_i << "/"
			<< num_bunches << " files=" << num_files
			<< " size=" << pkt->getSize() << std::endl;

	if (num_files == 0)
		return;

	bool init_phase = m_media_downloader && m_media_downloader->isStarted();

	if (init_phase) {
		// Mesh update thread must be stopped while
		// updating content definitions
		sanity_check(!m_mesh_update_manager->isRunning());
	}

	for (u32 i = 0; i < num_files; i++) {
		std::string name, data;

		*pkt >> name;
		data = pkt->readLongString();

		bool ok = false;
		if (init_phase) {
			ok = m_media_downloader->conventionalTransferDone(name, data, this);
		} else {
			// Check pending dynamic transfers, one of them must be it
			for (const auto &it : m_pending_media_downloads) {
				if (it.second->conventionalTransferDone(name, data, this)) {
					ok = true;
					break;
				}
			}
		}
		if (!ok) {
			errorstream << "Client: Received media \"" << name
				<< "\" but no downloads pending. " << num_bunches << " bunches, "
				<< num_files << " in this one. (init_phase=" << init_phase
				<< ")" << std::endl;
		}
	}
}

void Client::handleCommand_NodeDef(NetworkPacket* pkt)
{
	infostream << "Client: Received node definitions: packet size: "
			<< pkt->getSize() << std::endl;

	// Mesh update thread must be stopped while
	// updating content definitions
	sanity_check(!m_mesh_update_manager->isRunning());

	// Decompress node definitions
	std::istringstream tmp_is(pkt->readLongString(), std::ios::binary);
	std::stringstream tmp_os(std::ios::binary | std::ios::in | std::ios::out);
	decompressZlib(tmp_is, tmp_os);

	// Deserialize node definitions
	m_nodedef->deSerialize(tmp_os, m_proto_ver);
	m_nodedef_received = true;
}

void Client::handleCommand_ItemDef(NetworkPacket* pkt)
{
	infostream << "Client: Received item definitions: packet size: "
			<< pkt->getSize() << std::endl;

	// Mesh update thread must be stopped while
	// updating content definitions
	sanity_check(!m_mesh_update_manager->isRunning());

	// Decompress item definitions
	std::istringstream tmp_is(pkt->readLongString(), std::ios::binary);
	std::stringstream tmp_os(std::ios::binary | std::ios::in | std::ios::out);
	decompressZlib(tmp_is, tmp_os);

	// Deserialize node definitions
	m_itemdef->deSerialize(tmp_os, m_proto_ver);
	m_itemdef_received = true;
}

void Client::handleCommand_PlaySound(NetworkPacket* pkt)
{
	/*
		[0] s32 server_id
		[4] u16 name length
		[6] char name[len]
		[ 6 + len] f32 gain
		[10 + len] u8 type (SoundLocation)
		[11 + len] v3f pos (in BS-space)
		[23 + len] u16 object_id
		[25 + len] bool loop
		[26 + len] f32 fade
		[30 + len] f32 pitch
		[34 + len] bool ephemeral
		[35 + len] f32 start_time (in seconds)
	*/

	s32 server_id;

	SoundSpec spec;
	SoundLocation type;
	v3f pos;
	u16 object_id;
	bool ephemeral = false;

	*pkt >> server_id >> spec.name >> spec.gain >> (u8 &)type >> pos >> object_id >> spec.loop;
	pos *= 1.0f/BS;

	try {
		*pkt >> spec.fade;
		*pkt >> spec.pitch;
		*pkt >> ephemeral;
		*pkt >> spec.start_time;
	} catch (PacketError &e) {};

	// Generate a new id
	sound_handle_t client_id = (ephemeral && object_id == 0) ? 0 : m_sound->allocateId(2);

	// Start playing
	switch(type) {
	case SoundLocation::Local:
		m_sound->playSound(client_id, spec);
		break;
	case SoundLocation::Position:
		m_sound->playSoundAt(client_id, spec, pos, v3f(0.0f));
		break;
	case SoundLocation::Object: {
		ClientActiveObject *cao = m_env.getActiveObject(object_id);
		v3f vel(0.0f);
		if (cao) {
			pos = cao->getPosition() * (1.0f/BS);
			vel = cao->getVelocity() * (1.0f/BS);
		}
		m_sound->playSoundAt(client_id, spec, pos, vel);
		break;
	}
	default:
		// Unknown SoundLocation, instantly remove sound
		if (client_id != 0)
			m_sound->freeId(client_id, 2);
		if (!ephemeral)
			sendRemovedSounds({server_id});
		return;
	}

	if (client_id != 0) {
		// Note: m_sounds_client_to_server takes 1 ownership
		// For ephemeral sounds, server_id is not meaningful
		if (ephemeral) {
			m_sounds_client_to_server[client_id] = -1;
		} else {
			m_sounds_server_to_client[server_id] = client_id;
			m_sounds_client_to_server[client_id] = server_id;
		}
		if (object_id != 0)
			m_sounds_to_objects[client_id] = object_id;
	}
}

void Client::handleCommand_StopSound(NetworkPacket* pkt)
{
	s32 server_id;

	*pkt >> server_id;

	std::unordered_map<s32, int>::iterator i = m_sounds_server_to_client.find(server_id);
	if (i != m_sounds_server_to_client.end()) {
		int client_id = i->second;
		m_sound->stopSound(client_id);
	}
}

void Client::handleCommand_FadeSound(NetworkPacket *pkt)
{
	s32 sound_id;
	float step;
	float gain;

	*pkt >> sound_id >> step >> gain;

	std::unordered_map<s32, int>::const_iterator i =
			m_sounds_server_to_client.find(sound_id);

	if (i != m_sounds_server_to_client.end())
		m_sound->fadeSound(i->second, step, gain);
}

void Client::handleCommand_Privileges(NetworkPacket* pkt)
{
	m_privileges.clear();
	infostream << "Client: Privileges updated: ";
	u16 num_privileges;

	*pkt >> num_privileges;

	for (u16 i = 0; i < num_privileges; i++) {
		std::string priv;

		*pkt >> priv;

		m_privileges.insert(priv);
		infostream << priv << " ";
	}
	infostream << std::endl;
}

void Client::handleCommand_InventoryFormSpec(NetworkPacket* pkt)
{
	LocalPlayer *player = m_env.getLocalPlayer();
	assert(player != NULL);

	// Store formspec in LocalPlayer
	player->inventory_formspec = pkt->readLongString();
}

void Client::handleCommand_DetachedInventory(NetworkPacket* pkt)
{
	std::string name;
	bool keep_inv = true;
	*pkt >> name >> keep_inv;

	infostream << "Client: Detached inventory update: \"" << name
		<< "\", mode=" << (keep_inv ? "update" : "remove") << std::endl;

	const auto &inv_it = m_detached_inventories.find(name);
	if (!keep_inv) {
		if (inv_it != m_detached_inventories.end()) {
			delete inv_it->second;
			m_detached_inventories.erase(inv_it);
		}
		return;
	}
	Inventory *inv = nullptr;
	if (inv_it == m_detached_inventories.end()) {
		inv = new Inventory(m_itemdef);
		m_detached_inventories[name] = inv;
	} else {
		inv = inv_it->second;
	}

	u16 ignore;
	*pkt >> ignore; // this used to be the length of the following string, ignore it

	std::string contents(pkt->getRemainingString(), pkt->getRemainingBytes());
	std::istringstream is(contents, std::ios::binary);
	inv->deSerialize(is);
}

void Client::handleCommand_ShowFormSpec(NetworkPacket* pkt)
{
	std::string formspec = pkt->readLongString();
	std::string formname;

	*pkt >> formname;

	ClientEvent *event = new ClientEvent();
	event->type = CE_SHOW_FORMSPEC;
	// pointer is required as event is a struct only!
	// adding a std:string to a struct isn't possible
	event->show_formspec.formspec = new std::string(formspec);
	event->show_formspec.formname = new std::string(formname);
	m_client_event_queue.push(event);
}

void Client::handleCommand_SpawnParticle(NetworkPacket* pkt)
{
	std::string datastring(pkt->getString(0), pkt->getSize());
	std::istringstream is(datastring, std::ios_base::binary);

	ParticleParameters p;
	p.deSerialize(is, m_proto_ver);

	ClientEvent *event = new ClientEvent();
	event->type           = CE_SPAWN_PARTICLE;
	event->spawn_particle = new ParticleParameters(p);

	m_client_event_queue.push(event);
}

void Client::handleCommand_AddParticleSpawner(NetworkPacket* pkt)
{
	std::string datastring(pkt->getString(0), pkt->getSize());
	std::istringstream is(datastring, std::ios_base::binary);

	ParticleSpawnerParameters p;
	u32 server_id;
	u16 attached_id = 0;

	p.amount             = readU16(is);
	p.time               = readF32(is);

	bool missing_end_values = false;
	if (m_proto_ver >= 42) {
		// All tweenable parameters
		p.pos.deSerialize(is);
		p.vel.deSerialize(is);
		p.acc.deSerialize(is);
		p.exptime.deSerialize(is);
		p.size.deSerialize(is);
	} else {
		p.pos.start.legacyDeSerialize(is);
		p.vel.start.legacyDeSerialize(is);
		p.acc.start.legacyDeSerialize(is);
		p.exptime.start.legacyDeSerialize(is);
		p.size.start.legacyDeSerialize(is);
		missing_end_values = true;
	}

	p.collisiondetection = readU8(is);
	p.texture.string     = deSerializeString32(is);

	server_id = readU32(is);

	p.vertical = readU8(is);
	p.collision_removal = readU8(is);

	attached_id = readU16(is);

	p.animation.deSerialize(is, m_proto_ver);
	p.glow = readU8(is);
	p.object_collision = readU8(is);

	// This is kinda awful
	do {
		u16 tmp_param0 = readU16(is);
		if (is.eof())
			break;
		p.node.param0 = tmp_param0;
		p.node.param2 = readU8(is);
		p.node_tile   = readU8(is);

		if (m_proto_ver < 42) {
			// v >= 5.6.0
			f32 tmp_sbias = readF32(is);
			if (is.eof())
				break;

			// initial bias must be stored separately in the stream to preserve
			// backwards compatibility with older clients, which do not support
			// a bias field in their range "format"
			p.pos.start.bias = tmp_sbias;
			p.vel.start.bias = readF32(is);
			p.acc.start.bias = readF32(is);
			p.exptime.start.bias = readF32(is);
			p.size.start.bias = readF32(is);

			p.pos.end.deSerialize(is);
			p.vel.end.deSerialize(is);
			p.acc.end.deSerialize(is);
			p.exptime.end.deSerialize(is);
			p.size.end.deSerialize(is);

			missing_end_values = false;
		}
		// else: fields are already read by deSerialize() very early

		// properties for legacy texture field
		p.texture.deSerialize(is, m_proto_ver, true);

		p.drag.deSerialize(is);
		p.jitter.deSerialize(is);
		p.bounce.deSerialize(is);
		ParticleParamTypes::deSerializeParameterValue(is, p.attractor_kind);
		using ParticleParamTypes::AttractorKind;
		if (p.attractor_kind != AttractorKind::none) {
			p.attract.deSerialize(is);
			p.attractor_origin.deSerialize(is);
			p.attractor_attachment = readU16(is);
			/* we only check the first bit, in order to allow this value
			 * to be turned into a bit flag field later if needed */
			p.attractor_kill = !!(readU8(is) & 1);
			if (p.attractor_kind != AttractorKind::point) {
				p.attractor_direction.deSerialize(is);
				p.attractor_direction_attachment = readU16(is);
			}
		}
		p.radius.deSerialize(is);

		u16 texpoolsz = readU16(is);
		p.texpool.reserve(texpoolsz);
		for (u16 i = 0; i < texpoolsz; ++i) {
			ServerParticleTexture newtex;
			newtex.deSerialize(is, m_proto_ver);
			p.texpool.push_back(newtex);
		}
	} while(0);

	if (missing_end_values) {
		// there's no tweening data to be had, so we need to set the
		// legacy params to constant values, otherwise everything old
		// will tween to zero
		p.pos.end = p.pos.start;
		p.vel.end = p.vel.start;
		p.acc.end = p.acc.start;
		p.exptime.end = p.exptime.start;
		p.size.end = p.size.start;
	}

	auto event = new ClientEvent();
	event->type                            = CE_ADD_PARTICLESPAWNER;
	event->add_particlespawner.p           = new ParticleSpawnerParameters(p);
	event->add_particlespawner.attached_id = attached_id;
	event->add_particlespawner.id          = server_id;

	m_client_event_queue.push(event);
}


void Client::handleCommand_DeleteParticleSpawner(NetworkPacket* pkt)
{
	u32 server_id;
	*pkt >> server_id;

	ClientEvent *event = new ClientEvent();
	event->type = CE_DELETE_PARTICLESPAWNER;
	event->delete_particlespawner.id = server_id;

	m_client_event_queue.push(event);
}

void Client::handleCommand_HudAdd(NetworkPacket* pkt)
{
	u32 server_id;
	u8 type;
	v2f pos;
	std::string name;
	v2f scale;
	std::string text;
	u32 number;
	u32 item;
	u32 dir;
	v2f align;
	v2f offset;
	v3f world_pos;
	v2s32 size;
	s16 z_index = 0;
	std::string text2;
	u32 style = 0;

	*pkt >> server_id >> type >> pos >> name >> scale >> text >> number >> item
		>> dir >> align >> offset;
	try {
		*pkt >> world_pos;
		*pkt >> size;
		*pkt >> z_index;
		*pkt >> text2;
		*pkt >> style;
	} catch(PacketError &e) {};

	ClientEvent *event = new ClientEvent();
	event->type              = CE_HUDADD;
	event->hudadd            = new ClientEventHudAdd();
	event->hudadd->server_id = server_id;
	event->hudadd->type      = type;
	event->hudadd->pos       = pos;
	event->hudadd->name      = name;
	event->hudadd->scale     = scale;
	event->hudadd->text      = text;
	event->hudadd->number    = number;
	event->hudadd->item      = item;
	event->hudadd->dir       = dir;
	event->hudadd->align     = align;
	event->hudadd->offset    = offset;
	event->hudadd->world_pos = world_pos;
	event->hudadd->size      = size;
	event->hudadd->z_index   = z_index;
	event->hudadd->text2     = text2;
	event->hudadd->style     = style;
	m_client_event_queue.push(event);
}

void Client::handleCommand_HudRemove(NetworkPacket* pkt)
{
	u32 server_id;

	*pkt >> server_id;

	ClientEvent *event = new ClientEvent();
	event->type     = CE_HUDRM;
	event->hudrm.id = server_id;
	m_client_event_queue.push(event);
}

void Client::handleCommand_HudChange(NetworkPacket* pkt)
{
	std::string sdata;
	v2f v2fdata;
	v3f v3fdata;
	u32 intdata = 0;
	v2s32 v2s32data;
	u32 server_id;
	u8 stat;

	*pkt >> server_id >> stat;

	// Do nothing if stat is not known
	if (stat >= HudElementStat_END) {
		return;
	}

	// Keep in sync with:server.cpp -> SendHUDChange
	switch (static_cast<HudElementStat>(stat)) {
		case HUD_STAT_POS:
		case HUD_STAT_SCALE:
		case HUD_STAT_ALIGN:
		case HUD_STAT_OFFSET:
			*pkt >> v2fdata;
			break;
		case HUD_STAT_NAME:
		case HUD_STAT_TEXT:
		case HUD_STAT_TEXT2:
			*pkt >> sdata;
			break;
		case HUD_STAT_WORLD_POS:
			*pkt >> v3fdata;
			break;
		case HUD_STAT_SIZE:
			*pkt >> v2s32data;
			break;
		default:
			*pkt >> intdata;
			break;
	}

	ClientEvent *event = new ClientEvent();
	event->type                 = CE_HUDCHANGE;
	event->hudchange            = new ClientEventHudChange();
	event->hudchange->id        = server_id;
	event->hudchange->stat      = static_cast<HudElementStat>(stat);
	event->hudchange->v2fdata   = v2fdata;
	event->hudchange->v3fdata   = v3fdata;
	event->hudchange->sdata     = sdata;
	event->hudchange->data      = intdata;
	event->hudchange->v2s32data = v2s32data;
	m_client_event_queue.push(event);
}

void Client::handleCommand_HudSetFlags(NetworkPacket* pkt)
{
	u32 flags, mask;

	*pkt >> flags >> mask;

	LocalPlayer *player = m_env.getLocalPlayer();
	assert(player != NULL);

	bool was_minimap_radar_visible = player->hud_flags & HUD_FLAG_MINIMAP_RADAR_VISIBLE;

	player->hud_flags &= ~mask;
	player->hud_flags |= flags;

	bool m_minimap_radar_disabled_by_server = !(player->hud_flags & HUD_FLAG_MINIMAP_RADAR_VISIBLE);

	// Not so satisying code to keep compatibility with old fixed mode system
	// -->
	// If radar has been disabled, try to find a non radar mode or fall back to 0
	if (m_minimap && m_minimap_radar_disabled_by_server
			&& was_minimap_radar_visible) {
		while (m_minimap->getModeIndex() > 0 &&
				m_minimap->getModeDef().type == MINIMAP_TYPE_RADAR)
			m_minimap->nextMode();
	}
	// <--
	// End of 'not so satifying code'
}

void Client::handleCommand_HudSetParam(NetworkPacket* pkt)
{
	u16 param; std::string value;

	*pkt >> param >> value;

	LocalPlayer *player = m_env.getLocalPlayer();
	assert(player != NULL);

	if (param == HUD_PARAM_HOTBAR_ITEMCOUNT && value.size() == 4) {
		s32 hotbar_itemcount = readS32((u8*) value.c_str());
		if (hotbar_itemcount > 0 && hotbar_itemcount <= HUD_HOTBAR_ITEMCOUNT_MAX)
			player->hud_hotbar_itemcount = hotbar_itemcount;
	}
	else if (param == HUD_PARAM_HOTBAR_IMAGE) {
		player->hotbar_image = value;
	}
	else if (param == HUD_PARAM_HOTBAR_SELECTED_IMAGE) {
		player->hotbar_selected_image = value;
	}
}

void Client::handleCommand_HudSetSky(NetworkPacket* pkt)
{
	if (m_proto_ver < 39) {
		// Handle Protocol 38 and below servers with old set_sky,
		// ensuring the classic look is kept.
		std::string datastring(pkt->getString(0), pkt->getSize());
		std::istringstream is(datastring, std::ios_base::binary);

		SkyboxParams skybox;
		skybox.bgcolor = video::SColor(readARGB8(is));
		skybox.type = std::string(deSerializeString16(is));
		u16 count = readU16(is);

		for (size_t i = 0; i < count; i++)
			skybox.textures.emplace_back(deSerializeString16(is));

		skybox.clouds = true;
		try {
			skybox.clouds = readU8(is);
		} catch (...) {}

		// Use default skybox settings:
		SunParams sun = SkyboxDefaults::getSunDefaults();
		MoonParams moon = SkyboxDefaults::getMoonDefaults();
		StarParams stars = SkyboxDefaults::getStarDefaults();

		// Fix for "regular" skies, as color isn't kept:
		if (skybox.type == "regular") {
			skybox.sky_color = SkyboxDefaults::getSkyColorDefaults();
			skybox.fog_tint_type = "default";
			skybox.fog_moon_tint = video::SColor(255, 255, 255, 255);
			skybox.fog_sun_tint = video::SColor(255, 255, 255, 255);
		} else {
			sun.visible = false;
			sun.sunrise_visible = false;
			moon.visible = false;
			stars.visible = false;
		}

		// Skybox, sun, moon and stars ClientEvents:
		ClientEvent *sky_event = new ClientEvent();
		sky_event->type = CE_SET_SKY;
		sky_event->set_sky = new SkyboxParams(skybox);
		m_client_event_queue.push(sky_event);

		ClientEvent *sun_event = new ClientEvent();
		sun_event->type = CE_SET_SUN;
		sun_event->sun_params = new SunParams(sun);
		m_client_event_queue.push(sun_event);

		ClientEvent *moon_event = new ClientEvent();
		moon_event->type = CE_SET_MOON;
		moon_event->moon_params = new MoonParams(moon);
		m_client_event_queue.push(moon_event);

		ClientEvent *star_event = new ClientEvent();
		star_event->type = CE_SET_STARS;
		star_event->star_params = new StarParams(stars);
		m_client_event_queue.push(star_event);
		return;
	}

	SkyboxParams skybox;

	*pkt >> skybox.bgcolor >> skybox.type >> skybox.clouds >>
		skybox.fog_sun_tint >> skybox.fog_moon_tint >> skybox.fog_tint_type;

	if (skybox.type == "skybox") {
		u16 texture_count;
		std::string texture;
		*pkt >> texture_count;
		for (u16 i = 0; i < texture_count; i++) {
			*pkt >> texture;
			skybox.textures.emplace_back(texture);
		}
	} else if (skybox.type == "regular") {
		auto &c = skybox.sky_color;
		*pkt >> c.day_sky >> c.day_horizon >> c.dawn_sky >> c.dawn_horizon
			>> c.night_sky >> c.night_horizon >> c.indoors;
	}

	if (pkt->getRemainingBytes() >= 4) {
		*pkt >> skybox.body_orbit_tilt;
	}

	if (pkt->getRemainingBytes() >= 6) {
		*pkt >> skybox.fog_distance >> skybox.fog_start;
	}

	if (pkt->getRemainingBytes() >= 4) {
		*pkt >> skybox.fog_color;
	}

	ClientEvent *event = new ClientEvent();
	event->type = CE_SET_SKY;
	event->set_sky = new SkyboxParams(skybox);
	m_client_event_queue.push(event);
}

void Client::handleCommand_HudSetSun(NetworkPacket *pkt)
{
	SunParams sun;

	*pkt >> sun.visible >> sun.texture>> sun.tonemap
		>> sun.sunrise >> sun.sunrise_visible >> sun.scale;

	ClientEvent *event = new ClientEvent();
	event->type        = CE_SET_SUN;
	event->sun_params  = new SunParams(sun);
	m_client_event_queue.push(event);
}

void Client::handleCommand_HudSetMoon(NetworkPacket *pkt)
{
	MoonParams moon;

	*pkt >> moon.visible >> moon.texture
		>> moon.tonemap >> moon.scale;

	ClientEvent *event = new ClientEvent();
	event->type        = CE_SET_MOON;
	event->moon_params = new MoonParams(moon);
	m_client_event_queue.push(event);
}

void Client::handleCommand_HudSetStars(NetworkPacket *pkt)
{
	StarParams stars = SkyboxDefaults::getStarDefaults();

	*pkt >> stars.visible >> stars.count
		>> stars.starcolor >> stars.scale;
	try {
		*pkt >> stars.day_opacity;
	} catch (PacketError &e) {};

	ClientEvent *event = new ClientEvent();
	event->type        = CE_SET_STARS;
	event->star_params = new StarParams(stars);

	m_client_event_queue.push(event);
}

void Client::handleCommand_CloudParams(NetworkPacket* pkt)
{
	f32 density;
	video::SColor color_bright;
	video::SColor color_ambient;
	video::SColor color_shadow = video::SColor(255, 204, 204, 204);
	f32 height;
	f32 thickness;
	v2f speed;

	*pkt >> density >> color_bright >> color_ambient
			>> height >> thickness >> speed;

	if (pkt->getRemainingBytes() >= 4) {
		*pkt >> color_shadow;
	}

	ClientEvent *event = new ClientEvent();
	event->type                       = CE_CLOUD_PARAMS;
	event->cloud_params.density       = density;
	// use the underlying u32 representation, because we can't
	// use struct members with constructors here, and this way
	// we avoid using new() and delete() for no good reason
	event->cloud_params.color_bright  = color_bright.color;
	event->cloud_params.color_ambient = color_ambient.color;
	event->cloud_params.color_shadow = color_shadow.color;
	event->cloud_params.height        = height;
	event->cloud_params.thickness     = thickness;
	// same here: deconstruct to skip constructor
	event->cloud_params.speed_x       = speed.X;
	event->cloud_params.speed_y       = speed.Y;
	m_client_event_queue.push(event);
}

void Client::handleCommand_OverrideDayNightRatio(NetworkPacket* pkt)
{
	bool do_override;
	u16 day_night_ratio_u;

	*pkt >> do_override >> day_night_ratio_u;

	float day_night_ratio_f = (float)day_night_ratio_u / 65536;

	ClientEvent *event = new ClientEvent();
	event->type                                 = CE_OVERRIDE_DAY_NIGHT_RATIO;
	event->override_day_night_ratio.do_override = do_override;
	event->override_day_night_ratio.ratio_f     = day_night_ratio_f;
	m_client_event_queue.push(event);
}

void Client::handleCommand_LocalPlayerAnimations(NetworkPacket* pkt)
{
	LocalPlayer *player = m_env.getLocalPlayer();
	assert(player != NULL);

	*pkt >> player->local_animations[0];
	*pkt >> player->local_animations[1];
	*pkt >> player->local_animations[2];
	*pkt >> player->local_animations[3];
	*pkt >> player->local_animation_speed;

	player->last_animation = LocalPlayerAnimation::NO_ANIM;
}

void Client::handleCommand_EyeOffset(NetworkPacket* pkt)
{
	LocalPlayer *player = m_env.getLocalPlayer();
	assert(player != NULL);

	*pkt >> player->eye_offset_first >> player->eye_offset_third;
	try {
		*pkt >> player->eye_offset_third_front;
	} catch (PacketError &e) {
		player->eye_offset_third_front = player->eye_offset_third;
	};
}

void Client::handleCommand_UpdatePlayerList(NetworkPacket* pkt)
{
	u8 type;
	u16 num_players;
	*pkt >> type >> num_players;
	PlayerListModifer notice_type = (PlayerListModifer) type;

	for (u16 i = 0; i < num_players; i++) {
		std::string name;
		*pkt >> name;
		switch (notice_type) {
		case PLAYER_LIST_INIT:
		case PLAYER_LIST_ADD:
			m_env.addPlayerName(name);
			continue;
		case PLAYER_LIST_REMOVE:
			m_env.removePlayerName(name);
			continue;
		}
	}
}

void Client::handleCommand_SrpBytesSandB(NetworkPacket* pkt)
{
	if (m_chosen_auth_mech != AUTH_MECHANISM_SRP &&
			m_chosen_auth_mech != AUTH_MECHANISM_LEGACY_PASSWORD) {
		errorstream << "Client: Received SRP S_B login message,"
			<< " but wasn't supposed to (chosen_mech="
			<< m_chosen_auth_mech << ")." << std::endl;
		return;
	}

	char *bytes_M = 0;
	size_t len_M = 0;
	SRPUser *usr = (SRPUser *) m_auth_data;
	std::string s;
	std::string B;
	*pkt >> s >> B;

	infostream << "Client: Received TOCLIENT_SRP_BYTES_S_B." << std::endl;

	srp_user_process_challenge(usr, (const unsigned char *) s.c_str(), s.size(),
		(const unsigned char *) B.c_str(), B.size(),
		(unsigned char **) &bytes_M, &len_M);

	if ( !bytes_M ) {
		errorstream << "Client: SRP-6a S_B safety check violation!" << std::endl;
		return;
	}

	NetworkPacket resp_pkt(TOSERVER_SRP_BYTES_M, 0);
	resp_pkt << std::string(bytes_M, len_M);
	Send(&resp_pkt);
}

void Client::handleCommand_FormspecPrepend(NetworkPacket *pkt)
{
	LocalPlayer *player = m_env.getLocalPlayer();
	assert(player != NULL);

	// Store formspec in LocalPlayer
	*pkt >> player->formspec_prepend;
}

void Client::handleCommand_CSMRestrictionFlags(NetworkPacket *pkt)
{
	*pkt >> m_csm_restriction_flags >> m_csm_restriction_noderange;

	// Restrictions were received -> load mods if it's enabled
	// Note: this should be moved after mods receptions from server instead
	loadMods();
}

void Client::handleCommand_PlayerSpeed(NetworkPacket *pkt)
{
	v3f added_vel;

	*pkt >> added_vel;

	LocalPlayer *player = m_env.getLocalPlayer();
	assert(player != NULL);
	player->addVelocity(added_vel);
}

void Client::handleCommand_MediaPush(NetworkPacket *pkt)
{
	std::string raw_hash, filename, filedata;
	u32 token;
	bool cached;

	*pkt >> raw_hash >> filename >> cached;
	if (m_proto_ver >= 40)
		*pkt >> token;
	else
		filedata = pkt->readLongString();

	if (raw_hash.size() != 20 || filename.empty() ||
			(m_proto_ver < 40 && filedata.empty()) ||
			!string_allowed(filename, TEXTURENAME_ALLOWED_CHARS)) {
		throw PacketError("Illegal filename, data or hash");
	}

	verbosestream << "Server pushes media file \"" << filename << "\" ";
	if (filedata.empty())
		verbosestream << "to be fetched ";
	else
		verbosestream << "with " << filedata.size() << " bytes ";
	verbosestream << "(cached=" << cached << ")" << std::endl;

	if (!filedata.empty()) {
		// LEGACY CODEPATH
		// Compute and check checksum of data
		std::string computed_hash;
		{
			SHA1 ctx;
			ctx.addBytes(filedata);
			computed_hash = ctx.getDigest();
		}
		if (raw_hash != computed_hash) {
			verbosestream << "Hash of file data mismatches, ignoring." << std::endl;
			return;
		}

		// Actually load media
		loadMedia(filedata, filename, true);

		// Cache file for the next time when this client joins the same server
		if (cached)
			clientMediaUpdateCache(raw_hash, filedata);
		return;
	}

	// create a downloader for this file
	auto downloader(std::make_shared<SingleMediaDownloader>(cached));
	m_pending_media_downloads.emplace_back(token, downloader);
	downloader->addFile(filename, raw_hash);
	for (const auto &baseurl : m_remote_media_servers)
		downloader->addRemoteServer(baseurl);

	downloader->step(this);
}

/*
 * Mod channels
 */

void Client::handleCommand_ModChannelMsg(NetworkPacket *pkt)
{
	std::string channel_name, sender, channel_msg;
	*pkt >> channel_name >> sender >> channel_msg;

	verbosestream << "Mod channel message received from server " << pkt->getPeerId()
		<< " on channel " << channel_name << ". sender: `" << sender << "`, message: "
		<< channel_msg << std::endl;

	if (!m_modchannel_mgr->channelRegistered(channel_name)) {
		verbosestream << "Server sent us messages on unregistered channel "
			<< channel_name << ", ignoring." << std::endl;
		return;
	}

	m_script->on_modchannel_message(channel_name, sender, channel_msg);
}

void Client::handleCommand_ModChannelSignal(NetworkPacket *pkt)
{
	u8 signal_tmp;
	ModChannelSignal signal;
	std::string channel;

	*pkt >> signal_tmp >> channel;

	signal = (ModChannelSignal)signal_tmp;

	bool valid_signal = true;
	// @TODO: send Signal to Lua API
	switch (signal) {
		case MODCHANNEL_SIGNAL_JOIN_OK:
			m_modchannel_mgr->setChannelState(channel, MODCHANNEL_STATE_READ_WRITE);
			infostream << "Server ack our mod channel join on channel `" << channel
				<< "`, joining." << std::endl;
			break;
		case MODCHANNEL_SIGNAL_JOIN_FAILURE:
			// Unable to join, remove channel
			m_modchannel_mgr->leaveChannel(channel, 0);
			infostream << "Server refused our mod channel join on channel `" << channel
				<< "`" << std::endl;
			break;
		case MODCHANNEL_SIGNAL_LEAVE_OK:
#ifndef NDEBUG
			infostream << "Server ack our mod channel leave on channel " << channel
				<< "`, leaving." << std::endl;
#endif
			break;
		case MODCHANNEL_SIGNAL_LEAVE_FAILURE:
			infostream << "Server refused our mod channel leave on channel `" << channel
				<< "`" << std::endl;
			break;
		case MODCHANNEL_SIGNAL_CHANNEL_NOT_REGISTERED:
#ifndef NDEBUG
			// Generally unused, but ensure we don't do an implementation error
			infostream << "Server tells us we sent a message on channel `" << channel
				<< "` but we are not registered. Message was dropped." << std::endl;
#endif
			break;
		case MODCHANNEL_SIGNAL_SET_STATE: {
			u8 state;
			*pkt >> state;

			if (state == MODCHANNEL_STATE_INIT || state >= MODCHANNEL_STATE_MAX) {
				infostream << "Received wrong channel state " << state
						<< ", ignoring." << std::endl;
				return;
			}

			m_modchannel_mgr->setChannelState(channel, (ModChannelState) state);
			infostream << "Server sets mod channel `" << channel
					<< "` in read-only mode." << std::endl;
			break;
		}
		default:
#ifndef NDEBUG
			warningstream << "Received unhandled mod channel signal ID "
				<< signal << ", ignoring." << std::endl;
#endif
			valid_signal = false;
			break;
	}

	// If signal is valid, forward it to client side mods
	if (valid_signal)
		m_script->on_modchannel_signal(channel, signal);
}

void Client::handleCommand_MinimapModes(NetworkPacket *pkt)
{
	u16 count; // modes
	u16 mode;  // wanted current mode index after change

	*pkt >> count >> mode;

	if (m_minimap)
		m_minimap->clearModes();

	for (size_t index = 0; index < count; index++) {
		u16 type;
		std::string label;
		u16 size;
		std::string texture;
		u16 scale;

		*pkt >> type >> label >> size >> texture >> scale;

		if (m_minimap)
			m_minimap->addMode(MinimapType(type), size, label, texture, scale);
	}

	if (m_minimap)
		m_minimap->setModeIndex(mode);
}

void Client::handleCommand_SetLighting(NetworkPacket *pkt)
{
	Lighting& lighting = m_env.getLocalPlayer()->getLighting();

	if (pkt->getRemainingBytes() >= 4)
		*pkt >> lighting.shadow_intensity;
	if (pkt->getRemainingBytes() >= 4)
		*pkt >> lighting.saturation;
	if (pkt->getRemainingBytes() >= 24) {
		*pkt >> lighting.exposure.luminance_min
				>> lighting.exposure.luminance_max
				>> lighting.exposure.exposure_correction
				>> lighting.exposure.speed_dark_bright
				>> lighting.exposure.speed_bright_dark
				>> lighting.exposure.center_weight_power;
	}
	if (pkt->getRemainingBytes() >= 4)
		*pkt >> lighting.volumetric_light_strength;
<<<<<<< HEAD
	if (pkt->getRemainingBytes() >= 4)
		*pkt >> lighting.shadow_tint;
	if (pkt->getRemainingBytes() >= 12) {
		*pkt >> lighting.bloom_intensity
				>> lighting.bloom_strength_factor
				>> lighting.bloom_radius;
	}
=======
}

void Client::handleCommand_CameraRoll(NetworkPacket* pkt)
{
	LocalPlayer *player = m_env.getLocalPlayer();
	assert(player);

	f32 roll, transition_time;

	*pkt >> roll >> transition_time;
	player->setCameraRollTransitionTime(transition_time);
	player->setTargetCameraRoll(roll);
	m_camera->notifyRollChange();
}

void Client::handleCommand_CameraBaseRotation(NetworkPacket* pkt)
{
	LocalPlayer *player = m_env.getLocalPlayer();
	assert(player);

	v3f rot;

	*pkt >> rot;
	player->setCameraBaseRotation(rot);
>>>>>>> 2b2687a2
}<|MERGE_RESOLUTION|>--- conflicted
+++ resolved
@@ -1817,7 +1817,6 @@
 	}
 	if (pkt->getRemainingBytes() >= 4)
 		*pkt >> lighting.volumetric_light_strength;
-<<<<<<< HEAD
 	if (pkt->getRemainingBytes() >= 4)
 		*pkt >> lighting.shadow_tint;
 	if (pkt->getRemainingBytes() >= 12) {
@@ -1825,7 +1824,6 @@
 				>> lighting.bloom_strength_factor
 				>> lighting.bloom_radius;
 	}
-=======
 }
 
 void Client::handleCommand_CameraRoll(NetworkPacket* pkt)
@@ -1850,5 +1848,4 @@
 
 	*pkt >> rot;
 	player->setCameraBaseRotation(rot);
->>>>>>> 2b2687a2
 }