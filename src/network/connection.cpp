// Minetest
// SPDX-License-Identifier: LGPL-2.1-or-later

<<<<<<< HEAD
This program is free software; you can redistribute it and/or modify
it under the terms of the GNU Lesser General Public License as published by
the Free Software Foundation; either version 2.1 of the License, or
(at your option) any later version.

This program is distributed in the hope that it will be useful,
but WITHOUT ANY WARRANTY; without even the implied warranty of
MERCHANTABILITY or FITNESS FOR A PARTICULAR PURPOSE.  See the
GNU Lesser General Public License for more details.

You should have received a copy of the GNU Lesser General Public License along
with this program; if not, write to the Free Software Foundation, Inc.,
51 Franklin Street, Fifth Floor, Boston, MA 02110-1301 USA.
*/

#include <cerrno>
#include <algorithm>
#include <cmath>
#include "connection.h"
#include "log.h"
#include "porting.h"
#include "network/connectionthreads.h"
#include "network/networkpacket.h"
#include "network/peerhandler.h"
#include "util/serialize.h"
#include "util/string.h"
#include "profiler.h"
=======
#include "network/connection.h"
#include "network/mtp/impl.h"
>>>>>>> 3f306a40

namespace con
{

<<<<<<< HEAD
/******************************************************************************/
/* defines used for debugging and profiling                                   */
/******************************************************************************/
#ifdef NDEBUG
	#define PROFILE(a)
#else
	#define PROFILE(a) a
#endif

// TODO: Clean this up.
#define LOG(a) a

#define PING_TIMEOUT 5.0

u16 BufferedPacket::getSeqnum() const
{
	if (size() < BASE_HEADER_SIZE + 3)
		return 0; // should never happen

	return readU16(&data[BASE_HEADER_SIZE + 1]);
}

BufferedPacketPtr makePacket(Address &address, const SharedBuffer<u8> &data,
		u32 protocol_id, session_t sender_peer_id, u8 channel)
{
	u32 packet_size = data.getSize() + BASE_HEADER_SIZE;

	auto p = std::make_shared<BufferedPacket>(packet_size);
	p->address = address;

	writeU32(&p->data[0], protocol_id);
	writeU16(&p->data[4], sender_peer_id);
	writeU8(&p->data[6], channel);

	memcpy(&p->data[BASE_HEADER_SIZE], *data, data.getSize());

	return p;
}

SharedBuffer<u8> makeOriginalPacket(const SharedBuffer<u8> &data)
{
	u32 header_size = 1;
	u32 packet_size = data.getSize() + header_size;
	SharedBuffer<u8> b(packet_size);

	writeU8(&(b[0]), PACKET_TYPE_ORIGINAL);
	if (data.getSize() > 0) {
		memcpy(&(b[header_size]), *data, data.getSize());
	}
	return b;
}

// Split data in chunks and add TYPE_SPLIT headers to them
void makeSplitPacket(const SharedBuffer<u8> &data, u32 chunksize_max, u16 seqnum,
		std::list<SharedBuffer<u8>> *chunks)
{
	// Chunk packets, containing the TYPE_SPLIT header
	u32 chunk_header_size = 7;
	u32 maximum_data_size = chunksize_max - chunk_header_size;
	u32 start = 0;
	u32 end = 0;
	u32 chunk_num = 0;
	u16 chunk_count = 0;
	do {
		end = start + maximum_data_size - 1;
		if (end > data.getSize() - 1)
			end = data.getSize() - 1;

		u32 payload_size = end - start + 1;
		u32 packet_size = chunk_header_size + payload_size;

		SharedBuffer<u8> chunk(packet_size);

		writeU8(&chunk[0], PACKET_TYPE_SPLIT);
		writeU16(&chunk[1], seqnum);
		// [3] u16 chunk_count is written at next stage
		writeU16(&chunk[5], chunk_num);
		memcpy(&chunk[chunk_header_size], &data[start], payload_size);

		chunks->push_back(chunk);
		chunk_count++;

		start = end + 1;
		chunk_num++;
	}
	while (end != data.getSize() - 1);

	for (SharedBuffer<u8> &chunk : *chunks) {
		// Write chunk_count
		writeU16(&(chunk[3]), chunk_count);
	}
}

void makeAutoSplitPacket(const SharedBuffer<u8> &data, u32 chunksize_max,
		u16 &split_seqnum, std::list<SharedBuffer<u8>> *list)
{
	u32 original_header_size = 1;

	if (data.getSize() + original_header_size > chunksize_max) {
		makeSplitPacket(data, chunksize_max, split_seqnum, list);
		split_seqnum++;
		return;
	}

	list->push_back(makeOriginalPacket(data));
}

SharedBuffer<u8> makeReliablePacket(const SharedBuffer<u8> &data, u16 seqnum)
{
	u32 header_size = 3;
	u32 packet_size = data.getSize() + header_size;
	SharedBuffer<u8> b(packet_size);

	writeU8(&b[0], PACKET_TYPE_RELIABLE);
	writeU16(&b[1], seqnum);

	memcpy(&b[header_size], *data, data.getSize());

	return b;
}

/*
	ReliablePacketBuffer
*/

void ReliablePacketBuffer::print()
{
	MutexAutoLock listlock(m_list_mutex);
	LOG(dout_con<<"Dump of ReliablePacketBuffer:" << std::endl);
	unsigned int index = 0;
	for (BufferedPacketPtr &packet : m_list) {
		LOG(dout_con<<index<< ":" << packet->getSeqnum() << std::endl);
		index++;
	}
}

bool ReliablePacketBuffer::empty()
{
	MutexAutoLock listlock(m_list_mutex);
	return m_list.empty();
}

u32 ReliablePacketBuffer::size()
{
	MutexAutoLock listlock(m_list_mutex);
	return m_list.size();
}

RPBSearchResult ReliablePacketBuffer::findPacketNoLock(u16 seqnum)
{
	for (auto it = m_list.begin(); it != m_list.end(); ++it) {
		if ((*it)->getSeqnum() == seqnum)
			return it;
	}
	return m_list.end();
}

bool ReliablePacketBuffer::getFirstSeqnum(u16& result)
{
	MutexAutoLock listlock(m_list_mutex);
	if (m_list.empty())
		return false;
	result = m_list.front()->getSeqnum();
	return true;
}

BufferedPacketPtr ReliablePacketBuffer::popFirst()
{
	MutexAutoLock listlock(m_list_mutex);
	if (m_list.empty())
		throw NotFoundException("Buffer is empty");

	BufferedPacketPtr p(m_list.front());
	m_list.pop_front();

	if (m_list.empty()) {
		m_oldest_non_answered_ack = 0;
	} else {
		m_oldest_non_answered_ack = m_list.front()->getSeqnum();
	}
	return p;
}

BufferedPacketPtr ReliablePacketBuffer::popSeqnum(u16 seqnum)
{
	MutexAutoLock listlock(m_list_mutex);
	RPBSearchResult r = findPacketNoLock(seqnum);
	if (r == m_list.end()) {
		LOG(dout_con<<"Sequence number: " << seqnum
				<< " not found in reliable buffer"<<std::endl);
		throw NotFoundException("seqnum not found in buffer");
	}

	BufferedPacketPtr p(*r);
	m_list.erase(r);

	if (m_list.empty()) {
		m_oldest_non_answered_ack = 0;
	} else {
		m_oldest_non_answered_ack = m_list.front()->getSeqnum();
	}
	return p;
}

void ReliablePacketBuffer::insert(BufferedPacketPtr &p_ptr, u16 next_expected)
{
	MutexAutoLock listlock(m_list_mutex);
	const BufferedPacket &p = *p_ptr;

	if (p.size() < BASE_HEADER_SIZE + 3) {
		errorstream << "ReliablePacketBuffer::insert(): Invalid data size for "
			"reliable packet" << std::endl;
		return;
	}
	u8 type = readU8(&p.data[BASE_HEADER_SIZE + 0]);
	if (type != PACKET_TYPE_RELIABLE) {
		errorstream << "ReliablePacketBuffer::insert(): type is not reliable"
			<< std::endl;
		return;
	}
	const u16 seqnum = p.getSeqnum();

	if (!seqnum_in_window(seqnum, next_expected, MAX_RELIABLE_WINDOW_SIZE)) {
		errorstream << "ReliablePacketBuffer::insert(): seqnum is outside of "
			"expected window " << std::endl;
		return;
	}
	if (seqnum == next_expected) {
		errorstream << "ReliablePacketBuffer::insert(): seqnum is next expected"
			<< std::endl;
		return;
	}

	sanity_check(m_list.size() <= SEQNUM_MAX); // FIXME: Handle the error?

	// Find the right place for the packet and insert it there
	// If list is empty, just add it
	if (m_list.empty()) {
		m_list.push_back(p_ptr);
		m_oldest_non_answered_ack = seqnum;
		// Done.
		return;
	}

	// Otherwise find the right place
	auto it = m_list.begin();
	// Find the first packet in the list which has a higher seqnum
	u16 s = (*it)->getSeqnum();

	/* case seqnum is smaller then next_expected seqnum */
	/* this is true e.g. on wrap around */
	if (seqnum < next_expected) {
		while(((s < seqnum) || (s >= next_expected)) && (it != m_list.end())) {
			++it;
			if (it != m_list.end())
				s = (*it)->getSeqnum();
		}
	}
	/* non wrap around case (at least for incoming and next_expected */
	else
	{
		while(((s < seqnum) && (s >= next_expected)) && (it != m_list.end())) {
			++it;
			if (it != m_list.end())
				s = (*it)->getSeqnum();
		}
	}

	if (s == seqnum) {
		/* nothing to do this seems to be a resent packet */
		/* for paranoia reason data should be compared */
		auto &i = *it;
		if (
			(i->getSeqnum() != seqnum) ||
			(i->size() != p.size()) ||
			(i->address != p.address)
			)
		{
			/* if this happens your maximum transfer window may be to big */
			fprintf(stderr,
					"Duplicated seqnum %d non matching packet detected:\n",
					seqnum);
			fprintf(stderr, "Old: seqnum: %05d size: %04zu, address: %s\n",
					i->getSeqnum(), i->size(),
					i->address.serializeString().c_str());
			fprintf(stderr, "New: seqnum: %05d size: %04zu, address: %s\n",
					p.getSeqnum(), p.size(),
					p.address.serializeString().c_str());
			throw IncomingDataCorruption("duplicated packet isn't same as original one");
		}
	}
	/* insert or push back */
	else if (it != m_list.end()) {
		m_list.insert(it, p_ptr);
	} else {
		m_list.push_back(p_ptr);
	}

	/* update last packet number */
	m_oldest_non_answered_ack = m_list.front()->getSeqnum();
}

void ReliablePacketBuffer::incrementTimeouts(float dtime)
{
	MutexAutoLock listlock(m_list_mutex);
	for (auto &packet : m_list) {
		packet->time += dtime;
		packet->totaltime += dtime;
	}
}

std::list<ConstSharedPtr<BufferedPacket>>
	ReliablePacketBuffer::getTimedOuts(float timeout, u32 max_packets)
{
	MutexAutoLock listlock(m_list_mutex);
	std::list<ConstSharedPtr<BufferedPacket>> timed_outs;
	for (auto &packet : m_list) {
		if (packet->time < timeout)
			continue;

		// caller will resend packet so reset time and increase counter
		packet->time = 0.0f;
		packet->resend_count++;

		timed_outs.emplace_back(packet);

		if (timed_outs.size() >= max_packets)
			break;
	}
	return timed_outs;
}

/*
	IncomingSplitPacket
*/

bool IncomingSplitPacket::insert(u32 chunk_num, SharedBuffer<u8> &chunkdata)
{
	sanity_check(chunk_num < chunk_count);

	// If chunk already exists, ignore it.
	// Sometimes two identical packets may arrive when there is network
	// lag and the server re-sends stuff.
	if (chunks.find(chunk_num) != chunks.end())
		return false;

	// Set chunk data in buffer
	chunks[chunk_num] = chunkdata;

	return true;
}

SharedBuffer<u8> IncomingSplitPacket::reassemble()
{
	sanity_check(allReceived());

	// Calculate total size
	u32 totalsize = 0;
	for (const auto &chunk : chunks)
		totalsize += chunk.second.getSize();

	SharedBuffer<u8> fulldata(totalsize);

	// Copy chunks to data buffer
	u32 start = 0;
	for (u32 chunk_i = 0; chunk_i < chunk_count; chunk_i++) {
		const SharedBuffer<u8> &buf = chunks[chunk_i];
		memcpy(&fulldata[start], *buf, buf.getSize());
		start += buf.getSize();
	}

	return fulldata;
}

/*
	IncomingSplitBuffer
*/

IncomingSplitBuffer::~IncomingSplitBuffer()
{
	MutexAutoLock listlock(m_map_mutex);
	for (auto &i : m_buf) {
		delete i.second;
	}
}

SharedBuffer<u8> IncomingSplitBuffer::insert(BufferedPacketPtr &p_ptr, bool reliable)
{
	MutexAutoLock listlock(m_map_mutex);
	const BufferedPacket &p = *p_ptr;

	u32 headersize = BASE_HEADER_SIZE + 7;
	if (p.size() < headersize) {
		errorstream << "Invalid data size for split packet" << std::endl;
		return SharedBuffer<u8>();
	}
	u8 type = readU8(&p.data[BASE_HEADER_SIZE+0]);
	u16 seqnum = readU16(&p.data[BASE_HEADER_SIZE+1]);
	u16 chunk_count = readU16(&p.data[BASE_HEADER_SIZE+3]);
	u16 chunk_num = readU16(&p.data[BASE_HEADER_SIZE+5]);

	if (type != PACKET_TYPE_SPLIT) {
		errorstream << "IncomingSplitBuffer::insert(): type is not split"
			<< std::endl;
		return SharedBuffer<u8>();
	}
	if (chunk_num >= chunk_count) {
		errorstream << "IncomingSplitBuffer::insert(): chunk_num=" << chunk_num
				<< " >= chunk_count=" << chunk_count << std::endl;
		return SharedBuffer<u8>();
	}

	// Add if doesn't exist
	IncomingSplitPacket *sp;
	if (m_buf.find(seqnum) == m_buf.end()) {
		sp = new IncomingSplitPacket(chunk_count, reliable);
		m_buf[seqnum] = sp;
	} else {
		sp = m_buf[seqnum];
	}

	if (chunk_count != sp->chunk_count) {
		errorstream << "IncomingSplitBuffer::insert(): chunk_count="
				<< chunk_count << " != sp->chunk_count=" << sp->chunk_count
				<< std::endl;
		return SharedBuffer<u8>();
	}
	if (reliable != sp->reliable)
		LOG(derr_con<<"Connection: WARNING: reliable="<<reliable
				<<" != sp->reliable="<<sp->reliable
				<<std::endl);

	// Cut chunk data out of packet
	u32 chunkdatasize = p.size() - headersize;
	SharedBuffer<u8> chunkdata(chunkdatasize);
	memcpy(*chunkdata, &(p.data[headersize]), chunkdatasize);

	if (!sp->insert(chunk_num, chunkdata))
		return SharedBuffer<u8>();

	// If not all chunks are received, return empty buffer
	if (!sp->allReceived())
		return SharedBuffer<u8>();

	SharedBuffer<u8> fulldata = sp->reassemble();

	// Remove sp from buffer
	m_buf.erase(seqnum);
	delete sp;

	return fulldata;
}

void IncomingSplitBuffer::removeUnreliableTimedOuts(float dtime, float timeout)
{
	std::vector<u16> remove_queue;
	{
		MutexAutoLock listlock(m_map_mutex);
		for (const auto &i : m_buf) {
			IncomingSplitPacket *p = i.second;
			// Reliable ones are not removed by timeout
			if (p->reliable)
				continue;
			p->time += dtime;
			if (p->time >= timeout)
				remove_queue.push_back(i.first);
		}
	}
	for (u16 j : remove_queue) {
		MutexAutoLock listlock(m_map_mutex);
		LOG(dout_con<<"NOTE: Removing timed out unreliable split packet"<<std::endl);
		delete m_buf[j];
		m_buf.erase(j);
	}
}

/*
	ConnectionCommand
 */

ConnectionCommandPtr ConnectionCommand::create(ConnectionCommandType type)
{
	return ConnectionCommandPtr(new ConnectionCommand(type));
}

ConnectionCommandPtr ConnectionCommand::serve(Address address)
{
	auto c = create(CONNCMD_SERVE);
	c->address = address;
	return c;
}

ConnectionCommandPtr ConnectionCommand::connect(Address address)
{
	auto c = create(CONNCMD_CONNECT);
	c->address = address;
	return c;
}

ConnectionCommandPtr ConnectionCommand::disconnect()
{
	return create(CONNCMD_DISCONNECT);
}

ConnectionCommandPtr ConnectionCommand::disconnect_peer(session_t peer_id)
{
	auto c = create(CONNCMD_DISCONNECT_PEER);
	c->peer_id = peer_id;
	return c;
}

ConnectionCommandPtr ConnectionCommand::send(session_t peer_id, u8 channelnum,
	NetworkPacket *pkt, bool reliable)
{
	auto c = create(CONNCMD_SEND);
	c->peer_id = peer_id;
	c->channelnum = channelnum;
	c->reliable = reliable;
	c->data = pkt->oldForgePacket();
	return c;
}

ConnectionCommandPtr ConnectionCommand::ack(session_t peer_id, u8 channelnum, const Buffer<u8> &data)
{
	auto c = create(CONCMD_ACK);
	c->peer_id = peer_id;
	c->channelnum = channelnum;
	c->reliable = false;
	data.copyTo(c->data);
	return c;
}

ConnectionCommandPtr ConnectionCommand::createPeer(session_t peer_id, const Buffer<u8> &data)
{
	auto c = create(CONCMD_CREATE_PEER);
	c->peer_id = peer_id;
	c->channelnum = 0;
	c->reliable = true;
	c->raw = true;
	data.copyTo(c->data);
	return c;
}

/*
	Channel
*/

u16 Channel::readNextIncomingSeqNum()
{
	MutexAutoLock internal(m_internal_mutex);
	return next_incoming_seqnum;
}

u16 Channel::incNextIncomingSeqNum()
{
	MutexAutoLock internal(m_internal_mutex);
	u16 retval = next_incoming_seqnum;
	next_incoming_seqnum++;
	return retval;
}

u16 Channel::readNextSplitSeqNum()
{
	MutexAutoLock internal(m_internal_mutex);
	return next_outgoing_split_seqnum;
}
void Channel::setNextSplitSeqNum(u16 seqnum)
{
	MutexAutoLock internal(m_internal_mutex);
	next_outgoing_split_seqnum = seqnum;
}

u16 Channel::getOutgoingSequenceNumber(bool& successful)
{
	MutexAutoLock internal(m_internal_mutex);

	u16 retval = next_outgoing_seqnum;
	successful = false;

	/* shortcut if there ain't any packet in outgoing list */
	if (outgoing_reliables_sent.empty()) {
		successful = true;
		next_outgoing_seqnum++;
		return retval;
	}

	u16 lowest_unacked_seqnumber;
	if (outgoing_reliables_sent.getFirstSeqnum(lowest_unacked_seqnumber)) {
		if (lowest_unacked_seqnumber < next_outgoing_seqnum) {
			// ugly cast but this one is required in order to tell compiler we
			// know about difference of two unsigned may be negative in general
			// but we already made sure it won't happen in this case
			if (((u16)(next_outgoing_seqnum - lowest_unacked_seqnumber)) > m_window_size) {
				return 0;
			}
		} else {
			// ugly cast but this one is required in order to tell compiler we
			// know about difference of two unsigned may be negative in general
			// but we already made sure it won't happen in this case
			if ((next_outgoing_seqnum + (u16)(SEQNUM_MAX - lowest_unacked_seqnumber)) >
					m_window_size) {
				return 0;
			}
		}
	}

	successful = true;
	next_outgoing_seqnum++;
	return retval;
}

u16 Channel::readOutgoingSequenceNumber()
{
	MutexAutoLock internal(m_internal_mutex);
	return next_outgoing_seqnum;
}

bool Channel::putBackSequenceNumber(u16 seqnum)
{
	if (((seqnum + 1) % (SEQNUM_MAX+1)) == next_outgoing_seqnum) {

		next_outgoing_seqnum = seqnum;
		return true;
	}
	return false;
}

void Channel::UpdateBytesSent(unsigned int bytes, unsigned int packets)
{
	MutexAutoLock internal(m_internal_mutex);
	current_bytes_transfered += bytes;
	current_packet_successful += packets;
}

void Channel::UpdateBytesReceived(unsigned int bytes) {
	MutexAutoLock internal(m_internal_mutex);
	current_bytes_received += bytes;
}

void Channel::UpdateBytesLost(unsigned int bytes)
{
	MutexAutoLock internal(m_internal_mutex);
	current_bytes_lost += bytes;
}


void Channel::UpdatePacketLossCounter(unsigned int count)
{
	MutexAutoLock internal(m_internal_mutex);
	current_packet_loss += count;
}

void Channel::UpdatePacketTooLateCounter()
{
	MutexAutoLock internal(m_internal_mutex);
	current_packet_too_late++;
}

void Channel::UpdateTimers(float dtime)
{
	bpm_counter += dtime;
	packet_loss_counter += dtime;

	if (packet_loss_counter > 1.0f) {
		packet_loss_counter -= 1.0f;

		unsigned int packet_loss = 11; /* use a neutral value for initialization */
		unsigned int packets_successful = 0;
		//unsigned int packet_too_late = 0;

		bool reasonable_amount_of_data_transmitted = false;

		{
			MutexAutoLock internal(m_internal_mutex);
			packet_loss = current_packet_loss;
			//packet_too_late = current_packet_too_late;
			packets_successful = current_packet_successful;

			if (current_bytes_transfered > (unsigned int) (m_window_size*512/2)) {
				reasonable_amount_of_data_transmitted = true;
			}
			current_packet_loss = 0;
			current_packet_too_late = 0;
			current_packet_successful = 0;
		}

		/* dynamic window size */
		float successful_to_lost_ratio = 0.0f;
		bool done = false;

		if (packets_successful > 0) {
			successful_to_lost_ratio = packet_loss/packets_successful;
		} else if (packet_loss > 0) {
			setWindowSize(m_window_size - 10);
			done = true;
		}

		if (!done) {
			if (successful_to_lost_ratio < 0.01f) {
				/* don't even think about increasing if we didn't even
				 * use major parts of our window */
				if (reasonable_amount_of_data_transmitted)
					setWindowSize(m_window_size + 100);
			} else if (successful_to_lost_ratio < 0.05f) {
				/* don't even think about increasing if we didn't even
				 * use major parts of our window */
				if (reasonable_amount_of_data_transmitted)
					setWindowSize(m_window_size + 50);
			} else if (successful_to_lost_ratio > 0.15f) {
				setWindowSize(m_window_size - 100);
			} else if (successful_to_lost_ratio > 0.1f) {
				setWindowSize(m_window_size - 50);
			}
		}
	}

	if (bpm_counter > 10.0f) {
		{
			MutexAutoLock internal(m_internal_mutex);
			cur_kbps                 =
					(((float) current_bytes_transfered)/bpm_counter)/1024.0f;
			current_bytes_transfered = 0;
			cur_kbps_lost            =
					(((float) current_bytes_lost)/bpm_counter)/1024.0f;
			current_bytes_lost       = 0;
			cur_incoming_kbps        =
					(((float) current_bytes_received)/bpm_counter)/1024.0f;
			current_bytes_received   = 0;
			bpm_counter              = 0.0f;
		}

		if (cur_kbps > max_kbps) {
			max_kbps = cur_kbps;
		}

		if (cur_kbps_lost > max_kbps_lost) {
			max_kbps_lost = cur_kbps_lost;
		}

		if (cur_incoming_kbps > max_incoming_kbps) {
			max_incoming_kbps = cur_incoming_kbps;
		}

		rate_samples       = MYMIN(rate_samples+1,10);
		float old_fraction = ((float) (rate_samples-1) )/( (float) rate_samples);
		avg_kbps           = avg_kbps * old_fraction +
				cur_kbps * (1.0 - old_fraction);
		avg_kbps_lost      = avg_kbps_lost * old_fraction +
				cur_kbps_lost * (1.0 - old_fraction);
		avg_incoming_kbps  = avg_incoming_kbps * old_fraction +
				cur_incoming_kbps * (1.0 - old_fraction);
	}
}


/*
	Peer
*/

PeerHelper::PeerHelper(Peer* peer) :
	m_peer(peer)
{
	if (peer && !peer->IncUseCount())
		m_peer = nullptr;
}

PeerHelper::~PeerHelper()
{
	if (m_peer)
		m_peer->DecUseCount();

	m_peer = nullptr;
}

PeerHelper& PeerHelper::operator=(Peer* peer)
{
	m_peer = peer;
	if (peer && !peer->IncUseCount())
		m_peer = nullptr;
	return *this;
}

Peer* PeerHelper::operator->() const
{
	return m_peer;
}

Peer* PeerHelper::operator&() const
{
	return m_peer;
}

bool PeerHelper::operator!()
{
	return ! m_peer;
}

bool PeerHelper::operator!=(void* ptr)
{
	return ((void*) m_peer != ptr);
}

bool Peer::IncUseCount()
{
	MutexAutoLock lock(m_exclusive_access_mutex);

	if (!m_pending_deletion) {
		this->m_usage++;
		return true;
	}

	return false;
}

void Peer::DecUseCount()
{
	{
		MutexAutoLock lock(m_exclusive_access_mutex);
		sanity_check(m_usage > 0);
		m_usage--;

		if (!((m_pending_deletion) && (m_usage == 0)))
			return;
	}
	delete this;
}

void Peer::RTTStatistics(float rtt, const std::string &profiler_id,
		unsigned int num_samples) {

	if (m_last_rtt > 0) {
		/* set min max values */
		if (rtt < m_rtt.min_rtt)
			m_rtt.min_rtt = rtt;
		if (rtt >= m_rtt.max_rtt)
			m_rtt.max_rtt = rtt;

		/* do average calculation */
		if (m_rtt.avg_rtt < 0.0)
			m_rtt.avg_rtt  = rtt;
		else
			m_rtt.avg_rtt  = m_rtt.avg_rtt * (num_samples/(num_samples-1)) +
								rtt * (1/num_samples);

		/* do jitter calculation */

		//just use some neutral value at beginning
		float jitter = m_rtt.jitter_min;

		if (rtt > m_last_rtt)
			jitter = rtt-m_last_rtt;

		if (rtt <= m_last_rtt)
			jitter = m_last_rtt - rtt;

		if (jitter < m_rtt.jitter_min)
			m_rtt.jitter_min = jitter;
		if (jitter >= m_rtt.jitter_max)
			m_rtt.jitter_max = jitter;

		if (m_rtt.jitter_avg < 0.0)
			m_rtt.jitter_avg  = jitter;
		else
			m_rtt.jitter_avg  = m_rtt.jitter_avg * (num_samples/(num_samples-1)) +
								jitter * (1/num_samples);

		if (!profiler_id.empty()) {
			g_profiler->graphAdd(profiler_id + " RTT [ms]", rtt * 1000.f);
			g_profiler->graphAdd(profiler_id + " jitter [ms]", jitter * 1000.f);
		}
	}
	/* save values required for next loop */
	m_last_rtt = rtt;
}

bool Peer::isTimedOut(float timeout)
{
	MutexAutoLock lock(m_exclusive_access_mutex);
	u64 current_time = porting::getTimeMs();

	float dtime = CALC_DTIME(m_last_timeout_check,current_time);
	m_last_timeout_check = current_time;

	m_timeout_counter += dtime;

	return m_timeout_counter > timeout;
}

void Peer::Drop()
{
	{
		MutexAutoLock usage_lock(m_exclusive_access_mutex);
		m_pending_deletion = true;
		if (m_usage != 0)
			return;
	}

	PROFILE(std::stringstream peerIdentifier1);
	PROFILE(peerIdentifier1 << "runTimeouts[" << m_connection->getDesc()
			<< ";" << id << ";RELIABLE]");
	PROFILE(g_profiler->remove(peerIdentifier1.str()));
	PROFILE(std::stringstream peerIdentifier2);
	PROFILE(peerIdentifier2 << "sendPackets[" << m_connection->getDesc()
			<< ";" << id << ";RELIABLE]");
	PROFILE(ScopeProfiler peerprofiler(g_profiler, peerIdentifier2.str(), SPT_AVG));

	delete this;
}

UDPPeer::UDPPeer(u16 a_id, Address a_address, Connection* connection) :
	Peer(a_address,a_id,connection)
{
	for (Channel &channel : channels)
		channel.setWindowSize(START_RELIABLE_WINDOW_SIZE);
}

bool UDPPeer::getAddress(MTProtocols type,Address& toset)
{
	if ((type == MTP_UDP) || (type == MTP_MINETEST_RELIABLE_UDP) || (type == MTP_PRIMARY))
	{
		toset = address;
		return true;
	}

	return false;
}

void UDPPeer::reportRTT(float rtt)
{
	if (rtt < 0.0) {
		return;
	}
	RTTStatistics(rtt,"rudp",MAX_RELIABLE_WINDOW_SIZE*10);

	float timeout = getStat(AVG_RTT) * RESEND_TIMEOUT_FACTOR;
	if (timeout < RESEND_TIMEOUT_MIN)
		timeout = RESEND_TIMEOUT_MIN;
	if (timeout > RESEND_TIMEOUT_MAX)
		timeout = RESEND_TIMEOUT_MAX;

	MutexAutoLock usage_lock(m_exclusive_access_mutex);
	resend_timeout = timeout;
}

bool UDPPeer::Ping(float dtime,SharedBuffer<u8>& data)
{
	m_ping_timer += dtime;
	if (m_ping_timer >= PING_TIMEOUT)
	{
		// Create and send PING packet
		writeU8(&data[0], PACKET_TYPE_CONTROL);
		writeU8(&data[1], CONTROLTYPE_PING);
		m_ping_timer = 0.0;
		return true;
	}
	return false;
}

void UDPPeer::PutReliableSendCommand(ConnectionCommandPtr &c,
		unsigned int max_packet_size)
{
	if (m_pending_disconnect)
		return;

	Channel &chan = channels[c->channelnum];

	if (chan.queued_commands.empty() &&
			/* don't queue more packets then window size */
			(chan.queued_reliables.size() + 1 < chan.getWindowSize() / 2)) {
		LOG(dout_con<<m_connection->getDesc()
				<<" processing reliable command for peer id: " << c->peer_id
				<<" data size: " << c->data.getSize() << std::endl);
		if (processReliableSendCommand(c, max_packet_size))
			return;
	} else {
		LOG(dout_con<<m_connection->getDesc()
				<<" Queueing reliable command for peer id: " << c->peer_id
				<<" data size: " << c->data.getSize() <<std::endl);

		if (chan.queued_commands.size() + 1 >= chan.getWindowSize() / 2) {
			LOG(derr_con << m_connection->getDesc()
					<< "Possible packet stall to peer id: " << c->peer_id
					<< " queued_commands=" << chan.queued_commands.size()
					<< std::endl);
		}
	}
	chan.queued_commands.push_back(c);
}

bool UDPPeer::processReliableSendCommand(
				ConnectionCommandPtr &c_ptr,
				unsigned int max_packet_size)
{
	if (m_pending_disconnect)
		return true;

	const auto &c = *c_ptr;
	Channel &chan = channels[c.channelnum];

	u32 chunksize_max = max_packet_size
							- BASE_HEADER_SIZE
							- RELIABLE_HEADER_SIZE;

	sanity_check(c.data.getSize() < MAX_RELIABLE_WINDOW_SIZE*512);

	std::list<SharedBuffer<u8>> originals;
	u16 split_sequence_number = chan.readNextSplitSeqNum();

	if (c.raw) {
		originals.emplace_back(c.data);
	} else {
		makeAutoSplitPacket(c.data, chunksize_max,split_sequence_number, &originals);
		chan.setNextSplitSeqNum(split_sequence_number);
	}

	bool have_sequence_number = false;
	bool have_initial_sequence_number = false;
	std::queue<BufferedPacketPtr> toadd;
	volatile u16 initial_sequence_number = 0;

	for (SharedBuffer<u8> &original : originals) {
		u16 seqnum = chan.getOutgoingSequenceNumber(have_sequence_number);

		/* oops, we don't have enough sequence numbers to send this packet */
		if (!have_sequence_number)
			break;

		if (!have_initial_sequence_number)
		{
			initial_sequence_number = seqnum;
			have_initial_sequence_number = true;
		}

		SharedBuffer<u8> reliable = makeReliablePacket(original, seqnum);

		// Add base headers and make a packet
		BufferedPacketPtr p = con::makePacket(address, reliable,
				m_connection->GetProtocolID(), m_connection->GetPeerID(),
				c.channelnum);

		toadd.push(p);
	}

	if (have_sequence_number) {
		while (!toadd.empty()) {
			BufferedPacketPtr p = toadd.front();
			toadd.pop();
//			LOG(dout_con<<connection->getDesc()
//					<< " queuing reliable packet for peer_id: " << c.peer_id
//					<< " channel: " << (c.channelnum&0xFF)
//					<< " seqnum: " << readU16(&p.data[BASE_HEADER_SIZE+1])
//					<< std::endl)
			chan.queued_reliables.push(p);
		}
		sanity_check(chan.queued_reliables.size() < 0xFFFF);
		return true;
	}

	volatile u16 packets_available = toadd.size();
	/* we didn't get a single sequence number no need to fill queue */
	if (!have_initial_sequence_number) {
		LOG(derr_con << m_connection->getDesc() << "Ran out of sequence numbers!" << std::endl);
		return false;
	}

	while (!toadd.empty()) {
		/* remove packet */
		toadd.pop();

		bool successfully_put_back_sequence_number
			= chan.putBackSequenceNumber(
				(initial_sequence_number+toadd.size() % (SEQNUM_MAX+1)));

		FATAL_ERROR_IF(!successfully_put_back_sequence_number, "error");
	}

	// DO NOT REMOVE n_queued! It avoids a deadlock of async locked
	// 'log_message_mutex' and 'm_list_mutex'.
	u32 n_queued = chan.outgoing_reliables_sent.size();

	LOG(dout_con<<m_connection->getDesc()
			<< " Windowsize exceeded on reliable sending "
			<< c.data.getSize() << " bytes"
			<< std::endl << "\t\tinitial_sequence_number: "
			<< initial_sequence_number
			<< std::endl << "\t\tgot at most            : "
			<< packets_available << " packets"
			<< std::endl << "\t\tpackets queued         : "
			<< n_queued
			<< std::endl);

	return false;
}

void UDPPeer::RunCommandQueues(
							unsigned int max_packet_size,
							unsigned int maxcommands,
							unsigned int maxtransfer)
{

	for (Channel &channel : channels) {
		unsigned int commands_processed = 0;

		if ((!channel.queued_commands.empty()) &&
				(channel.queued_reliables.size() < maxtransfer) &&
				(commands_processed < maxcommands)) {
			try {
				ConnectionCommandPtr c = channel.queued_commands.front();

				LOG(dout_con << m_connection->getDesc()
						<< " processing queued reliable command " << std::endl);

				// Packet is processed, remove it from queue
				if (processReliableSendCommand(c, max_packet_size)) {
					channel.queued_commands.pop_front();
				} else {
					LOG(dout_con << m_connection->getDesc()
							<< " Failed to queue packets for peer_id: " << c->peer_id
							<< ", delaying sending of " << c->data.getSize()
							<< " bytes" << std::endl);
				}
			}
			catch (ItemNotFoundException &e) {
				// intentionally empty
			}
		}
	}
}

u16 UDPPeer::getNextSplitSequenceNumber(u8 channel)
{
	assert(channel < CHANNEL_COUNT); // Pre-condition
	return channels[channel].readNextSplitSeqNum();
}

void UDPPeer::setNextSplitSequenceNumber(u8 channel, u16 seqnum)
{
	assert(channel < CHANNEL_COUNT); // Pre-condition
	channels[channel].setNextSplitSeqNum(seqnum);
}

SharedBuffer<u8> UDPPeer::addSplitPacket(u8 channel, BufferedPacketPtr &toadd,
	bool reliable)
{
	assert(channel < CHANNEL_COUNT); // Pre-condition
	return channels[channel].incoming_splits.insert(toadd, reliable);
}

/*
	ConnectionEvent
*/

const char *ConnectionEvent::describe() const
{
	switch(type) {
	case CONNEVENT_NONE:
		return "CONNEVENT_NONE";
	case CONNEVENT_DATA_RECEIVED:
		return "CONNEVENT_DATA_RECEIVED";
	case CONNEVENT_PEER_ADDED:
		return "CONNEVENT_PEER_ADDED";
	case CONNEVENT_PEER_REMOVED:
		return "CONNEVENT_PEER_REMOVED";
	case CONNEVENT_BIND_FAILED:
		return "CONNEVENT_BIND_FAILED";
	}
	return "Invalid ConnectionEvent";
}


ConnectionEventPtr ConnectionEvent::create(ConnectionEventType type)
{
	return std::shared_ptr<ConnectionEvent>(new ConnectionEvent(type));
}

ConnectionEventPtr ConnectionEvent::dataReceived(session_t peer_id, const Buffer<u8> &data)
{
	auto e = create(CONNEVENT_DATA_RECEIVED);
	e->peer_id = peer_id;
	data.copyTo(e->data);
	return e;
}

ConnectionEventPtr ConnectionEvent::peerAdded(session_t peer_id, Address address)
{
	auto e = create(CONNEVENT_PEER_ADDED);
	e->peer_id = peer_id;
	e->address = address;
	return e;
}

ConnectionEventPtr ConnectionEvent::peerRemoved(session_t peer_id, bool is_timeout, Address address)
{
	auto e = create(CONNEVENT_PEER_REMOVED);
	e->peer_id = peer_id;
	e->timeout = is_timeout;
	e->address = address;
	return e;
}

ConnectionEventPtr ConnectionEvent::bindFailed()
{
	return create(CONNEVENT_BIND_FAILED);
}

/*
	Connection
*/

Connection::Connection(u32 protocol_id, u32 max_packet_size, float timeout,
		bool ipv6, PeerHandler *peerhandler) :
	m_udpSocket(ipv6),
	m_protocol_id(protocol_id),
	m_sendThread(new ConnectionSendThread(max_packet_size, timeout)),
	m_receiveThread(new ConnectionReceiveThread(max_packet_size)),
	m_bc_peerhandler(peerhandler)

{
	/* Amount of time Receive() will wait for data, this is entirely different
	 * from the connection timeout */
	m_udpSocket.setTimeoutMs(500);

	m_sendThread->setParent(this);
	m_receiveThread->setParent(this);

	m_sendThread->start();
	m_receiveThread->start();
}


Connection::~Connection()
{
	m_shutting_down = true;
	// request threads to stop
	m_sendThread->stop();
	m_receiveThread->stop();

	//TODO for some unkonwn reason send/receive threads do not exit as they're
	// supposed to be but wait on peer timeout. To speed up shutdown we reduce
	// timeout to half a second.
	m_sendThread->setPeerTimeout(0.5);

	// wait for threads to finish
	m_sendThread->wait();
	m_receiveThread->wait();

	// Delete peers
	for (auto &peer : m_peers) {
		delete peer.second;
	}
}

/* Internal stuff */

void Connection::putEvent(const ConnectionEventPtr& e)
{
	assert(e->type != CONNEVENT_NONE); // Pre-condition
	m_event_queue.push_back(e);
}

void Connection::TriggerSend()
{
	m_sendThread->Trigger();
}

PeerHelper Connection::getPeerNoEx(session_t peer_id)
{
	MutexAutoLock peerlock(m_peers_mutex);
	std::map<session_t, Peer *>::iterator node = m_peers.find(peer_id);

	if (node == m_peers.end()) {
		return PeerHelper(NULL);
	}

	// Error checking
	FATAL_ERROR_IF(node->second->id != peer_id, "Invalid peer id");

	return PeerHelper(node->second);
}

/* find peer_id for address */
u16 Connection::lookupPeer(Address& sender)
{
	MutexAutoLock peerlock(m_peers_mutex);
	std::map<u16, Peer*>::iterator j;
	j = m_peers.begin();
	for(; j != m_peers.end(); ++j)
	{
		Peer *peer = j->second;
		if (peer->isPendingDeletion())
			continue;

		Address tocheck;

		if ((peer->getAddress(MTP_MINETEST_RELIABLE_UDP, tocheck)) && (tocheck == sender))
			return peer->id;

		if ((peer->getAddress(MTP_UDP, tocheck)) && (tocheck == sender))
			return peer->id;
	}

	return PEER_ID_INEXISTENT;
}

bool Connection::deletePeer(session_t peer_id, bool timeout)
{
	Peer *peer = 0;

	/* lock list as short as possible */
	{
		MutexAutoLock peerlock(m_peers_mutex);
		if (m_peers.find(peer_id) == m_peers.end())
			return false;
		peer = m_peers[peer_id];
		m_peers.erase(peer_id);
		auto it = std::find(m_peer_ids.begin(), m_peer_ids.end(), peer_id);
		m_peer_ids.erase(it);
	}

	Address peer_address;
	//any peer has a primary address this never fails!
	peer->getAddress(MTP_PRIMARY, peer_address);

	// Create event
	putEvent(ConnectionEvent::peerRemoved(peer_id, timeout, peer_address));

	peer->Drop();
	return true;
}

/* Interface */

ConnectionEventPtr Connection::waitEvent(u32 timeout_ms)
{
	try {
		return m_event_queue.pop_front(timeout_ms);
	} catch(ItemNotFoundException &ex) {
		return ConnectionEvent::create(CONNEVENT_NONE);
	}
}

void Connection::putCommand(const ConnectionCommandPtr& c)
{
	if (!m_shutting_down) {
		m_command_queue.push_back(c);
		m_sendThread->Trigger();
	}
}

void Connection::Serve(Address bind_addr)
{
	// This needs to be executed syncronously so callers can access the port number.
	m_sendThread->serve(bind_addr);
}

void Connection::Connect(Address address)
{
	putCommand(ConnectionCommand::connect(address));
}

bool Connection::Connected()
{
	MutexAutoLock peerlock(m_peers_mutex);

	if (m_peers.size() != 1)
		return false;

	std::map<session_t, Peer *>::iterator node = m_peers.find(PEER_ID_SERVER);
	if (node == m_peers.end())
		return false;

	if (m_peer_id == PEER_ID_INEXISTENT)
		return false;

	return true;
}

void Connection::Disconnect()
{
	putCommand(ConnectionCommand::disconnect());
}

bool Connection::ReceiveTimeoutMs(NetworkPacket *pkt, u32 timeout_ms)
{
	/*
		Note that this function can potentially wait infinitely if non-data
		events keep happening before the timeout expires.
		This is not considered to be a problem (is it?)
	*/
	for(;;) {
		ConnectionEventPtr e_ptr = waitEvent(timeout_ms);
		const ConnectionEvent &e = *e_ptr;

		if (e.type != CONNEVENT_NONE) {
			LOG(dout_con << getDesc() << ": Receive: got event: "
					<< e.describe() << std::endl);
		}

		switch (e.type) {
		case CONNEVENT_NONE:
			return false;
		case CONNEVENT_DATA_RECEIVED:
			// Data size is lesser than command size, ignoring packet
			if (e.data.getSize() < 2) {
				continue;
			}

			pkt->putRawPacket(*e.data, e.data.getSize(), e.peer_id);
			return true;
		case CONNEVENT_PEER_ADDED: {
			UDPPeer tmp(e.peer_id, e.address, this);
			if (m_bc_peerhandler)
				m_bc_peerhandler->peerAdded(&tmp);
			continue;
		}
		case CONNEVENT_PEER_REMOVED: {
			UDPPeer tmp(e.peer_id, e.address, this);
			if (m_bc_peerhandler)
				m_bc_peerhandler->deletingPeer(&tmp, e.timeout);
			continue;
		}
		case CONNEVENT_BIND_FAILED:
			throw ConnectionBindFailed("Failed to bind socket "
					"(port already in use?)");
		}
	}
	return false;
}

void Connection::Receive(NetworkPacket *pkt)
{
	bool any = ReceiveTimeoutMs(pkt, m_bc_receive_timeout);
	if (!any)
		throw NoIncomingDataException("No incoming data");
}

bool Connection::TryReceive(NetworkPacket *pkt)
{
	return ReceiveTimeoutMs(pkt, 0);
}

void Connection::Send(session_t peer_id, u8 channelnum,
		NetworkPacket *pkt, bool reliable)
{
	assert(channelnum < CHANNEL_COUNT); // Pre-condition

	putCommand(ConnectionCommand::send(peer_id, channelnum, pkt, reliable));
}

Address Connection::GetPeerAddress(session_t peer_id)
{
	PeerHelper peer = getPeerNoEx(peer_id);

	if (!peer)
		throw PeerNotFoundException("No address for peer found!");
	Address peer_address;
	peer->getAddress(MTP_PRIMARY, peer_address);
	return peer_address;
}

float Connection::getPeerStat(session_t peer_id, rtt_stat_type type)
{
	PeerHelper peer = getPeerNoEx(peer_id);
	if (!peer) return -1;
	return peer->getStat(type);
}

float Connection::getLocalStat(rate_stat_type type)
{
	PeerHelper peer = getPeerNoEx(PEER_ID_SERVER);

	FATAL_ERROR_IF(!peer, "Connection::getLocalStat we couldn't get our own peer? are you serious???");

	float retval = 0.0;

	for (Channel &channel : dynamic_cast<UDPPeer *>(&peer)->channels) {
		switch(type) {
			case CUR_DL_RATE:
				retval += channel.getCurrentDownloadRateKB();
				break;
			case AVG_DL_RATE:
				retval += channel.getAvgDownloadRateKB();
				break;
			case CUR_INC_RATE:
				retval += channel.getCurrentIncomingRateKB();
				break;
			case AVG_INC_RATE:
				retval += channel.getAvgIncomingRateKB();
				break;
			case AVG_LOSS_RATE:
				retval += channel.getAvgLossRateKB();
				break;
			case CUR_LOSS_RATE:
				retval += channel.getCurrentLossRateKB();
				break;
		default:
			FATAL_ERROR("Connection::getLocalStat Invalid stat type");
		}
	}
	return retval;
}

u16 Connection::createPeer(Address& sender, MTProtocols protocol, int fd)
{
	// Somebody wants to make a new connection

	// Get a unique peer id (2 or higher)
	session_t peer_id_new = m_next_remote_peer_id;
	u16 overflow =  MAX_UDP_PEERS;

	/*
		Find an unused peer id
	*/
	MutexAutoLock lock(m_peers_mutex);
	bool out_of_ids = false;
	for(;;) {
		// Check if exists
		if (m_peers.find(peer_id_new) == m_peers.end())

			break;
		// Check for overflow
		if (peer_id_new == overflow) {
			out_of_ids = true;
			break;
		}
		peer_id_new++;
	}

	if (out_of_ids) {
		errorstream << getDesc() << " ran out of peer ids" << std::endl;
		return PEER_ID_INEXISTENT;
	}

	// Create a peer
	Peer *peer = 0;
	peer = new UDPPeer(peer_id_new, sender, this);

	m_peers[peer->id] = peer;
	m_peer_ids.push_back(peer->id);

	m_next_remote_peer_id = (peer_id_new +1 ) % MAX_UDP_PEERS;

	LOG(dout_con << getDesc()
			<< "createPeer(): giving peer_id=" << peer_id_new << std::endl);

	{
		Buffer<u8> reply(4);
		writeU8(&reply[0], PACKET_TYPE_CONTROL);
		writeU8(&reply[1], CONTROLTYPE_SET_PEER_ID);
		writeU16(&reply[2], peer_id_new);
		putCommand(ConnectionCommand::createPeer(peer_id_new, reply));
	}

	// Create peer addition event
	putEvent(ConnectionEvent::peerAdded(peer_id_new, sender));

	// We're now talking to a valid peer_id
	return peer_id_new;
}

const std::string Connection::getDesc()
{
	MutexAutoLock _(m_info_mutex);
	return std::string("con(")+
			itos(m_udpSocket.GetHandle())+"/"+itos(m_peer_id)+")";
}

void Connection::DisconnectPeer(session_t peer_id)
{
	putCommand(ConnectionCommand::disconnect_peer(peer_id));
}

u16 Connection::port() const {
	// Get the local address and port
    sockaddr_in localAddr;
    socklen_t addrLen = sizeof(localAddr);
    if (getsockname(m_udpSocket.GetHandle(), (struct sockaddr*)&localAddr, &addrLen) < 0) {
        std::cerr << "Error getting socket name" << std::endl;
        return 0;
    }
	return ntohs(localAddr.sin_port);
}

void Connection::sendAck(session_t peer_id, u8 channelnum, u16 seqnum)
{
	assert(channelnum < CHANNEL_COUNT); // Pre-condition

	LOG(dout_con<<getDesc()
			<<" Queuing ACK command to peer_id: " << peer_id <<
			" channel: " << (channelnum & 0xFF) <<
			" seqnum: " << seqnum << std::endl);

	SharedBuffer<u8> ack(4);
	writeU8(&ack[0], PACKET_TYPE_CONTROL);
	writeU8(&ack[1], CONTROLTYPE_ACK);
	writeU16(&ack[2], seqnum);

	putCommand(ConnectionCommand::ack(peer_id, channelnum, ack));
	m_sendThread->Trigger();
}

UDPPeer* Connection::createServerPeer(Address& address)
{
	if (ConnectedToServer())
	{
		throw ConnectionException("Already connected to a server");
	}

	UDPPeer *peer = new UDPPeer(PEER_ID_SERVER, address, this);

	{
		MutexAutoLock lock(m_peers_mutex);
		m_peers[peer->id] = peer;
		m_peer_ids.push_back(peer->id);
	}

	return peer;
=======
IConnection *createMTP(float timeout, bool ipv6, PeerHandler *handler)
{
	// safe minimum across internet networks for ipv4 and ipv6
	constexpr u32 MAX_PACKET_SIZE = 512;
	return new con::Connection(MAX_PACKET_SIZE, timeout, ipv6, handler);
>>>>>>> 3f306a40
}

}<|MERGE_RESOLUTION|>--- conflicted
+++ resolved
@@ -1,1667 +1,17 @@
 // Minetest
 // SPDX-License-Identifier: LGPL-2.1-or-later
 
-<<<<<<< HEAD
-This program is free software; you can redistribute it and/or modify
-it under the terms of the GNU Lesser General Public License as published by
-the Free Software Foundation; either version 2.1 of the License, or
-(at your option) any later version.
-
-This program is distributed in the hope that it will be useful,
-but WITHOUT ANY WARRANTY; without even the implied warranty of
-MERCHANTABILITY or FITNESS FOR A PARTICULAR PURPOSE.  See the
-GNU Lesser General Public License for more details.
-
-You should have received a copy of the GNU Lesser General Public License along
-with this program; if not, write to the Free Software Foundation, Inc.,
-51 Franklin Street, Fifth Floor, Boston, MA 02110-1301 USA.
-*/
-
-#include <cerrno>
-#include <algorithm>
-#include <cmath>
-#include "connection.h"
-#include "log.h"
-#include "porting.h"
-#include "network/connectionthreads.h"
-#include "network/networkpacket.h"
-#include "network/peerhandler.h"
-#include "util/serialize.h"
-#include "util/string.h"
-#include "profiler.h"
-=======
 #include "network/connection.h"
 #include "network/mtp/impl.h"
->>>>>>> 3f306a40
 
 namespace con
 {
 
-<<<<<<< HEAD
-/******************************************************************************/
-/* defines used for debugging and profiling                                   */
-/******************************************************************************/
-#ifdef NDEBUG
-	#define PROFILE(a)
-#else
-	#define PROFILE(a) a
-#endif
-
-// TODO: Clean this up.
-#define LOG(a) a
-
-#define PING_TIMEOUT 5.0
-
-u16 BufferedPacket::getSeqnum() const
-{
-	if (size() < BASE_HEADER_SIZE + 3)
-		return 0; // should never happen
-
-	return readU16(&data[BASE_HEADER_SIZE + 1]);
-}
-
-BufferedPacketPtr makePacket(Address &address, const SharedBuffer<u8> &data,
-		u32 protocol_id, session_t sender_peer_id, u8 channel)
-{
-	u32 packet_size = data.getSize() + BASE_HEADER_SIZE;
-
-	auto p = std::make_shared<BufferedPacket>(packet_size);
-	p->address = address;
-
-	writeU32(&p->data[0], protocol_id);
-	writeU16(&p->data[4], sender_peer_id);
-	writeU8(&p->data[6], channel);
-
-	memcpy(&p->data[BASE_HEADER_SIZE], *data, data.getSize());
-
-	return p;
-}
-
-SharedBuffer<u8> makeOriginalPacket(const SharedBuffer<u8> &data)
-{
-	u32 header_size = 1;
-	u32 packet_size = data.getSize() + header_size;
-	SharedBuffer<u8> b(packet_size);
-
-	writeU8(&(b[0]), PACKET_TYPE_ORIGINAL);
-	if (data.getSize() > 0) {
-		memcpy(&(b[header_size]), *data, data.getSize());
-	}
-	return b;
-}
-
-// Split data in chunks and add TYPE_SPLIT headers to them
-void makeSplitPacket(const SharedBuffer<u8> &data, u32 chunksize_max, u16 seqnum,
-		std::list<SharedBuffer<u8>> *chunks)
-{
-	// Chunk packets, containing the TYPE_SPLIT header
-	u32 chunk_header_size = 7;
-	u32 maximum_data_size = chunksize_max - chunk_header_size;
-	u32 start = 0;
-	u32 end = 0;
-	u32 chunk_num = 0;
-	u16 chunk_count = 0;
-	do {
-		end = start + maximum_data_size - 1;
-		if (end > data.getSize() - 1)
-			end = data.getSize() - 1;
-
-		u32 payload_size = end - start + 1;
-		u32 packet_size = chunk_header_size + payload_size;
-
-		SharedBuffer<u8> chunk(packet_size);
-
-		writeU8(&chunk[0], PACKET_TYPE_SPLIT);
-		writeU16(&chunk[1], seqnum);
-		// [3] u16 chunk_count is written at next stage
-		writeU16(&chunk[5], chunk_num);
-		memcpy(&chunk[chunk_header_size], &data[start], payload_size);
-
-		chunks->push_back(chunk);
-		chunk_count++;
-
-		start = end + 1;
-		chunk_num++;
-	}
-	while (end != data.getSize() - 1);
-
-	for (SharedBuffer<u8> &chunk : *chunks) {
-		// Write chunk_count
-		writeU16(&(chunk[3]), chunk_count);
-	}
-}
-
-void makeAutoSplitPacket(const SharedBuffer<u8> &data, u32 chunksize_max,
-		u16 &split_seqnum, std::list<SharedBuffer<u8>> *list)
-{
-	u32 original_header_size = 1;
-
-	if (data.getSize() + original_header_size > chunksize_max) {
-		makeSplitPacket(data, chunksize_max, split_seqnum, list);
-		split_seqnum++;
-		return;
-	}
-
-	list->push_back(makeOriginalPacket(data));
-}
-
-SharedBuffer<u8> makeReliablePacket(const SharedBuffer<u8> &data, u16 seqnum)
-{
-	u32 header_size = 3;
-	u32 packet_size = data.getSize() + header_size;
-	SharedBuffer<u8> b(packet_size);
-
-	writeU8(&b[0], PACKET_TYPE_RELIABLE);
-	writeU16(&b[1], seqnum);
-
-	memcpy(&b[header_size], *data, data.getSize());
-
-	return b;
-}
-
-/*
-	ReliablePacketBuffer
-*/
-
-void ReliablePacketBuffer::print()
-{
-	MutexAutoLock listlock(m_list_mutex);
-	LOG(dout_con<<"Dump of ReliablePacketBuffer:" << std::endl);
-	unsigned int index = 0;
-	for (BufferedPacketPtr &packet : m_list) {
-		LOG(dout_con<<index<< ":" << packet->getSeqnum() << std::endl);
-		index++;
-	}
-}
-
-bool ReliablePacketBuffer::empty()
-{
-	MutexAutoLock listlock(m_list_mutex);
-	return m_list.empty();
-}
-
-u32 ReliablePacketBuffer::size()
-{
-	MutexAutoLock listlock(m_list_mutex);
-	return m_list.size();
-}
-
-RPBSearchResult ReliablePacketBuffer::findPacketNoLock(u16 seqnum)
-{
-	for (auto it = m_list.begin(); it != m_list.end(); ++it) {
-		if ((*it)->getSeqnum() == seqnum)
-			return it;
-	}
-	return m_list.end();
-}
-
-bool ReliablePacketBuffer::getFirstSeqnum(u16& result)
-{
-	MutexAutoLock listlock(m_list_mutex);
-	if (m_list.empty())
-		return false;
-	result = m_list.front()->getSeqnum();
-	return true;
-}
-
-BufferedPacketPtr ReliablePacketBuffer::popFirst()
-{
-	MutexAutoLock listlock(m_list_mutex);
-	if (m_list.empty())
-		throw NotFoundException("Buffer is empty");
-
-	BufferedPacketPtr p(m_list.front());
-	m_list.pop_front();
-
-	if (m_list.empty()) {
-		m_oldest_non_answered_ack = 0;
-	} else {
-		m_oldest_non_answered_ack = m_list.front()->getSeqnum();
-	}
-	return p;
-}
-
-BufferedPacketPtr ReliablePacketBuffer::popSeqnum(u16 seqnum)
-{
-	MutexAutoLock listlock(m_list_mutex);
-	RPBSearchResult r = findPacketNoLock(seqnum);
-	if (r == m_list.end()) {
-		LOG(dout_con<<"Sequence number: " << seqnum
-				<< " not found in reliable buffer"<<std::endl);
-		throw NotFoundException("seqnum not found in buffer");
-	}
-
-	BufferedPacketPtr p(*r);
-	m_list.erase(r);
-
-	if (m_list.empty()) {
-		m_oldest_non_answered_ack = 0;
-	} else {
-		m_oldest_non_answered_ack = m_list.front()->getSeqnum();
-	}
-	return p;
-}
-
-void ReliablePacketBuffer::insert(BufferedPacketPtr &p_ptr, u16 next_expected)
-{
-	MutexAutoLock listlock(m_list_mutex);
-	const BufferedPacket &p = *p_ptr;
-
-	if (p.size() < BASE_HEADER_SIZE + 3) {
-		errorstream << "ReliablePacketBuffer::insert(): Invalid data size for "
-			"reliable packet" << std::endl;
-		return;
-	}
-	u8 type = readU8(&p.data[BASE_HEADER_SIZE + 0]);
-	if (type != PACKET_TYPE_RELIABLE) {
-		errorstream << "ReliablePacketBuffer::insert(): type is not reliable"
-			<< std::endl;
-		return;
-	}
-	const u16 seqnum = p.getSeqnum();
-
-	if (!seqnum_in_window(seqnum, next_expected, MAX_RELIABLE_WINDOW_SIZE)) {
-		errorstream << "ReliablePacketBuffer::insert(): seqnum is outside of "
-			"expected window " << std::endl;
-		return;
-	}
-	if (seqnum == next_expected) {
-		errorstream << "ReliablePacketBuffer::insert(): seqnum is next expected"
-			<< std::endl;
-		return;
-	}
-
-	sanity_check(m_list.size() <= SEQNUM_MAX); // FIXME: Handle the error?
-
-	// Find the right place for the packet and insert it there
-	// If list is empty, just add it
-	if (m_list.empty()) {
-		m_list.push_back(p_ptr);
-		m_oldest_non_answered_ack = seqnum;
-		// Done.
-		return;
-	}
-
-	// Otherwise find the right place
-	auto it = m_list.begin();
-	// Find the first packet in the list which has a higher seqnum
-	u16 s = (*it)->getSeqnum();
-
-	/* case seqnum is smaller then next_expected seqnum */
-	/* this is true e.g. on wrap around */
-	if (seqnum < next_expected) {
-		while(((s < seqnum) || (s >= next_expected)) && (it != m_list.end())) {
-			++it;
-			if (it != m_list.end())
-				s = (*it)->getSeqnum();
-		}
-	}
-	/* non wrap around case (at least for incoming and next_expected */
-	else
-	{
-		while(((s < seqnum) && (s >= next_expected)) && (it != m_list.end())) {
-			++it;
-			if (it != m_list.end())
-				s = (*it)->getSeqnum();
-		}
-	}
-
-	if (s == seqnum) {
-		/* nothing to do this seems to be a resent packet */
-		/* for paranoia reason data should be compared */
-		auto &i = *it;
-		if (
-			(i->getSeqnum() != seqnum) ||
-			(i->size() != p.size()) ||
-			(i->address != p.address)
-			)
-		{
-			/* if this happens your maximum transfer window may be to big */
-			fprintf(stderr,
-					"Duplicated seqnum %d non matching packet detected:\n",
-					seqnum);
-			fprintf(stderr, "Old: seqnum: %05d size: %04zu, address: %s\n",
-					i->getSeqnum(), i->size(),
-					i->address.serializeString().c_str());
-			fprintf(stderr, "New: seqnum: %05d size: %04zu, address: %s\n",
-					p.getSeqnum(), p.size(),
-					p.address.serializeString().c_str());
-			throw IncomingDataCorruption("duplicated packet isn't same as original one");
-		}
-	}
-	/* insert or push back */
-	else if (it != m_list.end()) {
-		m_list.insert(it, p_ptr);
-	} else {
-		m_list.push_back(p_ptr);
-	}
-
-	/* update last packet number */
-	m_oldest_non_answered_ack = m_list.front()->getSeqnum();
-}
-
-void ReliablePacketBuffer::incrementTimeouts(float dtime)
-{
-	MutexAutoLock listlock(m_list_mutex);
-	for (auto &packet : m_list) {
-		packet->time += dtime;
-		packet->totaltime += dtime;
-	}
-}
-
-std::list<ConstSharedPtr<BufferedPacket>>
-	ReliablePacketBuffer::getTimedOuts(float timeout, u32 max_packets)
-{
-	MutexAutoLock listlock(m_list_mutex);
-	std::list<ConstSharedPtr<BufferedPacket>> timed_outs;
-	for (auto &packet : m_list) {
-		if (packet->time < timeout)
-			continue;
-
-		// caller will resend packet so reset time and increase counter
-		packet->time = 0.0f;
-		packet->resend_count++;
-
-		timed_outs.emplace_back(packet);
-
-		if (timed_outs.size() >= max_packets)
-			break;
-	}
-	return timed_outs;
-}
-
-/*
-	IncomingSplitPacket
-*/
-
-bool IncomingSplitPacket::insert(u32 chunk_num, SharedBuffer<u8> &chunkdata)
-{
-	sanity_check(chunk_num < chunk_count);
-
-	// If chunk already exists, ignore it.
-	// Sometimes two identical packets may arrive when there is network
-	// lag and the server re-sends stuff.
-	if (chunks.find(chunk_num) != chunks.end())
-		return false;
-
-	// Set chunk data in buffer
-	chunks[chunk_num] = chunkdata;
-
-	return true;
-}
-
-SharedBuffer<u8> IncomingSplitPacket::reassemble()
-{
-	sanity_check(allReceived());
-
-	// Calculate total size
-	u32 totalsize = 0;
-	for (const auto &chunk : chunks)
-		totalsize += chunk.second.getSize();
-
-	SharedBuffer<u8> fulldata(totalsize);
-
-	// Copy chunks to data buffer
-	u32 start = 0;
-	for (u32 chunk_i = 0; chunk_i < chunk_count; chunk_i++) {
-		const SharedBuffer<u8> &buf = chunks[chunk_i];
-		memcpy(&fulldata[start], *buf, buf.getSize());
-		start += buf.getSize();
-	}
-
-	return fulldata;
-}
-
-/*
-	IncomingSplitBuffer
-*/
-
-IncomingSplitBuffer::~IncomingSplitBuffer()
-{
-	MutexAutoLock listlock(m_map_mutex);
-	for (auto &i : m_buf) {
-		delete i.second;
-	}
-}
-
-SharedBuffer<u8> IncomingSplitBuffer::insert(BufferedPacketPtr &p_ptr, bool reliable)
-{
-	MutexAutoLock listlock(m_map_mutex);
-	const BufferedPacket &p = *p_ptr;
-
-	u32 headersize = BASE_HEADER_SIZE + 7;
-	if (p.size() < headersize) {
-		errorstream << "Invalid data size for split packet" << std::endl;
-		return SharedBuffer<u8>();
-	}
-	u8 type = readU8(&p.data[BASE_HEADER_SIZE+0]);
-	u16 seqnum = readU16(&p.data[BASE_HEADER_SIZE+1]);
-	u16 chunk_count = readU16(&p.data[BASE_HEADER_SIZE+3]);
-	u16 chunk_num = readU16(&p.data[BASE_HEADER_SIZE+5]);
-
-	if (type != PACKET_TYPE_SPLIT) {
-		errorstream << "IncomingSplitBuffer::insert(): type is not split"
-			<< std::endl;
-		return SharedBuffer<u8>();
-	}
-	if (chunk_num >= chunk_count) {
-		errorstream << "IncomingSplitBuffer::insert(): chunk_num=" << chunk_num
-				<< " >= chunk_count=" << chunk_count << std::endl;
-		return SharedBuffer<u8>();
-	}
-
-	// Add if doesn't exist
-	IncomingSplitPacket *sp;
-	if (m_buf.find(seqnum) == m_buf.end()) {
-		sp = new IncomingSplitPacket(chunk_count, reliable);
-		m_buf[seqnum] = sp;
-	} else {
-		sp = m_buf[seqnum];
-	}
-
-	if (chunk_count != sp->chunk_count) {
-		errorstream << "IncomingSplitBuffer::insert(): chunk_count="
-				<< chunk_count << " != sp->chunk_count=" << sp->chunk_count
-				<< std::endl;
-		return SharedBuffer<u8>();
-	}
-	if (reliable != sp->reliable)
-		LOG(derr_con<<"Connection: WARNING: reliable="<<reliable
-				<<" != sp->reliable="<<sp->reliable
-				<<std::endl);
-
-	// Cut chunk data out of packet
-	u32 chunkdatasize = p.size() - headersize;
-	SharedBuffer<u8> chunkdata(chunkdatasize);
-	memcpy(*chunkdata, &(p.data[headersize]), chunkdatasize);
-
-	if (!sp->insert(chunk_num, chunkdata))
-		return SharedBuffer<u8>();
-
-	// If not all chunks are received, return empty buffer
-	if (!sp->allReceived())
-		return SharedBuffer<u8>();
-
-	SharedBuffer<u8> fulldata = sp->reassemble();
-
-	// Remove sp from buffer
-	m_buf.erase(seqnum);
-	delete sp;
-
-	return fulldata;
-}
-
-void IncomingSplitBuffer::removeUnreliableTimedOuts(float dtime, float timeout)
-{
-	std::vector<u16> remove_queue;
-	{
-		MutexAutoLock listlock(m_map_mutex);
-		for (const auto &i : m_buf) {
-			IncomingSplitPacket *p = i.second;
-			// Reliable ones are not removed by timeout
-			if (p->reliable)
-				continue;
-			p->time += dtime;
-			if (p->time >= timeout)
-				remove_queue.push_back(i.first);
-		}
-	}
-	for (u16 j : remove_queue) {
-		MutexAutoLock listlock(m_map_mutex);
-		LOG(dout_con<<"NOTE: Removing timed out unreliable split packet"<<std::endl);
-		delete m_buf[j];
-		m_buf.erase(j);
-	}
-}
-
-/*
-	ConnectionCommand
- */
-
-ConnectionCommandPtr ConnectionCommand::create(ConnectionCommandType type)
-{
-	return ConnectionCommandPtr(new ConnectionCommand(type));
-}
-
-ConnectionCommandPtr ConnectionCommand::serve(Address address)
-{
-	auto c = create(CONNCMD_SERVE);
-	c->address = address;
-	return c;
-}
-
-ConnectionCommandPtr ConnectionCommand::connect(Address address)
-{
-	auto c = create(CONNCMD_CONNECT);
-	c->address = address;
-	return c;
-}
-
-ConnectionCommandPtr ConnectionCommand::disconnect()
-{
-	return create(CONNCMD_DISCONNECT);
-}
-
-ConnectionCommandPtr ConnectionCommand::disconnect_peer(session_t peer_id)
-{
-	auto c = create(CONNCMD_DISCONNECT_PEER);
-	c->peer_id = peer_id;
-	return c;
-}
-
-ConnectionCommandPtr ConnectionCommand::send(session_t peer_id, u8 channelnum,
-	NetworkPacket *pkt, bool reliable)
-{
-	auto c = create(CONNCMD_SEND);
-	c->peer_id = peer_id;
-	c->channelnum = channelnum;
-	c->reliable = reliable;
-	c->data = pkt->oldForgePacket();
-	return c;
-}
-
-ConnectionCommandPtr ConnectionCommand::ack(session_t peer_id, u8 channelnum, const Buffer<u8> &data)
-{
-	auto c = create(CONCMD_ACK);
-	c->peer_id = peer_id;
-	c->channelnum = channelnum;
-	c->reliable = false;
-	data.copyTo(c->data);
-	return c;
-}
-
-ConnectionCommandPtr ConnectionCommand::createPeer(session_t peer_id, const Buffer<u8> &data)
-{
-	auto c = create(CONCMD_CREATE_PEER);
-	c->peer_id = peer_id;
-	c->channelnum = 0;
-	c->reliable = true;
-	c->raw = true;
-	data.copyTo(c->data);
-	return c;
-}
-
-/*
-	Channel
-*/
-
-u16 Channel::readNextIncomingSeqNum()
-{
-	MutexAutoLock internal(m_internal_mutex);
-	return next_incoming_seqnum;
-}
-
-u16 Channel::incNextIncomingSeqNum()
-{
-	MutexAutoLock internal(m_internal_mutex);
-	u16 retval = next_incoming_seqnum;
-	next_incoming_seqnum++;
-	return retval;
-}
-
-u16 Channel::readNextSplitSeqNum()
-{
-	MutexAutoLock internal(m_internal_mutex);
-	return next_outgoing_split_seqnum;
-}
-void Channel::setNextSplitSeqNum(u16 seqnum)
-{
-	MutexAutoLock internal(m_internal_mutex);
-	next_outgoing_split_seqnum = seqnum;
-}
-
-u16 Channel::getOutgoingSequenceNumber(bool& successful)
-{
-	MutexAutoLock internal(m_internal_mutex);
-
-	u16 retval = next_outgoing_seqnum;
-	successful = false;
-
-	/* shortcut if there ain't any packet in outgoing list */
-	if (outgoing_reliables_sent.empty()) {
-		successful = true;
-		next_outgoing_seqnum++;
-		return retval;
-	}
-
-	u16 lowest_unacked_seqnumber;
-	if (outgoing_reliables_sent.getFirstSeqnum(lowest_unacked_seqnumber)) {
-		if (lowest_unacked_seqnumber < next_outgoing_seqnum) {
-			// ugly cast but this one is required in order to tell compiler we
-			// know about difference of two unsigned may be negative in general
-			// but we already made sure it won't happen in this case
-			if (((u16)(next_outgoing_seqnum - lowest_unacked_seqnumber)) > m_window_size) {
-				return 0;
-			}
-		} else {
-			// ugly cast but this one is required in order to tell compiler we
-			// know about difference of two unsigned may be negative in general
-			// but we already made sure it won't happen in this case
-			if ((next_outgoing_seqnum + (u16)(SEQNUM_MAX - lowest_unacked_seqnumber)) >
-					m_window_size) {
-				return 0;
-			}
-		}
-	}
-
-	successful = true;
-	next_outgoing_seqnum++;
-	return retval;
-}
-
-u16 Channel::readOutgoingSequenceNumber()
-{
-	MutexAutoLock internal(m_internal_mutex);
-	return next_outgoing_seqnum;
-}
-
-bool Channel::putBackSequenceNumber(u16 seqnum)
-{
-	if (((seqnum + 1) % (SEQNUM_MAX+1)) == next_outgoing_seqnum) {
-
-		next_outgoing_seqnum = seqnum;
-		return true;
-	}
-	return false;
-}
-
-void Channel::UpdateBytesSent(unsigned int bytes, unsigned int packets)
-{
-	MutexAutoLock internal(m_internal_mutex);
-	current_bytes_transfered += bytes;
-	current_packet_successful += packets;
-}
-
-void Channel::UpdateBytesReceived(unsigned int bytes) {
-	MutexAutoLock internal(m_internal_mutex);
-	current_bytes_received += bytes;
-}
-
-void Channel::UpdateBytesLost(unsigned int bytes)
-{
-	MutexAutoLock internal(m_internal_mutex);
-	current_bytes_lost += bytes;
-}
-
-
-void Channel::UpdatePacketLossCounter(unsigned int count)
-{
-	MutexAutoLock internal(m_internal_mutex);
-	current_packet_loss += count;
-}
-
-void Channel::UpdatePacketTooLateCounter()
-{
-	MutexAutoLock internal(m_internal_mutex);
-	current_packet_too_late++;
-}
-
-void Channel::UpdateTimers(float dtime)
-{
-	bpm_counter += dtime;
-	packet_loss_counter += dtime;
-
-	if (packet_loss_counter > 1.0f) {
-		packet_loss_counter -= 1.0f;
-
-		unsigned int packet_loss = 11; /* use a neutral value for initialization */
-		unsigned int packets_successful = 0;
-		//unsigned int packet_too_late = 0;
-
-		bool reasonable_amount_of_data_transmitted = false;
-
-		{
-			MutexAutoLock internal(m_internal_mutex);
-			packet_loss = current_packet_loss;
-			//packet_too_late = current_packet_too_late;
-			packets_successful = current_packet_successful;
-
-			if (current_bytes_transfered > (unsigned int) (m_window_size*512/2)) {
-				reasonable_amount_of_data_transmitted = true;
-			}
-			current_packet_loss = 0;
-			current_packet_too_late = 0;
-			current_packet_successful = 0;
-		}
-
-		/* dynamic window size */
-		float successful_to_lost_ratio = 0.0f;
-		bool done = false;
-
-		if (packets_successful > 0) {
-			successful_to_lost_ratio = packet_loss/packets_successful;
-		} else if (packet_loss > 0) {
-			setWindowSize(m_window_size - 10);
-			done = true;
-		}
-
-		if (!done) {
-			if (successful_to_lost_ratio < 0.01f) {
-				/* don't even think about increasing if we didn't even
-				 * use major parts of our window */
-				if (reasonable_amount_of_data_transmitted)
-					setWindowSize(m_window_size + 100);
-			} else if (successful_to_lost_ratio < 0.05f) {
-				/* don't even think about increasing if we didn't even
-				 * use major parts of our window */
-				if (reasonable_amount_of_data_transmitted)
-					setWindowSize(m_window_size + 50);
-			} else if (successful_to_lost_ratio > 0.15f) {
-				setWindowSize(m_window_size - 100);
-			} else if (successful_to_lost_ratio > 0.1f) {
-				setWindowSize(m_window_size - 50);
-			}
-		}
-	}
-
-	if (bpm_counter > 10.0f) {
-		{
-			MutexAutoLock internal(m_internal_mutex);
-			cur_kbps                 =
-					(((float) current_bytes_transfered)/bpm_counter)/1024.0f;
-			current_bytes_transfered = 0;
-			cur_kbps_lost            =
-					(((float) current_bytes_lost)/bpm_counter)/1024.0f;
-			current_bytes_lost       = 0;
-			cur_incoming_kbps        =
-					(((float) current_bytes_received)/bpm_counter)/1024.0f;
-			current_bytes_received   = 0;
-			bpm_counter              = 0.0f;
-		}
-
-		if (cur_kbps > max_kbps) {
-			max_kbps = cur_kbps;
-		}
-
-		if (cur_kbps_lost > max_kbps_lost) {
-			max_kbps_lost = cur_kbps_lost;
-		}
-
-		if (cur_incoming_kbps > max_incoming_kbps) {
-			max_incoming_kbps = cur_incoming_kbps;
-		}
-
-		rate_samples       = MYMIN(rate_samples+1,10);
-		float old_fraction = ((float) (rate_samples-1) )/( (float) rate_samples);
-		avg_kbps           = avg_kbps * old_fraction +
-				cur_kbps * (1.0 - old_fraction);
-		avg_kbps_lost      = avg_kbps_lost * old_fraction +
-				cur_kbps_lost * (1.0 - old_fraction);
-		avg_incoming_kbps  = avg_incoming_kbps * old_fraction +
-				cur_incoming_kbps * (1.0 - old_fraction);
-	}
-}
-
-
-/*
-	Peer
-*/
-
-PeerHelper::PeerHelper(Peer* peer) :
-	m_peer(peer)
-{
-	if (peer && !peer->IncUseCount())
-		m_peer = nullptr;
-}
-
-PeerHelper::~PeerHelper()
-{
-	if (m_peer)
-		m_peer->DecUseCount();
-
-	m_peer = nullptr;
-}
-
-PeerHelper& PeerHelper::operator=(Peer* peer)
-{
-	m_peer = peer;
-	if (peer && !peer->IncUseCount())
-		m_peer = nullptr;
-	return *this;
-}
-
-Peer* PeerHelper::operator->() const
-{
-	return m_peer;
-}
-
-Peer* PeerHelper::operator&() const
-{
-	return m_peer;
-}
-
-bool PeerHelper::operator!()
-{
-	return ! m_peer;
-}
-
-bool PeerHelper::operator!=(void* ptr)
-{
-	return ((void*) m_peer != ptr);
-}
-
-bool Peer::IncUseCount()
-{
-	MutexAutoLock lock(m_exclusive_access_mutex);
-
-	if (!m_pending_deletion) {
-		this->m_usage++;
-		return true;
-	}
-
-	return false;
-}
-
-void Peer::DecUseCount()
-{
-	{
-		MutexAutoLock lock(m_exclusive_access_mutex);
-		sanity_check(m_usage > 0);
-		m_usage--;
-
-		if (!((m_pending_deletion) && (m_usage == 0)))
-			return;
-	}
-	delete this;
-}
-
-void Peer::RTTStatistics(float rtt, const std::string &profiler_id,
-		unsigned int num_samples) {
-
-	if (m_last_rtt > 0) {
-		/* set min max values */
-		if (rtt < m_rtt.min_rtt)
-			m_rtt.min_rtt = rtt;
-		if (rtt >= m_rtt.max_rtt)
-			m_rtt.max_rtt = rtt;
-
-		/* do average calculation */
-		if (m_rtt.avg_rtt < 0.0)
-			m_rtt.avg_rtt  = rtt;
-		else
-			m_rtt.avg_rtt  = m_rtt.avg_rtt * (num_samples/(num_samples-1)) +
-								rtt * (1/num_samples);
-
-		/* do jitter calculation */
-
-		//just use some neutral value at beginning
-		float jitter = m_rtt.jitter_min;
-
-		if (rtt > m_last_rtt)
-			jitter = rtt-m_last_rtt;
-
-		if (rtt <= m_last_rtt)
-			jitter = m_last_rtt - rtt;
-
-		if (jitter < m_rtt.jitter_min)
-			m_rtt.jitter_min = jitter;
-		if (jitter >= m_rtt.jitter_max)
-			m_rtt.jitter_max = jitter;
-
-		if (m_rtt.jitter_avg < 0.0)
-			m_rtt.jitter_avg  = jitter;
-		else
-			m_rtt.jitter_avg  = m_rtt.jitter_avg * (num_samples/(num_samples-1)) +
-								jitter * (1/num_samples);
-
-		if (!profiler_id.empty()) {
-			g_profiler->graphAdd(profiler_id + " RTT [ms]", rtt * 1000.f);
-			g_profiler->graphAdd(profiler_id + " jitter [ms]", jitter * 1000.f);
-		}
-	}
-	/* save values required for next loop */
-	m_last_rtt = rtt;
-}
-
-bool Peer::isTimedOut(float timeout)
-{
-	MutexAutoLock lock(m_exclusive_access_mutex);
-	u64 current_time = porting::getTimeMs();
-
-	float dtime = CALC_DTIME(m_last_timeout_check,current_time);
-	m_last_timeout_check = current_time;
-
-	m_timeout_counter += dtime;
-
-	return m_timeout_counter > timeout;
-}
-
-void Peer::Drop()
-{
-	{
-		MutexAutoLock usage_lock(m_exclusive_access_mutex);
-		m_pending_deletion = true;
-		if (m_usage != 0)
-			return;
-	}
-
-	PROFILE(std::stringstream peerIdentifier1);
-	PROFILE(peerIdentifier1 << "runTimeouts[" << m_connection->getDesc()
-			<< ";" << id << ";RELIABLE]");
-	PROFILE(g_profiler->remove(peerIdentifier1.str()));
-	PROFILE(std::stringstream peerIdentifier2);
-	PROFILE(peerIdentifier2 << "sendPackets[" << m_connection->getDesc()
-			<< ";" << id << ";RELIABLE]");
-	PROFILE(ScopeProfiler peerprofiler(g_profiler, peerIdentifier2.str(), SPT_AVG));
-
-	delete this;
-}
-
-UDPPeer::UDPPeer(u16 a_id, Address a_address, Connection* connection) :
-	Peer(a_address,a_id,connection)
-{
-	for (Channel &channel : channels)
-		channel.setWindowSize(START_RELIABLE_WINDOW_SIZE);
-}
-
-bool UDPPeer::getAddress(MTProtocols type,Address& toset)
-{
-	if ((type == MTP_UDP) || (type == MTP_MINETEST_RELIABLE_UDP) || (type == MTP_PRIMARY))
-	{
-		toset = address;
-		return true;
-	}
-
-	return false;
-}
-
-void UDPPeer::reportRTT(float rtt)
-{
-	if (rtt < 0.0) {
-		return;
-	}
-	RTTStatistics(rtt,"rudp",MAX_RELIABLE_WINDOW_SIZE*10);
-
-	float timeout = getStat(AVG_RTT) * RESEND_TIMEOUT_FACTOR;
-	if (timeout < RESEND_TIMEOUT_MIN)
-		timeout = RESEND_TIMEOUT_MIN;
-	if (timeout > RESEND_TIMEOUT_MAX)
-		timeout = RESEND_TIMEOUT_MAX;
-
-	MutexAutoLock usage_lock(m_exclusive_access_mutex);
-	resend_timeout = timeout;
-}
-
-bool UDPPeer::Ping(float dtime,SharedBuffer<u8>& data)
-{
-	m_ping_timer += dtime;
-	if (m_ping_timer >= PING_TIMEOUT)
-	{
-		// Create and send PING packet
-		writeU8(&data[0], PACKET_TYPE_CONTROL);
-		writeU8(&data[1], CONTROLTYPE_PING);
-		m_ping_timer = 0.0;
-		return true;
-	}
-	return false;
-}
-
-void UDPPeer::PutReliableSendCommand(ConnectionCommandPtr &c,
-		unsigned int max_packet_size)
-{
-	if (m_pending_disconnect)
-		return;
-
-	Channel &chan = channels[c->channelnum];
-
-	if (chan.queued_commands.empty() &&
-			/* don't queue more packets then window size */
-			(chan.queued_reliables.size() + 1 < chan.getWindowSize() / 2)) {
-		LOG(dout_con<<m_connection->getDesc()
-				<<" processing reliable command for peer id: " << c->peer_id
-				<<" data size: " << c->data.getSize() << std::endl);
-		if (processReliableSendCommand(c, max_packet_size))
-			return;
-	} else {
-		LOG(dout_con<<m_connection->getDesc()
-				<<" Queueing reliable command for peer id: " << c->peer_id
-				<<" data size: " << c->data.getSize() <<std::endl);
-
-		if (chan.queued_commands.size() + 1 >= chan.getWindowSize() / 2) {
-			LOG(derr_con << m_connection->getDesc()
-					<< "Possible packet stall to peer id: " << c->peer_id
-					<< " queued_commands=" << chan.queued_commands.size()
-					<< std::endl);
-		}
-	}
-	chan.queued_commands.push_back(c);
-}
-
-bool UDPPeer::processReliableSendCommand(
-				ConnectionCommandPtr &c_ptr,
-				unsigned int max_packet_size)
-{
-	if (m_pending_disconnect)
-		return true;
-
-	const auto &c = *c_ptr;
-	Channel &chan = channels[c.channelnum];
-
-	u32 chunksize_max = max_packet_size
-							- BASE_HEADER_SIZE
-							- RELIABLE_HEADER_SIZE;
-
-	sanity_check(c.data.getSize() < MAX_RELIABLE_WINDOW_SIZE*512);
-
-	std::list<SharedBuffer<u8>> originals;
-	u16 split_sequence_number = chan.readNextSplitSeqNum();
-
-	if (c.raw) {
-		originals.emplace_back(c.data);
-	} else {
-		makeAutoSplitPacket(c.data, chunksize_max,split_sequence_number, &originals);
-		chan.setNextSplitSeqNum(split_sequence_number);
-	}
-
-	bool have_sequence_number = false;
-	bool have_initial_sequence_number = false;
-	std::queue<BufferedPacketPtr> toadd;
-	volatile u16 initial_sequence_number = 0;
-
-	for (SharedBuffer<u8> &original : originals) {
-		u16 seqnum = chan.getOutgoingSequenceNumber(have_sequence_number);
-
-		/* oops, we don't have enough sequence numbers to send this packet */
-		if (!have_sequence_number)
-			break;
-
-		if (!have_initial_sequence_number)
-		{
-			initial_sequence_number = seqnum;
-			have_initial_sequence_number = true;
-		}
-
-		SharedBuffer<u8> reliable = makeReliablePacket(original, seqnum);
-
-		// Add base headers and make a packet
-		BufferedPacketPtr p = con::makePacket(address, reliable,
-				m_connection->GetProtocolID(), m_connection->GetPeerID(),
-				c.channelnum);
-
-		toadd.push(p);
-	}
-
-	if (have_sequence_number) {
-		while (!toadd.empty()) {
-			BufferedPacketPtr p = toadd.front();
-			toadd.pop();
-//			LOG(dout_con<<connection->getDesc()
-//					<< " queuing reliable packet for peer_id: " << c.peer_id
-//					<< " channel: " << (c.channelnum&0xFF)
-//					<< " seqnum: " << readU16(&p.data[BASE_HEADER_SIZE+1])
-//					<< std::endl)
-			chan.queued_reliables.push(p);
-		}
-		sanity_check(chan.queued_reliables.size() < 0xFFFF);
-		return true;
-	}
-
-	volatile u16 packets_available = toadd.size();
-	/* we didn't get a single sequence number no need to fill queue */
-	if (!have_initial_sequence_number) {
-		LOG(derr_con << m_connection->getDesc() << "Ran out of sequence numbers!" << std::endl);
-		return false;
-	}
-
-	while (!toadd.empty()) {
-		/* remove packet */
-		toadd.pop();
-
-		bool successfully_put_back_sequence_number
-			= chan.putBackSequenceNumber(
-				(initial_sequence_number+toadd.size() % (SEQNUM_MAX+1)));
-
-		FATAL_ERROR_IF(!successfully_put_back_sequence_number, "error");
-	}
-
-	// DO NOT REMOVE n_queued! It avoids a deadlock of async locked
-	// 'log_message_mutex' and 'm_list_mutex'.
-	u32 n_queued = chan.outgoing_reliables_sent.size();
-
-	LOG(dout_con<<m_connection->getDesc()
-			<< " Windowsize exceeded on reliable sending "
-			<< c.data.getSize() << " bytes"
-			<< std::endl << "\t\tinitial_sequence_number: "
-			<< initial_sequence_number
-			<< std::endl << "\t\tgot at most            : "
-			<< packets_available << " packets"
-			<< std::endl << "\t\tpackets queued         : "
-			<< n_queued
-			<< std::endl);
-
-	return false;
-}
-
-void UDPPeer::RunCommandQueues(
-							unsigned int max_packet_size,
-							unsigned int maxcommands,
-							unsigned int maxtransfer)
-{
-
-	for (Channel &channel : channels) {
-		unsigned int commands_processed = 0;
-
-		if ((!channel.queued_commands.empty()) &&
-				(channel.queued_reliables.size() < maxtransfer) &&
-				(commands_processed < maxcommands)) {
-			try {
-				ConnectionCommandPtr c = channel.queued_commands.front();
-
-				LOG(dout_con << m_connection->getDesc()
-						<< " processing queued reliable command " << std::endl);
-
-				// Packet is processed, remove it from queue
-				if (processReliableSendCommand(c, max_packet_size)) {
-					channel.queued_commands.pop_front();
-				} else {
-					LOG(dout_con << m_connection->getDesc()
-							<< " Failed to queue packets for peer_id: " << c->peer_id
-							<< ", delaying sending of " << c->data.getSize()
-							<< " bytes" << std::endl);
-				}
-			}
-			catch (ItemNotFoundException &e) {
-				// intentionally empty
-			}
-		}
-	}
-}
-
-u16 UDPPeer::getNextSplitSequenceNumber(u8 channel)
-{
-	assert(channel < CHANNEL_COUNT); // Pre-condition
-	return channels[channel].readNextSplitSeqNum();
-}
-
-void UDPPeer::setNextSplitSequenceNumber(u8 channel, u16 seqnum)
-{
-	assert(channel < CHANNEL_COUNT); // Pre-condition
-	channels[channel].setNextSplitSeqNum(seqnum);
-}
-
-SharedBuffer<u8> UDPPeer::addSplitPacket(u8 channel, BufferedPacketPtr &toadd,
-	bool reliable)
-{
-	assert(channel < CHANNEL_COUNT); // Pre-condition
-	return channels[channel].incoming_splits.insert(toadd, reliable);
-}
-
-/*
-	ConnectionEvent
-*/
-
-const char *ConnectionEvent::describe() const
-{
-	switch(type) {
-	case CONNEVENT_NONE:
-		return "CONNEVENT_NONE";
-	case CONNEVENT_DATA_RECEIVED:
-		return "CONNEVENT_DATA_RECEIVED";
-	case CONNEVENT_PEER_ADDED:
-		return "CONNEVENT_PEER_ADDED";
-	case CONNEVENT_PEER_REMOVED:
-		return "CONNEVENT_PEER_REMOVED";
-	case CONNEVENT_BIND_FAILED:
-		return "CONNEVENT_BIND_FAILED";
-	}
-	return "Invalid ConnectionEvent";
-}
-
-
-ConnectionEventPtr ConnectionEvent::create(ConnectionEventType type)
-{
-	return std::shared_ptr<ConnectionEvent>(new ConnectionEvent(type));
-}
-
-ConnectionEventPtr ConnectionEvent::dataReceived(session_t peer_id, const Buffer<u8> &data)
-{
-	auto e = create(CONNEVENT_DATA_RECEIVED);
-	e->peer_id = peer_id;
-	data.copyTo(e->data);
-	return e;
-}
-
-ConnectionEventPtr ConnectionEvent::peerAdded(session_t peer_id, Address address)
-{
-	auto e = create(CONNEVENT_PEER_ADDED);
-	e->peer_id = peer_id;
-	e->address = address;
-	return e;
-}
-
-ConnectionEventPtr ConnectionEvent::peerRemoved(session_t peer_id, bool is_timeout, Address address)
-{
-	auto e = create(CONNEVENT_PEER_REMOVED);
-	e->peer_id = peer_id;
-	e->timeout = is_timeout;
-	e->address = address;
-	return e;
-}
-
-ConnectionEventPtr ConnectionEvent::bindFailed()
-{
-	return create(CONNEVENT_BIND_FAILED);
-}
-
-/*
-	Connection
-*/
-
-Connection::Connection(u32 protocol_id, u32 max_packet_size, float timeout,
-		bool ipv6, PeerHandler *peerhandler) :
-	m_udpSocket(ipv6),
-	m_protocol_id(protocol_id),
-	m_sendThread(new ConnectionSendThread(max_packet_size, timeout)),
-	m_receiveThread(new ConnectionReceiveThread(max_packet_size)),
-	m_bc_peerhandler(peerhandler)
-
-{
-	/* Amount of time Receive() will wait for data, this is entirely different
-	 * from the connection timeout */
-	m_udpSocket.setTimeoutMs(500);
-
-	m_sendThread->setParent(this);
-	m_receiveThread->setParent(this);
-
-	m_sendThread->start();
-	m_receiveThread->start();
-}
-
-
-Connection::~Connection()
-{
-	m_shutting_down = true;
-	// request threads to stop
-	m_sendThread->stop();
-	m_receiveThread->stop();
-
-	//TODO for some unkonwn reason send/receive threads do not exit as they're
-	// supposed to be but wait on peer timeout. To speed up shutdown we reduce
-	// timeout to half a second.
-	m_sendThread->setPeerTimeout(0.5);
-
-	// wait for threads to finish
-	m_sendThread->wait();
-	m_receiveThread->wait();
-
-	// Delete peers
-	for (auto &peer : m_peers) {
-		delete peer.second;
-	}
-}
-
-/* Internal stuff */
-
-void Connection::putEvent(const ConnectionEventPtr& e)
-{
-	assert(e->type != CONNEVENT_NONE); // Pre-condition
-	m_event_queue.push_back(e);
-}
-
-void Connection::TriggerSend()
-{
-	m_sendThread->Trigger();
-}
-
-PeerHelper Connection::getPeerNoEx(session_t peer_id)
-{
-	MutexAutoLock peerlock(m_peers_mutex);
-	std::map<session_t, Peer *>::iterator node = m_peers.find(peer_id);
-
-	if (node == m_peers.end()) {
-		return PeerHelper(NULL);
-	}
-
-	// Error checking
-	FATAL_ERROR_IF(node->second->id != peer_id, "Invalid peer id");
-
-	return PeerHelper(node->second);
-}
-
-/* find peer_id for address */
-u16 Connection::lookupPeer(Address& sender)
-{
-	MutexAutoLock peerlock(m_peers_mutex);
-	std::map<u16, Peer*>::iterator j;
-	j = m_peers.begin();
-	for(; j != m_peers.end(); ++j)
-	{
-		Peer *peer = j->second;
-		if (peer->isPendingDeletion())
-			continue;
-
-		Address tocheck;
-
-		if ((peer->getAddress(MTP_MINETEST_RELIABLE_UDP, tocheck)) && (tocheck == sender))
-			return peer->id;
-
-		if ((peer->getAddress(MTP_UDP, tocheck)) && (tocheck == sender))
-			return peer->id;
-	}
-
-	return PEER_ID_INEXISTENT;
-}
-
-bool Connection::deletePeer(session_t peer_id, bool timeout)
-{
-	Peer *peer = 0;
-
-	/* lock list as short as possible */
-	{
-		MutexAutoLock peerlock(m_peers_mutex);
-		if (m_peers.find(peer_id) == m_peers.end())
-			return false;
-		peer = m_peers[peer_id];
-		m_peers.erase(peer_id);
-		auto it = std::find(m_peer_ids.begin(), m_peer_ids.end(), peer_id);
-		m_peer_ids.erase(it);
-	}
-
-	Address peer_address;
-	//any peer has a primary address this never fails!
-	peer->getAddress(MTP_PRIMARY, peer_address);
-
-	// Create event
-	putEvent(ConnectionEvent::peerRemoved(peer_id, timeout, peer_address));
-
-	peer->Drop();
-	return true;
-}
-
-/* Interface */
-
-ConnectionEventPtr Connection::waitEvent(u32 timeout_ms)
-{
-	try {
-		return m_event_queue.pop_front(timeout_ms);
-	} catch(ItemNotFoundException &ex) {
-		return ConnectionEvent::create(CONNEVENT_NONE);
-	}
-}
-
-void Connection::putCommand(const ConnectionCommandPtr& c)
-{
-	if (!m_shutting_down) {
-		m_command_queue.push_back(c);
-		m_sendThread->Trigger();
-	}
-}
-
-void Connection::Serve(Address bind_addr)
-{
-	// This needs to be executed syncronously so callers can access the port number.
-	m_sendThread->serve(bind_addr);
-}
-
-void Connection::Connect(Address address)
-{
-	putCommand(ConnectionCommand::connect(address));
-}
-
-bool Connection::Connected()
-{
-	MutexAutoLock peerlock(m_peers_mutex);
-
-	if (m_peers.size() != 1)
-		return false;
-
-	std::map<session_t, Peer *>::iterator node = m_peers.find(PEER_ID_SERVER);
-	if (node == m_peers.end())
-		return false;
-
-	if (m_peer_id == PEER_ID_INEXISTENT)
-		return false;
-
-	return true;
-}
-
-void Connection::Disconnect()
-{
-	putCommand(ConnectionCommand::disconnect());
-}
-
-bool Connection::ReceiveTimeoutMs(NetworkPacket *pkt, u32 timeout_ms)
-{
-	/*
-		Note that this function can potentially wait infinitely if non-data
-		events keep happening before the timeout expires.
-		This is not considered to be a problem (is it?)
-	*/
-	for(;;) {
-		ConnectionEventPtr e_ptr = waitEvent(timeout_ms);
-		const ConnectionEvent &e = *e_ptr;
-
-		if (e.type != CONNEVENT_NONE) {
-			LOG(dout_con << getDesc() << ": Receive: got event: "
-					<< e.describe() << std::endl);
-		}
-
-		switch (e.type) {
-		case CONNEVENT_NONE:
-			return false;
-		case CONNEVENT_DATA_RECEIVED:
-			// Data size is lesser than command size, ignoring packet
-			if (e.data.getSize() < 2) {
-				continue;
-			}
-
-			pkt->putRawPacket(*e.data, e.data.getSize(), e.peer_id);
-			return true;
-		case CONNEVENT_PEER_ADDED: {
-			UDPPeer tmp(e.peer_id, e.address, this);
-			if (m_bc_peerhandler)
-				m_bc_peerhandler->peerAdded(&tmp);
-			continue;
-		}
-		case CONNEVENT_PEER_REMOVED: {
-			UDPPeer tmp(e.peer_id, e.address, this);
-			if (m_bc_peerhandler)
-				m_bc_peerhandler->deletingPeer(&tmp, e.timeout);
-			continue;
-		}
-		case CONNEVENT_BIND_FAILED:
-			throw ConnectionBindFailed("Failed to bind socket "
-					"(port already in use?)");
-		}
-	}
-	return false;
-}
-
-void Connection::Receive(NetworkPacket *pkt)
-{
-	bool any = ReceiveTimeoutMs(pkt, m_bc_receive_timeout);
-	if (!any)
-		throw NoIncomingDataException("No incoming data");
-}
-
-bool Connection::TryReceive(NetworkPacket *pkt)
-{
-	return ReceiveTimeoutMs(pkt, 0);
-}
-
-void Connection::Send(session_t peer_id, u8 channelnum,
-		NetworkPacket *pkt, bool reliable)
-{
-	assert(channelnum < CHANNEL_COUNT); // Pre-condition
-
-	putCommand(ConnectionCommand::send(peer_id, channelnum, pkt, reliable));
-}
-
-Address Connection::GetPeerAddress(session_t peer_id)
-{
-	PeerHelper peer = getPeerNoEx(peer_id);
-
-	if (!peer)
-		throw PeerNotFoundException("No address for peer found!");
-	Address peer_address;
-	peer->getAddress(MTP_PRIMARY, peer_address);
-	return peer_address;
-}
-
-float Connection::getPeerStat(session_t peer_id, rtt_stat_type type)
-{
-	PeerHelper peer = getPeerNoEx(peer_id);
-	if (!peer) return -1;
-	return peer->getStat(type);
-}
-
-float Connection::getLocalStat(rate_stat_type type)
-{
-	PeerHelper peer = getPeerNoEx(PEER_ID_SERVER);
-
-	FATAL_ERROR_IF(!peer, "Connection::getLocalStat we couldn't get our own peer? are you serious???");
-
-	float retval = 0.0;
-
-	for (Channel &channel : dynamic_cast<UDPPeer *>(&peer)->channels) {
-		switch(type) {
-			case CUR_DL_RATE:
-				retval += channel.getCurrentDownloadRateKB();
-				break;
-			case AVG_DL_RATE:
-				retval += channel.getAvgDownloadRateKB();
-				break;
-			case CUR_INC_RATE:
-				retval += channel.getCurrentIncomingRateKB();
-				break;
-			case AVG_INC_RATE:
-				retval += channel.getAvgIncomingRateKB();
-				break;
-			case AVG_LOSS_RATE:
-				retval += channel.getAvgLossRateKB();
-				break;
-			case CUR_LOSS_RATE:
-				retval += channel.getCurrentLossRateKB();
-				break;
-		default:
-			FATAL_ERROR("Connection::getLocalStat Invalid stat type");
-		}
-	}
-	return retval;
-}
-
-u16 Connection::createPeer(Address& sender, MTProtocols protocol, int fd)
-{
-	// Somebody wants to make a new connection
-
-	// Get a unique peer id (2 or higher)
-	session_t peer_id_new = m_next_remote_peer_id;
-	u16 overflow =  MAX_UDP_PEERS;
-
-	/*
-		Find an unused peer id
-	*/
-	MutexAutoLock lock(m_peers_mutex);
-	bool out_of_ids = false;
-	for(;;) {
-		// Check if exists
-		if (m_peers.find(peer_id_new) == m_peers.end())
-
-			break;
-		// Check for overflow
-		if (peer_id_new == overflow) {
-			out_of_ids = true;
-			break;
-		}
-		peer_id_new++;
-	}
-
-	if (out_of_ids) {
-		errorstream << getDesc() << " ran out of peer ids" << std::endl;
-		return PEER_ID_INEXISTENT;
-	}
-
-	// Create a peer
-	Peer *peer = 0;
-	peer = new UDPPeer(peer_id_new, sender, this);
-
-	m_peers[peer->id] = peer;
-	m_peer_ids.push_back(peer->id);
-
-	m_next_remote_peer_id = (peer_id_new +1 ) % MAX_UDP_PEERS;
-
-	LOG(dout_con << getDesc()
-			<< "createPeer(): giving peer_id=" << peer_id_new << std::endl);
-
-	{
-		Buffer<u8> reply(4);
-		writeU8(&reply[0], PACKET_TYPE_CONTROL);
-		writeU8(&reply[1], CONTROLTYPE_SET_PEER_ID);
-		writeU16(&reply[2], peer_id_new);
-		putCommand(ConnectionCommand::createPeer(peer_id_new, reply));
-	}
-
-	// Create peer addition event
-	putEvent(ConnectionEvent::peerAdded(peer_id_new, sender));
-
-	// We're now talking to a valid peer_id
-	return peer_id_new;
-}
-
-const std::string Connection::getDesc()
-{
-	MutexAutoLock _(m_info_mutex);
-	return std::string("con(")+
-			itos(m_udpSocket.GetHandle())+"/"+itos(m_peer_id)+")";
-}
-
-void Connection::DisconnectPeer(session_t peer_id)
-{
-	putCommand(ConnectionCommand::disconnect_peer(peer_id));
-}
-
-u16 Connection::port() const {
-	// Get the local address and port
-    sockaddr_in localAddr;
-    socklen_t addrLen = sizeof(localAddr);
-    if (getsockname(m_udpSocket.GetHandle(), (struct sockaddr*)&localAddr, &addrLen) < 0) {
-        std::cerr << "Error getting socket name" << std::endl;
-        return 0;
-    }
-	return ntohs(localAddr.sin_port);
-}
-
-void Connection::sendAck(session_t peer_id, u8 channelnum, u16 seqnum)
-{
-	assert(channelnum < CHANNEL_COUNT); // Pre-condition
-
-	LOG(dout_con<<getDesc()
-			<<" Queuing ACK command to peer_id: " << peer_id <<
-			" channel: " << (channelnum & 0xFF) <<
-			" seqnum: " << seqnum << std::endl);
-
-	SharedBuffer<u8> ack(4);
-	writeU8(&ack[0], PACKET_TYPE_CONTROL);
-	writeU8(&ack[1], CONTROLTYPE_ACK);
-	writeU16(&ack[2], seqnum);
-
-	putCommand(ConnectionCommand::ack(peer_id, channelnum, ack));
-	m_sendThread->Trigger();
-}
-
-UDPPeer* Connection::createServerPeer(Address& address)
-{
-	if (ConnectedToServer())
-	{
-		throw ConnectionException("Already connected to a server");
-	}
-
-	UDPPeer *peer = new UDPPeer(PEER_ID_SERVER, address, this);
-
-	{
-		MutexAutoLock lock(m_peers_mutex);
-		m_peers[peer->id] = peer;
-		m_peer_ids.push_back(peer->id);
-	}
-
-	return peer;
-=======
 IConnection *createMTP(float timeout, bool ipv6, PeerHandler *handler)
 {
 	// safe minimum across internet networks for ipv4 and ipv6
 	constexpr u32 MAX_PACKET_SIZE = 512;
 	return new con::Connection(MAX_PACKET_SIZE, timeout, ipv6, handler);
->>>>>>> 3f306a40
 }
 
 }