/*
Minetest
Copyright (C) 2010-2013 celeron55, Perttu Ahola <celeron55@gmail.com>

This program is free software; you can redistribute it and/or modify
it under the terms of the GNU Lesser General Public License as published by
the Free Software Foundation; either version 2.1 of the License, or
(at your option) any later version.

This program is distributed in the hope that it will be useful,
but WITHOUT ANY WARRANTY; without even the implied warranty of
MERCHANTABILITY or FITNESS FOR A PARTICULAR PURPOSE.  See the
GNU Lesser General Public License for more details.

You should have received a copy of the GNU Lesser General Public License along
with this program; if not, write to the Free Software Foundation, Inc.,
51 Franklin Street, Fifth Floor, Boston, MA 02110-1301 USA.
*/

#pragma once

#include "util/string.h"

/*
	changes by PROTOCOL_VERSION:

	PROTOCOL_VERSION 3:
		Base for writing changes here
	PROTOCOL_VERSION 4:
		Add TOCLIENT_MEDIA
		Add TOCLIENT_TOOLDEF
		Add TOCLIENT_NODEDEF
		Add TOCLIENT_CRAFTITEMDEF
		Add TOSERVER_INTERACT
		Obsolete TOSERVER_CLICK_ACTIVEOBJECT
		Obsolete TOSERVER_GROUND_ACTION
	PROTOCOL_VERSION 5:
		Make players to be handled mostly as ActiveObjects
	PROTOCOL_VERSION 6:
		Only non-cached textures are sent
	PROTOCOL_VERSION 7:
		Add TOCLIENT_ITEMDEF
		Obsolete TOCLIENT_TOOLDEF
		Obsolete TOCLIENT_CRAFTITEMDEF
		Compress the contents of TOCLIENT_ITEMDEF and TOCLIENT_NODEDEF
	PROTOCOL_VERSION 8:
		Digging based on item groups
		Many things
	PROTOCOL_VERSION 9:
		ContentFeatures and NodeDefManager use a different serialization
		    format; better for future version cross-compatibility
		Many things
		Obsolete TOCLIENT_PLAYERITEM
	PROTOCOL_VERSION 10:
		TOCLIENT_PRIVILEGES
		Version raised to force 'fly' and 'fast' privileges into effect.
		Node metadata change (came in later; somewhat incompatible)
	PROTOCOL_VERSION 11:
		TileDef in ContentFeatures
		Nodebox drawtype
		(some dev snapshot)
		TOCLIENT_INVENTORY_FORMSPEC
		(0.4.0, 0.4.1)
	PROTOCOL_VERSION 12:
		TOSERVER_INVENTORY_FIELDS
		16-bit node ids
		TOCLIENT_DETACHED_INVENTORY
	PROTOCOL_VERSION 13:
		InventoryList field "Width" (deserialization fails with old versions)
	PROTOCOL_VERSION 14:
		Added transfer of player pressed keys to the server
		Added new messages for mesh and bone animation, as well as attachments
		AO_CMD_SET_ANIMATION
		AO_CMD_SET_BONE_POSITION
		GENERIC_CMD_SET_ATTACHMENT
	PROTOCOL_VERSION 15:
		Serialization format changes
	PROTOCOL_VERSION 16:
		TOCLIENT_SHOW_FORMSPEC
	PROTOCOL_VERSION 17:
		Serialization format change: include backface_culling flag in TileDef
		Added rightclickable field in nodedef
		TOCLIENT_SPAWN_PARTICLE
		TOCLIENT_ADD_PARTICLESPAWNER
		TOCLIENT_DELETE_PARTICLESPAWNER
	PROTOCOL_VERSION 18:
		damageGroups added to ToolCapabilities
		sound_place added to ItemDefinition
	PROTOCOL_VERSION 19:
		AO_CMD_SET_PHYSICS_OVERRIDE
	PROTOCOL_VERSION 20:
		TOCLIENT_HUDADD
		TOCLIENT_HUDRM
		TOCLIENT_HUDCHANGE
		TOCLIENT_HUD_SET_FLAGS
	PROTOCOL_VERSION 21:
		TOCLIENT_BREATH
		TOSERVER_BREATH
		range added to ItemDefinition
		drowning, leveled and liquid_range added to ContentFeatures
		stepheight and collideWithObjects added to object properties
		version, heat and humidity transfer in MapBock
		automatic_face_movement_dir and automatic_face_movement_dir_offset
			added to object properties
	PROTOCOL_VERSION 22:
		add swap_node
	PROTOCOL_VERSION 23:
		Obsolete TOSERVER_RECEIVED_MEDIA
		Server: Stop using TOSERVER_CLIENT_READY
	PROTOCOL_VERSION 24:
		ContentFeatures version 7
		ContentFeatures: change number of special tiles to 6 (CF_SPECIAL_COUNT)
	PROTOCOL_VERSION 25:
		Rename TOCLIENT_ACCESS_DENIED to TOCLIENT_ACCESS_DENIED_LEGAGY
		Rename TOCLIENT_DELETE_PARTICLESPAWNER to
			TOCLIENT_DELETE_PARTICLESPAWNER_LEGACY
		Rename TOSERVER_PASSWORD to TOSERVER_PASSWORD_LEGACY
		Rename TOSERVER_INIT to TOSERVER_INIT_LEGACY
		Rename TOCLIENT_INIT to TOCLIENT_INIT_LEGACY
		Add TOCLIENT_ACCESS_DENIED new opcode (0x0A), using error codes
			for standard error, keeping customisation possible. This
			permit translation
		Add TOCLIENT_DELETE_PARTICLESPAWNER (0x53), fixing the u16 read and
			reading u32
		Add new opcode TOSERVER_INIT for client presentation to server
		Add new opcodes TOSERVER_FIRST_SRP, TOSERVER_SRP_BYTES_A,
			TOSERVER_SRP_BYTES_M, TOCLIENT_SRP_BYTES_S_B
			for the three supported auth mechanisms around srp
		Add new opcodes TOCLIENT_ACCEPT_SUDO_MODE and TOCLIENT_DENY_SUDO_MODE
			for sudo mode handling (auth mech generic way of changing password).
		Add TOCLIENT_HELLO for presenting server to client after client
			presentation
		Add TOCLIENT_AUTH_ACCEPT to accept connection from client
		Rename GENERIC_CMD_SET_ATTACHMENT to AO_CMD_ATTACH_TO
	PROTOCOL_VERSION 26:
		Add TileDef tileable_horizontal, tileable_vertical flags
	PROTOCOL_VERSION 27:
		backface_culling: backwards compatibility for playing with
		newer client on pre-27 servers.
		Add nodedef v3 - connected nodeboxes
	PROTOCOL_VERSION 28:
		CPT2_MESHOPTIONS
	PROTOCOL_VERSION 29:
		Server doesn't accept TOSERVER_BREATH anymore
		serialization of TileAnimation params changed
		TAT_SHEET_2D
		Removed client-sided chat perdiction
	PROTOCOL VERSION 30:
		New ContentFeatures serialization version
		Add node and tile color and palette
		Fix plantlike visual_scale being applied squared and add compatibility
			with pre-30 clients by sending sqrt(visual_scale)
	PROTOCOL VERSION 31:
		Add tile overlay
		Stop sending TOSERVER_CLIENT_READY
	PROTOCOL VERSION 32:
		Add fading sounds
	PROTOCOL VERSION 33:
		Add TOCLIENT_UPDATE_PLAYER_LIST and send the player list to the client,
			instead of guessing based on the active object list.
	PROTOCOL VERSION 34:
		Add sound pitch
	PROTOCOL VERSION 35:
 		Rename TOCLIENT_CHAT_MESSAGE to TOCLIENT_CHAT_MESSAGE_OLD (0x30)
 		Add TOCLIENT_CHAT_MESSAGE (0x2F)
 			This chat message is a signalisation message containing various
			informations:
 			* timestamp
 			* sender
 			* type (RAW, NORMAL, ANNOUNCE, SYSTEM)
 			* content
		Add TOCLIENT_CSM_RESTRICTION_FLAGS to define which CSM features should be
			limited
		Add settable player collisionbox. Breaks compatibility with older
			clients as a 1-node vertical offset has been removed from player's
			position
		Add settable player stepheight using existing object property.
			Breaks compatibility with older clients.
	PROTOCOL VERSION 36:
		Backwards compatibility drop
		Add 'can_zoom' to player object properties
		Add glow to object properties
		Change TileDef serialization format.
		Add world-aligned tiles.
		Mod channels
		Raise ObjectProperties version to 3 for removing 'can_zoom' and adding
			'zoom_fov'.
		Nodebox version 5
		Add disconnected nodeboxes
		Add TOCLIENT_FORMSPEC_PREPEND
	PROTOCOL VERSION 37:
		Redo detached inventory sending
		Add TOCLIENT_NODEMETA_CHANGED
		New network float format
		ContentFeatures version 13
		Add full Euler rotations instead of just yaw
		Add TOCLIENT_PLAYER_SPEED
	PROTOCOL VERSION 38:
		Incremental inventory sending mode
		Unknown inventory serialization fields no longer throw an error
		Mod-specific formspec version
		Player FOV override API
		"ephemeral" added to TOCLIENT_PLAY_SOUND
	PROTOCOL VERSION 39:
		Updated set_sky packet
		Adds new sun, moon and stars packets
		Minimap modes
	PROTOCOL VERSION 40:
		Added 'basic_debug' privilege
<<<<<<< HEAD
		v5.5.0: Added new particlespawner parameters
=======
		TOCLIENT_MEDIA_PUSH changed, TOSERVER_HAVE_MEDIA added
>>>>>>> 6de8d77e
*/

#define LATEST_PROTOCOL_VERSION 40
#define LATEST_PROTOCOL_VERSION_STRING TOSTRING(LATEST_PROTOCOL_VERSION)

// Server's supported network protocol range
#define SERVER_PROTOCOL_VERSION_MIN 37
#define SERVER_PROTOCOL_VERSION_MAX LATEST_PROTOCOL_VERSION

// Client's supported network protocol range
// The minimal version depends on whether
// send_pre_v25_init is enabled or not
#define CLIENT_PROTOCOL_VERSION_MIN 37
#define CLIENT_PROTOCOL_VERSION_MAX LATEST_PROTOCOL_VERSION

// Constant that differentiates the protocol from random data and other protocols
#define PROTOCOL_ID 0x4f457403

#define PASSWORD_SIZE 28       // Maximum password length. Allows for
                               // base64-encoded SHA-1 (27+\0).

// See also: Formspec Version History in doc/lua_api.txt
#define FORMSPEC_API_VERSION 4

#define TEXTURENAME_ALLOWED_CHARS "abcdefghijklmnopqrstuvwxyzABCDEFGHIJKLMNOPQRSTUVWXYZ0123456789_.-"

typedef u16 session_t;

enum ToClientCommand
{
	TOCLIENT_HELLO = 0x02,
	/*
		Sent after TOSERVER_INIT.

		u8 deployed serialisation version
		u16 deployed network compression mode
		u16 deployed protocol version
		u32 supported auth methods
		std::string username that should be used for legacy hash (for proper casing)
	*/
	TOCLIENT_AUTH_ACCEPT = 0x03,
	/*
		Message from server to accept auth.

		v3s16 player's position + v3f(0,BS/2,0) floatToInt'd
		u64 map seed
		f1000 recommended send interval
		u32 : supported auth methods for sudo mode
		      (where the user can change their password)
	*/
	TOCLIENT_ACCEPT_SUDO_MODE = 0x04,
	/*
		Sent to client to show it is in sudo mode now.
	*/
	TOCLIENT_DENY_SUDO_MODE = 0x05,
	/*
		Signals client that sudo mode auth failed.
	*/
	TOCLIENT_ACCESS_DENIED = 0x0A,
	/*
		u8 reason
		std::string custom reason (if needed, otherwise "")
		u8 (bool) reconnect
	*/

	TOCLIENT_INIT_LEGACY = 0x10, // Obsolete

	TOCLIENT_BLOCKDATA = 0x20, //TODO: Multiple blocks
	TOCLIENT_ADDNODE = 0x21,
	/*
		v3s16 position
		serialized mapnode
		u8 keep_metadata // Added in protocol version 22
	*/
	TOCLIENT_REMOVENODE = 0x22,

	TOCLIENT_PLAYERPOS = 0x23, // Obsolete
	TOCLIENT_PLAYERINFO = 0x24, // Obsolete
	TOCLIENT_OPT_BLOCK_NOT_FOUND = 0x25, // Obsolete
	TOCLIENT_SECTORMETA = 0x26, // Obsolete

	TOCLIENT_INVENTORY = 0x27,
	/*
		[0] u16 command
		[2] serialized inventory
	*/

	TOCLIENT_OBJECTDATA = 0x28, // Obsolete

	TOCLIENT_TIME_OF_DAY = 0x29,
	/*
		u16 time (0-23999)
		Added in a later version:
		f1000 time_speed
	*/

	TOCLIENT_CSM_RESTRICTION_FLAGS = 0x2A,
	/*
		u32 CSMRestrictionFlags byteflag
	 */

	TOCLIENT_PLAYER_SPEED = 0x2B,
	/*
		v3f added_vel
	 */

	TOCLIENT_MEDIA_PUSH = 0x2C,
	/*
		std::string raw_hash
		std::string filename
		u32 callback_token
		bool should_be_cached
	*/

	// (oops, there is some gap here)

	TOCLIENT_CHAT_MESSAGE = 0x2F,
	/*
		u8 version
		u8 message_type
		u16 sendername length
		wstring sendername
		u16 length
		wstring message
	*/

	TOCLIENT_CHAT_MESSAGE_OLD = 0x30, // Obsolete

	TOCLIENT_ACTIVE_OBJECT_REMOVE_ADD = 0x31,
	/*
		u16 count of removed objects
		for all removed objects {
			u16 id
		}
		u16 count of added objects
		for all added objects {
			u16 id
			u8 type
			u32 initialization data length
			string initialization data
		}
	*/

	TOCLIENT_ACTIVE_OBJECT_MESSAGES = 0x32,
	/*
		for all objects
		{
			u16 id
			u16 message length
			string message
		}
	*/

	TOCLIENT_HP = 0x33,
	/*
		u8 hp
	*/

	TOCLIENT_MOVE_PLAYER = 0x34,
	/*
		v3f1000 player position
		f1000 player pitch
		f1000 player yaw
	*/

	TOCLIENT_ACCESS_DENIED_LEGACY = 0x35,
	/*
		u16 reason_length
		wstring reason
	*/

	TOCLIENT_FOV = 0x36,
	/*
		Sends an FOV override/multiplier to client.

		f32 fov
		bool is_multiplier
		f32 transition_time
	*/

	TOCLIENT_DEATHSCREEN = 0x37,
	/*
		u8 bool set camera point target
		v3f1000 camera point target (to point the death cause or whatever)
	*/

	TOCLIENT_MEDIA = 0x38,
	/*
		u16 total number of texture bunches
		u16 index of this bunch
		u32 number of files in this bunch
		for each file {
			u16 length of name
			string name
			u32 length of data
			data
		}
		u16 length of remote media server url (if applicable)
		string url
	*/

	TOCLIENT_TOOLDEF = 0x39,
	/*
		u32 length of the next item
		serialized ToolDefManager
	*/

	TOCLIENT_NODEDEF = 0x3a,
	/*
		u32 length of the next item
		serialized NodeDefManager
	*/

	TOCLIENT_CRAFTITEMDEF = 0x3b,
	/*
		u32 length of the next item
		serialized CraftiItemDefManager
	*/

	TOCLIENT_ANNOUNCE_MEDIA = 0x3c,

	/*
		u32 number of files
		for each texture {
			u16 length of name
			string name
			u16 length of sha1_digest
			string sha1_digest
		}
	*/

	TOCLIENT_ITEMDEF = 0x3d,
	/*
		u32 length of next item
		serialized ItemDefManager
	*/

	TOCLIENT_PLAY_SOUND = 0x3f,
	/*
		s32 sound_id
		u16 len
		u8[len] sound name
		s32 gain*1000
		u8 type (0=local, 1=positional, 2=object)
		s32[3] pos_nodes*10000
		u16 object_id
		u8 loop (bool)
		u8 ephemeral (bool)
	*/

	TOCLIENT_STOP_SOUND = 0x40,
	/*
		s32 sound_id
	*/

	TOCLIENT_PRIVILEGES = 0x41,
	/*
		u16 number of privileges
		for each privilege
			u16 len
			u8[len] privilege
	*/

	TOCLIENT_INVENTORY_FORMSPEC = 0x42,
	/*
		u32 len
		u8[len] formspec
	*/

	TOCLIENT_DETACHED_INVENTORY = 0x43,
	/*
		[0] u16 command
		u16 len
		u8[len] name
		[2] serialized inventory
	*/

	TOCLIENT_SHOW_FORMSPEC = 0x44,
	/*
		[0] u16 command
		u32 len
		u8[len] formspec
		u16 len
		u8[len] formname
	*/

	TOCLIENT_MOVEMENT = 0x45,
	/*
		f1000 movement_acceleration_default
		f1000 movement_acceleration_air
		f1000 movement_acceleration_fast
		f1000 movement_speed_walk
		f1000 movement_speed_crouch
		f1000 movement_speed_fast
		f1000 movement_speed_climb
		f1000 movement_speed_jump
		f1000 movement_liquid_fluidity
		f1000 movement_liquid_fluidity_smooth
		f1000 movement_liquid_sink
		f1000 movement_gravity
	*/

	TOCLIENT_SPAWN_PARTICLE = 0x46,
	/*
		v3f1000 pos
		v3f1000 velocity
		v3f1000 acceleration
		f1000 expirationtime
		f1000 size
		u8 bool collisiondetection
		u32 len
		u8[len] texture
		u8 bool vertical
		u8 collision_removal
		TileAnimation animation
		u8 glow
		u8 object_collision
	*/

	TOCLIENT_ADD_PARTICLESPAWNER = 0x47,
	/*
		-- struct range<T> { T min, T max, f32 bias };
		-- struct tween<T> { T start, T end };
		u16 amount
		f1000 spawntime
		v3f1000 minpos
		v3f1000 maxpos
		v3f1000 minvel
		v3f1000 maxvel
		v3f1000 minacc
		v3f1000 maxacc
		f1000 minexptime
		f1000 maxexptime
		f1000 minsize
		f1000 maxsize
		u8 bool collisiondetection
		u32 len
		u8[len] texture
		u8 bool vertical
		u8 collision_removal
		u32 id
		TileAnimation animation
		u8 glow
		u8 object_collision

		-- since v5.5.0

		f32 pos_start_bias
		f32 vel_start_bias
		f32 acc_start_bias
		f32 exptime_start_bias
		f32 size_start_bias

		range<v3f1000> pos_end
		-- i.e v3f1000 pos_end_min
		--     v3f1000 pos_end_max
		--     f32     pos_end_bias
		range<v3f1000> vel_end
		range<v3f1000> acc_end

		tween<range<v3f1000>> drag
		-- i.e. v3f1000 drag_start_min
		--      v3f1000 drag_start_max
		--      f32     drag_start_bias
		--      v3f1000 drag_end_min
		--      v3f1000 drag_end_max
		--      f32	    drag_end_bias
		tween<range<f32>> attract
		tween<range<v3f1000>> attractor
		tween<range<v3f1000>> radius
		tween<range<v3f1000>> drag

		u16 texpool_sz
		foreach texpool_sz {
			u8 flags
			-- bit 0: animated
			-- other bits free & ignored as of proto v40
			tween<f32> alpha
			tween<v2f1000> scale
			if flags.animated {
				TileAnimation animation
			}
		}

	*/

	TOCLIENT_DELETE_PARTICLESPAWNER_LEGACY = 0x48, // Obsolete

	TOCLIENT_HUDADD = 0x49,
	/*
		u32 id
		u8 type
		v2f1000 pos
		u16 len
		u8[len] name
		v2f1000 scale
		u16 len2
		u8[len2] text
		u32 number
		u32 item
		u32 dir
		v2f1000 align
		v2f1000 offset
		v3f1000 world_pos
		v2s32 size
		s16 z_index
		u16 len3
		u8[len3] text2
	*/

	TOCLIENT_HUDRM = 0x4a,
	/*
		u32 id
	*/

	TOCLIENT_HUDCHANGE = 0x4b,
	/*
		u32 id
		u8 stat
		[v2f1000 data |
		 u32 len
		 u8[len] data |
		 u32 data]
	*/

	TOCLIENT_HUD_SET_FLAGS = 0x4c,
	/*
		u32 flags
		u32 mask
	*/

	TOCLIENT_HUD_SET_PARAM = 0x4d,
	/*
		u16 param
		u16 len
		u8[len] value
	*/

	TOCLIENT_BREATH = 0x4e,
	/*
		u16 breath
	*/

	TOCLIENT_SET_SKY = 0x4f,
	/*
		Protocol 38:
		u8[4] base_color (ARGB)
		u8 len
		u8[len] type
		u16 count
		foreach count:
			u8 len
			u8[len] param
		u8 clouds (boolean)

		Protocol 39:
		u8[4] bgcolor (ARGB)
		std::string type
		int texture_count
		std::string[6] param
		bool clouds
		bool bgcolor_fog
		u8[4] day_sky (ARGB)
		u8[4] day_horizon (ARGB)
		u8[4] dawn_sky (ARGB)
		u8[4] dawn_horizon (ARGB)
		u8[4] night_sky (ARGB)
		u8[4] night_horizon (ARGB)
		u8[4] indoors (ARGB)
		u8[4] fog_sun_tint (ARGB)
		u8[4] fog_moon_tint (ARGB)
		std::string fog_tint_type
	*/

	TOCLIENT_OVERRIDE_DAY_NIGHT_RATIO = 0x50,
	/*
		u8 do_override (boolean)
		u16 day-night ratio 0...65535
	*/

	TOCLIENT_LOCAL_PLAYER_ANIMATIONS = 0x51,
	/*
		v2s32 stand/idle
		v2s32 walk
		v2s32 dig
		v2s32 walk+dig
		f1000 frame_speed
	*/

	TOCLIENT_EYE_OFFSET = 0x52,
	/*
		v3f1000 first
		v3f1000 third
	*/

	TOCLIENT_DELETE_PARTICLESPAWNER = 0x53,
	/*
		u32 id
	*/

	TOCLIENT_CLOUD_PARAMS = 0x54,
	/*
		f1000 density
		u8[4] color_diffuse (ARGB)
		u8[4] color_ambient (ARGB)
		f1000 height
		f1000 thickness
		v2f1000 speed
	*/

	TOCLIENT_FADE_SOUND = 0x55,
	/*
		s32 sound_id
		float step
		float gain
	*/
	TOCLIENT_UPDATE_PLAYER_LIST = 0x56,
	/*
	 	u8 type
	 	u16 number of players
		for each player
			u16 len
			u8[len] player name
	*/

	TOCLIENT_MODCHANNEL_MSG = 0x57,
	/*
		u16 channel name length
	 	std::string channel name
	 	u16 channel name sender
	 	std::string channel name
	 	u16 message length
	 	std::string message
	*/

	TOCLIENT_MODCHANNEL_SIGNAL = 0x58,
	/*
		u8 signal id
	 	u16 channel name length
	 	std::string channel name
	*/

	TOCLIENT_NODEMETA_CHANGED = 0x59,
	/*
		serialized and compressed node metadata
	*/

	TOCLIENT_SET_SUN = 0x5a,
	/*
		bool visible
		std::string texture
		std::string tonemap
		std::string sunrise
		f32 scale
	*/

	TOCLIENT_SET_MOON = 0x5b,
	/*
		bool visible
		std::string texture
		std::string tonemap
		f32 scale
	*/

	TOCLIENT_SET_STARS = 0x5c,
	/*
		bool visible
		u32 count
		u8[4] starcolor (ARGB)
		f32 scale
	*/

	TOCLIENT_SRP_BYTES_S_B = 0x60,
	/*
		Belonging to AUTH_MECHANISM_SRP.

		std::string bytes_s
		std::string bytes_B
	*/

	TOCLIENT_FORMSPEC_PREPEND = 0x61,
	/*
		u16 len
		u8[len] formspec
	*/

	TOCLIENT_MINIMAP_MODES = 0x62,
	/*
		u16 count // modes
		u16 mode  // wanted current mode index after change
		for each mode
			u16 type
			std::string label
			u16 size
			std::string extra
	*/

	TOCLIENT_NUM_MSG_TYPES = 0x63,
};

enum ToServerCommand
{
	TOSERVER_INIT = 0x02,
	/*
		Sent first after connected.

		u8 serialisation version (=SER_FMT_VER_HIGHEST_READ)
		u16 supported network compression modes
		u16 minimum supported network protocol version
		u16 maximum supported network protocol version
		std::string player name
	*/

	TOSERVER_INIT_LEGACY = 0x10, // Obsolete

	TOSERVER_INIT2 = 0x11,
	/*
		Sent as an ACK for TOCLIENT_INIT.
		After this, the server can send data.

		[0] u16 TOSERVER_INIT2
	*/

	TOSERVER_MODCHANNEL_JOIN = 0x17,
	/*
		u16 channel name length
	 	std::string channel name
	 */

	TOSERVER_MODCHANNEL_LEAVE = 0x18,
	/*
		u16 channel name length
	 	std::string channel name
	 */

	TOSERVER_MODCHANNEL_MSG = 0x19,
	/*
		u16 channel name length
	 	std::string channel name
	 	u16 message length
	 	std::string message
	 */

	TOSERVER_GETBLOCK = 0x20, // Obsolete
	TOSERVER_ADDNODE = 0x21, // Obsolete
	TOSERVER_REMOVENODE = 0x22, // Obsolete

	TOSERVER_PLAYERPOS = 0x23,
	/*
		[0] u16 command
		[2] v3s32 position*100
		[2+12] v3s32 speed*100
		[2+12+12] s32 pitch*100
		[2+12+12+4] s32 yaw*100
		[2+12+12+4+4] u32 keyPressed
		[2+12+12+4+4+1] u8 fov*80
		[2+12+12+4+4+4+1] u8 ceil(wanted_range / MAP_BLOCKSIZE)
	*/

	TOSERVER_GOTBLOCKS = 0x24,
	/*
		[0] u16 command
		[2] u8 count
		[3] v3s16 pos_0
		[3+6] v3s16 pos_1
		...
	*/

	TOSERVER_DELETEDBLOCKS = 0x25,
	/*
		[0] u16 command
		[2] u8 count
		[3] v3s16 pos_0
		[3+6] v3s16 pos_1
		...
	*/

	TOSERVER_ADDNODE_FROM_INVENTORY = 0x26, // Obsolete
	TOSERVER_CLICK_OBJECT = 0x27, // Obsolete
	TOSERVER_GROUND_ACTION = 0x28, // Obsolete
	TOSERVER_RELEASE = 0x29, // Obsolete
	TOSERVER_SIGNTEXT = 0x30, // Obsolete

	TOSERVER_INVENTORY_ACTION = 0x31,
	/*
		See InventoryAction in inventorymanager.h
	*/

	TOSERVER_CHAT_MESSAGE = 0x32,
	/*
		u16 length
		wstring message
	*/

	TOSERVER_SIGNNODETEXT = 0x33, // Obsolete
	TOSERVER_CLICK_ACTIVEOBJECT = 0x34, // Obsolete

	TOSERVER_DAMAGE = 0x35,
	/*
		u8 amount
	*/

	TOSERVER_PASSWORD_LEGACY = 0x36, // Obsolete

	TOSERVER_PLAYERITEM = 0x37,
	/*
		Sent to change selected item.

		[0] u16 TOSERVER_PLAYERITEM
		[2] u16 item
	*/

	TOSERVER_RESPAWN = 0x38,
	/*
		u16 TOSERVER_RESPAWN
	*/

	TOSERVER_INTERACT = 0x39,
	/*
		[0] u16 command
		[2] u8 action
		[3] u16 item
		[5] u32 length of the next item
		[9] serialized PointedThing
		actions:
		0: start digging (from undersurface) or use
		1: stop digging (all parameters ignored)
		2: digging completed
		3: place block or item (to abovesurface)
		4: use item
	*/

	TOSERVER_REMOVED_SOUNDS = 0x3a,
	/*
		u16 len
		s32[len] sound_id
	*/

	TOSERVER_NODEMETA_FIELDS = 0x3b,
	/*
		v3s16 p
		u16 len
		u8[len] form name (reserved for future use)
		u16 number of fields
		for each field:
			u16 len
			u8[len] field name
			u32 len
			u8[len] field value
	*/

	TOSERVER_INVENTORY_FIELDS = 0x3c,
	/*
		u16 len
		u8[len] form name (reserved for future use)
		u16 number of fields
		for each field:
			u16 len
			u8[len] field name
			u32 len
			u8[len] field value
	*/

	TOSERVER_REQUEST_MEDIA = 0x40,
	/*
		u16 number of files requested
		for each file {
			u16 length of name
			string name
		}
	*/

	TOSERVER_HAVE_MEDIA = 0x41,
	/*
		u8 number of callback tokens
		for each:
			u32 token
	*/

	TOSERVER_BREATH = 0x42, // Obsolete

	TOSERVER_CLIENT_READY = 0x43,
	/*
		u8 major
		u8 minor
		u8 patch
		u8 reserved
		u16 len
		u8[len] full_version_string
	*/

	TOSERVER_FIRST_SRP = 0x50,
	/*
		Belonging to AUTH_MECHANISM_FIRST_SRP.

		std::string srp salt
		std::string srp verification key
		u8 is_empty (=1 if password is empty, 0 otherwise)
	*/

	TOSERVER_SRP_BYTES_A = 0x51,
	/*
		Belonging to AUTH_MECHANISM_SRP,
			depending on current_login_based_on.

		std::string bytes_A
		u8 current_login_based_on : on which version of the password's
		                            hash this login is based on (0 legacy hash,
		                            or 1 directly the password)
	*/

	TOSERVER_SRP_BYTES_M = 0x52,
	/*
		Belonging to AUTH_MECHANISM_SRP.

		std::string bytes_M
	*/

	TOSERVER_NUM_MSG_TYPES = 0x53,
};

enum AuthMechanism
{
	// reserved
	AUTH_MECHANISM_NONE = 0,

	// SRP based on the legacy hash
	AUTH_MECHANISM_LEGACY_PASSWORD = 1 << 0,

	// SRP based on the srp verification key
	AUTH_MECHANISM_SRP = 1 << 1,

	// Establishes a srp verification key, for first login and password changing
	AUTH_MECHANISM_FIRST_SRP = 1 << 2,
};

enum AccessDeniedCode {
	SERVER_ACCESSDENIED_WRONG_PASSWORD,
	SERVER_ACCESSDENIED_UNEXPECTED_DATA,
	SERVER_ACCESSDENIED_SINGLEPLAYER,
	SERVER_ACCESSDENIED_WRONG_VERSION,
	SERVER_ACCESSDENIED_WRONG_CHARS_IN_NAME,
	SERVER_ACCESSDENIED_WRONG_NAME,
	SERVER_ACCESSDENIED_TOO_MANY_USERS,
	SERVER_ACCESSDENIED_EMPTY_PASSWORD,
	SERVER_ACCESSDENIED_ALREADY_CONNECTED,
	SERVER_ACCESSDENIED_SERVER_FAIL,
	SERVER_ACCESSDENIED_CUSTOM_STRING,
	SERVER_ACCESSDENIED_SHUTDOWN,
	SERVER_ACCESSDENIED_CRASH,
	SERVER_ACCESSDENIED_MAX,
};

enum NetProtoCompressionMode {
	NETPROTO_COMPRESSION_NONE = 0,
};

const static std::string accessDeniedStrings[SERVER_ACCESSDENIED_MAX] = {
	"Invalid password",
	"Your client sent something the server didn't expect.  Try reconnecting or updating your client",
	"The server is running in simple singleplayer mode.  You cannot connect.",
	"Your client's version is not supported.\nPlease contact server administrator.",
	"Player name contains disallowed characters.",
	"Player name not allowed.",
	"Too many users.",
	"Empty passwords are disallowed.  Set a password and try again.",
	"Another client is connected with this name.  If your client closed unexpectedly, try again in a minute.",
	"Server authentication failed.  This is likely a server error.",
	"",
	"Server shutting down.",
	"This server has experienced an internal error. You will now be disconnected."
};

enum PlayerListModifer : u8
{
	PLAYER_LIST_INIT,
	PLAYER_LIST_ADD,
	PLAYER_LIST_REMOVE,
};

enum CSMRestrictionFlags : u64 {
	CSM_RF_NONE = 0x00000000,
	// Until server-sent CSM and verifying of builtin are complete,
	// 'CSM_RF_LOAD_CLIENT_MODS' also disables loading 'builtin'.
	// When those are complete, this should return to only being a restriction on the
	// loading of client mods.
	CSM_RF_LOAD_CLIENT_MODS = 0x00000001, // Don't load client-provided mods or 'builtin'
	CSM_RF_CHAT_MESSAGES = 0x00000002,    // Disable chat message sending from CSM
	CSM_RF_READ_ITEMDEFS = 0x00000004,    // Disable itemdef lookups
	CSM_RF_READ_NODEDEFS = 0x00000008,    // Disable nodedef lookups
	CSM_RF_LOOKUP_NODES = 0x00000010,     // Limit node lookups
	CSM_RF_READ_PLAYERINFO = 0x00000020,  // Disable player info lookups
	CSM_RF_ALL = 0xFFFFFFFF,
};

enum InteractAction : u8
{
	INTERACT_START_DIGGING,     // 0: start digging (from undersurface) or use
	INTERACT_STOP_DIGGING,      // 1: stop digging (all parameters ignored)
	INTERACT_DIGGING_COMPLETED, // 2: digging completed
	INTERACT_PLACE,             // 3: place block or item (to abovesurface)
	INTERACT_USE,               // 4: use item
	INTERACT_ACTIVATE           // 5: rightclick air ("activate")
};<|MERGE_RESOLUTION|>--- conflicted
+++ resolved
@@ -207,11 +207,8 @@
 		Minimap modes
 	PROTOCOL VERSION 40:
 		Added 'basic_debug' privilege
-<<<<<<< HEAD
 		v5.5.0: Added new particlespawner parameters
-=======
 		TOCLIENT_MEDIA_PUSH changed, TOSERVER_HAVE_MEDIA added
->>>>>>> 6de8d77e
 */
 
 #define LATEST_PROTOCOL_VERSION 40
