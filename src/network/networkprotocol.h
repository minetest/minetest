--- conflicted
+++ resolved
@@ -22,234 +22,7 @@
 #include "irrTypes.h"
 using namespace irr;
 
-<<<<<<< HEAD
-/*
-	changes by PROTOCOL_VERSION:
-
-	PROTOCOL_VERSION 3:
-		Base for writing changes here
-	PROTOCOL_VERSION 4:
-		Add TOCLIENT_MEDIA
-		Add TOCLIENT_TOOLDEF
-		Add TOCLIENT_NODEDEF
-		Add TOCLIENT_CRAFTITEMDEF
-		Add TOSERVER_INTERACT
-		Obsolete TOSERVER_CLICK_ACTIVEOBJECT
-		Obsolete TOSERVER_GROUND_ACTION
-	PROTOCOL_VERSION 5:
-		Make players to be handled mostly as ActiveObjects
-	PROTOCOL_VERSION 6:
-		Only non-cached textures are sent
-	PROTOCOL_VERSION 7:
-		Add TOCLIENT_ITEMDEF
-		Obsolete TOCLIENT_TOOLDEF
-		Obsolete TOCLIENT_CRAFTITEMDEF
-		Compress the contents of TOCLIENT_ITEMDEF and TOCLIENT_NODEDEF
-	PROTOCOL_VERSION 8:
-		Digging based on item groups
-		Many things
-	PROTOCOL_VERSION 9:
-		ContentFeatures and NodeDefManager use a different serialization
-		    format; better for future version cross-compatibility
-		Many things
-		Obsolete TOCLIENT_PLAYERITEM
-	PROTOCOL_VERSION 10:
-		TOCLIENT_PRIVILEGES
-		Version raised to force 'fly' and 'fast' privileges into effect.
-		Node metadata change (came in later; somewhat incompatible)
-	PROTOCOL_VERSION 11:
-		TileDef in ContentFeatures
-		Nodebox drawtype
-		(some dev snapshot)
-		TOCLIENT_INVENTORY_FORMSPEC
-		(0.4.0, 0.4.1)
-	PROTOCOL_VERSION 12:
-		TOSERVER_INVENTORY_FIELDS
-		16-bit node ids
-		TOCLIENT_DETACHED_INVENTORY
-	PROTOCOL_VERSION 13:
-		InventoryList field "Width" (deserialization fails with old versions)
-	PROTOCOL_VERSION 14:
-		Added transfer of player pressed keys to the server
-		Added new messages for mesh and bone animation, as well as attachments
-		AO_CMD_SET_ANIMATION
-		AO_CMD_SET_BONE_POSITION
-		GENERIC_CMD_SET_ATTACHMENT
-	PROTOCOL_VERSION 15:
-		Serialization format changes
-	PROTOCOL_VERSION 16:
-		TOCLIENT_SHOW_FORMSPEC
-	PROTOCOL_VERSION 17:
-		Serialization format change: include backface_culling flag in TileDef
-		Added rightclickable field in nodedef
-		TOCLIENT_SPAWN_PARTICLE
-		TOCLIENT_ADD_PARTICLESPAWNER
-		TOCLIENT_DELETE_PARTICLESPAWNER
-	PROTOCOL_VERSION 18:
-		damageGroups added to ToolCapabilities
-		sound_place added to ItemDefinition
-	PROTOCOL_VERSION 19:
-		AO_CMD_SET_PHYSICS_OVERRIDE
-	PROTOCOL_VERSION 20:
-		TOCLIENT_HUDADD
-		TOCLIENT_HUDRM
-		TOCLIENT_HUDCHANGE
-		TOCLIENT_HUD_SET_FLAGS
-	PROTOCOL_VERSION 21:
-		TOCLIENT_BREATH
-		TOSERVER_BREATH
-		range added to ItemDefinition
-		drowning, leveled and liquid_range added to ContentFeatures
-		stepheight and collideWithObjects added to object properties
-		version, heat and humidity transfer in MapBock
-		automatic_face_movement_dir and automatic_face_movement_dir_offset
-			added to object properties
-	PROTOCOL_VERSION 22:
-		add swap_node
-	PROTOCOL_VERSION 23:
-		Obsolete TOSERVER_RECEIVED_MEDIA
-		Server: Stop using TOSERVER_CLIENT_READY
-	PROTOCOL_VERSION 24:
-		ContentFeatures version 7
-		ContentFeatures: change number of special tiles to 6 (CF_SPECIAL_COUNT)
-	PROTOCOL_VERSION 25:
-		Rename TOCLIENT_ACCESS_DENIED to TOCLIENT_ACCESS_DENIED_LEGAGY
-		Rename TOCLIENT_DELETE_PARTICLESPAWNER to
-			TOCLIENT_DELETE_PARTICLESPAWNER_LEGACY
-		Rename TOSERVER_PASSWORD to TOSERVER_PASSWORD_LEGACY
-		Rename TOSERVER_INIT to TOSERVER_INIT_LEGACY
-		Rename TOCLIENT_INIT to TOCLIENT_INIT_LEGACY
-		Add TOCLIENT_ACCESS_DENIED new opcode (0x0A), using error codes
-			for standard error, keeping customisation possible. This
-			permit translation
-		Add TOCLIENT_DELETE_PARTICLESPAWNER (0x53), fixing the u16 read and
-			reading u32
-		Add new opcode TOSERVER_INIT for client presentation to server
-		Add new opcodes TOSERVER_FIRST_SRP, TOSERVER_SRP_BYTES_A,
-			TOSERVER_SRP_BYTES_M, TOCLIENT_SRP_BYTES_S_B
-			for the three supported auth mechanisms around srp
-		Add new opcodes TOCLIENT_ACCEPT_SUDO_MODE and TOCLIENT_DENY_SUDO_MODE
-			for sudo mode handling (auth mech generic way of changing password).
-		Add TOCLIENT_HELLO for presenting server to client after client
-			presentation
-		Add TOCLIENT_AUTH_ACCEPT to accept connection from client
-		Rename GENERIC_CMD_SET_ATTACHMENT to AO_CMD_ATTACH_TO
-	PROTOCOL_VERSION 26:
-		Add TileDef tileable_horizontal, tileable_vertical flags
-	PROTOCOL_VERSION 27:
-		backface_culling: backwards compatibility for playing with
-		newer client on pre-27 servers.
-		Add nodedef v3 - connected nodeboxes
-	PROTOCOL_VERSION 28:
-		CPT2_MESHOPTIONS
-	PROTOCOL_VERSION 29:
-		Server doesn't accept TOSERVER_BREATH anymore
-		serialization of TileAnimation params changed
-		TAT_SHEET_2D
-		Removed client-sided chat perdiction
-	PROTOCOL VERSION 30:
-		New ContentFeatures serialization version
-		Add node and tile color and palette
-		Fix plantlike visual_scale being applied squared and add compatibility
-			with pre-30 clients by sending sqrt(visual_scale)
-	PROTOCOL VERSION 31:
-		Add tile overlay
-		Stop sending TOSERVER_CLIENT_READY
-	PROTOCOL VERSION 32:
-		Add fading sounds
-	PROTOCOL VERSION 33:
-		Add TOCLIENT_UPDATE_PLAYER_LIST and send the player list to the client,
-			instead of guessing based on the active object list.
-	PROTOCOL VERSION 34:
-		Add sound pitch
-	PROTOCOL VERSION 35:
- 		Rename TOCLIENT_CHAT_MESSAGE to TOCLIENT_CHAT_MESSAGE_OLD (0x30)
- 		Add TOCLIENT_CHAT_MESSAGE (0x2F)
- 			This chat message is a signalisation message containing various
-			informations:
- 			* timestamp
- 			* sender
- 			* type (RAW, NORMAL, ANNOUNCE, SYSTEM)
- 			* content
-		Add TOCLIENT_CSM_RESTRICTION_FLAGS to define which CSM features should be
-			limited
-		Add settable player collisionbox. Breaks compatibility with older
-			clients as a 1-node vertical offset has been removed from player's
-			position
-		Add settable player stepheight using existing object property.
-			Breaks compatibility with older clients.
-	PROTOCOL VERSION 36:
-		Backwards compatibility drop
-		Add 'can_zoom' to player object properties
-		Add glow to object properties
-		Change TileDef serialization format.
-		Add world-aligned tiles.
-		Mod channels
-		Raise ObjectProperties version to 3 for removing 'can_zoom' and adding
-			'zoom_fov'.
-		Nodebox version 5
-		Add disconnected nodeboxes
-		Add TOCLIENT_FORMSPEC_PREPEND
-	PROTOCOL VERSION 37:
-		Redo detached inventory sending
-		Add TOCLIENT_NODEMETA_CHANGED
-		New network float format
-		ContentFeatures version 13
-		Add full Euler rotations instead of just yaw
-		Add TOCLIENT_PLAYER_SPEED
-	PROTOCOL VERSION 38:
-		Incremental inventory sending mode
-		Unknown inventory serialization fields no longer throw an error
-		Mod-specific formspec version
-		Player FOV override API
-		"ephemeral" added to TOCLIENT_PLAY_SOUND
-	PROTOCOL VERSION 39:
-		Updated set_sky packet
-		Adds new sun, moon and stars packets
-		Minimap modes
-	PROTOCOL VERSION 40:
-		TOCLIENT_MEDIA_PUSH changed, TOSERVER_HAVE_MEDIA added
-	PROTOCOL VERSION 41:
-		Added new particlespawner parameters
-		[scheduled bump for 5.6.0]
-	PROTOCOL VERSION 42:
-		TOSERVER_UPDATE_CLIENT_INFO added
-		new fields for TOCLIENT_SET_LIGHTING and TOCLIENT_SET_SKY
-		Send forgotten TweenedParameter properties
-		[scheduled bump for 5.7.0]
-	PROTOCOL VERSION 43:
-		"start_time" added to TOCLIENT_PLAY_SOUND
-		place_param2 type change u8 -> optional<u8>
-		[scheduled bump for 5.8.0]
-	PROTOCOL VERSION 44:
-		AO_CMD_SET_BONE_POSITION extended
-		Add TOCLIENT_MOVE_PLAYER_REL
-		Move default minimap from client-side C++ to server-side builtin Lua
-		[scheduled bump for 5.9.0]
-	PROTOCOL VERSION 45:
-		Minimap HUD element supports negative size values as percentages
-		[bump for 5.9.1]
-	PROTOCOL VERSION 46:
-		Move default hotbar from client-side C++ to server-side builtin Lua
-    Add shadow tint to Lighting packets
-		Add shadow color to CloudParam packets
-		Move death screen to server and make it a regular formspec
-			The server no longer triggers the hardcoded client-side death
-			formspec, but the client still supports it for compatibility with
-			old servers.
-		Rename TOCLIENT_DEATHSCREEN to TOCLIENT_DEATHSCREEN_LEGACY
-		Rename TOSERVER_RESPAWN to TOSERVER_RESPAWN_LEGACY
-		[scheduled bump for 5.10.0]
-	PROTOCOL VERSION 47:
-		Add artificial light color packet
-*/
-
-#define LATEST_PROTOCOL_VERSION 46
-
-#define LATEST_PROTOCOL_VERSION_STRING TOSTRING(LATEST_PROTOCOL_VERSION)
-=======
 extern const u16 LATEST_PROTOCOL_VERSION;
->>>>>>> 1b2d2479
 
 // Server's supported network protocol range
 constexpr u16 SERVER_PROTOCOL_VERSION_MIN = 37;
