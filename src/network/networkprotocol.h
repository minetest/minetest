/*
Minetest
Copyright (C) 2010-2013 celeron55, Perttu Ahola <celeron55@gmail.com>

This program is free software; you can redistribute it and/or modify
it under the terms of the GNU Lesser General Public License as published by
the Free Software Foundation; either version 2.1 of the License, or
(at your option) any later version.

This program is distributed in the hope that it will be useful,
but WITHOUT ANY WARRANTY; without even the implied warranty of
MERCHANTABILITY or FITNESS FOR A PARTICULAR PURPOSE.  See the
GNU Lesser General Public License for more details.

You should have received a copy of the GNU Lesser General Public License along
with this program; if not, write to the Free Software Foundation, Inc.,
51 Franklin Street, Fifth Floor, Boston, MA 02110-1301 USA.
*/

#pragma once

#include "util/string.h"

/*
	changes by PROTOCOL_VERSION:

	PROTOCOL_VERSION 3:
		Base for writing changes here
	PROTOCOL_VERSION 4:
		Add TOCLIENT_MEDIA
		Add TOCLIENT_TOOLDEF
		Add TOCLIENT_NODEDEF
		Add TOCLIENT_CRAFTITEMDEF
		Add TOSERVER_INTERACT
		Obsolete TOSERVER_CLICK_ACTIVEOBJECT
		Obsolete TOSERVER_GROUND_ACTION
	PROTOCOL_VERSION 5:
		Make players to be handled mostly as ActiveObjects
	PROTOCOL_VERSION 6:
		Only non-cached textures are sent
	PROTOCOL_VERSION 7:
		Add TOCLIENT_ITEMDEF
		Obsolete TOCLIENT_TOOLDEF
		Obsolete TOCLIENT_CRAFTITEMDEF
		Compress the contents of TOCLIENT_ITEMDEF and TOCLIENT_NODEDEF
	PROTOCOL_VERSION 8:
		Digging based on item groups
		Many things
	PROTOCOL_VERSION 9:
		ContentFeatures and NodeDefManager use a different serialization
		    format; better for future version cross-compatibility
		Many things
		Obsolete TOCLIENT_PLAYERITEM
	PROTOCOL_VERSION 10:
		TOCLIENT_PRIVILEGES
		Version raised to force 'fly' and 'fast' privileges into effect.
		Node metadata change (came in later; somewhat incompatible)
	PROTOCOL_VERSION 11:
		TileDef in ContentFeatures
		Nodebox drawtype
		(some dev snapshot)
		TOCLIENT_INVENTORY_FORMSPEC
		(0.4.0, 0.4.1)
	PROTOCOL_VERSION 12:
		TOSERVER_INVENTORY_FIELDS
		16-bit node ids
		TOCLIENT_DETACHED_INVENTORY
	PROTOCOL_VERSION 13:
		InventoryList field "Width" (deserialization fails with old versions)
	PROTOCOL_VERSION 14:
		Added transfer of player pressed keys to the server
		Added new messages for mesh and bone animation, as well as attachments
		GENERIC_CMD_SET_ANIMATION
		GENERIC_CMD_SET_BONE_POSITION
		GENERIC_CMD_SET_ATTACHMENT
	PROTOCOL_VERSION 15:
		Serialization format changes
	PROTOCOL_VERSION 16:
		TOCLIENT_SHOW_FORMSPEC
	PROTOCOL_VERSION 17:
		Serialization format change: include backface_culling flag in TileDef
		Added rightclickable field in nodedef
		TOCLIENT_SPAWN_PARTICLE
		TOCLIENT_ADD_PARTICLESPAWNER
		TOCLIENT_DELETE_PARTICLESPAWNER
	PROTOCOL_VERSION 18:
		damageGroups added to ToolCapabilities
		sound_place added to ItemDefinition
	PROTOCOL_VERSION 19:
		GENERIC_CMD_SET_PHYSICS_OVERRIDE
	PROTOCOL_VERSION 20:
		TOCLIENT_HUDADD
		TOCLIENT_HUDRM
		TOCLIENT_HUDCHANGE
		TOCLIENT_HUD_SET_FLAGS
	PROTOCOL_VERSION 21:
		TOCLIENT_BREATH
		TOSERVER_BREATH
		range added to ItemDefinition
		drowning, leveled and liquid_range added to ContentFeatures
		stepheight and collideWithObjects added to object properties
		version, heat and humidity transfer in MapBock
		automatic_face_movement_dir and automatic_face_movement_dir_offset
			added to object properties
	PROTOCOL_VERSION 22:
		add swap_node
	PROTOCOL_VERSION 23:
		Obsolete TOSERVER_RECEIVED_MEDIA
		Server: Stop using TOSERVER_CLIENT_READY
	PROTOCOL_VERSION 24:
		ContentFeatures version 7
		ContentFeatures: change number of special tiles to 6 (CF_SPECIAL_COUNT)
	PROTOCOL_VERSION 25:
		Rename TOCLIENT_ACCESS_DENIED to TOCLIENT_ACCESS_DENIED_LEGAGY
		Rename TOCLIENT_DELETE_PARTICLESPAWNER to
			TOCLIENT_DELETE_PARTICLESPAWNER_LEGACY
		Rename TOSERVER_PASSWORD to TOSERVER_PASSWORD_LEGACY
		Rename TOSERVER_INIT to TOSERVER_INIT_LEGACY
		Rename TOCLIENT_INIT to TOCLIENT_INIT_LEGACY
		Add TOCLIENT_ACCESS_DENIED new opcode (0x0A), using error codes
			for standard error, keeping customisation possible. This
			permit translation
		Add TOCLIENT_DELETE_PARTICLESPAWNER (0x53), fixing the u16 read and
			reading u32
		Add new opcode TOSERVER_INIT for client presentation to server
		Add new opcodes TOSERVER_FIRST_SRP, TOSERVER_SRP_BYTES_A,
			TOSERVER_SRP_BYTES_M, TOCLIENT_SRP_BYTES_S_B
			for the three supported auth mechanisms around srp
		Add new opcodes TOCLIENT_ACCEPT_SUDO_MODE and TOCLIENT_DENY_SUDO_MODE
			for sudo mode handling (auth mech generic way of changing password).
		Add TOCLIENT_HELLO for presenting server to client after client
			presentation
		Add TOCLIENT_AUTH_ACCEPT to accept connection from client
		Rename GENERIC_CMD_SET_ATTACHMENT to GENERIC_CMD_ATTACH_TO
	PROTOCOL_VERSION 26:
		Add TileDef tileable_horizontal, tileable_vertical flags
	PROTOCOL_VERSION 27:
		backface_culling: backwards compatibility for playing with
		newer client on pre-27 servers.
		Add nodedef v3 - connected nodeboxes
	PROTOCOL_VERSION 28:
		CPT2_MESHOPTIONS
	PROTOCOL_VERSION 29:
		Server doesn't accept TOSERVER_BREATH anymore
		serialization of TileAnimation params changed
		TAT_SHEET_2D
		Removed client-sided chat perdiction
	PROTOCOL VERSION 30:
		New ContentFeatures serialization version
		Add node and tile color and palette
		Fix plantlike visual_scale being applied squared and add compatibility
			with pre-30 clients by sending sqrt(visual_scale)
	PROTOCOL VERSION 31:
		Add tile overlay
		Stop sending TOSERVER_CLIENT_READY
	PROTOCOL VERSION 32:
		Add fading sounds
	PROTOCOL VERSION 33:
		Add TOCLIENT_UPDATE_PLAYER_LIST and send the player list to the client,
			instead of guessing based on the active object list.
	PROTOCOL VERSION 34:
		Add sound pitch
	PROTOCOL VERSION 35:
 		Rename TOCLIENT_CHAT_MESSAGE to TOCLIENT_CHAT_MESSAGE_OLD (0x30)
 		Add TOCLIENT_CHAT_MESSAGE (0x2F)
 			This chat message is a signalisation message containing various
			informations:
 			* timestamp
 			* sender
 			* type (RAW, NORMAL, ANNOUNCE, SYSTEM)
 			* content
		Add TOCLIENT_CSM_RESTRICTION_FLAGS to define which CSM features should be
			limited
		Add settable player collisionbox. Breaks compatibility with older
			clients as a 1-node vertical offset has been removed from player's
			position
		Add settable player stepheight using existing object property.
			Breaks compatibility with older clients.
	PROTOCOL VERSION 36:
		Backwards compatibility drop
		Add 'can_zoom' to player object properties
		Add glow to object properties
		Change TileDef serialization format.
		Add world-aligned tiles.
		Mod channels
		Raise ObjectProperties version to 3 for removing 'can_zoom' and adding
			'zoom_fov'.
		Nodebox version 5
		Add disconnected nodeboxes
		Add TOCLIENT_FORMSPEC_PREPEND
	PROTOCOL VERSION 37:
		Redo detached inventory sending
		Add TOCLIENT_NODEMETA_CHANGED
		New network float format
		ContentFeatures version 13
		Add full Euler rotations instead of just yaw
		Add TOCLIENT_PLAYER_SPEED
	PROTOCOL VERSION 38:
		Incremental inventory sending mode
		Unknown inventory serialization fields no longer throw an error
		Mod-specific formspec version
		Player FOV override API
<<<<<<< HEAD
	PROTOCOL VERSION 39:
		Updated set_sky packet
		Adds new sun, moon and stars packets
=======
		"ephemeral" added to TOCLIENT_PLAY_SOUND
>>>>>>> 2df226bb
*/

#define LATEST_PROTOCOL_VERSION 39
#define LATEST_PROTOCOL_VERSION_STRING TOSTRING(LATEST_PROTOCOL_VERSION)

// Server's supported network protocol range
#define SERVER_PROTOCOL_VERSION_MIN 37
#define SERVER_PROTOCOL_VERSION_MAX LATEST_PROTOCOL_VERSION

// Client's supported network protocol range
// The minimal version depends on whether
// send_pre_v25_init is enabled or not
#define CLIENT_PROTOCOL_VERSION_MIN 37
#define CLIENT_PROTOCOL_VERSION_MAX LATEST_PROTOCOL_VERSION

// Constant that differentiates the protocol from random data and other protocols
#define PROTOCOL_ID 0x4f457403

#define PASSWORD_SIZE 28       // Maximum password length. Allows for
                               // base64-encoded SHA-1 (27+\0).

/*
	Changes by FORMSPEC_API_VERSION:

	FORMSPEC VERSION 1:
		(too much)
	FORMSPEC VERSION 2:
		Forced real coordinates
		background9[]: 9-slice scaling parameters
	FORMSPEC VERSION 3:
		Formspec elements are drawn in the order of definition
		bgcolor[]: use 3 parameters (bgcolor, formspec (now an enum), fbgcolor)
		box[] and image[] elements enable clipping by default
*/
#define FORMSPEC_API_VERSION 3

#define TEXTURENAME_ALLOWED_CHARS "abcdefghijklmnopqrstuvwxyzABCDEFGHIJKLMNOPQRSTUVWXYZ0123456789_.-"

typedef u16 session_t;

enum ToClientCommand
{
	TOCLIENT_HELLO = 0x02,
	/*
		Sent after TOSERVER_INIT.

		u8 deployed serialisation version
		u16 deployed network compression mode
		u16 deployed protocol version
		u32 supported auth methods
		std::string username that should be used for legacy hash (for proper casing)
	*/
	TOCLIENT_AUTH_ACCEPT = 0x03,
	/*
		Message from server to accept auth.

		v3s16 player's position + v3f(0,BS/2,0) floatToInt'd
		u64 map seed
		f1000 recommended send interval
		u32 : supported auth methods for sudo mode
		      (where the user can change their password)
	*/
	TOCLIENT_ACCEPT_SUDO_MODE = 0x04,
	/*
		Sent to client to show it is in sudo mode now.
	*/
	TOCLIENT_DENY_SUDO_MODE = 0x05,
	/*
		Signals client that sudo mode auth failed.
	*/
	TOCLIENT_ACCESS_DENIED = 0x0A,
	/*
		u8 reason
		std::string custom reason (if needed, otherwise "")
		u8 (bool) reconnect
	*/

	TOCLIENT_INIT_LEGACY = 0x10, // Obsolete

	TOCLIENT_BLOCKDATA = 0x20, //TODO: Multiple blocks
	TOCLIENT_ADDNODE = 0x21,
	/*
		v3s16 position
		serialized mapnode
		u8 keep_metadata // Added in protocol version 22
	*/
	TOCLIENT_REMOVENODE = 0x22,

	TOCLIENT_PLAYERPOS = 0x23, // Obsolete
	TOCLIENT_PLAYERINFO = 0x24, // Obsolete
	TOCLIENT_OPT_BLOCK_NOT_FOUND = 0x25, // Obsolete
	TOCLIENT_SECTORMETA = 0x26, // Obsolete

	TOCLIENT_INVENTORY = 0x27,
	/*
		[0] u16 command
		[2] serialized inventory
	*/

	TOCLIENT_OBJECTDATA = 0x28, // Obsolete

	TOCLIENT_TIME_OF_DAY = 0x29,
	/*
		u16 time (0-23999)
		Added in a later version:
		f1000 time_speed
	*/

	TOCLIENT_CSM_RESTRICTION_FLAGS = 0x2A,
	/*
		u32 CSMRestrictionFlags byteflag
	 */

	TOCLIENT_PLAYER_SPEED = 0x2B,
	/*
		v3f added_vel
	 */

	// (oops, there is some gap here)

	TOCLIENT_CHAT_MESSAGE = 0x2F,
	/*
		u8 version
		u8 message_type
		u16 sendername length
		wstring sendername
		u16 length
		wstring message
	*/

	TOCLIENT_CHAT_MESSAGE_OLD = 0x30, // Obsolete

	TOCLIENT_ACTIVE_OBJECT_REMOVE_ADD = 0x31,
	/*
		u16 count of removed objects
		for all removed objects {
			u16 id
		}
		u16 count of added objects
		for all added objects {
			u16 id
			u8 type
			u32 initialization data length
			string initialization data
		}
	*/

	TOCLIENT_ACTIVE_OBJECT_MESSAGES = 0x32,
	/*
		for all objects
		{
			u16 id
			u16 message length
			string message
		}
	*/

	TOCLIENT_HP = 0x33,
	/*
		u8 hp
	*/

	TOCLIENT_MOVE_PLAYER = 0x34,
	/*
		v3f1000 player position
		f1000 player pitch
		f1000 player yaw
	*/

	TOCLIENT_ACCESS_DENIED_LEGACY = 0x35,
	/*
		u16 reason_length
		wstring reason
	*/

	TOCLIENT_FOV = 0x36,
	/*
		Sends an FOV override/multiplier to client.

		float fov
		bool is_multiplier
	*/

	TOCLIENT_DEATHSCREEN = 0x37,
	/*
		u8 bool set camera point target
		v3f1000 camera point target (to point the death cause or whatever)
	*/

	TOCLIENT_MEDIA = 0x38,
	/*
		u16 total number of texture bunches
		u16 index of this bunch
		u32 number of files in this bunch
		for each file {
			u16 length of name
			string name
			u32 length of data
			data
		}
		u16 length of remote media server url (if applicable)
		string url
	*/

	TOCLIENT_TOOLDEF = 0x39,
	/*
		u32 length of the next item
		serialized ToolDefManager
	*/

	TOCLIENT_NODEDEF = 0x3a,
	/*
		u32 length of the next item
		serialized NodeDefManager
	*/

	TOCLIENT_CRAFTITEMDEF = 0x3b,
	/*
		u32 length of the next item
		serialized CraftiItemDefManager
	*/

	TOCLIENT_ANNOUNCE_MEDIA = 0x3c,

	/*
		u32 number of files
		for each texture {
			u16 length of name
			string name
			u16 length of sha1_digest
			string sha1_digest
		}
	*/

	TOCLIENT_ITEMDEF = 0x3d,
	/*
		u32 length of next item
		serialized ItemDefManager
	*/

	TOCLIENT_PLAY_SOUND = 0x3f,
	/*
		s32 sound_id
		u16 len
		u8[len] sound name
		s32 gain*1000
		u8 type (0=local, 1=positional, 2=object)
		s32[3] pos_nodes*10000
		u16 object_id
		u8 loop (bool)
		u8 ephemeral (bool)
	*/

	TOCLIENT_STOP_SOUND = 0x40,
	/*
		s32 sound_id
	*/

	TOCLIENT_PRIVILEGES = 0x41,
	/*
		u16 number of privileges
		for each privilege
			u16 len
			u8[len] privilege
	*/

	TOCLIENT_INVENTORY_FORMSPEC = 0x42,
	/*
		u32 len
		u8[len] formspec
	*/

	TOCLIENT_DETACHED_INVENTORY = 0x43,
	/*
		[0] u16 command
		u16 len
		u8[len] name
		[2] serialized inventory
	*/

	TOCLIENT_SHOW_FORMSPEC = 0x44,
	/*
		[0] u16 command
		u32 len
		u8[len] formspec
		u16 len
		u8[len] formname
	*/

	TOCLIENT_MOVEMENT = 0x45,
	/*
		f1000 movement_acceleration_default
		f1000 movement_acceleration_air
		f1000 movement_acceleration_fast
		f1000 movement_speed_walk
		f1000 movement_speed_crouch
		f1000 movement_speed_fast
		f1000 movement_speed_climb
		f1000 movement_speed_jump
		f1000 movement_liquid_fluidity
		f1000 movement_liquid_fluidity_smooth
		f1000 movement_liquid_sink
		f1000 movement_gravity
	*/

	TOCLIENT_SPAWN_PARTICLE = 0x46,
	/*
		v3f1000 pos
		v3f1000 velocity
		v3f1000 acceleration
		f1000 expirationtime
		f1000 size
		u8 bool collisiondetection
		u32 len
		u8[len] texture
		u8 bool vertical
		u8 collision_removal
		TileAnimation animation
		u8 glow
		u8 object_collision
	*/

	TOCLIENT_ADD_PARTICLESPAWNER = 0x47,
	/*
		u16 amount
		f1000 spawntime
		v3f1000 minpos
		v3f1000 maxpos
		v3f1000 minvel
		v3f1000 maxvel
		v3f1000 minacc
		v3f1000 maxacc
		f1000 minexptime
		f1000 maxexptime
		f1000 minsize
		f1000 maxsize
		u8 bool collisiondetection
		u32 len
		u8[len] texture
		u8 bool vertical
		u8 collision_removal
		u32 id
		TileAnimation animation
		u8 glow
		u8 object_collision
	*/

	TOCLIENT_DELETE_PARTICLESPAWNER_LEGACY = 0x48, // Obsolete

	TOCLIENT_HUDADD = 0x49,
	/*
		u32 id
		u8 type
		v2f1000 pos
		u32 len
		u8[len] name
		v2f1000 scale
		u32 len2
		u8[len2] text
		u32 number
		u32 item
		u32 dir
		v2f1000 align
		v2f1000 offset
		v3f1000 world_pos
		v2s32 size
		s16 z_index
	*/

	TOCLIENT_HUDRM = 0x4a,
	/*
		u32 id
	*/

	TOCLIENT_HUDCHANGE = 0x4b,
	/*
		u32 id
		u8 stat
		[v2f1000 data |
		 u32 len
		 u8[len] data |
		 u32 data]
	*/

	TOCLIENT_HUD_SET_FLAGS = 0x4c,
	/*
		u32 flags
		u32 mask
	*/

	TOCLIENT_HUD_SET_PARAM = 0x4d,
	/*
		u16 param
		u16 len
		u8[len] value
	*/

	TOCLIENT_BREATH = 0x4e,
	/*
		u16 breath
	*/

	TOCLIENT_SET_SKY = 0x4f,
	/*
		u8[4] bgcolor (ARGB)
		std::string type
		int texture_count
		std::string[6] param
		bool clouds
		bool bgcolor_fog
		u8[4] day_sky (ARGB)
		u8[4] day_horizon (ARGB)
		u8[4] dawn_sky (ARGB)
		u8[4] dawn_horizon (ARGB)
		u8[4] night_sky (ARGB)
		u8[4] night_horizon (ARGB)
		u8[4] indoors (ARGB)
		u8[4] sun_tint (ARGB)
		u8[4] moon_tint (ARGB)
		std::string tint_type
	*/

	TOCLIENT_OVERRIDE_DAY_NIGHT_RATIO = 0x50,
	/*
		u8 do_override (boolean)
		u16 day-night ratio 0...65535
	*/

	TOCLIENT_LOCAL_PLAYER_ANIMATIONS = 0x51,
	/*
		v2s32 stand/idle
		v2s32 walk
		v2s32 dig
		v2s32 walk+dig
		f1000 frame_speed
	*/

	TOCLIENT_EYE_OFFSET = 0x52,
	/*
		v3f1000 first
		v3f1000 third
	*/

	TOCLIENT_DELETE_PARTICLESPAWNER = 0x53,
	/*
		u32 id
	*/

	TOCLIENT_CLOUD_PARAMS = 0x54,
	/*
		f1000 density
		u8[4] color_diffuse (ARGB)
		u8[4] color_ambient (ARGB)
		f1000 height
		f1000 thickness
		v2f1000 speed
	*/

	TOCLIENT_FADE_SOUND = 0x55,
	/*
		s32 sound_id
		float step
		float gain
	*/
	TOCLIENT_UPDATE_PLAYER_LIST = 0x56,
	/*
	 	u8 type
	 	u16 number of players
		for each player
			u16 len
			u8[len] player name
	*/

	TOCLIENT_MODCHANNEL_MSG = 0x57,
	/*
		u16 channel name length
	 	std::string channel name
	 	u16 channel name sender
	 	std::string channel name
	 	u16 message length
	 	std::string message
	*/

	TOCLIENT_MODCHANNEL_SIGNAL = 0x58,
	/*
		u8 signal id
	 	u16 channel name length
	 	std::string channel name
	*/

	TOCLIENT_NODEMETA_CHANGED = 0x59,
	/*
		serialized and compressed node metadata
	*/

	TOCLIENT_SET_SUN = 0x5a,
	/*
		bool visible
		std::string texture
		std::string tonemap
		std::string sunrise
		f32 scale
	*/

	TOCLIENT_SET_MOON = 0x5b,
	/*
		bool visible
		std::string texture
		std::string tonemap
		f32 scale
	*/

	TOCLIENT_SET_STARS = 0x5c,
	/*
		bool visible
		u32 count
		u8[4] starcolor (ARGB)
		f32 scale
	*/

	TOCLIENT_SRP_BYTES_S_B = 0x60,
	/*
		Belonging to AUTH_MECHANISM_SRP.

		std::string bytes_s
		std::string bytes_B
	*/

	TOCLIENT_FORMSPEC_PREPEND = 0x61,
	/*
		u16 len
		u8[len] formspec
	*/

	TOCLIENT_NUM_MSG_TYPES = 0x62,
};

enum ToServerCommand
{
	TOSERVER_INIT = 0x02,
	/*
		Sent first after connected.

		u8 serialisation version (=SER_FMT_VER_HIGHEST_READ)
		u16 supported network compression modes
		u16 minimum supported network protocol version
		u16 maximum supported network protocol version
		std::string player name
	*/

	TOSERVER_INIT_LEGACY = 0x10, // Obsolete

	TOSERVER_INIT2 = 0x11,
	/*
		Sent as an ACK for TOCLIENT_INIT.
		After this, the server can send data.

		[0] u16 TOSERVER_INIT2
	*/

	TOSERVER_MODCHANNEL_JOIN = 0x17,
	/*
		u16 channel name length
	 	std::string channel name
	 */

	TOSERVER_MODCHANNEL_LEAVE = 0x18,
	/*
		u16 channel name length
	 	std::string channel name
	 */

	TOSERVER_MODCHANNEL_MSG = 0x19,
	/*
		u16 channel name length
	 	std::string channel name
	 	u16 message length
	 	std::string message
	 */

	TOSERVER_GETBLOCK = 0x20, // Obsolete
	TOSERVER_ADDNODE = 0x21, // Obsolete
	TOSERVER_REMOVENODE = 0x22, // Obsolete

	TOSERVER_PLAYERPOS = 0x23,
	/*
		[0] u16 command
		[2] v3s32 position*100
		[2+12] v3s32 speed*100
		[2+12+12] s32 pitch*100
		[2+12+12+4] s32 yaw*100
		[2+12+12+4+4] u32 keyPressed
		[2+12+12+4+4+1] u8 fov*80
		[2+12+12+4+4+4+1] u8 ceil(wanted_range / MAP_BLOCKSIZE)
	*/

	TOSERVER_GOTBLOCKS = 0x24,
	/*
		[0] u16 command
		[2] u8 count
		[3] v3s16 pos_0
		[3+6] v3s16 pos_1
		...
	*/

	TOSERVER_DELETEDBLOCKS = 0x25,
	/*
		[0] u16 command
		[2] u8 count
		[3] v3s16 pos_0
		[3+6] v3s16 pos_1
		...
	*/

	TOSERVER_ADDNODE_FROM_INVENTORY = 0x26, // Obsolete
	TOSERVER_CLICK_OBJECT = 0x27, // Obsolete
	TOSERVER_GROUND_ACTION = 0x28, // Obsolete
	TOSERVER_RELEASE = 0x29, // Obsolete
	TOSERVER_SIGNTEXT = 0x30, // Obsolete

	TOSERVER_INVENTORY_ACTION = 0x31,
	/*
		See InventoryAction in inventorymanager.h
	*/

	TOSERVER_CHAT_MESSAGE = 0x32,
	/*
		u16 length
		wstring message
	*/

	TOSERVER_SIGNNODETEXT = 0x33, // Obsolete
	TOSERVER_CLICK_ACTIVEOBJECT = 0x34, // Obsolete

	TOSERVER_DAMAGE = 0x35,
	/*
		u8 amount
	*/

	TOSERVER_PASSWORD_LEGACY = 0x36, // Obsolete

	TOSERVER_PLAYERITEM = 0x37,
	/*
		Sent to change selected item.

		[0] u16 TOSERVER_PLAYERITEM
		[2] u16 item
	*/

	TOSERVER_RESPAWN = 0x38,
	/*
		u16 TOSERVER_RESPAWN
	*/

	TOSERVER_INTERACT = 0x39,
	/*
		[0] u16 command
		[2] u8 action
		[3] u16 item
		[5] u32 length of the next item
		[9] serialized PointedThing
		actions:
		0: start digging (from undersurface) or use
		1: stop digging (all parameters ignored)
		2: digging completed
		3: place block or item (to abovesurface)
		4: use item
	*/

	TOSERVER_REMOVED_SOUNDS = 0x3a,
	/*
		u16 len
		s32[len] sound_id
	*/

	TOSERVER_NODEMETA_FIELDS = 0x3b,
	/*
		v3s16 p
		u16 len
		u8[len] form name (reserved for future use)
		u16 number of fields
		for each field:
			u16 len
			u8[len] field name
			u32 len
			u8[len] field value
	*/

	TOSERVER_INVENTORY_FIELDS = 0x3c,
	/*
		u16 len
		u8[len] form name (reserved for future use)
		u16 number of fields
		for each field:
			u16 len
			u8[len] field name
			u32 len
			u8[len] field value
	*/

	TOSERVER_REQUEST_MEDIA = 0x40,
	/*
		u16 number of files requested
		for each file {
			u16 length of name
			string name
		}
	*/

	TOSERVER_RECEIVED_MEDIA = 0x41, // Obsolete
	TOSERVER_BREATH = 0x42, // Obsolete

	TOSERVER_CLIENT_READY = 0x43,
	/*
		u8 major
		u8 minor
		u8 patch
		u8 reserved
		u16 len
		u8[len] full_version_string
	*/

	TOSERVER_FIRST_SRP = 0x50,
	/*
		Belonging to AUTH_MECHANISM_FIRST_SRP.

		std::string srp salt
		std::string srp verification key
		u8 is_empty (=1 if password is empty, 0 otherwise)
	*/

	TOSERVER_SRP_BYTES_A = 0x51,
	/*
		Belonging to AUTH_MECHANISM_SRP,
			depending on current_login_based_on.

		std::string bytes_A
		u8 current_login_based_on : on which version of the password's
		                            hash this login is based on (0 legacy hash,
		                            or 1 directly the password)
	*/

	TOSERVER_SRP_BYTES_M = 0x52,
	/*
		Belonging to AUTH_MECHANISM_SRP.

		std::string bytes_M
	*/

	TOSERVER_NUM_MSG_TYPES = 0x53,
};

enum AuthMechanism
{
	// reserved
	AUTH_MECHANISM_NONE = 0,

	// SRP based on the legacy hash
	AUTH_MECHANISM_LEGACY_PASSWORD = 1 << 0,

	// SRP based on the srp verification key
	AUTH_MECHANISM_SRP = 1 << 1,

	// Establishes a srp verification key, for first login and password changing
	AUTH_MECHANISM_FIRST_SRP = 1 << 2,
};

enum AccessDeniedCode {
	SERVER_ACCESSDENIED_WRONG_PASSWORD,
	SERVER_ACCESSDENIED_UNEXPECTED_DATA,
	SERVER_ACCESSDENIED_SINGLEPLAYER,
	SERVER_ACCESSDENIED_WRONG_VERSION,
	SERVER_ACCESSDENIED_WRONG_CHARS_IN_NAME,
	SERVER_ACCESSDENIED_WRONG_NAME,
	SERVER_ACCESSDENIED_TOO_MANY_USERS,
	SERVER_ACCESSDENIED_EMPTY_PASSWORD,
	SERVER_ACCESSDENIED_ALREADY_CONNECTED,
	SERVER_ACCESSDENIED_SERVER_FAIL,
	SERVER_ACCESSDENIED_CUSTOM_STRING,
	SERVER_ACCESSDENIED_SHUTDOWN,
	SERVER_ACCESSDENIED_CRASH,
	SERVER_ACCESSDENIED_MAX,
};

enum NetProtoCompressionMode {
	NETPROTO_COMPRESSION_NONE = 0,
};

const static std::string accessDeniedStrings[SERVER_ACCESSDENIED_MAX] = {
	"Invalid password",
	"Your client sent something the server didn't expect.  Try reconnecting or updating your client",
	"The server is running in simple singleplayer mode.  You cannot connect.",
	"Your client's version is not supported.\nPlease contact server administrator.",
	"Player name contains disallowed characters.",
	"Player name not allowed.",
	"Too many users.",
	"Empty passwords are disallowed.  Set a password and try again.",
	"Another client is connected with this name.  If your client closed unexpectedly, try again in a minute.",
	"Server authentication failed.  This is likely a server error.",
	"",
	"Server shutting down.",
	"This server has experienced an internal error. You will now be disconnected."
};

enum PlayerListModifer: u8
{
	PLAYER_LIST_INIT,
	PLAYER_LIST_ADD,
	PLAYER_LIST_REMOVE,
};

enum CSMRestrictionFlags : u64 {
	CSM_RF_NONE = 0x00000000,
	// Until server-sent CSM and verifying of builtin are complete,
	// 'CSM_RF_LOAD_CLIENT_MODS' also disables loading 'builtin'.
	// When those are complete, this should return to only being a restriction on the
	// loading of client mods.
	CSM_RF_LOAD_CLIENT_MODS = 0x00000001, // Don't load client-provided mods or 'builtin'
	CSM_RF_CHAT_MESSAGES = 0x00000002,    // Disable chat message sending from CSM
	CSM_RF_READ_ITEMDEFS = 0x00000004,    // Disable itemdef lookups
	CSM_RF_READ_NODEDEFS = 0x00000008,    // Disable nodedef lookups
	CSM_RF_LOOKUP_NODES = 0x00000010,     // Limit node lookups
	CSM_RF_READ_PLAYERINFO = 0x00000020,  // Disable player info lookups
	CSM_RF_ALL = 0xFFFFFFFF,
};

enum InteractAction : u8
{
	INTERACT_START_DIGGING,     // 0: start digging (from undersurface) or use
	INTERACT_STOP_DIGGING,      // 1: stop digging (all parameters ignored)
	INTERACT_DIGGING_COMPLETED, // 2: digging completed
	INTERACT_PLACE,             // 3: place block or item (to abovesurface)
	INTERACT_USE,               // 4: use item
	INTERACT_ACTIVATE           // 5: rightclick air ("activate")
};<|MERGE_RESOLUTION|>--- conflicted
+++ resolved
@@ -200,13 +200,10 @@
 		Unknown inventory serialization fields no longer throw an error
 		Mod-specific formspec version
 		Player FOV override API
-<<<<<<< HEAD
+		"ephemeral" added to TOCLIENT_PLAY_SOUND
 	PROTOCOL VERSION 39:
 		Updated set_sky packet
 		Adds new sun, moon and stars packets
-=======
-		"ephemeral" added to TOCLIENT_PLAY_SOUND
->>>>>>> 2df226bb
 */
 
 #define LATEST_PROTOCOL_VERSION 39
