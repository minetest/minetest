/*
Minetest
Copyright (C) 2010-2013 celeron55, Perttu Ahola <celeron55@gmail.com>

This program is free software; you can redistribute it and/or modify
it under the terms of the GNU Lesser General Public License as published by
the Free Software Foundation; either version 2.1 of the License, or
(at your option) any later version.

This program is distributed in the hope that it will be useful,
but WITHOUT ANY WARRANTY; without even the implied warranty of
MERCHANTABILITY or FITNESS FOR A PARTICULAR PURPOSE.  See the
GNU Lesser General Public License for more details.

You should have received a copy of the GNU Lesser General Public License along
with this program; if not, write to the Free Software Foundation, Inc.,
51 Franklin Street, Fifth Floor, Boston, MA 02110-1301 USA.
*/

#pragma once

#include "util/string.h"

/*
	changes by PROTOCOL_VERSION:

	PROTOCOL_VERSION 3:
		Base for writing changes here
	PROTOCOL_VERSION 4:
		Add TOCLIENT_MEDIA
		Add TOCLIENT_TOOLDEF
		Add TOCLIENT_NODEDEF
		Add TOCLIENT_CRAFTITEMDEF
		Add TOSERVER_INTERACT
		Obsolete TOSERVER_CLICK_ACTIVEOBJECT
		Obsolete TOSERVER_GROUND_ACTION
	PROTOCOL_VERSION 5:
		Make players to be handled mostly as ActiveObjects
	PROTOCOL_VERSION 6:
		Only non-cached textures are sent
	PROTOCOL_VERSION 7:
		Add TOCLIENT_ITEMDEF
		Obsolete TOCLIENT_TOOLDEF
		Obsolete TOCLIENT_CRAFTITEMDEF
		Compress the contents of TOCLIENT_ITEMDEF and TOCLIENT_NODEDEF
	PROTOCOL_VERSION 8:
		Digging based on item groups
		Many things
	PROTOCOL_VERSION 9:
		ContentFeatures and NodeDefManager use a different serialization
		    format; better for future version cross-compatibility
		Many things
		Obsolete TOCLIENT_PLAYERITEM
	PROTOCOL_VERSION 10:
		TOCLIENT_PRIVILEGES
		Version raised to force 'fly' and 'fast' privileges into effect.
		Node metadata change (came in later; somewhat incompatible)
	PROTOCOL_VERSION 11:
		TileDef in ContentFeatures
		Nodebox drawtype
		(some dev snapshot)
		TOCLIENT_INVENTORY_FORMSPEC
		(0.4.0, 0.4.1)
	PROTOCOL_VERSION 12:
		TOSERVER_INVENTORY_FIELDS
		16-bit node ids
		TOCLIENT_DETACHED_INVENTORY
	PROTOCOL_VERSION 13:
		InventoryList field "Width" (deserialization fails with old versions)
	PROTOCOL_VERSION 14:
		Added transfer of player pressed keys to the server
		Added new messages for mesh and bone animation, as well as attachments
		AO_CMD_SET_ANIMATION
		AO_CMD_SET_BONE_POSITION
		GENERIC_CMD_SET_ATTACHMENT
	PROTOCOL_VERSION 15:
		Serialization format changes
	PROTOCOL_VERSION 16:
		TOCLIENT_SHOW_FORMSPEC
	PROTOCOL_VERSION 17:
		Serialization format change: include backface_culling flag in TileDef
		Added rightclickable field in nodedef
		TOCLIENT_SPAWN_PARTICLE
		TOCLIENT_ADD_PARTICLESPAWNER
		TOCLIENT_DELETE_PARTICLESPAWNER
	PROTOCOL_VERSION 18:
		damageGroups added to ToolCapabilities
		sound_place added to ItemDefinition
	PROTOCOL_VERSION 19:
		AO_CMD_SET_PHYSICS_OVERRIDE
	PROTOCOL_VERSION 20:
		TOCLIENT_HUDADD
		TOCLIENT_HUDRM
		TOCLIENT_HUDCHANGE
		TOCLIENT_HUD_SET_FLAGS
	PROTOCOL_VERSION 21:
		TOCLIENT_BREATH
		TOSERVER_BREATH
		range added to ItemDefinition
		drowning, leveled and liquid_range added to ContentFeatures
		stepheight and collideWithObjects added to object properties
		version, heat and humidity transfer in MapBock
		automatic_face_movement_dir and automatic_face_movement_dir_offset
			added to object properties
	PROTOCOL_VERSION 22:
		add swap_node
	PROTOCOL_VERSION 23:
		Obsolete TOSERVER_RECEIVED_MEDIA
		Server: Stop using TOSERVER_CLIENT_READY
	PROTOCOL_VERSION 24:
		ContentFeatures version 7
		ContentFeatures: change number of special tiles to 6 (CF_SPECIAL_COUNT)
	PROTOCOL_VERSION 25:
		Rename TOCLIENT_ACCESS_DENIED to TOCLIENT_ACCESS_DENIED_LEGAGY
		Rename TOCLIENT_DELETE_PARTICLESPAWNER to
			TOCLIENT_DELETE_PARTICLESPAWNER_LEGACY
		Rename TOSERVER_PASSWORD to TOSERVER_PASSWORD_LEGACY
		Rename TOSERVER_INIT to TOSERVER_INIT_LEGACY
		Rename TOCLIENT_INIT to TOCLIENT_INIT_LEGACY
		Add TOCLIENT_ACCESS_DENIED new opcode (0x0A), using error codes
			for standard error, keeping customisation possible. This
			permit translation
		Add TOCLIENT_DELETE_PARTICLESPAWNER (0x53), fixing the u16 read and
			reading u32
		Add new opcode TOSERVER_INIT for client presentation to server
		Add new opcodes TOSERVER_FIRST_SRP, TOSERVER_SRP_BYTES_A,
			TOSERVER_SRP_BYTES_M, TOCLIENT_SRP_BYTES_S_B
			for the three supported auth mechanisms around srp
		Add new opcodes TOCLIENT_ACCEPT_SUDO_MODE and TOCLIENT_DENY_SUDO_MODE
			for sudo mode handling (auth mech generic way of changing password).
		Add TOCLIENT_HELLO for presenting server to client after client
			presentation
		Add TOCLIENT_AUTH_ACCEPT to accept connection from client
		Rename GENERIC_CMD_SET_ATTACHMENT to AO_CMD_ATTACH_TO
	PROTOCOL_VERSION 26:
		Add TileDef tileable_horizontal, tileable_vertical flags
	PROTOCOL_VERSION 27:
		backface_culling: backwards compatibility for playing with
		newer client on pre-27 servers.
		Add nodedef v3 - connected nodeboxes
	PROTOCOL_VERSION 28:
		CPT2_MESHOPTIONS
	PROTOCOL_VERSION 29:
		Server doesn't accept TOSERVER_BREATH anymore
		serialization of TileAnimation params changed
		TAT_SHEET_2D
		Removed client-sided chat perdiction
	PROTOCOL VERSION 30:
		New ContentFeatures serialization version
		Add node and tile color and palette
		Fix plantlike visual_scale being applied squared and add compatibility
			with pre-30 clients by sending sqrt(visual_scale)
	PROTOCOL VERSION 31:
		Add tile overlay
		Stop sending TOSERVER_CLIENT_READY
	PROTOCOL VERSION 32:
		Add fading sounds
	PROTOCOL VERSION 33:
		Add TOCLIENT_UPDATE_PLAYER_LIST and send the player list to the client,
			instead of guessing based on the active object list.
	PROTOCOL VERSION 34:
		Add sound pitch
	PROTOCOL VERSION 35:
 		Rename TOCLIENT_CHAT_MESSAGE to TOCLIENT_CHAT_MESSAGE_OLD (0x30)
 		Add TOCLIENT_CHAT_MESSAGE (0x2F)
 			This chat message is a signalisation message containing various
			informations:
 			* timestamp
 			* sender
 			* type (RAW, NORMAL, ANNOUNCE, SYSTEM)
 			* content
		Add TOCLIENT_CSM_RESTRICTION_FLAGS to define which CSM features should be
			limited
		Add settable player collisionbox. Breaks compatibility with older
			clients as a 1-node vertical offset has been removed from player's
			position
		Add settable player stepheight using existing object property.
			Breaks compatibility with older clients.
	PROTOCOL VERSION 36:
		Backwards compatibility drop
		Add 'can_zoom' to player object properties
		Add glow to object properties
		Change TileDef serialization format.
		Add world-aligned tiles.
		Mod channels
		Raise ObjectProperties version to 3 for removing 'can_zoom' and adding
			'zoom_fov'.
		Nodebox version 5
		Add disconnected nodeboxes
		Add TOCLIENT_FORMSPEC_PREPEND
	PROTOCOL VERSION 37:
		Redo detached inventory sending
		Add TOCLIENT_NODEMETA_CHANGED
		New network float format
		ContentFeatures version 13
		Add full Euler rotations instead of just yaw
		Add TOCLIENT_PLAYER_SPEED
	PROTOCOL VERSION 38:
		Incremental inventory sending mode
		Unknown inventory serialization fields no longer throw an error
		Mod-specific formspec version
		Player FOV override API
		"ephemeral" added to TOCLIENT_PLAY_SOUND
	PROTOCOL VERSION 39:
		Updated set_sky packet
		Adds new sun, moon and stars packets
		Minimap modes
	PROTOCOL VERSION 40:
<<<<<<< HEAD
		Added 'basic_debug' privilege
		v5.5.0: Added new particlespawner parameters
=======
>>>>>>> 258ae994
		TOCLIENT_MEDIA_PUSH changed, TOSERVER_HAVE_MEDIA added
*/

#define LATEST_PROTOCOL_VERSION 40
#define LATEST_PROTOCOL_VERSION_STRING TOSTRING(LATEST_PROTOCOL_VERSION)

// Server's supported network protocol range
#define SERVER_PROTOCOL_VERSION_MIN 37
#define SERVER_PROTOCOL_VERSION_MAX LATEST_PROTOCOL_VERSION

// Client's supported network protocol range
// The minimal version depends on whether
// send_pre_v25_init is enabled or not
#define CLIENT_PROTOCOL_VERSION_MIN 37
#define CLIENT_PROTOCOL_VERSION_MAX LATEST_PROTOCOL_VERSION

// Constant that differentiates the protocol from random data and other protocols
#define PROTOCOL_ID 0x4f457403

#define PASSWORD_SIZE 28       // Maximum password length. Allows for
                               // base64-encoded SHA-1 (27+\0).

// See also: Formspec Version History in doc/lua_api.txt
#define FORMSPEC_API_VERSION 5

#define TEXTURENAME_ALLOWED_CHARS "abcdefghijklmnopqrstuvwxyzABCDEFGHIJKLMNOPQRSTUVWXYZ0123456789_.-"

typedef u16 session_t;

enum ToClientCommand
{
	TOCLIENT_HELLO = 0x02,
	/*
		Sent after TOSERVER_INIT.

		u8 deployed serialisation version
		u16 deployed network compression mode
		u16 deployed protocol version
		u32 supported auth methods
		std::string username that should be used for legacy hash (for proper casing)
	*/
	TOCLIENT_AUTH_ACCEPT = 0x03,
	/*
		Message from server to accept auth.

		v3s16 player's position + v3f(0,BS/2,0) floatToInt'd
		u64 map seed
		f1000 recommended send interval
		u32 : supported auth methods for sudo mode
		      (where the user can change their password)
	*/
	TOCLIENT_ACCEPT_SUDO_MODE = 0x04,
	/*
		Sent to client to show it is in sudo mode now.
	*/
	TOCLIENT_DENY_SUDO_MODE = 0x05,
	/*
		Signals client that sudo mode auth failed.
	*/
	TOCLIENT_ACCESS_DENIED = 0x0A,
	/*
		u8 reason
		std::string custom reason (if needed, otherwise "")
		u8 (bool) reconnect
	*/

	TOCLIENT_INIT_LEGACY = 0x10, // Obsolete

	TOCLIENT_BLOCKDATA = 0x20, //TODO: Multiple blocks
	TOCLIENT_ADDNODE = 0x21,
	/*
		v3s16 position
		serialized mapnode
		u8 keep_metadata // Added in protocol version 22
	*/
	TOCLIENT_REMOVENODE = 0x22,

	TOCLIENT_PLAYERPOS = 0x23, // Obsolete
	TOCLIENT_PLAYERINFO = 0x24, // Obsolete
	TOCLIENT_OPT_BLOCK_NOT_FOUND = 0x25, // Obsolete
	TOCLIENT_SECTORMETA = 0x26, // Obsolete

	TOCLIENT_INVENTORY = 0x27,
	/*
		[0] u16 command
		[2] serialized inventory
	*/

	TOCLIENT_OBJECTDATA = 0x28, // Obsolete

	TOCLIENT_TIME_OF_DAY = 0x29,
	/*
		u16 time (0-23999)
		Added in a later version:
		f1000 time_speed
	*/

	TOCLIENT_CSM_RESTRICTION_FLAGS = 0x2A,
	/*
		u32 CSMRestrictionFlags byteflag
	 */

	TOCLIENT_PLAYER_SPEED = 0x2B,
	/*
		v3f added_vel
	 */

	TOCLIENT_MEDIA_PUSH = 0x2C,
	/*
		std::string raw_hash
		std::string filename
		u32 callback_token
		bool should_be_cached
	*/

	// (oops, there is some gap here)

	TOCLIENT_CHAT_MESSAGE = 0x2F,
	/*
		u8 version
		u8 message_type
		u16 sendername length
		wstring sendername
		u16 length
		wstring message
	*/

	TOCLIENT_CHAT_MESSAGE_OLD = 0x30, // Obsolete

	TOCLIENT_ACTIVE_OBJECT_REMOVE_ADD = 0x31,
	/*
		u16 count of removed objects
		for all removed objects {
			u16 id
		}
		u16 count of added objects
		for all added objects {
			u16 id
			u8 type
			u32 initialization data length
			string initialization data
		}
	*/

	TOCLIENT_ACTIVE_OBJECT_MESSAGES = 0x32,
	/*
		for all objects
		{
			u16 id
			u16 message length
			string message
		}
	*/

	TOCLIENT_HP = 0x33,
	/*
		u8 hp
	*/

	TOCLIENT_MOVE_PLAYER = 0x34,
	/*
		v3f1000 player position
		f1000 player pitch
		f1000 player yaw
	*/

	TOCLIENT_ACCESS_DENIED_LEGACY = 0x35,
	/*
		u16 reason_length
		wstring reason
	*/

	TOCLIENT_FOV = 0x36,
	/*
		Sends an FOV override/multiplier to client.

		f32 fov
		bool is_multiplier
		f32 transition_time
	*/

	TOCLIENT_DEATHSCREEN = 0x37,
	/*
		u8 bool set camera point target
		v3f1000 camera point target (to point the death cause or whatever)
	*/

	TOCLIENT_MEDIA = 0x38,
	/*
		u16 total number of texture bunches
		u16 index of this bunch
		u32 number of files in this bunch
		for each file {
			u16 length of name
			string name
			u32 length of data
			data
		}
		u16 length of remote media server url (if applicable)
		string url
	*/

	TOCLIENT_TOOLDEF = 0x39,
	/*
		u32 length of the next item
		serialized ToolDefManager
	*/

	TOCLIENT_NODEDEF = 0x3a,
	/*
		u32 length of the next item
		serialized NodeDefManager
	*/

	TOCLIENT_CRAFTITEMDEF = 0x3b,
	/*
		u32 length of the next item
		serialized CraftiItemDefManager
	*/

	TOCLIENT_ANNOUNCE_MEDIA = 0x3c,

	/*
		u32 number of files
		for each texture {
			u16 length of name
			string name
			u16 length of sha1_digest
			string sha1_digest
		}
	*/

	TOCLIENT_ITEMDEF = 0x3d,
	/*
		u32 length of next item
		serialized ItemDefManager
	*/

	TOCLIENT_PLAY_SOUND = 0x3f,
	/*
		s32 sound_id
		u16 len
		u8[len] sound name
		s32 gain*1000
		u8 type (0=local, 1=positional, 2=object)
		s32[3] pos_nodes*10000
		u16 object_id
		u8 loop (bool)
		u8 ephemeral (bool)
	*/

	TOCLIENT_STOP_SOUND = 0x40,
	/*
		s32 sound_id
	*/

	TOCLIENT_PRIVILEGES = 0x41,
	/*
		u16 number of privileges
		for each privilege
			u16 len
			u8[len] privilege
	*/

	TOCLIENT_INVENTORY_FORMSPEC = 0x42,
	/*
		u32 len
		u8[len] formspec
	*/

	TOCLIENT_DETACHED_INVENTORY = 0x43,
	/*
		[0] u16 command
		u16 len
		u8[len] name
		[2] serialized inventory
	*/

	TOCLIENT_SHOW_FORMSPEC = 0x44,
	/*
		[0] u16 command
		u32 len
		u8[len] formspec
		u16 len
		u8[len] formname
	*/

	TOCLIENT_MOVEMENT = 0x45,
	/*
		f1000 movement_acceleration_default
		f1000 movement_acceleration_air
		f1000 movement_acceleration_fast
		f1000 movement_speed_walk
		f1000 movement_speed_crouch
		f1000 movement_speed_fast
		f1000 movement_speed_climb
		f1000 movement_speed_jump
		f1000 movement_liquid_fluidity
		f1000 movement_liquid_fluidity_smooth
		f1000 movement_liquid_sink
		f1000 movement_gravity
	*/

	TOCLIENT_SPAWN_PARTICLE = 0x46,
	/*
		v3f1000 pos
		v3f1000 velocity
		v3f1000 acceleration
		f1000 expirationtime
		f1000 size
		u8 bool collisiondetection
		u32 len
		u8[len] texture
		u8 bool vertical
		u8 collision_removal
		TileAnimation animation
		u8 glow
		u8 object_collision
	*/

	TOCLIENT_ADD_PARTICLESPAWNER = 0x47,
	/*
		-- struct range<T> { T min, T max, f32 bias };
		-- struct tween<T> { T start, T end };
		u16 amount
		f1000 spawntime
		v3f1000 minpos
		v3f1000 maxpos
		v3f1000 minvel
		v3f1000 maxvel
		v3f1000 minacc
		v3f1000 maxacc
		f1000 minexptime
		f1000 maxexptime
		f1000 minsize
		f1000 maxsize
		u8 bool collisiondetection
		u32 len
		u8[len] texture
		u8 bool vertical
		u8 collision_removal
		u32 id
		TileAnimation animation
		u8 glow
		u8 object_collision

		-- since v5.5.0

		f32 pos_start_bias
		f32 vel_start_bias
		f32 acc_start_bias
		f32 exptime_start_bias
		f32 size_start_bias

		range<v3f1000> pos_end
		-- i.e v3f1000 pos_end_min
		--     v3f1000 pos_end_max
		--     f32     pos_end_bias
		range<v3f1000> vel_end
		range<v3f1000> acc_end

		tween<range<v3f1000>> drag
		-- i.e. v3f1000 drag_start_min
		--      v3f1000 drag_start_max
		--      f32     drag_start_bias
		--      v3f1000 drag_end_min
		--      v3f1000 drag_end_max
		--      f32	    drag_end_bias
		tween<range<f32>> bounce

		u8 attraction_kind
			none  = 0
			point = 1
			line  = 2
			plane = 3

		if attraction_kind > none {
			tween<range<f32>> attract_strength
			tween<v3f1000>    attractor_origin
			u16               attractor_origin_attachment_object_id
			u8                spawner_flags
			                    bit 1: attractor_kill (particles dies on contact)
			if attraction_mode > point {
				tween<v3f1000> attractor_angle
				u16            attractor_origin_attachment_object_id
			}
		}

		tween<range<v3f1000>> radius
		tween<range<v3f1000>> drag

		u16 texpool_sz
		texpool_sz.times {
			u8 flags
			-- bit 0: animated
			-- other bits free & ignored as of proto v40
			tween<f32> alpha
			tween<v2f1000> scale
			if flags.animated {
				TileAnimation animation
			}
		}

	*/

	TOCLIENT_DELETE_PARTICLESPAWNER_LEGACY = 0x48, // Obsolete

	TOCLIENT_HUDADD = 0x49,
	/*
		u32 id
		u8 type
		v2f1000 pos
		u16 len
		u8[len] name
		v2f1000 scale
		u16 len2
		u8[len2] text
		u32 number
		u32 item
		u32 dir
		v2f1000 align
		v2f1000 offset
		v3f1000 world_pos
		v2s32 size
		s16 z_index
		u16 len3
		u8[len3] text2
	*/

	TOCLIENT_HUDRM = 0x4a,
	/*
		u32 id
	*/

	TOCLIENT_HUDCHANGE = 0x4b,
	/*
		u32 id
		u8 stat
		[v2f1000 data |
		 u32 len
		 u8[len] data |
		 u32 data]
	*/

	TOCLIENT_HUD_SET_FLAGS = 0x4c,
	/*
		u32 flags
		u32 mask
	*/

	TOCLIENT_HUD_SET_PARAM = 0x4d,
	/*
		u16 param
		u16 len
		u8[len] value
	*/

	TOCLIENT_BREATH = 0x4e,
	/*
		u16 breath
	*/

	TOCLIENT_SET_SKY = 0x4f,
	/*
		Protocol 38:
		u8[4] base_color (ARGB)
		u8 len
		u8[len] type
		u16 count
		foreach count:
			u8 len
			u8[len] param
		u8 clouds (boolean)

		Protocol 39:
		u8[4] bgcolor (ARGB)
		std::string type
		int texture_count
		std::string[6] param
		bool clouds
		bool bgcolor_fog
		u8[4] day_sky (ARGB)
		u8[4] day_horizon (ARGB)
		u8[4] dawn_sky (ARGB)
		u8[4] dawn_horizon (ARGB)
		u8[4] night_sky (ARGB)
		u8[4] night_horizon (ARGB)
		u8[4] indoors (ARGB)
		u8[4] fog_sun_tint (ARGB)
		u8[4] fog_moon_tint (ARGB)
		std::string fog_tint_type
	*/

	TOCLIENT_OVERRIDE_DAY_NIGHT_RATIO = 0x50,
	/*
		u8 do_override (boolean)
		u16 day-night ratio 0...65535
	*/

	TOCLIENT_LOCAL_PLAYER_ANIMATIONS = 0x51,
	/*
		v2s32 stand/idle
		v2s32 walk
		v2s32 dig
		v2s32 walk+dig
		f1000 frame_speed
	*/

	TOCLIENT_EYE_OFFSET = 0x52,
	/*
		v3f1000 first
		v3f1000 third
	*/

	TOCLIENT_DELETE_PARTICLESPAWNER = 0x53,
	/*
		u32 id
	*/

	TOCLIENT_CLOUD_PARAMS = 0x54,
	/*
		f1000 density
		u8[4] color_diffuse (ARGB)
		u8[4] color_ambient (ARGB)
		f1000 height
		f1000 thickness
		v2f1000 speed
	*/

	TOCLIENT_FADE_SOUND = 0x55,
	/*
		s32 sound_id
		float step
		float gain
	*/
	TOCLIENT_UPDATE_PLAYER_LIST = 0x56,
	/*
	 	u8 type
	 	u16 number of players
		for each player
			u16 len
			u8[len] player name
	*/

	TOCLIENT_MODCHANNEL_MSG = 0x57,
	/*
		u16 channel name length
	 	std::string channel name
	 	u16 channel name sender
	 	std::string channel name
	 	u16 message length
	 	std::string message
	*/

	TOCLIENT_MODCHANNEL_SIGNAL = 0x58,
	/*
		u8 signal id
	 	u16 channel name length
	 	std::string channel name
	*/

	TOCLIENT_NODEMETA_CHANGED = 0x59,
	/*
		serialized and compressed node metadata
	*/

	TOCLIENT_SET_SUN = 0x5a,
	/*
		bool visible
		std::string texture
		std::string tonemap
		std::string sunrise
		f32 scale
	*/

	TOCLIENT_SET_MOON = 0x5b,
	/*
		bool visible
		std::string texture
		std::string tonemap
		f32 scale
	*/

	TOCLIENT_SET_STARS = 0x5c,
	/*
		bool visible
		u32 count
		u8[4] starcolor (ARGB)
		f32 scale
	*/

	TOCLIENT_SRP_BYTES_S_B = 0x60,
	/*
		Belonging to AUTH_MECHANISM_SRP.

		std::string bytes_s
		std::string bytes_B
	*/

	TOCLIENT_FORMSPEC_PREPEND = 0x61,
	/*
		u16 len
		u8[len] formspec
	*/

	TOCLIENT_MINIMAP_MODES = 0x62,
	/*
		u16 count // modes
		u16 mode  // wanted current mode index after change
		for each mode
			u16 type
			std::string label
			u16 size
			std::string extra
	*/

	TOCLIENT_NUM_MSG_TYPES = 0x63,
};

enum ToServerCommand
{
	TOSERVER_INIT = 0x02,
	/*
		Sent first after connected.

		u8 serialisation version (=SER_FMT_VER_HIGHEST_READ)
		u16 supported network compression modes
		u16 minimum supported network protocol version
		u16 maximum supported network protocol version
		std::string player name
	*/

	TOSERVER_INIT_LEGACY = 0x10, // Obsolete

	TOSERVER_INIT2 = 0x11,
	/*
		Sent as an ACK for TOCLIENT_INIT.
		After this, the server can send data.

		[0] u16 TOSERVER_INIT2
	*/

	TOSERVER_MODCHANNEL_JOIN = 0x17,
	/*
		u16 channel name length
	 	std::string channel name
	 */

	TOSERVER_MODCHANNEL_LEAVE = 0x18,
	/*
		u16 channel name length
	 	std::string channel name
	 */

	TOSERVER_MODCHANNEL_MSG = 0x19,
	/*
		u16 channel name length
	 	std::string channel name
	 	u16 message length
	 	std::string message
	 */

	TOSERVER_GETBLOCK = 0x20, // Obsolete
	TOSERVER_ADDNODE = 0x21, // Obsolete
	TOSERVER_REMOVENODE = 0x22, // Obsolete

	TOSERVER_PLAYERPOS = 0x23,
	/*
		[0] u16 command
		[2] v3s32 position*100
		[2+12] v3s32 speed*100
		[2+12+12] s32 pitch*100
		[2+12+12+4] s32 yaw*100
		[2+12+12+4+4] u32 keyPressed
		[2+12+12+4+4+1] u8 fov*80
		[2+12+12+4+4+4+1] u8 ceil(wanted_range / MAP_BLOCKSIZE)
	*/

	TOSERVER_GOTBLOCKS = 0x24,
	/*
		[0] u16 command
		[2] u8 count
		[3] v3s16 pos_0
		[3+6] v3s16 pos_1
		...
	*/

	TOSERVER_DELETEDBLOCKS = 0x25,
	/*
		[0] u16 command
		[2] u8 count
		[3] v3s16 pos_0
		[3+6] v3s16 pos_1
		...
	*/

	TOSERVER_ADDNODE_FROM_INVENTORY = 0x26, // Obsolete
	TOSERVER_CLICK_OBJECT = 0x27, // Obsolete
	TOSERVER_GROUND_ACTION = 0x28, // Obsolete
	TOSERVER_RELEASE = 0x29, // Obsolete
	TOSERVER_SIGNTEXT = 0x30, // Obsolete

	TOSERVER_INVENTORY_ACTION = 0x31,
	/*
		See InventoryAction in inventorymanager.h
	*/

	TOSERVER_CHAT_MESSAGE = 0x32,
	/*
		u16 length
		wstring message
	*/

	TOSERVER_SIGNNODETEXT = 0x33, // Obsolete
	TOSERVER_CLICK_ACTIVEOBJECT = 0x34, // Obsolete

	TOSERVER_DAMAGE = 0x35,
	/*
		u8 amount
	*/

	TOSERVER_PASSWORD_LEGACY = 0x36, // Obsolete

	TOSERVER_PLAYERITEM = 0x37,
	/*
		Sent to change selected item.

		[0] u16 TOSERVER_PLAYERITEM
		[2] u16 item
	*/

	TOSERVER_RESPAWN = 0x38,
	/*
		u16 TOSERVER_RESPAWN
	*/

	TOSERVER_INTERACT = 0x39,
	/*
		[0] u16 command
		[2] u8 action
		[3] u16 item
		[5] u32 length of the next item
		[9] serialized PointedThing
		actions:
		0: start digging (from undersurface) or use
		1: stop digging (all parameters ignored)
		2: digging completed
		3: place block or item (to abovesurface)
		4: use item
	*/

	TOSERVER_REMOVED_SOUNDS = 0x3a,
	/*
		u16 len
		s32[len] sound_id
	*/

	TOSERVER_NODEMETA_FIELDS = 0x3b,
	/*
		v3s16 p
		u16 len
		u8[len] form name (reserved for future use)
		u16 number of fields
		for each field:
			u16 len
			u8[len] field name
			u32 len
			u8[len] field value
	*/

	TOSERVER_INVENTORY_FIELDS = 0x3c,
	/*
		u16 len
		u8[len] form name (reserved for future use)
		u16 number of fields
		for each field:
			u16 len
			u8[len] field name
			u32 len
			u8[len] field value
	*/

	TOSERVER_REQUEST_MEDIA = 0x40,
	/*
		u16 number of files requested
		for each file {
			u16 length of name
			string name
		}
	*/

	TOSERVER_HAVE_MEDIA = 0x41,
	/*
		u8 number of callback tokens
		for each:
			u32 token
	*/

	TOSERVER_BREATH = 0x42, // Obsolete

	TOSERVER_CLIENT_READY = 0x43,
	/*
		u8 major
		u8 minor
		u8 patch
		u8 reserved
		u16 len
		u8[len] full_version_string
	*/

	TOSERVER_FIRST_SRP = 0x50,
	/*
		Belonging to AUTH_MECHANISM_FIRST_SRP.

		std::string srp salt
		std::string srp verification key
		u8 is_empty (=1 if password is empty, 0 otherwise)
	*/

	TOSERVER_SRP_BYTES_A = 0x51,
	/*
		Belonging to AUTH_MECHANISM_SRP,
			depending on current_login_based_on.

		std::string bytes_A
		u8 current_login_based_on : on which version of the password's
		                            hash this login is based on (0 legacy hash,
		                            or 1 directly the password)
	*/

	TOSERVER_SRP_BYTES_M = 0x52,
	/*
		Belonging to AUTH_MECHANISM_SRP.

		std::string bytes_M
	*/

	TOSERVER_NUM_MSG_TYPES = 0x53,
};

enum AuthMechanism
{
	// reserved
	AUTH_MECHANISM_NONE = 0,

	// SRP based on the legacy hash
	AUTH_MECHANISM_LEGACY_PASSWORD = 1 << 0,

	// SRP based on the srp verification key
	AUTH_MECHANISM_SRP = 1 << 1,

	// Establishes a srp verification key, for first login and password changing
	AUTH_MECHANISM_FIRST_SRP = 1 << 2,
};

enum AccessDeniedCode {
	SERVER_ACCESSDENIED_WRONG_PASSWORD,
	SERVER_ACCESSDENIED_UNEXPECTED_DATA,
	SERVER_ACCESSDENIED_SINGLEPLAYER,
	SERVER_ACCESSDENIED_WRONG_VERSION,
	SERVER_ACCESSDENIED_WRONG_CHARS_IN_NAME,
	SERVER_ACCESSDENIED_WRONG_NAME,
	SERVER_ACCESSDENIED_TOO_MANY_USERS,
	SERVER_ACCESSDENIED_EMPTY_PASSWORD,
	SERVER_ACCESSDENIED_ALREADY_CONNECTED,
	SERVER_ACCESSDENIED_SERVER_FAIL,
	SERVER_ACCESSDENIED_CUSTOM_STRING,
	SERVER_ACCESSDENIED_SHUTDOWN,
	SERVER_ACCESSDENIED_CRASH,
	SERVER_ACCESSDENIED_MAX,
};

enum NetProtoCompressionMode {
	NETPROTO_COMPRESSION_NONE = 0,
};

const static std::string accessDeniedStrings[SERVER_ACCESSDENIED_MAX] = {
	"Invalid password",
	"Your client sent something the server didn't expect.  Try reconnecting or updating your client",
	"The server is running in simple singleplayer mode.  You cannot connect.",
	"Your client's version is not supported.\nPlease contact server administrator.",
	"Player name contains disallowed characters.",
	"Player name not allowed.",
	"Too many users.",
	"Empty passwords are disallowed.  Set a password and try again.",
	"Another client is connected with this name.  If your client closed unexpectedly, try again in a minute.",
	"Server authentication failed.  This is likely a server error.",
	"",
	"Server shutting down.",
	"This server has experienced an internal error. You will now be disconnected."
};

enum PlayerListModifer : u8
{
	PLAYER_LIST_INIT,
	PLAYER_LIST_ADD,
	PLAYER_LIST_REMOVE,
};

enum CSMRestrictionFlags : u64 {
	CSM_RF_NONE = 0x00000000,
	// Until server-sent CSM and verifying of builtin are complete,
	// 'CSM_RF_LOAD_CLIENT_MODS' also disables loading 'builtin'.
	// When those are complete, this should return to only being a restriction on the
	// loading of client mods.
	CSM_RF_LOAD_CLIENT_MODS = 0x00000001, // Don't load client-provided mods or 'builtin'
	CSM_RF_CHAT_MESSAGES = 0x00000002,    // Disable chat message sending from CSM
	CSM_RF_READ_ITEMDEFS = 0x00000004,    // Disable itemdef lookups
	CSM_RF_READ_NODEDEFS = 0x00000008,    // Disable nodedef lookups
	CSM_RF_LOOKUP_NODES = 0x00000010,     // Limit node lookups
	CSM_RF_READ_PLAYERINFO = 0x00000020,  // Disable player info lookups
	CSM_RF_ALL = 0xFFFFFFFF,
};

enum InteractAction : u8
{
	INTERACT_START_DIGGING,     // 0: start digging (from undersurface) or use
	INTERACT_STOP_DIGGING,      // 1: stop digging (all parameters ignored)
	INTERACT_DIGGING_COMPLETED, // 2: digging completed
	INTERACT_PLACE,             // 3: place block or item (to abovesurface)
	INTERACT_USE,               // 4: use item
	INTERACT_ACTIVATE           // 5: rightclick air ("activate")
};<|MERGE_RESOLUTION|>--- conflicted
+++ resolved
@@ -206,12 +206,9 @@
 		Adds new sun, moon and stars packets
 		Minimap modes
 	PROTOCOL VERSION 40:
-<<<<<<< HEAD
 		Added 'basic_debug' privilege
-		v5.5.0: Added new particlespawner parameters
-=======
->>>>>>> 258ae994
 		TOCLIENT_MEDIA_PUSH changed, TOSERVER_HAVE_MEDIA added
+		v5.6.0: Added new particlespawner parameters
 */
 
 #define LATEST_PROTOCOL_VERSION 40
@@ -516,6 +513,7 @@
 
 	TOCLIENT_SPAWN_PARTICLE = 0x46,
 	/*
+		-- struct range<T> { T min, T max, f32 bias };
 		v3f1000 pos
 		v3f1000 velocity
 		v3f1000 acceleration
@@ -529,6 +527,10 @@
 		TileAnimation animation
 		u8 glow
 		u8 object_collision
+		if version>=5.6.0 {
+			v3f1000        drag
+			range<v3f1000> bounce
+		}
 	*/
 
 	TOCLIENT_ADD_PARTICLESPAWNER = 0x47,
