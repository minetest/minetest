--- conflicted
+++ resolved
@@ -216,11 +216,8 @@
 		Send forgotten TweenedParameter properties
 		[scheduled bump for 5.7.0]
 	PROTOCOL VERSION 43:
-<<<<<<< HEAD
+		"start_time" added to TOCLIENT_PLAY_SOUND
 		AO_CMD_SET_BONE_POSITION extended
-=======
-		"start_time" added to TOCLIENT_PLAY_SOUND
->>>>>>> c14e4d17
 		[scheduled bump for 5.8.0]
 */
 
