/*
Minetest
Copyright (C) 2010-2013 celeron55, Perttu Ahola <celeron55@gmail.com>

This program is free software; you can redistribute it and/or modify
it under the terms of the GNU Lesser General Public License as published by
the Free Software Foundation; either version 2.1 of the License, or
(at your option) any later version.

This program is distributed in the hope that it will be useful,
but WITHOUT ANY WARRANTY; without even the implied warranty of
MERCHANTABILITY or FITNESS FOR A PARTICULAR PURPOSE.  See the
GNU Lesser General Public License for more details.

You should have received a copy of the GNU Lesser General Public License along
with this program; if not, write to the Free Software Foundation, Inc.,
51 Franklin Street, Fifth Floor, Boston, MA 02110-1301 USA.
*/

#pragma once

#include "util/string.h"

/*
	changes by PROTOCOL_VERSION:

	PROTOCOL_VERSION 3:
		Base for writing changes here
	PROTOCOL_VERSION 4:
		Add TOCLIENT_MEDIA
		Add TOCLIENT_TOOLDEF
		Add TOCLIENT_NODEDEF
		Add TOCLIENT_CRAFTITEMDEF
		Add TOSERVER_INTERACT
		Obsolete TOSERVER_CLICK_ACTIVEOBJECT
		Obsolete TOSERVER_GROUND_ACTION
	PROTOCOL_VERSION 5:
		Make players to be handled mostly as ActiveObjects
	PROTOCOL_VERSION 6:
		Only non-cached textures are sent
	PROTOCOL_VERSION 7:
		Add TOCLIENT_ITEMDEF
		Obsolete TOCLIENT_TOOLDEF
		Obsolete TOCLIENT_CRAFTITEMDEF
		Compress the contents of TOCLIENT_ITEMDEF and TOCLIENT_NODEDEF
	PROTOCOL_VERSION 8:
		Digging based on item groups
		Many things
	PROTOCOL_VERSION 9:
		ContentFeatures and NodeDefManager use a different serialization
		    format; better for future version cross-compatibility
		Many things
		Obsolete TOCLIENT_PLAYERITEM
	PROTOCOL_VERSION 10:
		TOCLIENT_PRIVILEGES
		Version raised to force 'fly' and 'fast' privileges into effect.
		Node metadata change (came in later; somewhat incompatible)
	PROTOCOL_VERSION 11:
		TileDef in ContentFeatures
		Nodebox drawtype
		(some dev snapshot)
		TOCLIENT_INVENTORY_FORMSPEC
		(0.4.0, 0.4.1)
	PROTOCOL_VERSION 12:
		TOSERVER_INVENTORY_FIELDS
		16-bit node ids
		TOCLIENT_DETACHED_INVENTORY
	PROTOCOL_VERSION 13:
		InventoryList field "Width" (deserialization fails with old versions)
	PROTOCOL_VERSION 14:
		Added transfer of player pressed keys to the server
		Added new messages for mesh and bone animation, as well as attachments
		AO_CMD_SET_ANIMATION
		AO_CMD_SET_BONE_POSITION
		GENERIC_CMD_SET_ATTACHMENT
	PROTOCOL_VERSION 15:
		Serialization format changes
	PROTOCOL_VERSION 16:
		TOCLIENT_SHOW_FORMSPEC
	PROTOCOL_VERSION 17:
		Serialization format change: include backface_culling flag in TileDef
		Added rightclickable field in nodedef
		TOCLIENT_SPAWN_PARTICLE
		TOCLIENT_ADD_PARTICLESPAWNER
		TOCLIENT_DELETE_PARTICLESPAWNER
	PROTOCOL_VERSION 18:
		damageGroups added to ToolCapabilities
		sound_place added to ItemDefinition
	PROTOCOL_VERSION 19:
		AO_CMD_SET_PHYSICS_OVERRIDE
	PROTOCOL_VERSION 20:
		TOCLIENT_HUDADD
		TOCLIENT_HUDRM
		TOCLIENT_HUDCHANGE
		TOCLIENT_HUD_SET_FLAGS
	PROTOCOL_VERSION 21:
		TOCLIENT_BREATH
		TOSERVER_BREATH
		range added to ItemDefinition
		drowning, leveled and liquid_range added to ContentFeatures
		stepheight and collideWithObjects added to object properties
		version, heat and humidity transfer in MapBock
		automatic_face_movement_dir and automatic_face_movement_dir_offset
			added to object properties
	PROTOCOL_VERSION 22:
		add swap_node
	PROTOCOL_VERSION 23:
		Obsolete TOSERVER_RECEIVED_MEDIA
		Server: Stop using TOSERVER_CLIENT_READY
	PROTOCOL_VERSION 24:
		ContentFeatures version 7
		ContentFeatures: change number of special tiles to 6 (CF_SPECIAL_COUNT)
	PROTOCOL_VERSION 25:
		Rename TOCLIENT_ACCESS_DENIED to TOCLIENT_ACCESS_DENIED_LEGAGY
		Rename TOCLIENT_DELETE_PARTICLESPAWNER to
			TOCLIENT_DELETE_PARTICLESPAWNER_LEGACY
		Rename TOSERVER_PASSWORD to TOSERVER_PASSWORD_LEGACY
		Rename TOSERVER_INIT to TOSERVER_INIT_LEGACY
		Rename TOCLIENT_INIT to TOCLIENT_INIT_LEGACY
		Add TOCLIENT_ACCESS_DENIED new opcode (0x0A), using error codes
			for standard error, keeping customisation possible. This
			permit translation
		Add TOCLIENT_DELETE_PARTICLESPAWNER (0x53), fixing the u16 read and
			reading u32
		Add new opcode TOSERVER_INIT for client presentation to server
		Add new opcodes TOSERVER_FIRST_SRP, TOSERVER_SRP_BYTES_A,
			TOSERVER_SRP_BYTES_M, TOCLIENT_SRP_BYTES_S_B
			for the three supported auth mechanisms around srp
		Add new opcodes TOCLIENT_ACCEPT_SUDO_MODE and TOCLIENT_DENY_SUDO_MODE
			for sudo mode handling (auth mech generic way of changing password).
		Add TOCLIENT_HELLO for presenting server to client after client
			presentation
		Add TOCLIENT_AUTH_ACCEPT to accept connection from client
		Rename GENERIC_CMD_SET_ATTACHMENT to AO_CMD_ATTACH_TO
	PROTOCOL_VERSION 26:
		Add TileDef tileable_horizontal, tileable_vertical flags
	PROTOCOL_VERSION 27:
		backface_culling: backwards compatibility for playing with
		newer client on pre-27 servers.
		Add nodedef v3 - connected nodeboxes
	PROTOCOL_VERSION 28:
		CPT2_MESHOPTIONS
	PROTOCOL_VERSION 29:
		Server doesn't accept TOSERVER_BREATH anymore
		serialization of TileAnimation params changed
		TAT_SHEET_2D
		Removed client-sided chat perdiction
	PROTOCOL VERSION 30:
		New ContentFeatures serialization version
		Add node and tile color and palette
		Fix plantlike visual_scale being applied squared and add compatibility
			with pre-30 clients by sending sqrt(visual_scale)
	PROTOCOL VERSION 31:
		Add tile overlay
		Stop sending TOSERVER_CLIENT_READY
	PROTOCOL VERSION 32:
		Add fading sounds
	PROTOCOL VERSION 33:
		Add TOCLIENT_UPDATE_PLAYER_LIST and send the player list to the client,
			instead of guessing based on the active object list.
	PROTOCOL VERSION 34:
		Add sound pitch
	PROTOCOL VERSION 35:
 		Rename TOCLIENT_CHAT_MESSAGE to TOCLIENT_CHAT_MESSAGE_OLD (0x30)
 		Add TOCLIENT_CHAT_MESSAGE (0x2F)
 			This chat message is a signalisation message containing various
			informations:
 			* timestamp
 			* sender
 			* type (RAW, NORMAL, ANNOUNCE, SYSTEM)
 			* content
		Add TOCLIENT_CSM_RESTRICTION_FLAGS to define which CSM features should be
			limited
		Add settable player collisionbox. Breaks compatibility with older
			clients as a 1-node vertical offset has been removed from player's
			position
		Add settable player stepheight using existing object property.
			Breaks compatibility with older clients.
	PROTOCOL VERSION 36:
		Backwards compatibility drop
		Add 'can_zoom' to player object properties
		Add glow to object properties
		Change TileDef serialization format.
		Add world-aligned tiles.
		Mod channels
		Raise ObjectProperties version to 3 for removing 'can_zoom' and adding
			'zoom_fov'.
		Nodebox version 5
		Add disconnected nodeboxes
		Add TOCLIENT_FORMSPEC_PREPEND
	PROTOCOL VERSION 37:
		Redo detached inventory sending
		Add TOCLIENT_NODEMETA_CHANGED
		New network float format
		ContentFeatures version 13
		Add full Euler rotations instead of just yaw
		Add TOCLIENT_PLAYER_SPEED
	PROTOCOL VERSION 38:
		Incremental inventory sending mode
		Unknown inventory serialization fields no longer throw an error
		Mod-specific formspec version
		Player FOV override API
		"ephemeral" added to TOCLIENT_PLAY_SOUND
	PROTOCOL VERSION 39:
		Updated set_sky packet
		Adds new sun, moon and stars packets
<<<<<<< HEAD
	PROTOCOL VERSION 40:
		Shader media packets
=======
		Minimap modes
>>>>>>> 81c66d6e
*/

#define LATEST_PROTOCOL_VERSION 40
#define LATEST_PROTOCOL_VERSION_STRING TOSTRING(LATEST_PROTOCOL_VERSION)

// Server's supported network protocol range
#define SERVER_PROTOCOL_VERSION_MIN 37
#define SERVER_PROTOCOL_VERSION_MAX LATEST_PROTOCOL_VERSION

// Client's supported network protocol range
// The minimal version depends on whether
// send_pre_v25_init is enabled or not
#define CLIENT_PROTOCOL_VERSION_MIN 37
#define CLIENT_PROTOCOL_VERSION_MAX LATEST_PROTOCOL_VERSION

// Constant that differentiates the protocol from random data and other protocols
#define PROTOCOL_ID 0x4f457403

#define PASSWORD_SIZE 28       // Maximum password length. Allows for
                               // base64-encoded SHA-1 (27+\0).

/*
	Changes by FORMSPEC_API_VERSION:

	FORMSPEC VERSION 1:
		(too much)
	FORMSPEC VERSION 2:
		Forced real coordinates
		background9[]: 9-slice scaling parameters
	FORMSPEC VERSION 3:
		Formspec elements are drawn in the order of definition
		bgcolor[]: use 3 parameters (bgcolor, formspec (now an enum), fbgcolor)
		box[] and image[] elements enable clipping by default
		new element: scroll_container[]
	FORMSPEC VERSION 4:
		Allow dropdown indexing events
*/
#define FORMSPEC_API_VERSION 4

#define TEXTURENAME_ALLOWED_CHARS "abcdefghijklmnopqrstuvwxyzABCDEFGHIJKLMNOPQRSTUVWXYZ0123456789_.-"

typedef u16 session_t;

enum ToClientCommand
{
	TOCLIENT_HELLO = 0x02,
	/*
		Sent after TOSERVER_INIT.

		u8 deployed serialisation version
		u16 deployed network compression mode
		u16 deployed protocol version
		u32 supported auth methods
		std::string username that should be used for legacy hash (for proper casing)
	*/
	TOCLIENT_AUTH_ACCEPT = 0x03,
	/*
		Message from server to accept auth.

		v3s16 player's position + v3f(0,BS/2,0) floatToInt'd
		u64 map seed
		f1000 recommended send interval
		u32 : supported auth methods for sudo mode
		      (where the user can change their password)
	*/
	TOCLIENT_ACCEPT_SUDO_MODE = 0x04,
	/*
		Sent to client to show it is in sudo mode now.
	*/
	TOCLIENT_DENY_SUDO_MODE = 0x05,
	/*
		Signals client that sudo mode auth failed.
	*/
	TOCLIENT_ACCESS_DENIED = 0x0A,
	/*
		u8 reason
		std::string custom reason (if needed, otherwise "")
		u8 (bool) reconnect
	*/

	TOCLIENT_INIT_LEGACY = 0x10, // Obsolete

	TOCLIENT_BLOCKDATA = 0x20, //TODO: Multiple blocks
	TOCLIENT_ADDNODE = 0x21,
	/*
		v3s16 position
		serialized mapnode
		u8 keep_metadata // Added in protocol version 22
	*/
	TOCLIENT_REMOVENODE = 0x22,

	TOCLIENT_PLAYERPOS = 0x23, // Obsolete
	TOCLIENT_PLAYERINFO = 0x24, // Obsolete
	TOCLIENT_OPT_BLOCK_NOT_FOUND = 0x25, // Obsolete
	TOCLIENT_SECTORMETA = 0x26, // Obsolete

	TOCLIENT_INVENTORY = 0x27,
	/*
		[0] u16 command
		[2] serialized inventory
	*/

	TOCLIENT_OBJECTDATA = 0x28, // Obsolete

	TOCLIENT_TIME_OF_DAY = 0x29,
	/*
		u16 time (0-23999)
		Added in a later version:
		f1000 time_speed
	*/

	TOCLIENT_CSM_RESTRICTION_FLAGS = 0x2A,
	/*
		u32 CSMRestrictionFlags byteflag
	 */

	TOCLIENT_PLAYER_SPEED = 0x2B,
	/*
		v3f added_vel
	 */

	TOCLIENT_MEDIA_PUSH = 0x2C,
	/*
		std::string raw_hash
		std::string filename
		bool should_be_cached
		u32 len
		char filedata[len]
	*/

	// (oops, there is some gap here)

	TOCLIENT_CHAT_MESSAGE = 0x2F,
	/*
		u8 version
		u8 message_type
		u16 sendername length
		wstring sendername
		u16 length
		wstring message
	*/

	TOCLIENT_CHAT_MESSAGE_OLD = 0x30, // Obsolete

	TOCLIENT_ACTIVE_OBJECT_REMOVE_ADD = 0x31,
	/*
		u16 count of removed objects
		for all removed objects {
			u16 id
		}
		u16 count of added objects
		for all added objects {
			u16 id
			u8 type
			u32 initialization data length
			string initialization data
		}
	*/

	TOCLIENT_ACTIVE_OBJECT_MESSAGES = 0x32,
	/*
		for all objects
		{
			u16 id
			u16 message length
			string message
		}
	*/

	TOCLIENT_HP = 0x33,
	/*
		u8 hp
	*/

	TOCLIENT_MOVE_PLAYER = 0x34,
	/*
		v3f1000 player position
		f1000 player pitch
		f1000 player yaw
	*/

	TOCLIENT_ACCESS_DENIED_LEGACY = 0x35,
	/*
		u16 reason_length
		wstring reason
	*/

	TOCLIENT_FOV = 0x36,
	/*
		Sends an FOV override/multiplier to client.

		f32 fov
		bool is_multiplier
		f32 transition_time
	*/

	TOCLIENT_DEATHSCREEN = 0x37,
	/*
		u8 bool set camera point target
		v3f1000 camera point target (to point the death cause or whatever)
	*/

	TOCLIENT_MEDIA = 0x38,
	/*
		u16 total number of texture bunches
		u16 index of this bunch
		u32 number of files in this bunch
		for each file {
			u16 length of name
			string name
			u32 length of data
			data
		}
		u16 length of remote media server url (if applicable)
		string url
	*/

	TOCLIENT_TOOLDEF = 0x39,
	/*
		u32 length of the next item
		serialized ToolDefManager
	*/

	TOCLIENT_NODEDEF = 0x3a,
	/*
		u32 length of the next item
		serialized NodeDefManager
	*/

	TOCLIENT_CRAFTITEMDEF = 0x3b,
	/*
		u32 length of the next item
		serialized CraftiItemDefManager
	*/

	TOCLIENT_ANNOUNCE_MEDIA = 0x3c,

	/*
		u32 number of files
		for each texture {
			u16 length of name
			string name
			u16 length of sha1_digest
			string sha1_digest
		}
	*/

	TOCLIENT_ITEMDEF = 0x3d,
	/*
		u32 length of next item
		serialized ItemDefManager
	*/

	TOCLIENT_PLAY_SOUND = 0x3f,
	/*
		s32 sound_id
		u16 len
		u8[len] sound name
		s32 gain*1000
		u8 type (0=local, 1=positional, 2=object)
		s32[3] pos_nodes*10000
		u16 object_id
		u8 loop (bool)
		u8 ephemeral (bool)
	*/

	TOCLIENT_STOP_SOUND = 0x40,
	/*
		s32 sound_id
	*/

	TOCLIENT_PRIVILEGES = 0x41,
	/*
		u16 number of privileges
		for each privilege
			u16 len
			u8[len] privilege
	*/

	TOCLIENT_INVENTORY_FORMSPEC = 0x42,
	/*
		u32 len
		u8[len] formspec
	*/

	TOCLIENT_DETACHED_INVENTORY = 0x43,
	/*
		[0] u16 command
		u16 len
		u8[len] name
		[2] serialized inventory
	*/

	TOCLIENT_SHOW_FORMSPEC = 0x44,
	/*
		[0] u16 command
		u32 len
		u8[len] formspec
		u16 len
		u8[len] formname
	*/

	TOCLIENT_MOVEMENT = 0x45,
	/*
		f1000 movement_acceleration_default
		f1000 movement_acceleration_air
		f1000 movement_acceleration_fast
		f1000 movement_speed_walk
		f1000 movement_speed_crouch
		f1000 movement_speed_fast
		f1000 movement_speed_climb
		f1000 movement_speed_jump
		f1000 movement_liquid_fluidity
		f1000 movement_liquid_fluidity_smooth
		f1000 movement_liquid_sink
		f1000 movement_gravity
	*/

	TOCLIENT_SPAWN_PARTICLE = 0x46,
	/*
		v3f1000 pos
		v3f1000 velocity
		v3f1000 acceleration
		f1000 expirationtime
		f1000 size
		u8 bool collisiondetection
		u32 len
		u8[len] texture
		u8 bool vertical
		u8 collision_removal
		TileAnimation animation
		u8 glow
		u8 object_collision
	*/

	TOCLIENT_ADD_PARTICLESPAWNER = 0x47,
	/*
		u16 amount
		f1000 spawntime
		v3f1000 minpos
		v3f1000 maxpos
		v3f1000 minvel
		v3f1000 maxvel
		v3f1000 minacc
		v3f1000 maxacc
		f1000 minexptime
		f1000 maxexptime
		f1000 minsize
		f1000 maxsize
		u8 bool collisiondetection
		u32 len
		u8[len] texture
		u8 bool vertical
		u8 collision_removal
		u32 id
		TileAnimation animation
		u8 glow
		u8 object_collision
	*/

	TOCLIENT_DELETE_PARTICLESPAWNER_LEGACY = 0x48, // Obsolete

	TOCLIENT_HUDADD = 0x49,
	/*
		u32 id
		u8 type
		v2f1000 pos
		u16 len
		u8[len] name
		v2f1000 scale
		u16 len2
		u8[len2] text
		u32 number
		u32 item
		u32 dir
		v2f1000 align
		v2f1000 offset
		v3f1000 world_pos
		v2s32 size
		s16 z_index
		u16 len3
		u8[len3] text2
	*/

	TOCLIENT_HUDRM = 0x4a,
	/*
		u32 id
	*/

	TOCLIENT_HUDCHANGE = 0x4b,
	/*
		u32 id
		u8 stat
		[v2f1000 data |
		 u32 len
		 u8[len] data |
		 u32 data]
	*/

	TOCLIENT_HUD_SET_FLAGS = 0x4c,
	/*
		u32 flags
		u32 mask
	*/

	TOCLIENT_HUD_SET_PARAM = 0x4d,
	/*
		u16 param
		u16 len
		u8[len] value
	*/

	TOCLIENT_BREATH = 0x4e,
	/*
		u16 breath
	*/

	TOCLIENT_SET_SKY = 0x4f,
	/*
		Protocol 38:
		u8[4] base_color (ARGB)
		u8 len
		u8[len] type
		u16 count
		foreach count:
			u8 len
			u8[len] param
		u8 clouds (boolean)

		Protocol 39:
		u8[4] bgcolor (ARGB)
		std::string type
		int texture_count
		std::string[6] param
		bool clouds
		bool bgcolor_fog
		u8[4] day_sky (ARGB)
		u8[4] day_horizon (ARGB)
		u8[4] dawn_sky (ARGB)
		u8[4] dawn_horizon (ARGB)
		u8[4] night_sky (ARGB)
		u8[4] night_horizon (ARGB)
		u8[4] indoors (ARGB)
		u8[4] fog_sun_tint (ARGB)
		u8[4] fog_moon_tint (ARGB)
		std::string fog_tint_type
	*/

	TOCLIENT_OVERRIDE_DAY_NIGHT_RATIO = 0x50,
	/*
		u8 do_override (boolean)
		u16 day-night ratio 0...65535
	*/

	TOCLIENT_LOCAL_PLAYER_ANIMATIONS = 0x51,
	/*
		v2s32 stand/idle
		v2s32 walk
		v2s32 dig
		v2s32 walk+dig
		f1000 frame_speed
	*/

	TOCLIENT_EYE_OFFSET = 0x52,
	/*
		v3f1000 first
		v3f1000 third
	*/

	TOCLIENT_DELETE_PARTICLESPAWNER = 0x53,
	/*
		u32 id
	*/

	TOCLIENT_CLOUD_PARAMS = 0x54,
	/*
		f1000 density
		u8[4] color_diffuse (ARGB)
		u8[4] color_ambient (ARGB)
		f1000 height
		f1000 thickness
		v2f1000 speed
	*/

	TOCLIENT_FADE_SOUND = 0x55,
	/*
		s32 sound_id
		float step
		float gain
	*/
	TOCLIENT_UPDATE_PLAYER_LIST = 0x56,
	/*
	 	u8 type
	 	u16 number of players
		for each player
			u16 len
			u8[len] player name
	*/

	TOCLIENT_MODCHANNEL_MSG = 0x57,
	/*
		u16 channel name length
	 	std::string channel name
	 	u16 channel name sender
	 	std::string channel name
	 	u16 message length
	 	std::string message
	*/

	TOCLIENT_MODCHANNEL_SIGNAL = 0x58,
	/*
		u8 signal id
	 	u16 channel name length
	 	std::string channel name
	*/

	TOCLIENT_NODEMETA_CHANGED = 0x59,
	/*
		serialized and compressed node metadata
	*/

	TOCLIENT_SET_SUN = 0x5a,
	/*
		bool visible
		std::string texture
		std::string tonemap
		std::string sunrise
		f32 scale
	*/

	TOCLIENT_SET_MOON = 0x5b,
	/*
		bool visible
		std::string texture
		std::string tonemap
		f32 scale
	*/

	TOCLIENT_SET_STARS = 0x5c,
	/*
		bool visible
		u32 count
		u8[4] starcolor (ARGB)
		f32 scale
	*/

	TOCLIENT_SRP_BYTES_S_B = 0x60,
	/*
		Belonging to AUTH_MECHANISM_SRP.

		std::string bytes_s
		std::string bytes_B
	*/

	TOCLIENT_FORMSPEC_PREPEND = 0x61,
	/*
		u16 len
		u8[len] formspec
	*/

	TOCLIENT_MINIMAP_MODES = 0x62,
	/*
		u16 count // modes
		u16 mode  // wanted current mode index after change
		for each mode
			u16 type
			std::string label
			u16 size
			std::string extra
	*/

	TOCLIENT_NUM_MSG_TYPES = 0x63,
};

enum ToServerCommand
{
	TOSERVER_INIT = 0x02,
	/*
		Sent first after connected.

		u8 serialisation version (=SER_FMT_VER_HIGHEST_READ)
		u16 supported network compression modes
		u16 minimum supported network protocol version
		u16 maximum supported network protocol version
		std::string player name
	*/

	TOSERVER_INIT_LEGACY = 0x10, // Obsolete

	TOSERVER_INIT2 = 0x11,
	/*
		Sent as an ACK for TOCLIENT_INIT.
		After this, the server can send data.

		[0] u16 TOSERVER_INIT2
	*/

	TOSERVER_MODCHANNEL_JOIN = 0x17,
	/*
		u16 channel name length
	 	std::string channel name
	 */

	TOSERVER_MODCHANNEL_LEAVE = 0x18,
	/*
		u16 channel name length
	 	std::string channel name
	 */

	TOSERVER_MODCHANNEL_MSG = 0x19,
	/*
		u16 channel name length
	 	std::string channel name
	 	u16 message length
	 	std::string message
	 */

	TOSERVER_GETBLOCK = 0x20, // Obsolete
	TOSERVER_ADDNODE = 0x21, // Obsolete
	TOSERVER_REMOVENODE = 0x22, // Obsolete

	TOSERVER_PLAYERPOS = 0x23,
	/*
		[0] u16 command
		[2] v3s32 position*100
		[2+12] v3s32 speed*100
		[2+12+12] s32 pitch*100
		[2+12+12+4] s32 yaw*100
		[2+12+12+4+4] u32 keyPressed
		[2+12+12+4+4+1] u8 fov*80
		[2+12+12+4+4+4+1] u8 ceil(wanted_range / MAP_BLOCKSIZE)
	*/

	TOSERVER_GOTBLOCKS = 0x24,
	/*
		[0] u16 command
		[2] u8 count
		[3] v3s16 pos_0
		[3+6] v3s16 pos_1
		...
	*/

	TOSERVER_DELETEDBLOCKS = 0x25,
	/*
		[0] u16 command
		[2] u8 count
		[3] v3s16 pos_0
		[3+6] v3s16 pos_1
		...
	*/

	TOSERVER_ADDNODE_FROM_INVENTORY = 0x26, // Obsolete
	TOSERVER_CLICK_OBJECT = 0x27, // Obsolete
	TOSERVER_GROUND_ACTION = 0x28, // Obsolete
	TOSERVER_RELEASE = 0x29, // Obsolete
	TOSERVER_SIGNTEXT = 0x30, // Obsolete

	TOSERVER_INVENTORY_ACTION = 0x31,
	/*
		See InventoryAction in inventorymanager.h
	*/

	TOSERVER_CHAT_MESSAGE = 0x32,
	/*
		u16 length
		wstring message
	*/

	TOSERVER_SIGNNODETEXT = 0x33, // Obsolete
	TOSERVER_CLICK_ACTIVEOBJECT = 0x34, // Obsolete

	TOSERVER_DAMAGE = 0x35,
	/*
		u8 amount
	*/

	TOSERVER_PASSWORD_LEGACY = 0x36, // Obsolete

	TOSERVER_PLAYERITEM = 0x37,
	/*
		Sent to change selected item.

		[0] u16 TOSERVER_PLAYERITEM
		[2] u16 item
	*/

	TOSERVER_RESPAWN = 0x38,
	/*
		u16 TOSERVER_RESPAWN
	*/

	TOSERVER_INTERACT = 0x39,
	/*
		[0] u16 command
		[2] u8 action
		[3] u16 item
		[5] u32 length of the next item
		[9] serialized PointedThing
		actions:
		0: start digging (from undersurface) or use
		1: stop digging (all parameters ignored)
		2: digging completed
		3: place block or item (to abovesurface)
		4: use item
	*/

	TOSERVER_REMOVED_SOUNDS = 0x3a,
	/*
		u16 len
		s32[len] sound_id
	*/

	TOSERVER_NODEMETA_FIELDS = 0x3b,
	/*
		v3s16 p
		u16 len
		u8[len] form name (reserved for future use)
		u16 number of fields
		for each field:
			u16 len
			u8[len] field name
			u32 len
			u8[len] field value
	*/

	TOSERVER_INVENTORY_FIELDS = 0x3c,
	/*
		u16 len
		u8[len] form name (reserved for future use)
		u16 number of fields
		for each field:
			u16 len
			u8[len] field name
			u32 len
			u8[len] field value
	*/

	TOSERVER_REQUEST_MEDIA = 0x40,
	/*
		u16 number of files requested
		for each file {
			u16 length of name
			string name
		}
	*/

	TOSERVER_RECEIVED_MEDIA = 0x41, // Obsolete
	TOSERVER_BREATH = 0x42, // Obsolete

	TOSERVER_CLIENT_READY = 0x43,
	/*
		u8 major
		u8 minor
		u8 patch
		u8 reserved
		u16 len
		u8[len] full_version_string
	*/

	TOSERVER_FIRST_SRP = 0x50,
	/*
		Belonging to AUTH_MECHANISM_FIRST_SRP.

		std::string srp salt
		std::string srp verification key
		u8 is_empty (=1 if password is empty, 0 otherwise)
	*/

	TOSERVER_SRP_BYTES_A = 0x51,
	/*
		Belonging to AUTH_MECHANISM_SRP,
			depending on current_login_based_on.

		std::string bytes_A
		u8 current_login_based_on : on which version of the password's
		                            hash this login is based on (0 legacy hash,
		                            or 1 directly the password)
	*/

	TOSERVER_SRP_BYTES_M = 0x52,
	/*
		Belonging to AUTH_MECHANISM_SRP.

		std::string bytes_M
	*/

	TOSERVER_NUM_MSG_TYPES = 0x53,
};

enum AuthMechanism
{
	// reserved
	AUTH_MECHANISM_NONE = 0,

	// SRP based on the legacy hash
	AUTH_MECHANISM_LEGACY_PASSWORD = 1 << 0,

	// SRP based on the srp verification key
	AUTH_MECHANISM_SRP = 1 << 1,

	// Establishes a srp verification key, for first login and password changing
	AUTH_MECHANISM_FIRST_SRP = 1 << 2,
};

enum AccessDeniedCode {
	SERVER_ACCESSDENIED_WRONG_PASSWORD,
	SERVER_ACCESSDENIED_UNEXPECTED_DATA,
	SERVER_ACCESSDENIED_SINGLEPLAYER,
	SERVER_ACCESSDENIED_WRONG_VERSION,
	SERVER_ACCESSDENIED_WRONG_CHARS_IN_NAME,
	SERVER_ACCESSDENIED_WRONG_NAME,
	SERVER_ACCESSDENIED_TOO_MANY_USERS,
	SERVER_ACCESSDENIED_EMPTY_PASSWORD,
	SERVER_ACCESSDENIED_ALREADY_CONNECTED,
	SERVER_ACCESSDENIED_SERVER_FAIL,
	SERVER_ACCESSDENIED_CUSTOM_STRING,
	SERVER_ACCESSDENIED_SHUTDOWN,
	SERVER_ACCESSDENIED_CRASH,
	SERVER_ACCESSDENIED_MAX,
};

enum NetProtoCompressionMode {
	NETPROTO_COMPRESSION_NONE = 0,
};

const static std::string accessDeniedStrings[SERVER_ACCESSDENIED_MAX] = {
	"Invalid password",
	"Your client sent something the server didn't expect.  Try reconnecting or updating your client",
	"The server is running in simple singleplayer mode.  You cannot connect.",
	"Your client's version is not supported.\nPlease contact server administrator.",
	"Player name contains disallowed characters.",
	"Player name not allowed.",
	"Too many users.",
	"Empty passwords are disallowed.  Set a password and try again.",
	"Another client is connected with this name.  If your client closed unexpectedly, try again in a minute.",
	"Server authentication failed.  This is likely a server error.",
	"",
	"Server shutting down.",
	"This server has experienced an internal error. You will now be disconnected."
};

enum PlayerListModifer : u8
{
	PLAYER_LIST_INIT,
	PLAYER_LIST_ADD,
	PLAYER_LIST_REMOVE,
};

enum CSMRestrictionFlags : u64 {
	CSM_RF_NONE = 0x00000000,
	// Until server-sent CSM and verifying of builtin are complete,
	// 'CSM_RF_LOAD_CLIENT_MODS' also disables loading 'builtin'.
	// When those are complete, this should return to only being a restriction on the
	// loading of client mods.
	CSM_RF_LOAD_CLIENT_MODS = 0x00000001, // Don't load client-provided mods or 'builtin'
	CSM_RF_CHAT_MESSAGES = 0x00000002,    // Disable chat message sending from CSM
	CSM_RF_READ_ITEMDEFS = 0x00000004,    // Disable itemdef lookups
	CSM_RF_READ_NODEDEFS = 0x00000008,    // Disable nodedef lookups
	CSM_RF_LOOKUP_NODES = 0x00000010,     // Limit node lookups
	CSM_RF_READ_PLAYERINFO = 0x00000020,  // Disable player info lookups
	CSM_RF_ALL = 0xFFFFFFFF,
};

enum InteractAction : u8
{
	INTERACT_START_DIGGING,     // 0: start digging (from undersurface) or use
	INTERACT_STOP_DIGGING,      // 1: stop digging (all parameters ignored)
	INTERACT_DIGGING_COMPLETED, // 2: digging completed
	INTERACT_PLACE,             // 3: place block or item (to abovesurface)
	INTERACT_USE,               // 4: use item
	INTERACT_ACTIVATE           // 5: rightclick air ("activate")
};<|MERGE_RESOLUTION|>--- conflicted
+++ resolved
@@ -204,12 +204,9 @@
 	PROTOCOL VERSION 39:
 		Updated set_sky packet
 		Adds new sun, moon and stars packets
-<<<<<<< HEAD
 	PROTOCOL VERSION 40:
-		Shader media packets
-=======
+		Shaders supported as media files
 		Minimap modes
->>>>>>> 81c66d6e
 */
 
 #define LATEST_PROTOCOL_VERSION 40
