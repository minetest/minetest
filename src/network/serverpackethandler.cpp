--- conflicted
+++ resolved
@@ -392,16 +392,6 @@
 	m_clients.setClientVersion(peer_id, major_ver, minor_ver, patch_ver,
 		full_ver);
 
-<<<<<<< HEAD
-	if (pkt->getRemainingBytes() >= 2)
-		*pkt >> playersao->getPlayer()->formspec_version;
-
-	const std::vector<std::string> &players = m_clients.getPlayerNames();
-	NetworkPacket list_pkt(TOCLIENT_UPDATE_PLAYER_LIST, 0, peer_id);
-	list_pkt << (u8) PLAYER_LIST_INIT << (u16) players.size();
-	for (const std::string &player: players) {
-		list_pkt << player;
-=======
 	// Emerge player
 	PlayerSAO* playersao = StageTwoClientInit(peer_id);
 	if (!playersao) {
@@ -409,7 +399,6 @@
 			"peer_id=" << peer_id << std::endl;
 		DisconnectPeer(peer_id);
 		return;
->>>>>>> 89c82035
 	}
 
 	playersao->getPlayer()->formspec_version = formspec_ver;
