/*
Minetest
Copyright (C) 2015 nerzhul, Loic Blot <loic.blot@unix-experience.fr>

This program is free software; you can redistribute it and/or modify
it under the terms of the GNU Lesser General Public License as published by
the Free Software Foundation; either version 2.1 of the License, or
(at your option) any later version.

This program is distributed in the hope that it will be useful,
but WITHOUT ANY WARRANTY; without even the implied warranty of
MERCHANTABILITY or FITNESS FOR A PARTICULAR PURPOSE.  See the
GNU Lesser General Public License for more details.

You should have received a copy of the GNU Lesser General Public License along
with this program; if not, write to the Free Software Foundation, Inc.,
51 Franklin Street, Fifth Floor, Boston, MA 02110-1301 USA.
*/

#include "server.h"
#include "log.h"

#include "content_abm.h"
#include "content_sao.h"
#include "emerge.h"
#include "main.h"
#include "nodedef.h"
#include "player.h"
#include "rollback_interface.h"
#include "scripting_game.h"
#include "settings.h"
#include "tool.h"
#include "version.h"
#include "network/networkprotocol.h"
#include "network/serveropcodes.h"
#include "util/base64.h"
#include "util/pointedthing.h"
#include "util/serialize.h"

void Server::handleCommand_Deprecated(NetworkPacket* pkt)
{
	infostream << "Server: " << toServerCommandTable[pkt->getCommand()].name
		<< " not supported anymore" << std::endl;
}

void Server::handleCommand_Init(NetworkPacket* pkt)
{
	// [0] u8 SER_FMT_VER_HIGHEST_READ
	// [1] u8 NETPROTO_COMPRESSION_MODE
	// [2] std::string player_name
	// [*] std::string password (new in some version)
	// [*] u16 minimum supported network protocol version (added sometime)
	// [*] u16 maximum supported network protocol version (added later than the previous one)

	if(pkt->getSize() < 1)
		return;

	RemoteClient* client = getClient(pkt->getPeerId(), CS_Created);

	std::string addr_s;
	try {
		Address address = getPeerAddress(pkt->getPeerId());
		addr_s = address.serializeString();
	}
	catch (con::PeerNotFoundException &e) {
		/*
		 * no peer for this packet found
		 * most common reason is peer timeout, e.g. peer didn't
		 * respond for some time, your server was overloaded or
		 * things like that.
		 */
		infostream << "Server::ProcessData(): Cancelling: peer "
				<< pkt->getPeerId() << " not found" << std::endl;
		return;
	}

	// If net_proto_version is set, this client has already been handled
	if (client->getState() > CS_Created) {
		verbosestream << "Server: Ignoring multiple TOSERVER_INITs from "
				<< addr_s << " (peer_id=" << pkt->getPeerId() << ")" << std::endl;
		return;
	}

	verbosestream << "Server: Got TOSERVER_INIT from " << addr_s << " (peer_id="
			<< pkt->getPeerId() << ")" << std::endl;

	// Do not allow multiple players in simple singleplayer mode.
	// This isn't a perfect way to do it, but will suffice for now
	if (m_simple_singleplayer_mode && m_clients.getClientIDs().size() > 1) {
		infostream << "Server: Not allowing another client (" << addr_s
				<< ") to connect in simple singleplayer mode" << std::endl;
		DenyAccess(pkt->getPeerId(), SERVER_ACCESSDENIED_SINGLEPLAYER);
		return;
	}

	// First byte after command is maximum supported
	// serialization version
	u8 client_max;
	u8 compression_modes;
	u16 min_net_proto_version = 0;
	u16 max_net_proto_version;
	std::string playerName;
	std::string playerPassword;

	*pkt >> client_max >> compression_modes >> playerName >> playerPassword
			>> min_net_proto_version >> max_net_proto_version;

	const char* playername = playerName.c_str();

	u8 our_max = SER_FMT_VER_HIGHEST_READ;
	// Use the highest version supported by both
	int deployed = std::min(client_max, our_max);
	// If it's lower than the lowest supported, give up.
	if (deployed < SER_FMT_VER_LOWEST)
		deployed = SER_FMT_VER_INVALID;

	if (deployed == SER_FMT_VER_INVALID) {
		actionstream << "Server: A mismatched client tried to connect from "
				<< addr_s << std::endl;
		infostream<<"Server: Cannot negotiate serialization version with "
				<< addr_s << std::endl;
		DenyAccess(pkt->getPeerId(), SERVER_ACCESSDENIED_WRONG_VERSION);
		return;
	}

	client->setPendingSerializationVersion(deployed);

	/*
		Read and check network protocol version
	*/

	u16 net_proto_version = 0;

	// Figure out a working version if it is possible at all
	if (max_net_proto_version >= SERVER_PROTOCOL_VERSION_MIN ||
			min_net_proto_version <= SERVER_PROTOCOL_VERSION_MAX) {
		// If maximum is larger than our maximum, go with our maximum
		if (max_net_proto_version > SERVER_PROTOCOL_VERSION_MAX)
			net_proto_version = SERVER_PROTOCOL_VERSION_MAX;
		// Else go with client's maximum
		else
			net_proto_version = max_net_proto_version;
	}

	verbosestream << "Server: " << addr_s << ": Protocol version: min: "
			<< min_net_proto_version << ", max: " << max_net_proto_version
			<< ", chosen: " << net_proto_version << std::endl;

	client->net_proto_version = net_proto_version;

	if (net_proto_version < SERVER_PROTOCOL_VERSION_MIN ||
			net_proto_version > SERVER_PROTOCOL_VERSION_MAX) {
		actionstream << "Server: A mismatched client tried to connect from "
				<< addr_s << std::endl;
		DenyAccess(pkt->getPeerId(), SERVER_ACCESSDENIED_WRONG_VERSION);
		return;
	}

	if (g_settings->getBool("strict_protocol_version_checking")) {
		if (net_proto_version != LATEST_PROTOCOL_VERSION) {
			actionstream << "Server: A mismatched (strict) client tried to "
					<< "connect from " << addr_s << std::endl;
			DenyAccess(pkt->getPeerId(), SERVER_ACCESSDENIED_WRONG_VERSION);
			return;
		}
	}

	client->setSupportedCompressionModes(compression_modes);

	/*
		Set up player
	*/

	if (playerName.size() > PLAYERNAME_SIZE) {
		actionstream << "Server: Player with an too long name "
				<< "tried to connect from " << addr_s << std::endl;
		DenyAccess(pkt->getPeerId(), SERVER_ACCESSDENIED_WRONG_NAME);
		return;
	}

	if (string_allowed(playerName, PLAYERNAME_ALLOWED_CHARS) == false) {
		actionstream << "Server: Player with an invalid name "
				<< "tried to connect from " << addr_s << std::endl;
		DenyAccess(pkt->getPeerId(), SERVER_ACCESSDENIED_WRONG_CHARS_IN_NAME);
		return;
	}

	if (!isSingleplayer() && strcasecmp(playername, "singleplayer") == 0) {
		actionstream << "Server: Player with the name \"singleplayer\" "
				<< "tried to connect from " << addr_s << std::endl;
		DenyAccess(pkt->getPeerId(), SERVER_ACCESSDENIED_WRONG_NAME);
		return;
	}

	{
		std::string reason;
		if(m_script->on_prejoinplayer(playername, addr_s, reason)) {
			actionstream << "Server: Player with the name \"" << playerName << "\" "
					<< "tried to connect from " << addr_s << " "
					<< "but it was disallowed for the following reason: "
					<< reason << std::endl;
			DenyAccess(pkt->getPeerId(), narrow_to_wide(reason.c_str()));
			return;
		}
	}

	if (playerPassword.size() > PASSWORD_SIZE) {
		actionstream << "Server: Player with an too long password "
				<< "tried to connect from " << addr_s << std::endl;
		DenyAccess(pkt->getPeerId(), SERVER_ACCESSDENIED_WRONG_PASSWORD);
		return;
	}

	infostream << "Server: New connection: \"" << playerName << "\" from "
			<< addr_s << " (peer_id=" << pkt->getPeerId() << ")" << std::endl;

	if(!base64_is_valid(playerPassword)){
		actionstream << "Server: " << playerName
				<< " supplied invalid password hash" << std::endl;
		DenyAccess(pkt->getPeerId(), SERVER_ACCESSDENIED_WRONG_PASSWORD);
		return;
	}

	// Enforce user limit.
	// Don't enforce for users that have some admin right
	if (m_clients.getClientIDs(CS_Created).size() >= g_settings->getU16("max_users") &&
			!checkPriv(playername, "server") &&
			!checkPriv(playername, "ban") &&
			!checkPriv(playername, "privs") &&
			!checkPriv(playername, "password") &&
			playername != g_settings->get("name")) {
		actionstream << "Server: " << playername << " tried to join, but there"
				<< " are already max_users="
				<< g_settings->getU16("max_users") << " players." << std::endl;
		DenyAccess(pkt->getPeerId(), SERVER_ACCESSDENIED_TOO_MANY_USERS);
		return;
	}

	std::string checkpwd; // Password hash to check against
	bool has_auth = m_script->getAuth(playername, &checkpwd, NULL);

	// If no authentication info exists for user, create it
	if (!has_auth) {
		if (!isSingleplayer() &&
				g_settings->getBool("disallow_empty_password") &&
				playerPassword.empty()) {
			actionstream << "Server: " << playerName
					<< " supplied empty password" << std::endl;
			DenyAccess(pkt->getPeerId(), SERVER_ACCESSDENIED_EMPTY_PASSWORD);
			return;
		}
		std::wstring raw_default_password =
			narrow_to_wide(g_settings->get("default_password"));
		std::string initial_password =
			translatePassword(playername, raw_default_password);

		// If default_password is empty, allow any initial password
		if (raw_default_password.length() == 0)
			initial_password = playerPassword.c_str();

		m_script->createAuth(playername, initial_password);
	}

	has_auth = m_script->getAuth(playername, &checkpwd, NULL);

	if(!has_auth) {
		actionstream << "Server: " << playerName << " cannot be authenticated"
				<< " (auth handler does not work?)" << std::endl;
		DenyAccess(pkt->getPeerId(), L"Not allowed to login");
		return;
	}

	if(playerPassword.c_str() != checkpwd) {
		actionstream << "Server: " << playerName << " supplied wrong password"
				<< std::endl;
		DenyAccess(pkt->getPeerId(), SERVER_ACCESSDENIED_WRONG_PASSWORD);
		return;
	}

	RemotePlayer *player =
			static_cast<RemotePlayer*>(m_env->getPlayer(playername));

	if (player && player->peer_id != 0) {
		errorstream << "Server: " << playername << ": Failed to emerge player"
				<< " (player allocated to an another client)" << std::endl;
		DenyAccess(pkt->getPeerId(), SERVER_ACCESSDENIED_ALREADY_CONNECTED);
	}

	m_clients.setPlayerName(pkt->getPeerId(), playername);

	/*
		Answer with a TOCLIENT_INIT
	*/

	NetworkPacket resp_pkt(TOCLIENT_INIT, 1 + 6 + 8 + 4, pkt->getPeerId());

	resp_pkt << (u8) deployed << (v3s16) floatToInt(v3f(0,0,0), BS)
			<< (u64) m_env->getServerMap().getSeed()
			<< g_settings->getFloat("dedicated_server_step");

	Send(&resp_pkt);
	m_clients.event(pkt->getPeerId(), CSE_Init);
}

void Server::handleCommand_Init2(NetworkPacket* pkt)
{
	verbosestream << "Server: Got TOSERVER_INIT2 from "
			<< pkt->getPeerId() << std::endl;

	m_clients.event(pkt->getPeerId(), CSE_GotInit2);
	u16 protocol_version = m_clients.getProtocolVersion(pkt->getPeerId());


	///// begin compatibility code
	PlayerSAO* playersao = NULL;
	if (protocol_version <= 22) {
		playersao = StageTwoClientInit(pkt->getPeerId());

		if (playersao == NULL) {
			errorstream
				<< "TOSERVER_INIT2 stage 2 client init failed for peer "
				<< pkt->getPeerId() << std::endl;
			return;
		}
	}
	///// end compatibility code

	/*
		Send some initialization data
	*/

	infostream << "Server: Sending content to "
			<< getPlayerName(pkt->getPeerId()) << std::endl;

	// Send player movement settings
	SendMovement(pkt->getPeerId());

	// Send item definitions
	SendItemDef(pkt->getPeerId(), m_itemdef, protocol_version);

	// Send node definitions
	SendNodeDef(pkt->getPeerId(), m_nodedef, protocol_version);

	m_clients.event(pkt->getPeerId(), CSE_SetDefinitionsSent);

	// Send media announcement
	sendMediaAnnouncement(pkt->getPeerId());

	// Send detached inventories
	sendDetachedInventories(pkt->getPeerId());

	// Send time of day
	u16 time = m_env->getTimeOfDay();
	float time_speed = g_settings->getFloat("time_speed");
	SendTimeOfDay(pkt->getPeerId(), time, time_speed);

	///// begin compatibility code
	if (protocol_version <= 22) {
		m_clients.event(pkt->getPeerId(), CSE_SetClientReady);
		m_script->on_joinplayer(playersao);
	}
	///// end compatibility code

	// Warnings about protocol version can be issued here
	if (getClient(pkt->getPeerId())->net_proto_version < LATEST_PROTOCOL_VERSION) {
		SendChatMessage(pkt->getPeerId(), L"# Server: WARNING: YOUR CLIENT'S "
				L"VERSION MAY NOT BE FULLY COMPATIBLE WITH THIS SERVER!");
	}
}

void Server::handleCommand_RequestMedia(NetworkPacket* pkt)
{
	std::list<std::string> tosend;
	u16 numfiles;

	*pkt >> numfiles;

	infostream << "Sending " << numfiles << " files to "
			<< getPlayerName(pkt->getPeerId()) << std::endl;
	verbosestream << "TOSERVER_REQUEST_MEDIA: " << std::endl;

	for (u16 i = 0; i < numfiles; i++) {
		std::string name;

		*pkt >> name;

		tosend.push_back(name);
		verbosestream << "TOSERVER_REQUEST_MEDIA: requested file "
				<< name << std::endl;
	}

	sendRequestedMedia(pkt->getPeerId(), tosend);
}

void Server::handleCommand_ClientReady(NetworkPacket* pkt)
{
	u16 peer_id = pkt->getPeerId();
	u16 peer_proto_ver = getClient(peer_id, CS_InitDone)->net_proto_version;

	// clients <= protocol version 22 did not send ready message,
	// they're already initialized
	if (peer_proto_ver <= 22) {
		infostream << "Client sent message not expected by a "
			<< "client using protocol version <= 22,"
			<< "disconnecing peer_id: " << peer_id << std::endl;
		m_con.DisconnectPeer(peer_id);
		return;
	}

	PlayerSAO* playersao = StageTwoClientInit(peer_id);

	if (playersao == NULL) {
		errorstream
			<< "TOSERVER_CLIENT_READY stage 2 client init failed for peer_id: "
			<< peer_id << std::endl;
		m_con.DisconnectPeer(peer_id);
		return;
	}


	if (pkt->getSize() < 8) {
		errorstream
			<< "TOSERVER_CLIENT_READY client sent inconsistent data, disconnecting peer_id: "
			<< peer_id << std::endl;
		m_con.DisconnectPeer(peer_id);
		return;
	}

	u8 major_ver, minor_ver, patch_ver;
	*pkt >> major_ver >> minor_ver >> patch_ver;

	m_clients.setClientVersion(
			peer_id, major_ver, minor_ver, patch_ver,
			std::string(pkt->getString(6),(u16) pkt->getU8(4)));

	m_clients.event(peer_id, CSE_SetClientReady);
	m_script->on_joinplayer(playersao);
}

void Server::handleCommand_GotBlocks(NetworkPacket* pkt)
{
	if (pkt->getSize() < 1)
		return;

	/*
		[0] u16 command
		[2] u8 count
		[3] v3s16 pos_0
		[3+6] v3s16 pos_1
		...
	*/

	u8 count;
	*pkt >> count;

	RemoteClient *client = getClient(pkt->getPeerId());

	for (u16 i = 0; i < count; i++) {
		if ((s16)pkt->getSize() < 1 + (i + 1) * 6)
			throw con::InvalidIncomingDataException
				("GOTBLOCKS length is too short");
		v3s16 p;

		*pkt >> p;

		client->GotBlock(p);
	}
}

void Server::handleCommand_PlayerPos(NetworkPacket* pkt)
{
	if (pkt->getSize() < 12 + 12 + 4 + 4)
		return;

	v3s32 ps, ss;
	s32 f32pitch, f32yaw;

	*pkt >> ps;
	*pkt >> ss;
	*pkt >> f32pitch;
	*pkt >> f32yaw;

	f32 pitch = (f32)f32pitch / 100.0;
	f32 yaw = (f32)f32yaw / 100.0;
	u32 keyPressed = 0;

	if (pkt->getSize() >= 12 + 12 + 4 + 4 + 4)
		*pkt >> keyPressed;

	v3f position((f32)ps.X / 100.0, (f32)ps.Y / 100.0, (f32)ps.Z / 100.0);
	v3f speed((f32)ss.X / 100.0, (f32)ss.Y / 100.0, (f32)ss.Z / 100.0);

	pitch = modulo360f(pitch);
	yaw = modulo360f(yaw);

	Player *player = m_env->getPlayer(pkt->getPeerId());
	if (player == NULL) {
		errorstream << "Server::ProcessData(): Cancelling: "
				"No player for peer_id=" << pkt->getPeerId()
				<< " disconnecting peer!" << std::endl;
		m_con.DisconnectPeer(pkt->getPeerId());
		return;
	}

	PlayerSAO *playersao = player->getPlayerSAO();
	if (playersao == NULL) {
		errorstream << "Server::ProcessData(): Cancelling: "
				"No player object for peer_id=" << pkt->getPeerId()
				<< " disconnecting peer!" << std::endl;
		m_con.DisconnectPeer(pkt->getPeerId());
		return;
	}

	player->setPosition(position);
	player->setSpeed(speed);
	player->setPitch(pitch);
	player->setYaw(yaw);
	player->keyPressed = keyPressed;
	player->control.up = (keyPressed & 1);
	player->control.down = (keyPressed & 2);
	player->control.left = (keyPressed & 4);
	player->control.right = (keyPressed & 8);
	player->control.jump = (keyPressed & 16);
	player->control.aux1 = (keyPressed & 32);
	player->control.sneak = (keyPressed & 64);
	player->control.LMB = (keyPressed & 128);
	player->control.RMB = (keyPressed & 256);

	if (playersao->checkMovementCheat()) {
		// Call callbacks
		m_script->on_cheat(playersao, "moved_too_fast");
		SendMovePlayer(pkt->getPeerId());
	}
}

void Server::handleCommand_DeletedBlocks(NetworkPacket* pkt)
{
	if (pkt->getSize() < 1)
		return;

	/*
		[0] u16 command
		[2] u8 count
		[3] v3s16 pos_0
		[3+6] v3s16 pos_1
		...
	*/

	u8 count;
	*pkt >> count;

	RemoteClient *client = getClient(pkt->getPeerId());

	for (u16 i = 0; i < count; i++) {
		if ((s16)pkt->getSize() < 1 + (i + 1) * 6)
			throw con::InvalidIncomingDataException
				("DELETEDBLOCKS length is too short");
		v3s16 p;
		*pkt >> p;

		client->SetBlockNotSent(p);
	}
}

void Server::handleCommand_InventoryAction(NetworkPacket* pkt)
{
	Player *player = m_env->getPlayer(pkt->getPeerId());
	if (player == NULL) {
		errorstream << "Server::ProcessData(): Cancelling: "
				"No player for peer_id=" << pkt->getPeerId()
				<< " disconnecting peer!" << std::endl;
		m_con.DisconnectPeer(pkt->getPeerId());
		return;
	}

	PlayerSAO *playersao = player->getPlayerSAO();
	if (playersao == NULL) {
		errorstream << "Server::ProcessData(): Cancelling: "
				"No player object for peer_id=" << pkt->getPeerId()
				<< " disconnecting peer!" << std::endl;
		m_con.DisconnectPeer(pkt->getPeerId());
		return;
	}

	// Strip command and create a stream
	std::string datastring(pkt->getString(0), pkt->getSize());
	verbosestream << "TOSERVER_INVENTORY_ACTION: data=" << datastring
		<< std::endl;
	std::istringstream is(datastring, std::ios_base::binary);
	// Create an action
	InventoryAction *a = InventoryAction::deSerialize(is);
	if (a == NULL) {
		infostream << "TOSERVER_INVENTORY_ACTION: "
				<< "InventoryAction::deSerialize() returned NULL"
				<< std::endl;
		return;
	}

	// If something goes wrong, this player is to blame
	RollbackScopeActor rollback_scope(m_rollback,
			std::string("player:")+player->getName());

	/*
		Note: Always set inventory not sent, to repair cases
		where the client made a bad prediction.
	*/

	/*
		Handle restrictions and special cases of the move action
	*/
	if (a->getType() == IACTION_MOVE) {
		IMoveAction *ma = (IMoveAction*)a;

		ma->from_inv.applyCurrentPlayer(player->getName());
		ma->to_inv.applyCurrentPlayer(player->getName());

		setInventoryModified(ma->from_inv);
		setInventoryModified(ma->to_inv);

		bool from_inv_is_current_player =
			(ma->from_inv.type == InventoryLocation::PLAYER) &&
			(ma->from_inv.name == player->getName());

		bool to_inv_is_current_player =
			(ma->to_inv.type == InventoryLocation::PLAYER) &&
			(ma->to_inv.name == player->getName());

		/*
			Disable moving items out of craftpreview
		*/
		if (ma->from_list == "craftpreview") {
			infostream << "Ignoring IMoveAction from "
					<< (ma->from_inv.dump()) << ":" << ma->from_list
					<< " to " << (ma->to_inv.dump()) << ":" << ma->to_list
					<< " because src is " << ma->from_list << std::endl;
			delete a;
			return;
		}

		/*
			Disable moving items into craftresult and craftpreview
		*/
		if (ma->to_list == "craftpreview" || ma->to_list == "craftresult") {
			infostream << "Ignoring IMoveAction from "
					<< (ma->from_inv.dump()) << ":" << ma->from_list
					<< " to " << (ma->to_inv.dump()) << ":" << ma->to_list
					<< " because dst is " << ma->to_list << std::endl;
			delete a;
			return;
		}

		// Disallow moving items in elsewhere than player's inventory
		// if not allowed to interact
		if (!checkPriv(player->getName(), "interact") &&
				(!from_inv_is_current_player ||
				!to_inv_is_current_player)) {
			infostream << "Cannot move outside of player's inventory: "
					<< "No interact privilege" << std::endl;
			delete a;
			return;
		}
	}
	/*
		Handle restrictions and special cases of the drop action
	*/
	else if (a->getType() == IACTION_DROP) {
		IDropAction *da = (IDropAction*)a;

		da->from_inv.applyCurrentPlayer(player->getName());

		setInventoryModified(da->from_inv);

		/*
			Disable dropping items out of craftpreview
		*/
		if (da->from_list == "craftpreview") {
			infostream << "Ignoring IDropAction from "
					<< (da->from_inv.dump()) << ":" << da->from_list
					<< " because src is " << da->from_list << std::endl;
			delete a;
			return;
		}

		// Disallow dropping items if not allowed to interact
		if (!checkPriv(player->getName(), "interact")) {
			delete a;
			return;
		}
	}
	/*
		Handle restrictions and special cases of the craft action
	*/
	else if (a->getType() == IACTION_CRAFT) {
		ICraftAction *ca = (ICraftAction*)a;

		ca->craft_inv.applyCurrentPlayer(player->getName());

		setInventoryModified(ca->craft_inv);

		//bool craft_inv_is_current_player =
		//	(ca->craft_inv.type == InventoryLocation::PLAYER) &&
		//	(ca->craft_inv.name == player->getName());

		// Disallow crafting if not allowed to interact
		if (!checkPriv(player->getName(), "interact")) {
			infostream << "Cannot craft: "
					<< "No interact privilege" << std::endl;
			delete a;
			return;
		}
	}

	// Do the action
	a->apply(this, playersao, this);
	// Eat the action
	delete a;
}

void Server::handleCommand_ChatMessage(NetworkPacket* pkt)
{
	/*
		u16 command
		u16 length
		wstring message
	*/
	u16 len;
	*pkt >> len;

	std::wstring message;
	for (u16 i = 0; i < len; i++) {
		u16 tmp_wchar;
		*pkt >> tmp_wchar;

		message += (wchar_t)tmp_wchar;
	}

	Player *player = m_env->getPlayer(pkt->getPeerId());
	if (player == NULL) {
		errorstream << "Server::ProcessData(): Cancelling: "
				"No player for peer_id=" << pkt->getPeerId()
				<< " disconnecting peer!" << std::endl;
		m_con.DisconnectPeer(pkt->getPeerId());
		return;
	}

	// If something goes wrong, this player is to blame
	RollbackScopeActor rollback_scope(m_rollback,
			std::string("player:")+player->getName());

	// Get player name of this client
	std::wstring name = narrow_to_wide(player->getName());

	// Run script hook
	bool ate = m_script->on_chat_message(player->getName(),
			wide_to_narrow(message));
	// If script ate the message, don't proceed
	if (ate)
		return;

	// Line to send to players
	std::wstring line;
	// Whether to send to the player that sent the line
	bool send_to_sender_only = false;

	// Commands are implemented in Lua, so only catch invalid
	// commands that were not "eaten" and send an error back
	if (message[0] == L'/') {
		message = message.substr(1);
		send_to_sender_only = true;
		if (message.length() == 0)
			line += L"-!- Empty command";
		else
			line += L"-!- Invalid command: " + str_split(message, L' ')[0];
	}
	else {
		if (checkPriv(player->getName(), "shout")) {
			line += L"<";
			line += name;
			line += L"> ";
			line += message;
		} else {
			line += L"-!- You don't have permission to shout.";
			send_to_sender_only = true;
		}
	}

	if (line != L"")
	{
		/*
			Send the message to sender
		*/
		if (send_to_sender_only) {
			SendChatMessage(pkt->getPeerId(), line);
		}
		/*
			Send the message to others
		*/
		else {
			actionstream << "CHAT: " << wide_to_narrow(line)<<std::endl;

			std::list<u16> clients = m_clients.getClientIDs();

			for (std::list<u16>::iterator
				i = clients.begin();
				i != clients.end(); ++i) {
				if (*i != pkt->getPeerId())
					SendChatMessage(*i, line);
			}
		}
	}
}

void Server::handleCommand_Damage(NetworkPacket* pkt)
{
	s16 damage;

	*pkt >> damage;

	Player *player = m_env->getPlayer(pkt->getPeerId());
	if (player == NULL) {
		errorstream << "Server::ProcessData(): Cancelling: "
				"No player for peer_id=" << pkt->getPeerId()
				<< " disconnecting peer!" << std::endl;
		m_con.DisconnectPeer(pkt->getPeerId());
		return;
	}

	PlayerSAO *playersao = player->getPlayerSAO();
	if (playersao == NULL) {
		errorstream << "Server::ProcessData(): Cancelling: "
				"No player object for peer_id=" << pkt->getPeerId()
				<< " disconnecting peer!" << std::endl;
		m_con.DisconnectPeer(pkt->getPeerId());
		return;
	}

	if (g_settings->getBool("enable_damage")) {
		if (damage >= 0)
			actionstream << player->getName() << " damaged by "
				<< (int) damage << " hp at "  << PP(player->getPosition() / BS)
				<< std::endl;
		else if (playersao->getHP() < PLAYER_MAX_HP)
			actionstream << player->getName() << " healed by "
				<< (int)-damage << " hp at "  << PP(player->getPosition() / BS)
				<< std::endl;

<<<<<<< HEAD
		// always send damage, send heal only if player hasn't max health already
		if (damage >= 0 || (damage < 0 &&
				playersao->getHP() < PLAYER_MAX_HP)) {
			playersao->setHP(playersao->getHP() - damage);

			if (playersao->getHP() == 0 && playersao->m_hp_not_sent)
				DiePlayer(pkt->getPeerId());
			if (playersao->m_hp_not_sent)
				SendPlayerHP(pkt->getPeerId());
		}
=======
		playersao->setHP(playersao->getHP() - damage);
		SendPlayerHPOrDie(playersao->getPeerID(), playersao->getHP() == 0);
>>>>>>> 7e088fdf
	}
}

void Server::handleCommand_Breath(NetworkPacket* pkt)
{
	u16 breath;

	*pkt >> breath;

	Player *player = m_env->getPlayer(pkt->getPeerId());
	if (player == NULL) {
		errorstream << "Server::ProcessData(): Cancelling: "
				"No player for peer_id=" << pkt->getPeerId()
				<< " disconnecting peer!" << std::endl;
		m_con.DisconnectPeer(pkt->getPeerId());
		return;
	}

	PlayerSAO *playersao = player->getPlayerSAO();
	if (playersao == NULL) {
		errorstream << "Server::ProcessData(): Cancelling: "
				"No player object for peer_id=" << pkt->getPeerId()
				<< " disconnecting peer!" << std::endl;
		m_con.DisconnectPeer(pkt->getPeerId());
		return;
	}

	playersao->setBreath(breath);
	SendPlayerBreath(pkt->getPeerId());
}

void Server::handleCommand_Password(NetworkPacket* pkt)
{
	if(pkt->getSize() < 2 + 2)
		return;

	std::string oldpwd;
	std::string newpwd;

	*pkt >> oldpwd >> newpwd;

	Player *player = m_env->getPlayer(pkt->getPeerId());
	if (player == NULL) {
		errorstream << "Server::ProcessData(): Cancelling: "
				"No player for peer_id=" << pkt->getPeerId()
				<< " disconnecting peer!" << std::endl;
		m_con.DisconnectPeer(pkt->getPeerId());
		return;
	}

	if (!base64_is_valid(newpwd)) {
		infostream<<"Server: " << player->getName() <<
				" supplied invalid password hash" << std::endl;
		// Wrong old password supplied!!
		SendChatMessage(pkt->getPeerId(), L"Invalid new password hash supplied. Password NOT changed.");
		return;
	}

	infostream << "Server: Client requests a password change from "
			<< "'" << oldpwd << "' to '" << newpwd << "'" << std::endl;

	std::string playername = player->getName();

	std::string checkpwd;
	m_script->getAuth(playername, &checkpwd, NULL);

	if (oldpwd != checkpwd) {
		infostream << "Server: invalid old password" << std::endl;
		// Wrong old password supplied!!
		SendChatMessage(pkt->getPeerId(), L"Invalid old password supplied. Password NOT changed.");
		return;
	}

	bool success = m_script->setPassword(playername, newpwd);
	if (success) {
		actionstream << player->getName() << " changes password" << std::endl;
		SendChatMessage(pkt->getPeerId(), L"Password change successful.");
	} else {
		actionstream << player->getName() << " tries to change password but "
				<< "it fails" << std::endl;
		SendChatMessage(pkt->getPeerId(), L"Password change failed or inavailable.");
	}
}

void Server::handleCommand_PlayerItem(NetworkPacket* pkt)
{
	if (pkt->getSize() < 2)
		return;

	Player *player = m_env->getPlayer(pkt->getPeerId());
	if (player == NULL) {
		errorstream << "Server::ProcessData(): Cancelling: "
				"No player for peer_id=" << pkt->getPeerId()
				<< " disconnecting peer!" << std::endl;
		m_con.DisconnectPeer(pkt->getPeerId());
		return;
	}

	PlayerSAO *playersao = player->getPlayerSAO();
	if (playersao == NULL) {
		errorstream << "Server::ProcessData(): Cancelling: "
				"No player object for peer_id=" << pkt->getPeerId()
				<< " disconnecting peer!" << std::endl;
		m_con.DisconnectPeer(pkt->getPeerId());
		return;
	}

	u16 item;

	*pkt >> item;

	playersao->setWieldIndex(item);
}

void Server::handleCommand_Respawn(NetworkPacket* pkt)
{
	Player *player = m_env->getPlayer(pkt->getPeerId());
	if (player == NULL) {
		errorstream << "Server::ProcessData(): Cancelling: "
				"No player for peer_id=" << pkt->getPeerId()
				<< " disconnecting peer!" << std::endl;
		m_con.DisconnectPeer(pkt->getPeerId());
		return;
	}

	if (player->hp != 0 || !g_settings->getBool("enable_damage"))
		return;

	RespawnPlayer(pkt->getPeerId());

	actionstream << player->getName() << " respawns at "
			<< PP(player->getPosition()/BS) << std::endl;

	// ActiveObject is added to environment in AsyncRunStep after
	// the previous addition has been succesfully removed
}

void Server::handleCommand_Interact(NetworkPacket* pkt)
{
	std::string datastring(pkt->getString(0), pkt->getSize());
	std::istringstream is(datastring, std::ios_base::binary);

	/*
		[0] u16 command
		[2] u8 action
		[3] u16 item
		[5] u32 length of the next item
		[9] serialized PointedThing
		actions:
		0: start digging (from undersurface) or use
		1: stop digging (all parameters ignored)
		2: digging completed
		3: place block or item (to abovesurface)
		4: use item
	*/
	u8 action = readU8(is);
	u16 item_i = readU16(is);
	std::istringstream tmp_is(deSerializeLongString(is), std::ios::binary);
	PointedThing pointed;
	pointed.deSerialize(tmp_is);

	verbosestream << "TOSERVER_INTERACT: action=" << (int)action << ", item="
			<< item_i << ", pointed=" << pointed.dump() << std::endl;

	Player *player = m_env->getPlayer(pkt->getPeerId());
	if (player == NULL) {
		errorstream << "Server::ProcessData(): Cancelling: "
				"No player for peer_id=" << pkt->getPeerId()
				<< " disconnecting peer!" << std::endl;
		m_con.DisconnectPeer(pkt->getPeerId());
		return;
	}

	PlayerSAO *playersao = player->getPlayerSAO();
	if (playersao == NULL) {
		errorstream << "Server::ProcessData(): Cancelling: "
				"No player object for peer_id=" << pkt->getPeerId()
				<< " disconnecting peer!" << std::endl;
		m_con.DisconnectPeer(pkt->getPeerId());
		return;
	}

	if (player->hp == 0) {
		verbosestream << "TOSERVER_INTERACT: " << player->getName()
			<< " tried to interact, but is dead!" << std::endl;
		return;
	}

	v3f player_pos = playersao->getLastGoodPosition();

	// Update wielded item
	playersao->setWieldIndex(item_i);

	// Get pointed to node (undefined if not POINTEDTYPE_NODE)
	v3s16 p_under = pointed.node_undersurface;
	v3s16 p_above = pointed.node_abovesurface;

	// Get pointed to object (NULL if not POINTEDTYPE_OBJECT)
	ServerActiveObject *pointed_object = NULL;
	if (pointed.type == POINTEDTHING_OBJECT) {
		pointed_object = m_env->getActiveObject(pointed.object_id);
		if (pointed_object == NULL) {
			verbosestream << "TOSERVER_INTERACT: "
				"pointed object is NULL" << std::endl;
			return;
		}

	}

	v3f pointed_pos_under = player_pos;
	v3f pointed_pos_above = player_pos;
	if (pointed.type == POINTEDTHING_NODE) {
		pointed_pos_under = intToFloat(p_under, BS);
		pointed_pos_above = intToFloat(p_above, BS);
	}
	else if (pointed.type == POINTEDTHING_OBJECT) {
		pointed_pos_under = pointed_object->getBasePosition();
		pointed_pos_above = pointed_pos_under;
	}

	/*
		Check that target is reasonably close
		(only when digging or placing things)
	*/
	if (action == 0 || action == 2 || action == 3) {
		float d = player_pos.getDistanceFrom(pointed_pos_under);
		float max_d = BS * 14; // Just some large enough value
		if (d > max_d) {
			actionstream << "Player " << player->getName()
					<< " tried to access " << pointed.dump()
					<< " from too far: "
					<< "d=" << d <<", max_d=" << max_d
					<< ". ignoring." << std::endl;
			// Re-send block to revert change on client-side
			RemoteClient *client = getClient(pkt->getPeerId());
			v3s16 blockpos = getNodeBlockPos(floatToInt(pointed_pos_under, BS));
			client->SetBlockNotSent(blockpos);
			// Call callbacks
			m_script->on_cheat(playersao, "interacted_too_far");
			// Do nothing else
			return;
		}
	}

	/*
		Make sure the player is allowed to do it
	*/
	if (!checkPriv(player->getName(), "interact")) {
		actionstream<<player->getName()<<" attempted to interact with "
				<<pointed.dump()<<" without 'interact' privilege"
				<<std::endl;
		// Re-send block to revert change on client-side
		RemoteClient *client = getClient(pkt->getPeerId());
		// Digging completed -> under
		if (action == 2) {
			v3s16 blockpos = getNodeBlockPos(floatToInt(pointed_pos_under, BS));
			client->SetBlockNotSent(blockpos);
		}
		// Placement -> above
		if (action == 3) {
			v3s16 blockpos = getNodeBlockPos(floatToInt(pointed_pos_above, BS));
			client->SetBlockNotSent(blockpos);
		}
		return;
	}

	/*
		If something goes wrong, this player is to blame
	*/
	RollbackScopeActor rollback_scope(m_rollback,
			std::string("player:")+player->getName());

	/*
		0: start digging or punch object
	*/
	if (action == 0) {
		if (pointed.type == POINTEDTHING_NODE) {
			/*
				NOTE: This can be used in the future to check if
				somebody is cheating, by checking the timing.
			*/
			MapNode n(CONTENT_IGNORE);
			bool pos_ok;
			n = m_env->getMap().getNodeNoEx(p_under, &pos_ok);
			if (pos_ok)
				n = m_env->getMap().getNodeNoEx(p_under, &pos_ok);

			if (!pos_ok) {
				infostream << "Server: Not punching: Node not found."
						<< " Adding block to emerge queue."
						<< std::endl;
				m_emerge->enqueueBlockEmerge(pkt->getPeerId(), getNodeBlockPos(p_above), false);
			}

			if (n.getContent() != CONTENT_IGNORE)
				m_script->node_on_punch(p_under, n, playersao, pointed);
			// Cheat prevention
			playersao->noCheatDigStart(p_under);
		}
		else if (pointed.type == POINTEDTHING_OBJECT) {
			// Skip if object has been removed
			if (pointed_object->m_removed)
				return;

			actionstream<<player->getName()<<" punches object "
					<<pointed.object_id<<": "
					<<pointed_object->getDescription()<<std::endl;

			ItemStack punchitem = playersao->getWieldedItem();
			ToolCapabilities toolcap =
					punchitem.getToolCapabilities(m_itemdef);
			v3f dir = (pointed_object->getBasePosition() -
					(player->getPosition() + player->getEyeOffset())
						).normalize();
			float time_from_last_punch =
				playersao->resetTimeFromLastPunch();

			s16 src_original_hp = pointed_object->getHP();
			s16 dst_origin_hp = playersao->getHP();

			pointed_object->punch(dir, &toolcap, playersao,
					time_from_last_punch);

			// If the object is a player and its HP changed
			if (src_original_hp != pointed_object->getHP() &&
					pointed_object->getType() == ACTIVEOBJECT_TYPE_PLAYER) {
				SendPlayerHPOrDie(((PlayerSAO*)pointed_object)->getPeerID(),
						pointed_object->getHP() == 0);
			}

			// If the puncher is a player and its HP changed
			if (dst_origin_hp != playersao->getHP()) {
				SendPlayerHPOrDie(playersao->getPeerID(), playersao->getHP() == 0);
			}
		}

	} // action == 0

	/*
		1: stop digging
	*/
	else if (action == 1) {
	} // action == 1

	/*
		2: Digging completed
	*/
	else if (action == 2) {
		// Only digging of nodes
		if (pointed.type == POINTEDTHING_NODE) {
			bool pos_ok;
			MapNode n = m_env->getMap().getNodeNoEx(p_under, &pos_ok);
			if (!pos_ok) {
				infostream << "Server: Not finishing digging: Node not found."
						   << " Adding block to emerge queue."
						   << std::endl;
				m_emerge->enqueueBlockEmerge(pkt->getPeerId(), getNodeBlockPos(p_above), false);
			}

			/* Cheat prevention */
			bool is_valid_dig = true;
			if (!isSingleplayer() && !g_settings->getBool("disable_anticheat")) {
				v3s16 nocheat_p = playersao->getNoCheatDigPos();
				float nocheat_t = playersao->getNoCheatDigTime();
				playersao->noCheatDigEnd();
				// If player didn't start digging this, ignore dig
				if (nocheat_p != p_under) {
					infostream << "Server: NoCheat: " << player->getName()
							<< " started digging "
							<< PP(nocheat_p) << " and completed digging "
							<< PP(p_under) << "; not digging." << std::endl;
					is_valid_dig = false;
					// Call callbacks
					m_script->on_cheat(playersao, "finished_unknown_dig");
				}
				// Get player's wielded item
				ItemStack playeritem;
				InventoryList *mlist = playersao->getInventory()->getList("main");
				if (mlist != NULL)
					playeritem = mlist->getItem(playersao->getWieldIndex());
				ToolCapabilities playeritem_toolcap =
						playeritem.getToolCapabilities(m_itemdef);
				// Get diggability and expected digging time
				DigParams params = getDigParams(m_nodedef->get(n).groups,
						&playeritem_toolcap);
				// If can't dig, try hand
				if (!params.diggable) {
					const ItemDefinition &hand = m_itemdef->get("");
					const ToolCapabilities *tp = hand.tool_capabilities;
					if (tp)
						params = getDigParams(m_nodedef->get(n).groups, tp);
				}
				// If can't dig, ignore dig
				if (!params.diggable) {
					infostream << "Server: NoCheat: " << player->getName()
							<< " completed digging " << PP(p_under)
							<< ", which is not diggable with tool. not digging."
							<< std::endl;
					is_valid_dig = false;
					// Call callbacks
					m_script->on_cheat(playersao, "dug_unbreakable");
				}
				// Check digging time
				// If already invalidated, we don't have to
				if (!is_valid_dig) {
					// Well not our problem then
				}
				// Clean and long dig
				else if (params.time > 2.0 && nocheat_t * 1.2 > params.time) {
					// All is good, but grab time from pool; don't care if
					// it's actually available
					playersao->getDigPool().grab(params.time);
				}
				// Short or laggy dig
				// Try getting the time from pool
				else if (playersao->getDigPool().grab(params.time)) {
					// All is good
				}
				// Dig not possible
				else {
					infostream << "Server: NoCheat: " << player->getName()
							<< " completed digging " << PP(p_under)
							<< "too fast; not digging." << std::endl;
					is_valid_dig = false;
					// Call callbacks
					m_script->on_cheat(playersao, "dug_too_fast");
				}
			}

			/* Actually dig node */

			if (is_valid_dig && n.getContent() != CONTENT_IGNORE)
				m_script->node_on_dig(p_under, n, playersao);

			v3s16 blockpos = getNodeBlockPos(floatToInt(pointed_pos_under, BS));
			RemoteClient *client = getClient(pkt->getPeerId());
			// Send unusual result (that is, node not being removed)
			if (m_env->getMap().getNodeNoEx(p_under).getContent() != CONTENT_AIR) {
				// Re-send block to revert change on client-side
				client->SetBlockNotSent(blockpos);
			}
			else {
				client->ResendBlockIfOnWire(blockpos);
			}
		}
	} // action == 2

	/*
		3: place block or right-click object
	*/
	else if (action == 3) {
		ItemStack item = playersao->getWieldedItem();

		// Reset build time counter
		if (pointed.type == POINTEDTHING_NODE &&
				item.getDefinition(m_itemdef).type == ITEM_NODE)
			getClient(pkt->getPeerId())->m_time_from_building = 0.0;

		if (pointed.type == POINTEDTHING_OBJECT) {
			// Right click object

			// Skip if object has been removed
			if (pointed_object->m_removed)
				return;

			actionstream << player->getName() << " right-clicks object "
					<< pointed.object_id << ": "
					<< pointed_object->getDescription() << std::endl;

			// Do stuff
			pointed_object->rightClick(playersao);
		}
		else if (m_script->item_OnPlace(
				item, playersao, pointed)) {
			// Placement was handled in lua

			// Apply returned ItemStack
			if (playersao->setWieldedItem(item)) {
				SendInventory(playersao);
			}
		}

		// If item has node placement prediction, always send the
		// blocks to make sure the client knows what exactly happened
		RemoteClient *client = getClient(pkt->getPeerId());
		v3s16 blockpos = getNodeBlockPos(floatToInt(pointed_pos_above, BS));
		v3s16 blockpos2 = getNodeBlockPos(floatToInt(pointed_pos_under, BS));
		if (item.getDefinition(m_itemdef).node_placement_prediction != "") {
			client->SetBlockNotSent(blockpos);
			if (blockpos2 != blockpos) {
				client->SetBlockNotSent(blockpos2);
			}
		}
		else {
			client->ResendBlockIfOnWire(blockpos);
			if (blockpos2 != blockpos) {
				client->ResendBlockIfOnWire(blockpos2);
			}
		}
	} // action == 3

	/*
		4: use
	*/
	else if (action == 4) {
		ItemStack item = playersao->getWieldedItem();

		actionstream << player->getName() << " uses " << item.name
				<< ", pointing at " << pointed.dump() << std::endl;

		if (m_script->item_OnUse(
				item, playersao, pointed)) {
			// Apply returned ItemStack
			playersao->setWieldedItem(item);
		}

	} // action == 4


	/*
		Catch invalid actions
	*/
	else {
		infostream << "WARNING: Server: Invalid action "
				<< action << std::endl;
	}
}

void Server::handleCommand_RemovedSounds(NetworkPacket* pkt)
{
	u16 num;
	*pkt >> num;
	for (u16 k = 0; k < num; k++) {
		s32 id;

		*pkt >> id;

		std::map<s32, ServerPlayingSound>::iterator i =
			m_playing_sounds.find(id);

		if (i == m_playing_sounds.end())
			continue;

		ServerPlayingSound &psound = i->second;
		psound.clients.erase(pkt->getPeerId());
		if (psound.clients.empty())
			m_playing_sounds.erase(i++);
	}
}

void Server::handleCommand_NodeMetaFields(NetworkPacket* pkt)
{
	v3s16 p;
	std::string formname;
	u16 num;

	*pkt >> p >> formname >> num;

	std::map<std::string, std::string> fields;
	for (u16 k = 0; k < num; k++) {
		std::string fieldname;
		*pkt >> fieldname;
		*pkt >> fields[fieldname];
	}

	Player *player = m_env->getPlayer(pkt->getPeerId());
	if (player == NULL) {
		errorstream << "Server::ProcessData(): Cancelling: "
				"No player for peer_id=" << pkt->getPeerId()
				<< " disconnecting peer!" << std::endl;
		m_con.DisconnectPeer(pkt->getPeerId());
		return;
	}

	PlayerSAO *playersao = player->getPlayerSAO();
	if (playersao == NULL) {
		errorstream << "Server::ProcessData(): Cancelling: "
				"No player object for peer_id=" << pkt->getPeerId()
				<< " disconnecting peer!"  << std::endl;
		m_con.DisconnectPeer(pkt->getPeerId());
		return;
	}

	// If something goes wrong, this player is to blame
	RollbackScopeActor rollback_scope(m_rollback,
			std::string("player:")+player->getName());

	// Check the target node for rollback data; leave others unnoticed
	RollbackNode rn_old(&m_env->getMap(), p, this);

	m_script->node_on_receive_fields(p, formname, fields, playersao);

	// Report rollback data
	RollbackNode rn_new(&m_env->getMap(), p, this);
	if (rollback() && rn_new != rn_old) {
		RollbackAction action;
		action.setSetNode(p, rn_old, rn_new);
		rollback()->reportAction(action);
	}
}

void Server::handleCommand_InventoryFields(NetworkPacket* pkt)
{
	std::string formname;
	u16 num;

	*pkt >> formname >> num;

	std::map<std::string, std::string> fields;
	for (u16 k = 0; k < num; k++) {
		std::string fieldname;
		*pkt >> fieldname;
		*pkt >> fields[fieldname];
	}

	Player *player = m_env->getPlayer(pkt->getPeerId());
	if (player == NULL) {
		errorstream << "Server::ProcessData(): Canceling: "
				"No player for peer_id=" << pkt->getPeerId()
				<< " disconnecting peer!" << std::endl;
		m_con.DisconnectPeer(pkt->getPeerId());
		return;
	}

	PlayerSAO *playersao = player->getPlayerSAO();
	if (playersao == NULL) {
		errorstream << "Server::ProcessData(): Canceling: "
				"No player object for peer_id=" << pkt->getPeerId()
				<< " disconnecting peer!" << std::endl;
		m_con.DisconnectPeer(pkt->getPeerId());
		return;
	}

	m_script->on_playerReceiveFields(playersao, formname, fields);
}<|MERGE_RESOLUTION|>--- conflicted
+++ resolved
@@ -844,21 +844,8 @@
 				<< (int)-damage << " hp at "  << PP(player->getPosition() / BS)
 				<< std::endl;
 
-<<<<<<< HEAD
-		// always send damage, send heal only if player hasn't max health already
-		if (damage >= 0 || (damage < 0 &&
-				playersao->getHP() < PLAYER_MAX_HP)) {
-			playersao->setHP(playersao->getHP() - damage);
-
-			if (playersao->getHP() == 0 && playersao->m_hp_not_sent)
-				DiePlayer(pkt->getPeerId());
-			if (playersao->m_hp_not_sent)
-				SendPlayerHP(pkt->getPeerId());
-		}
-=======
 		playersao->setHP(playersao->getHP() - damage);
 		SendPlayerHPOrDie(playersao->getPeerID(), playersao->getHP() == 0);
->>>>>>> 7e088fdf
 	}
 }
 
