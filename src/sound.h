--- conflicted
+++ resolved
@@ -80,14 +80,9 @@
 	virtual void fadeSound(int sound, float step, float gain) = 0;
 
 	int playSound(const SimpleSoundSpec &spec, bool loop)
-<<<<<<< HEAD
-		{ return playSound(spec.name, loop, spec.gain); }
-
-=======
 	{
 		return playSound(spec.name, loop, spec.gain, spec.fade, spec.pitch);
 	}
->>>>>>> 65819f3b
 	int playSoundAt(const SimpleSoundSpec &spec, bool loop, v3f pos)
 	{
 		return playSoundAt(spec.name, loop, spec.gain, pos, spec.pitch);
@@ -118,13 +113,9 @@
 		return 0;
 	}
 	void stopSound(int sound) {}
-<<<<<<< HEAD
 	void resumeSound(int sound) {}
 	void pauseSound(int sound) {}
 	bool soundExists(int sound) {return false;}
-=======
-	bool soundExists(int sound) { return false; }
->>>>>>> 65819f3b
 	void updateSoundPosition(int sound, v3f pos) {}
 	bool updateSoundGain(int id, float gain) { return false; }
 	float getSoundGain(int id) { return 0; }
