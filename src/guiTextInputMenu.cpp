--- conflicted
+++ resolved
@@ -107,12 +107,8 @@
 	{
 		core::rect<s32> rect(0, 0, 140, 30);
 		rect = rect + v2s32(size.X/2-140/2, size.Y/2-30/2+25);
-<<<<<<< HEAD
-		Environment->addButton(rect, this, 257, chartowchar_t(gettext("Proceed")));
-=======
 		Environment->addButton(rect, this, 257,
 			chartowchar_t(gettext("Proceed")));
->>>>>>> 7da02e05
 	}
 }
 
