--- conflicted
+++ resolved
@@ -31,10 +31,7 @@
 static const Rotation wallmounted_to_rot[] = {
 	ROTATE_0, ROTATE_180, ROTATE_90, ROTATE_270
 };
-<<<<<<< HEAD
-=======
-
->>>>>>> c8bd2ae1
+
 static const u8 rot_to_wallmounted[] = {
 	2, 4, 3, 5
 };
@@ -158,11 +155,7 @@
 			
 		Rotation oldrot = wallmounted_to_rot[wmountface - 2];
 		param2 &= ~7;
-<<<<<<< HEAD
-		param2 |= rot_to_wallmounted[(oldrot + rot) & 3];
-=======
 		param2 |= rot_to_wallmounted[(oldrot - rot) & 3];
->>>>>>> c8bd2ae1
 	}
 }
 
