--- conflicted
+++ resolved
@@ -36,12 +36,8 @@
 	distanceSq(distSq)
 {}
 
-<<<<<<< HEAD
-PointedThing::PointedThing(s16 id, const v3f &point, const v3f &normal, const v3f &raw_normal,
-=======
-PointedThing::PointedThing(u16 id, const v3f &point, const v3s16 &normal,
->>>>>>> f680d102
-	f32 distSq) :
+PointedThing::PointedThing(s16 id, const v3f &point,
+  const v3f &normal, const v3f &raw_normal, f32 distSq) :
 	type(POINTEDTHING_OBJECT),
 	object_id(id),
 	intersection_point(point),
