--- conflicted
+++ resolved
@@ -36,13 +36,8 @@
 	distanceSq(distSq)
 {}
 
-<<<<<<< HEAD
-PointedThing::PointedThing(u16 id, const v3f &point, const v3f &normal, const v3f &raw_normal,
-	f32 distSq) :
-=======
-PointedThing::PointedThing(s16 id, const v3f &point,
+PointedThing::PointedThing(u16 id, const v3f &point,
   const v3f &normal, const v3f &raw_normal, f32 distSq) :
->>>>>>> 6def1af3
 	type(POINTEDTHING_OBJECT),
 	object_id(id),
 	intersection_point(point),
