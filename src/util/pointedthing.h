--- conflicted
+++ resolved
@@ -98,11 +98,7 @@
 		const v3s16 &real_under, const v3f &point, const v3f &normal,
 		u16 box_id, f32 distSq);
 	//! Constructor for POINTEDTHING_OBJECT
-<<<<<<< HEAD
 	PointedThing(s16 id, const v3f &point, const v3f &normal, const v3f &raw_normal, f32 distSq);
-=======
-	PointedThing(u16 id, const v3f &point, const v3s16 &normal, f32 distSq);
->>>>>>> f680d102
 	std::string dump() const;
 	void serialize(std::ostream &os) const;
 	void deSerialize(std::istream &is);
