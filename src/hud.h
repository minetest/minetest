/*
Minetest
Copyright (C) 2010-2013 kwolekr, Ryan Kwolek <kwolekr@minetest.net>
Copyright (C) 2017 red-001 <red-001@outlook.ie>

This program is free software; you can redistribute it and/or modify
it under the terms of the GNU Lesser General Public License as published by
the Free Software Foundation; either version 2.1 of the License, or
(at your option) any later version.

This program is distributed in the hope that it will be useful,
but WITHOUT ANY WARRANTY; without even the implied warranty of
MERCHANTABILITY or FITNESS FOR A PARTICULAR PURPOSE.  See the
GNU Lesser General Public License for more details.

You should have received a copy of the GNU Lesser General Public License along
with this program; if not, write to the Free Software Foundation, Inc.,
51 Franklin Street, Fifth Floor, Boston, MA 02110-1301 USA.
*/

#pragma once

#include "irrlichttypes_extrabloated.h"
#include <string>
#include "common/c_types.h"

#define HUD_DIR_LEFT_RIGHT 0
#define HUD_DIR_RIGHT_LEFT 1
#define HUD_DIR_TOP_BOTTOM 2
#define HUD_DIR_BOTTOM_TOP 3

#define HUD_CORNER_UPPER  0
#define HUD_CORNER_LOWER  1
#define HUD_CORNER_CENTER 2

// Note that these visibility flags do not determine if the hud items are
// actually drawn, but rather, whether to draw the item should the rest
// of the game state permit it.
#define HUD_FLAG_HOTBAR_VISIBLE        (1 << 0)
#define HUD_FLAG_HEALTHBAR_VISIBLE     (1 << 1)
#define HUD_FLAG_CROSSHAIR_VISIBLE     (1 << 2)
#define HUD_FLAG_WIELDITEM_VISIBLE     (1 << 3)
#define HUD_FLAG_BREATHBAR_VISIBLE     (1 << 4)
#define HUD_FLAG_MINIMAP_VISIBLE       (1 << 5)
#define HUD_FLAG_MINIMAP_RADAR_VISIBLE (1 << 6)

#define HUD_PARAM_HOTBAR_ITEMCOUNT 1
#define HUD_PARAM_HOTBAR_IMAGE 2
#define HUD_PARAM_HOTBAR_SELECTED_IMAGE 3

#define HUD_HOTBAR_ITEMCOUNT_DEFAULT 8
#define HUD_HOTBAR_ITEMCOUNT_MAX     32

#define HOTBAR_IMAGE_SIZE 48

enum HudElementType {
	HUD_ELEM_IMAGE     = 0,
	HUD_ELEM_TEXT      = 1,
	HUD_ELEM_STATBAR   = 2,
	HUD_ELEM_INVENTORY = 3,
	HUD_ELEM_WAYPOINT  = 4,
	HUD_ELEM_IMAGE_WAYPOINT = 5,
<<<<<<< HEAD
	HUD_ELEM_MINIMAP   = 6,
=======
	HUD_ELEM_COMPASS   = 6
>>>>>>> d3d21894
};

enum HudElementStat {
	HUD_STAT_POS = 0,
	HUD_STAT_NAME,
	HUD_STAT_SCALE,
	HUD_STAT_TEXT,
	HUD_STAT_NUMBER,
	HUD_STAT_ITEM,
	HUD_STAT_DIR,
	HUD_STAT_ALIGN,
	HUD_STAT_OFFSET,
	HUD_STAT_WORLD_POS,
	HUD_STAT_SIZE,
	HUD_STAT_Z_INDEX,
	HUD_STAT_TEXT2,
};

enum HudCompassDir {
	HUD_COMPASS_ROTATE = 0,
	HUD_COMPASS_ROTATE_REVERSE,
	HUD_COMPASS_TRANSLATE,
	HUD_COMPASS_TRANSLATE_REVERSE,
};

struct HudElement {
	HudElementType type;
	v2f pos;
	std::string name;
	v2f scale;
	std::string text;
	u32 number;
	u32 item;
	u32 dir;
	v2f align;
	v2f offset;
	v3f world_pos;
	v2s32 size;
	s16 z_index = 0;
	std::string text2;
};

extern const EnumString es_HudElementType[];
extern const EnumString es_HudElementStat[];
extern const EnumString es_HudBuiltinElement[];
<|MERGE_RESOLUTION|>--- conflicted
+++ resolved
@@ -60,11 +60,8 @@
 	HUD_ELEM_INVENTORY = 3,
 	HUD_ELEM_WAYPOINT  = 4,
 	HUD_ELEM_IMAGE_WAYPOINT = 5,
-<<<<<<< HEAD
-	HUD_ELEM_MINIMAP   = 6,
-=======
-	HUD_ELEM_COMPASS   = 6
->>>>>>> d3d21894
+	HUD_ELEM_COMPASS   = 6,
+	HUD_ELEM_MINIMAP   = 7
 };
 
 enum HudElementStat {
