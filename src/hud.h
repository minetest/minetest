--- conflicted
+++ resolved
@@ -61,11 +61,8 @@
 	HUD_ELEM_STATBAR   = 2,
 	HUD_ELEM_INVENTORY = 3,
 	HUD_ELEM_WAYPOINT  = 4,
-<<<<<<< HEAD
-	HUD_ELEM_COMPASS   = 6,
-=======
-	HUD_ELEM_IMAGE_WAYPOINT = 5
->>>>>>> f34c62c4
+	HUD_ELEM_IMAGE_WAYPOINT = 5,
+	HUD_ELEM_COMPASS   = 6
 };
 
 enum HudElementStat {
