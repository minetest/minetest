--- conflicted
+++ resolved
@@ -316,17 +316,10 @@
 	m_emerger(emerger),
 	m_random_spawn_timer(3),
 	m_send_recommended_timer(0),
-<<<<<<< HEAD
-	m_blocks_added_last(0),
-	m_active_objects_last(0),
-	m_active_block_last(0),
-	m_active_block_interval_overload_skip(0),
-=======
 	m_active_objects_last(0),
 	m_active_block_abm_last(0),
 	m_active_block_timer_last(0),
 	m_blocks_added_last(0),
->>>>>>> 742fe00b
 	m_game_time(0),
 	m_game_time_fraction_counter(0),
 	m_recommended_send_interval(0.1),
@@ -1252,18 +1245,8 @@
 	}
 	
 	const float abm_interval = 1.0;
-<<<<<<< HEAD
-	if(m_active_block_modifier_interval.step(dtime, abm_interval))
-	do{ // breakable
-		if(!m_active_block_last && m_active_block_interval_overload_skip > 0){
-			ScopeProfiler sp(g_profiler, "SEnv: ABM overload skips");
-			m_active_block_interval_overload_skip--;
-			break;
-		}
-=======
 	if(m_active_block_abm_last || m_active_block_modifier_interval.step(dtime, abm_interval))
 	{
->>>>>>> 742fe00b
 		ScopeProfiler sp(g_profiler, "SEnv: modify in blocks avg /1s", SPT_AVG);
 		TimeTaker timer("modify in active blocks");
 		u32 max_time_ms = 1000 * g_settings->getFloat("dedicated_server_step");
@@ -1276,17 +1259,10 @@
 				i = m_active_blocks.m_list.begin();
 				i != m_active_blocks.m_list.end(); ++i)
 		{
-<<<<<<< HEAD
-			if (n++ < m_active_block_last)
-				continue;
-			else
-				m_active_block_last = 0;
-=======
 			if (n++ < m_active_block_abm_last)
 				continue;
 			else
 				m_active_block_abm_last = 0;
->>>>>>> 742fe00b
 			++calls;
 
 			v3s16 p = *i;
@@ -1305,20 +1281,12 @@
 			abmhandler.apply(block);
 
 			if (timer.getTimerTime() > max_time_ms) {
-<<<<<<< HEAD
-				m_active_block_last = n;
-=======
 				m_active_block_abm_last = n;
->>>>>>> 742fe00b
 				break;
 			}
 		}
 		if (!calls)
-<<<<<<< HEAD
-			m_active_block_last = 0;
-=======
 			m_active_block_abm_last = 0;
->>>>>>> 742fe00b
 
 		u32 time_ms = timer.stop(true);
 		if(time_ms > max_time_ms){
