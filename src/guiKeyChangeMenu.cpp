/*
 Minetest
 Copyright (C) 2010-2013 celeron55, Perttu Ahola <celeron55@gmail.com>
 Copyright (C) 2013 Ciaran Gultnieks <ciaran@ciarang.com>
 Copyright (C) 2013 teddydestodes <derkomtur@schattengang.net>

 This program is free software; you can redistribute it and/or modify
 it under the terms of the GNU Lesser General Public License as published by
 the Free Software Foundation; either version 2.1 of the License, or
 (at your option) any later version.

 This program is distributed in the hope that it will be useful,
 but WITHOUT ANY WARRANTY; without even the implied warranty of
 MERCHANTABILITY or FITNESS FOR A PARTICULAR PURPOSE.  See the
 GNU Lesser General Public License for more details.

 You should have received a copy of the GNU Lesser General Public License along
 with this program; if not, write to the Free Software Foundation, Inc.,
 51 Franklin Street, Fifth Floor, Boston, MA 02110-1301 USA.
 */

#include "guiKeyChangeMenu.h"
#include "debug.h"
#include "serialization.h"
#include "main.h"
#include <string>
#include <IGUICheckBox.h>
#include <IGUIEditBox.h>
#include <IGUIButton.h>
#include <IGUIStaticText.h>
#include <IGUIFont.h>
#include "settings.h"
#include <algorithm>

#include "mainmenumanager.h"  // for g_gamecallback

#define KMaxButtonPerColumns 12

extern MainGameCallback *g_gamecallback;

enum
{
	GUI_ID_BACK_BUTTON = 101, GUI_ID_ABORT_BUTTON, GUI_ID_SCROLL_BAR,
	// buttons
	GUI_ID_KEY_FORWARD_BUTTON,
	GUI_ID_KEY_BACKWARD_BUTTON,
	GUI_ID_KEY_LEFT_BUTTON,
	GUI_ID_KEY_RIGHT_BUTTON,
	GUI_ID_KEY_USE_BUTTON,
	GUI_ID_KEY_FLY_BUTTON,
	GUI_ID_KEY_FAST_BUTTON,
	GUI_ID_KEY_JUMP_BUTTON,
	GUI_ID_KEY_NOCLIP_BUTTON,
	GUI_ID_KEY_CHAT_BUTTON,
	GUI_ID_KEY_CMD_BUTTON,
	GUI_ID_KEY_CONSOLE_BUTTON,
	GUI_ID_KEY_SNEAK_BUTTON,
	GUI_ID_KEY_DROP_BUTTON,
	GUI_ID_KEY_INVENTORY_BUTTON,
	GUI_ID_KEY_DUMP_BUTTON,
	GUI_ID_KEY_RANGE_BUTTON,
	GUI_ID_KEY_ZOOM_BUTTON,
	// other
	GUI_ID_CB_AUX1_DESCENDS,
	GUI_ID_CB_DOUBLETAP_JUMP,
};

GUIKeyChangeMenu::GUIKeyChangeMenu(gui::IGUIEnvironment* env,
				gui::IGUIElement* parent, s32 id, IMenuManager *menumgr) :
GUIModalMenu(env, parent, id, menumgr)
{
	shift_down = false;
	activeKey = -1;
	this->key_used_text = NULL;
	init_keys();
	for(size_t i=0; i<key_settings.size(); i++)
		this->key_used.push_back(key_settings.at(i)->key);
}

GUIKeyChangeMenu::~GUIKeyChangeMenu()
{
	removeChildren();

	for (std::vector<key_setting*>::iterator iter = key_settings.begin();
			iter != key_settings.end(); iter ++) {
		delete[] (*iter)->button_name;
		delete (*iter);
	}
	key_settings.clear();
}

void GUIKeyChangeMenu::removeChildren()
{
	const core::list<gui::IGUIElement*> &children = getChildren();
	core::list<gui::IGUIElement*> children_copy;
	for (core::list<gui::IGUIElement*>::ConstIterator i = children.begin(); i
		 != children.end(); i++)
	{
		children_copy.push_back(*i);
	}
	for (core::list<gui::IGUIElement*>::Iterator i = children_copy.begin(); i
		 != children_copy.end(); i++)
	{
		(*i)->remove();
	}
}

void GUIKeyChangeMenu::regenerateGui(v2u32 screensize)
{
	removeChildren();
	v2s32 size(620, 430);
	
	core::rect < s32 > rect(screensize.X / 2 - size.X / 2,
							screensize.Y / 2 - size.Y / 2, screensize.X / 2 + size.X / 2,
							screensize.Y / 2 + size.Y / 2);

	DesiredRect = rect;
	recalculateAbsolutePosition(false);

	v2s32 topleft(0, 0);
	
	{
		core::rect < s32 > rect(0, 0, 600, 40);
		rect += topleft + v2s32(25, 3);
		//gui::IGUIStaticText *t =
		const wchar_t *text = wgettext("Keybindings. (If this menu screws up, remove stuff from minetest.conf)");
		Environment->addStaticText(text,
								   rect, false, true, this, -1);
		delete[] text;
		//t->setTextAlignment(gui::EGUIA_CENTER, gui::EGUIA_UPPERLEFT);
	}

	// Build buttons

	v2s32 offset(25, 60);

	for(size_t i = 0; i < key_settings.size(); i++)
	{
		key_setting *k = key_settings.at(i);
		{
			core::rect < s32 > rect(0, 0, 100, 20);
			rect += topleft + v2s32(offset.X, offset.Y);
			Environment->addStaticText(k->button_name, rect, false, true, this, -1);
		}

		{
			core::rect < s32 > rect(0, 0, 100, 30);
			rect += topleft + v2s32(offset.X + 105, offset.Y - 5);
			const wchar_t *text = wgettext(k->key.name());
			k->button = Environment->addButton(rect, this, k->id, text);
			delete[] text;
		}
		if(i + 1 == KMaxButtonPerColumns)
			offset = v2s32(250, 60);
		else
			offset += v2s32(0, 25);
	}
	
	{
		s32 option_x = offset.X;
		s32 option_y = offset.Y + 5;
		u32 option_w = 180;
		{
			core::rect<s32> rect(0, 0, option_w, 30);
			rect += topleft + v2s32(option_x, option_y);
			const wchar_t *text = wgettext("\"Use\" = climb down");
			Environment->addCheckBox(g_settings->getBool("aux1_descends"), rect, this,
					GUI_ID_CB_AUX1_DESCENDS, text);
			delete[] text;
		}
		offset += v2s32(0, 25);
	}

	{
		s32 option_x = offset.X;
		s32 option_y = offset.Y + 5;
		u32 option_w = 280;
		{
			core::rect<s32> rect(0, 0, option_w, 30);
			rect += topleft + v2s32(option_x, option_y);
			const wchar_t *text = wgettext("Double tap \"jump\" to toggle fly");
			Environment->addCheckBox(g_settings->getBool("doubletap_jump"), rect, this,
					GUI_ID_CB_DOUBLETAP_JUMP, text);
			delete[] text;
		}
		offset += v2s32(0, 25);
	}

	{
		core::rect < s32 > rect(0, 0, 100, 30);
		rect += topleft + v2s32(size.X - 100 - 20, size.Y - 40);
		const wchar_t *text =  wgettext("Save");
		Environment->addButton(rect, this, GUI_ID_BACK_BUTTON,
				 text);
		delete[] text;
	}
	{
		core::rect < s32 > rect(0, 0, 100, 30);
		rect += topleft + v2s32(size.X - 100 - 20 - 100 - 20, size.Y - 40);
		const wchar_t *text = wgettext("Cancel");
		Environment->addButton(rect, this, GUI_ID_ABORT_BUTTON,
				text);
		delete[] text;
	}	
}

void GUIKeyChangeMenu::drawMenu()
{
	gui::IGUISkin* skin = Environment->getSkin();
	if (!skin)
		return;
	video::IVideoDriver* driver = Environment->getVideoDriver();

	video::SColor bgcolor(140, 0, 0, 0);

	{
		core::rect < s32 > rect(0, 0, 620, 620);
		rect += AbsoluteRect.UpperLeftCorner;
		driver->draw2DRectangle(bgcolor, rect, &AbsoluteClippingRect);
	}

	gui::IGUIElement::draw();
}

bool GUIKeyChangeMenu::acceptInput()
{
	for(size_t i = 0; i < key_settings.size(); i++)
	{
		key_setting *k = key_settings.at(i);
		g_settings->set(k->setting_name, k->key.sym());
	}
	{
		gui::IGUIElement *e = getElementFromId(GUI_ID_CB_AUX1_DESCENDS);
		if(e != NULL && e->getType() == gui::EGUIET_CHECK_BOX)
			g_settings->setBool("aux1_descends", ((gui::IGUICheckBox*)e)->isChecked());
	}
	{
		gui::IGUIElement *e = getElementFromId(GUI_ID_CB_DOUBLETAP_JUMP);
		if(e != NULL && e->getType() == gui::EGUIET_CHECK_BOX)
			g_settings->setBool("doubletap_jump", ((gui::IGUICheckBox*)e)->isChecked());
	}

	clearKeyCache();

	g_gamecallback->signalKeyConfigChange();

	return true;
}

bool GUIKeyChangeMenu::resetMenu()
{
	if (activeKey >= 0)
	{
		for(size_t i = 0; i < key_settings.size(); i++)
		{
			key_setting *k = key_settings.at(i);
			if(k->id == activeKey)
			{
				const wchar_t *text = wgettext(k->key.name());
				k->button->setText(text);
				delete[] text;
				break;
			}
		}
		activeKey = -1;
		return false;
	}
	return true;
}
bool GUIKeyChangeMenu::OnEvent(const SEvent& event)
{
	if (event.EventType == EET_KEY_INPUT_EVENT && activeKey >= 0
		&& event.KeyInput.PressedDown)
	{
		
		bool prefer_character = shift_down;
		KeyPress kp(event.KeyInput, prefer_character);
		
		bool shift_went_down = false;
		if(!shift_down &&
				(event.KeyInput.Key == irr::KEY_SHIFT ||
				event.KeyInput.Key == irr::KEY_LSHIFT ||
				event.KeyInput.Key == irr::KEY_RSHIFT))
			shift_went_down = true;

		// Remove Key already in use message
		if(this->key_used_text)
		{
			this->key_used_text->remove();
			this->key_used_text = NULL;
		}
		// Display Key already in use message
		if (std::find(this->key_used.begin(), this->key_used.end(), kp) != this->key_used.end())
		{
			core::rect < s32 > rect(0, 0, 600, 40);
			rect += v2s32(0, 0) + v2s32(25, 30);
			const wchar_t *text = wgettext("Key already in use");
			this->key_used_text = Environment->addStaticText(text,
					rect, false, true, this, -1);
			delete[] text;
			//infostream << "Key already in use" << std::endl;
		}

		// But go on
		{
			key_setting *k=NULL;
			for(size_t i = 0; i < key_settings.size(); i++)
			{
				if(key_settings.at(i)->id == activeKey)
				{
					k = key_settings.at(i);
					break;
				}
			}
			assert(k);
			k->key = kp;
			const wchar_t *text = wgettext(k->key.name());
			k->button->setText(text);
			delete[] text;

			this->key_used.push_back(kp);

			// Allow characters made with shift
			if(shift_went_down){
				shift_down = true;
				return false;
			}else{
				activeKey = -1;
				return true;
			}
		}
	}
	if (event.EventType == EET_GUI_EVENT)
	{
		if (event.GUIEvent.EventType == gui::EGET_ELEMENT_FOCUS_LOST
			&& isVisible())
		{
			if (!canTakeFocus(event.GUIEvent.Element))
			{
				dstream << "GUIMainMenu: Not allowing focus change."
				<< std::endl;
				// Returning true disables focus change
				return true;
			}
		}
		if (event.GUIEvent.EventType == gui::EGET_BUTTON_CLICKED)
		{
			switch (event.GUIEvent.Caller->getID())
			{
				case GUI_ID_BACK_BUTTON: //back
					acceptInput();
					quitMenu();
					return true;
				case GUI_ID_ABORT_BUTTON: //abort
					quitMenu();
					return true;
				default:
					key_setting *k = NULL;
					for(size_t i = 0; i < key_settings.size(); i++)
					{
						if(key_settings.at(i)->id == event.GUIEvent.Caller->getID())
						{
							k = key_settings.at(i);
							break;
						}
					}
					assert(k);

					resetMenu();
					shift_down = false;
					activeKey = event.GUIEvent.Caller->getID();
					const wchar_t *text = wgettext("press key");
					k->button->setText(text);
					delete[] text;
					this->key_used.erase(std::remove(this->key_used.begin(),
							this->key_used.end(), k->key), this->key_used.end());
					break;
			}
			Environment->setFocus(this);
		}
	}
	return Parent ? Parent->OnEvent(event) : false;
}

void GUIKeyChangeMenu::add_key(int id, const wchar_t *button_name, const std::string &setting_name)
{
	key_setting *k = new key_setting;
	k->id = id;

	k->button_name = button_name;
	k->setting_name = setting_name;
	k->key = getKeySetting(k->setting_name.c_str());
	key_settings.push_back(k);
}

void GUIKeyChangeMenu::init_keys()
{
	this->add_key(GUI_ID_KEY_FORWARD_BUTTON,   wgettext("Forward"),       "keymap_forward");
	this->add_key(GUI_ID_KEY_BACKWARD_BUTTON,  wgettext("Backward"),      "keymap_backward");
	this->add_key(GUI_ID_KEY_LEFT_BUTTON,      wgettext("Left"),          "keymap_left");
	this->add_key(GUI_ID_KEY_RIGHT_BUTTON,     wgettext("Right"),         "keymap_right");
	this->add_key(GUI_ID_KEY_USE_BUTTON,       wgettext("Use"),           "keymap_special1");
	this->add_key(GUI_ID_KEY_JUMP_BUTTON,      wgettext("Jump"),          "keymap_jump");
	this->add_key(GUI_ID_KEY_SNEAK_BUTTON,     wgettext("Sneak"),         "keymap_sneak");
	this->add_key(GUI_ID_KEY_DROP_BUTTON,      wgettext("Drop"),          "keymap_drop");
	this->add_key(GUI_ID_KEY_INVENTORY_BUTTON, wgettext("Inventory"),     "keymap_inventory");
	this->add_key(GUI_ID_KEY_CHAT_BUTTON,      wgettext("Chat"),          "keymap_chat");
	this->add_key(GUI_ID_KEY_CMD_BUTTON,       wgettext("Command"),       "keymap_cmd");
	this->add_key(GUI_ID_KEY_CONSOLE_BUTTON,   wgettext("Console"),       "keymap_console");
	this->add_key(GUI_ID_KEY_FLY_BUTTON,       wgettext("Toggle fly"),    "keymap_freemove");
	this->add_key(GUI_ID_KEY_FAST_BUTTON,      wgettext("Toggle fast"),   "keymap_fastmove");
	this->add_key(GUI_ID_KEY_NOCLIP_BUTTON,    wgettext("Toggle noclip"), "keymap_noclip");
	this->add_key(GUI_ID_KEY_RANGE_BUTTON,     wgettext("Range select"),  "keymap_rangeselect");
	this->add_key(GUI_ID_KEY_DUMP_BUTTON,      wgettext("Print stacks"),  "keymap_print_debug_stacks");
<<<<<<< HEAD
}
=======
	this->add_key(GUI_ID_KEY_ZOOM_BUTTON,      wgettext("Zoom"),          "keymap_zoom");
}
>>>>>>> 72395fc6
<|MERGE_RESOLUTION|>--- conflicted
+++ resolved
@@ -412,9 +412,5 @@
 	this->add_key(GUI_ID_KEY_NOCLIP_BUTTON,    wgettext("Toggle noclip"), "keymap_noclip");
 	this->add_key(GUI_ID_KEY_RANGE_BUTTON,     wgettext("Range select"),  "keymap_rangeselect");
 	this->add_key(GUI_ID_KEY_DUMP_BUTTON,      wgettext("Print stacks"),  "keymap_print_debug_stacks");
-<<<<<<< HEAD
-}
-=======
 	this->add_key(GUI_ID_KEY_ZOOM_BUTTON,      wgettext("Zoom"),          "keymap_zoom");
 }
->>>>>>> 72395fc6
