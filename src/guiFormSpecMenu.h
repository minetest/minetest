/*
Minetest
Copyright (C) 2013 celeron55, Perttu Ahola <celeron55@gmail.com>

This program is free software; you can redistribute it and/or modify
it under the terms of the GNU Lesser General Public License as published by
the Free Software Foundation; either version 2.1 of the License, or
(at your option) any later version.

This program is distributed in the hope that it will be useful,
but WITHOUT ANY WARRANTY; without even the implied warranty of
MERCHANTABILITY or FITNESS FOR A PARTICULAR PURPOSE.  See the
GNU Lesser General Public License for more details.

You should have received a copy of the GNU Lesser General Public License along
with this program; if not, write to the Free Software Foundation, Inc.,
51 Franklin Street, Fifth Floor, Boston, MA 02110-1301 USA.
*/


#ifndef GUIINVENTORYMENU_HEADER
#define GUIINVENTORYMENU_HEADER

#include <utility>

#include "irrlichttypes_extrabloated.h"
#include "inventory.h"
#include "inventorymanager.h"
#include "modalMenu.h"
#include "guiTable.h"
#include "network/networkprotocol.h"

class IGameDef;
class InventoryManager;
class ISimpleTextureSource;
class Client;

typedef enum {
	f_Button,
	f_Table,
	f_TabHeader,
	f_CheckBox,
	f_DropDown,
	f_ScrollBar,
	f_KeyEventBox,
	f_Unknown
} FormspecFieldType;

typedef enum {
	quit_mode_no,
	quit_mode_accept,
	quit_mode_cancel
} FormspecQuitMode;

struct TextDest
{
	virtual ~TextDest() {};
	// This is deprecated I guess? -celeron55
	virtual void gotText(std::wstring text){}
	virtual void gotText(const StringMap &fields) = 0;
	virtual void setFormName(std::string formname)
	{ m_formname = formname;};

	std::string m_formname;
};

class IFormSource
{
public:
	virtual ~IFormSource(){}
	virtual std::string getForm() = 0;
	// Fill in variables in field text
	virtual std::string resolveText(std::string str){ return str; }
};

class GUIFormSpecMenu : public GUIModalMenu
{
	struct ItemSpec
	{
		ItemSpec()
		{
			i = -1;
		}
		ItemSpec(const InventoryLocation &a_inventoryloc,
				const std::string &a_listname,
				s32 a_i)
		{
			inventoryloc = a_inventoryloc;
			listname = a_listname;
			i = a_i;
		}
		bool isValid() const
		{
			return i != -1;
		}

		InventoryLocation inventoryloc;
		std::string listname;
		s32 i;
	};

	struct ListDrawSpec
	{
		ListDrawSpec()
		{
		}
		ListDrawSpec(const InventoryLocation &a_inventoryloc,
				const std::string &a_listname,
				v2s32 a_pos, v2s32 a_geom, s32 a_start_item_i):
			inventoryloc(a_inventoryloc),
			listname(a_listname),
			pos(a_pos),
			geom(a_geom),
			start_item_i(a_start_item_i)
		{
		}

		InventoryLocation inventoryloc;
		std::string listname;
		v2s32 pos;
		v2s32 geom;
		s32 start_item_i;
	};

	struct ListRingSpec
	{
		ListRingSpec()
		{
		}
		ListRingSpec(const InventoryLocation &a_inventoryloc,
				const std::string &a_listname):
			inventoryloc(a_inventoryloc),
			listname(a_listname)
		{
		}

		InventoryLocation inventoryloc;
		std::string listname;
	};

	struct ImageDrawSpec
	{
		ImageDrawSpec():
			parent_button(NULL)
		{
		}
		ImageDrawSpec(const std::string &a_name,
				const std::string &a_item_name,
				gui::IGUIButton *a_parent_button,
				const v2s32 &a_pos, const v2s32 &a_geom):
			name(a_name),
			item_name(a_item_name),
			parent_button(a_parent_button),
			pos(a_pos),
			geom(a_geom),
			scale(true)
		{
		}
		ImageDrawSpec(const std::string &a_name,
				const std::string &a_item_name,
				const v2s32 &a_pos, const v2s32 &a_geom):
			name(a_name),
			item_name(a_item_name),
			parent_button(NULL),
			pos(a_pos),
			geom(a_geom),
			scale(true)
		{
		}
		ImageDrawSpec(const std::string &a_name,
				const v2s32 &a_pos, const v2s32 &a_geom):
			name(a_name),
			parent_button(NULL),
			pos(a_pos),
			geom(a_geom),
			scale(true)
		{
		}
		ImageDrawSpec(const std::string &a_name,
				const v2s32 &a_pos):
			name(a_name),
			parent_button(NULL),
			pos(a_pos),
			scale(false)
		{
		}
		std::string name;
		std::string item_name;
		gui::IGUIButton *parent_button;
		v2s32 pos;
		v2s32 geom;
		bool scale;
	};

	struct FieldSpec
	{
		FieldSpec()
		{
		}
		FieldSpec(const std::string &name, const std::wstring &label,
				const std::wstring &fdeflt, int id) :
			fname(name),
			flabel(label),
			fdefault(fdeflt),
			fid(id)
		{
			send = false;
			ftype = f_Unknown;
			is_exit = false;
		}
		std::string fname;
		std::wstring flabel;
		std::wstring fdefault;
		int fid;
		bool send;
		FormspecFieldType ftype;
		bool is_exit;
		core::rect<s32> rect;
	};

	struct BoxDrawSpec {
		BoxDrawSpec(v2s32 a_pos, v2s32 a_geom,irr::video::SColor a_color):
			pos(a_pos),
			geom(a_geom),
			color(a_color)
		{
		}
		v2s32 pos;
		v2s32 geom;
		irr::video::SColor color;
	};

	struct TooltipSpec {
		TooltipSpec()
		{
		}
		TooltipSpec(std::string a_tooltip, irr::video::SColor a_bgcolor,
				irr::video::SColor a_color):
			tooltip(a_tooltip),
			bgcolor(a_bgcolor),
			color(a_color)
		{
		}
		std::string tooltip;
		irr::video::SColor bgcolor;
		irr::video::SColor color;
	};

	struct StaticTextSpec {
		StaticTextSpec():
			parent_button(NULL)
		{
		}
		StaticTextSpec(const std::wstring &a_text,
				const core::rect<s32> &a_rect):
			text(a_text),
			rect(a_rect),
			parent_button(NULL)
		{
		}
		StaticTextSpec(const std::wstring &a_text,
				const core::rect<s32> &a_rect,
				gui::IGUIButton *a_parent_button):
			text(a_text),
			rect(a_rect),
			parent_button(a_parent_button)
		{
		}
		std::wstring text;
		core::rect<s32> rect;
		gui::IGUIButton *parent_button;
	};

public:
	GUIFormSpecMenu(irr::IrrlichtDevice* dev,
			gui::IGUIElement* parent, s32 id,
			IMenuManager *menumgr,
			InventoryManager *invmgr,
			IGameDef *gamedef,
			ISimpleTextureSource *tsrc,
			IFormSource* fs_src,
			TextDest* txt_dst,
			Client* client,
			bool remap_dbl_click = true);

	~GUIFormSpecMenu();

	void setFormSpec(const std::string &formspec_string,
			InventoryLocation current_inventory_location)
	{
		m_formspec_string = formspec_string;
		m_current_inventory_location = current_inventory_location;
		regenerateGui(m_screensize_old);
	}

	// form_src is deleted by this GUIFormSpecMenu
	void setFormSource(IFormSource *form_src)
	{
		if (m_form_src != NULL) {
			delete m_form_src;
		}
		m_form_src = form_src;
	}

	// text_dst is deleted by this GUIFormSpecMenu
	void setTextDest(TextDest *text_dst)
	{
		if (m_text_dst != NULL) {
			delete m_text_dst;
		}
		m_text_dst = text_dst;
	}

	void allowClose(bool value)
	{
		m_allowclose = value;
	}

	void lockSize(bool lock,v2u32 basescreensize=v2u32(0,0))
	{
		m_lock = lock;
		m_lockscreensize = basescreensize;
	}

	void removeChildren();
	void setInitialFocus();

	void setFocus(std::string &elementname)
	{
		m_focused_element = elementname;
	}

	/*
		Remove and re-add (or reposition) stuff
	*/
	void regenerateGui(v2u32 screensize);

	ItemSpec getItemAtPos(v2s32 p) const;
	void drawList(const ListDrawSpec &s, int phase,	bool &item_hovered);
	void drawSelectedItem();
	void drawMenu();
	void updateSelectedItem();
	ItemStack verifySelectedItem();

	void acceptInput(FormspecQuitMode quitmode);
	bool preprocessEvent(const SEvent& event);
	bool OnEvent(const SEvent& event);
	bool doPause;
	bool pausesGame() { return doPause; }

	GUITable* getTable(const std::string &tablename);

#ifdef __ANDROID__
	bool getAndroidUIInput();
#endif

protected:
	v2s32 getBasePos() const
	{
			return padding + offset + AbsoluteRect.UpperLeftCorner;
	}

	v2s32 padding;
	v2s32 spacing;
	v2s32 imgsize;
	v2s32 offset;

	irr::IrrlichtDevice* m_device;
	InventoryManager *m_invmgr;
	IGameDef *m_gamedef;
	ISimpleTextureSource *m_tsrc;
	Client *m_client;

	std::string m_formspec_string;
	InventoryLocation m_current_inventory_location;


	std::vector<ListDrawSpec> m_inventorylists;
	std::vector<ListRingSpec> m_inventory_rings;
	std::vector<ImageDrawSpec> m_backgrounds;
	std::vector<ImageDrawSpec> m_images;
	std::vector<ImageDrawSpec> m_itemimages;
	std::vector<BoxDrawSpec> m_boxes;
	std::vector<FieldSpec> m_fields;
	std::vector<StaticTextSpec> m_static_texts;
	std::vector<std::pair<FieldSpec,GUITable*> > m_tables;
	std::vector<std::pair<FieldSpec,gui::IGUICheckBox*> > m_checkboxes;
	std::map<std::string, TooltipSpec> m_tooltips;
	std::vector<std::pair<FieldSpec,gui::IGUIScrollBar*> > m_scrollbars;

	ItemSpec *m_selected_item;
	f32 m_timer1;
	f32 m_timer2;
	u32 m_selected_amount;
	bool m_selected_dragging;

	// WARNING: BLACK MAGIC
	// Used to guess and keep up with some special things the server can do.
	// If name is "", no guess exists.
	ItemStack m_selected_content_guess;
	InventoryLocation m_selected_content_guess_inventory;

	v2s32 m_pointer;
	v2s32 m_old_pointer;  // Mouse position after previous mouse event
	gui::IGUIStaticText *m_tooltip_element;

	u32 m_tooltip_show_delay;
	s32 m_hovered_time;
	s32 m_old_tooltip_id;
	std::string m_old_tooltip;

	bool m_rmouse_auto_place;

	bool m_allowclose;
	bool m_lock;
	v2u32 m_lockscreensize;

	bool m_bgfullscreen;
	bool m_slotborder;
	bool m_clipbackground;
	video::SColor m_bgcolor;
	video::SColor m_slotbg_n;
	video::SColor m_slotbg_h;
	video::SColor m_slotbordercolor;
	video::SColor m_default_tooltip_bgcolor;
	video::SColor m_default_tooltip_color;

private:
	IFormSource      *m_form_src;
	TextDest         *m_text_dst;
	unsigned int      m_formspec_version;
<<<<<<< HEAD
	bool              m_dirty;
=======
	std::string       m_focused_element;
>>>>>>> 033a510c

	typedef struct {
		bool explicit_size;
		v2f invsize;
		v2s32 size;
		core::rect<s32> rect;
		v2s32 basepos;
		v2u32 screensize;
		std::string focused_fieldname;
		GUITable::TableOptions table_options;
		GUITable::TableColumns table_columns;
		// used to restore table selection/scroll/treeview state
<<<<<<< HEAD
		std::map<std::wstring,GUITable::DynamicData> table_dyndata;
		// used to restore editbox content 
		std::map<std::wstring,std::wstring> editbox_dyndata;
=======
		std::map<std::string, GUITable::DynamicData> table_dyndata;
>>>>>>> 033a510c
	} parserData;

	typedef struct {
		bool key_up;
		bool key_down;
		bool key_enter;
		bool key_escape;
	} fs_key_pendig;

	fs_key_pendig current_keys_pending;

	void parseElement(parserData* data,std::string element);

	void parseSize(parserData* data,std::string element);
	void parseList(parserData* data,std::string element);
	void parseListRing(parserData* data,std::string element);
	void parseCheckbox(parserData* data,std::string element);
	void parseImage(parserData* data,std::string element);
	void parseItemImage(parserData* data,std::string element);
	void parseButton(parserData* data,std::string element,std::string typ);
	void parseBackground(parserData* data,std::string element);
	void parseTableOptions(parserData* data,std::string element);
	void parseTableColumns(parserData* data,std::string element);
	void parseTable(parserData* data,std::string element);
	void parseTextList(parserData* data,std::string element);
	void parseDropDown(parserData* data,std::string element);
	void parsePwdField(parserData* data,std::string element);
	void parseField(parserData* data,std::string element,std::string type);
	
	void parseSimpleField(parserData* data,std::vector<std::string> &parts);
	void parseKeyEventBox(parserData* data,std::string element);
	void parseTextArea(parserData* data,std::vector<std::string>& parts,
			std::string type);
	void parseLabel(parserData* data,std::string element);
	void parseVertLabel(parserData* data,std::string element);
	void parseImageButton(parserData* data,std::string element,std::string type);
	void parseItemImageButton(parserData* data,std::string element);
	void parseTabHeader(parserData* data,std::string element);
	void parseBox(parserData* data,std::string element);
	void parseBackgroundColor(parserData* data,std::string element);
	void parseListColors(parserData* data,std::string element);
	void parseTooltip(parserData* data,std::string element);
	bool parseVersionDirect(std::string data);
	bool parseSizeDirect(parserData* data, std::string element);
	void parseScrollBar(parserData* data, std::string element);

	/**
	 * check if event is part of a double click
	 * @param event event to evaluate
	 * @return true/false if a doubleclick was detected
	 */
	bool DoubleClickDetection(const SEvent event);

	struct clickpos
	{
		v2s32 pos;
		s32 time;
	};
	clickpos m_doubleclickdetect[2];

	int m_btn_height;
	gui::IGUIFont *m_font;

	std::wstring getLabelByID(s32 id);
<<<<<<< HEAD
	std::wstring getNameByID(s32 id);
	FormspecFieldType getTypeByID(s32 id);
=======
	std::string getNameByID(s32 id);
>>>>>>> 033a510c
#ifdef __ANDROID__
	v2s32 m_down_pos;
	std::string m_JavaDialogFieldName;
#endif

	/* If true, remap a double-click (or double-tap) action to ESC. This is so
	 * that, for example, Android users can double-tap to close a formspec.
	*
	 * This value can (currently) only be set by the class constructor
	 * and the default value for the setting is true.
	 */
	bool m_remap_dbl_click;

};

class FormspecFormSource: public IFormSource
{
public:
	FormspecFormSource(std::string formspec)
	{
		m_formspec = formspec;
	}

	~FormspecFormSource()
	{}

	void setForm(std::string formspec) {
		m_formspec = FORMSPEC_VERSION_STRING + formspec;
	}

	std::string getForm()
	{
		return m_formspec;
	}

	std::string m_formspec;
};

#endif
<|MERGE_RESOLUTION|>--- conflicted
+++ resolved
@@ -429,11 +429,8 @@
 	IFormSource      *m_form_src;
 	TextDest         *m_text_dst;
 	unsigned int      m_formspec_version;
-<<<<<<< HEAD
+	std::string       m_focused_element;
 	bool              m_dirty;
-=======
-	std::string       m_focused_element;
->>>>>>> 033a510c
 
 	typedef struct {
 		bool explicit_size;
@@ -445,14 +442,8 @@
 		std::string focused_fieldname;
 		GUITable::TableOptions table_options;
 		GUITable::TableColumns table_columns;
-		// used to restore table selection/scroll/treeview state
-<<<<<<< HEAD
-		std::map<std::wstring,GUITable::DynamicData> table_dyndata;
-		// used to restore editbox content 
-		std::map<std::wstring,std::wstring> editbox_dyndata;
-=======
+		std::map<std::string,std::wstring> editbox_dyndata;
 		std::map<std::string, GUITable::DynamicData> table_dyndata;
->>>>>>> 033a510c
 	} parserData;
 
 	typedef struct {
@@ -517,12 +508,9 @@
 	gui::IGUIFont *m_font;
 
 	std::wstring getLabelByID(s32 id);
-<<<<<<< HEAD
-	std::wstring getNameByID(s32 id);
 	FormspecFieldType getTypeByID(s32 id);
-=======
 	std::string getNameByID(s32 id);
->>>>>>> 033a510c
+
 #ifdef __ANDROID__
 	v2s32 m_down_pos;
 	std::string m_JavaDialogFieldName;
