/*
Minetest
Copyright (C) 2013 celeron55, Perttu Ahola <celeron55@gmail.com>

This program is free software; you can redistribute it and/or modify
it under the terms of the GNU Lesser General Public License as published by
the Free Software Foundation; either version 2.1 of the License, or
(at your option) any later version.

This program is distributed in the hope that it will be useful,
but WITHOUT ANY WARRANTY; without even the implied warranty of
MERCHANTABILITY or FITNESS FOR A PARTICULAR PURPOSE.  See the
GNU Lesser General Public License for more details.

You should have received a copy of the GNU Lesser General Public License along
with this program; if not, write to the Free Software Foundation, Inc.,
51 Franklin Street, Fifth Floor, Boston, MA 02110-1301 USA.
*/


#ifndef GUIINVENTORYMENU_HEADER
#define GUIINVENTORYMENU_HEADER

#include <utility>
#include <stack>

#include "irrlichttypes_extrabloated.h"
#include "inventorymanager.h"
#include "modalMenu.h"
#include "guiTable.h"
#include "network/networkprotocol.h"
#include "client/joystick_controller.h"
#include "util/string.h"
#include "util/enriched_string.h"

class InventoryManager;
class ISimpleTextureSource;
class Client;

typedef enum {
	f_Button,
	f_Table,
	f_TabHeader,
	f_CheckBox,
	f_DropDown,
	f_ScrollBar,
	f_KeyEventBox,
	f_Unknown
} FormspecFieldType;

typedef enum {
	quit_mode_no,
	quit_mode_accept,
	quit_mode_cancel
} FormspecQuitMode;

struct TextDest
{
	virtual ~TextDest() {};
	// This is deprecated I guess? -celeron55
	virtual void gotText(std::wstring text){}
	virtual void gotText(const StringMap &fields) = 0;
	virtual void setFormName(std::string formname)
	{ m_formname = formname;};

	std::string m_formname;
};

class IFormSource
{
public:
	virtual ~IFormSource(){}
	virtual std::string getForm() = 0;
	// Fill in variables in field text
	virtual std::string resolveText(std::string str){ return str; }
};

class GUIFormSpecMenu : public GUIModalMenu
{
	struct ItemSpec
	{
		ItemSpec()
		{
			i = -1;
		}
		ItemSpec(const InventoryLocation &a_inventoryloc,
				const std::string &a_listname,
				s32 a_i)
		{
			inventoryloc = a_inventoryloc;
			listname = a_listname;
			i = a_i;
		}
		bool isValid() const
		{
			return i != -1;
		}

		InventoryLocation inventoryloc;
		std::string listname;
		s32 i;
	};

	struct ListDrawSpec
	{
		ListDrawSpec()
		{
		}
		ListDrawSpec(const InventoryLocation &a_inventoryloc,
				const std::string &a_listname,
				v2s32 a_pos, v2s32 a_geom, s32 a_start_item_i):
			inventoryloc(a_inventoryloc),
			listname(a_listname),
			pos(a_pos),
			geom(a_geom),
			start_item_i(a_start_item_i)
		{
		}

		InventoryLocation inventoryloc;
		std::string listname;
		v2s32 pos;
		v2s32 geom;
		s32 start_item_i;
	};

	struct ListRingSpec
	{
		ListRingSpec()
		{
		}
		ListRingSpec(const InventoryLocation &a_inventoryloc,
				const std::string &a_listname):
			inventoryloc(a_inventoryloc),
			listname(a_listname)
		{
		}

		InventoryLocation inventoryloc;
		std::string listname;
	};

	struct ImageDrawSpec
	{
		ImageDrawSpec():
			parent_button(NULL),
			clip(false)
		{}

		ImageDrawSpec(const std::string &a_name,
				const std::string &a_item_name,
				gui::IGUIButton *a_parent_button,
				const v2s32 &a_pos, const v2s32 &a_geom):
			name(a_name),
			item_name(a_item_name),
			parent_button(a_parent_button),
			pos(a_pos),
			geom(a_geom),
			scale(true),
			clip(false)
		{}

		ImageDrawSpec(const std::string &a_name,
				const std::string &a_item_name,
				const v2s32 &a_pos, const v2s32 &a_geom):
			name(a_name),
			item_name(a_item_name),
			parent_button(NULL),
			pos(a_pos),
			geom(a_geom),
			scale(true),
			clip(false)
		{}

		ImageDrawSpec(const std::string &a_name,
				const v2s32 &a_pos, const v2s32 &a_geom, bool clip=false):
			name(a_name),
			parent_button(NULL),
			pos(a_pos),
			geom(a_geom),
			scale(true),
			clip(clip)
		{}

		ImageDrawSpec(const std::string &a_name,
				const v2s32 &a_pos):
			name(a_name),
			parent_button(NULL),
			pos(a_pos),
			scale(false),
			clip(false)
		{}

		std::string name;
		std::string item_name;
		gui::IGUIButton *parent_button;
		v2s32 pos;
		v2s32 geom;
		bool scale;
		bool clip;
	};

	struct FieldSpec
	{
		FieldSpec()
		{
		}
		FieldSpec(const std::string &name, const std::wstring &label,
				const std::wstring &default_text, int id) :
			fname(name),
			flabel(label),
			fid(id),
			send(false),
			ftype(f_Unknown),
			is_exit(false)
		{
			//flabel = unescape_enriched(label);
			fdefault = unescape_enriched(default_text);
		}
		std::string fname;
		std::wstring flabel;
		std::wstring fdefault;
		int fid;
		bool send;
		FormspecFieldType ftype;
		bool is_exit;
		core::rect<s32> rect;
	};

	struct BoxDrawSpec {
		BoxDrawSpec(v2s32 a_pos, v2s32 a_geom,irr::video::SColor a_color):
			pos(a_pos),
			geom(a_geom),
			color(a_color)
		{
		}
		v2s32 pos;
		v2s32 geom;
		irr::video::SColor color;
	};

	struct TooltipSpec {
		TooltipSpec()
		{
		}
		TooltipSpec(std::string a_tooltip, irr::video::SColor a_bgcolor,
				irr::video::SColor a_color):
			bgcolor(a_bgcolor),
			color(a_color)
		{
			//tooltip = unescape_enriched(utf8_to_wide(a_tooltip));
			tooltip = utf8_to_wide(a_tooltip);
		}
		std::wstring tooltip;
		irr::video::SColor bgcolor;
		irr::video::SColor color;
	};

	struct StaticTextSpec {
		StaticTextSpec():
			parent_button(NULL)
		{
		}
		StaticTextSpec(const std::wstring &a_text,
				const core::rect<s32> &a_rect):
			rect(a_rect),
			parent_button(NULL)
		{
			//text = unescape_enriched(a_text);
			text = a_text;
		}
		StaticTextSpec(const std::wstring &a_text,
				const core::rect<s32> &a_rect,
				gui::IGUIButton *a_parent_button):
			rect(a_rect),
			parent_button(a_parent_button)
		{
			//text = unescape_enriched(a_text);
			text = a_text;
		}
		std::wstring text;
		core::rect<s32> rect;
		gui::IGUIButton *parent_button;
	};

public:
	GUIFormSpecMenu(irr::IrrlichtDevice* dev,
			JoystickController *joystick,
			gui::IGUIElement* parent, s32 id,
			IMenuManager *menumgr,
			Client *client,
			ISimpleTextureSource *tsrc,
			IFormSource* fs_src,
			TextDest* txt_dst,
			bool remap_dbl_click = true);

	~GUIFormSpecMenu();

	void setFormSpec(const std::string &formspec_string,
			InventoryLocation current_inventory_location)
	{
		m_formspec_string = formspec_string;
		m_current_inventory_location = current_inventory_location;
		regenerateGui(m_screensize_old);
	}

	// form_src is deleted by this GUIFormSpecMenu
	void setFormSource(IFormSource *form_src)
	{
		if (m_form_src != NULL) {
			delete m_form_src;
		}
		m_form_src = form_src;
	}

	// text_dst is deleted by this GUIFormSpecMenu
	void setTextDest(TextDest *text_dst)
	{
		if (m_text_dst != NULL) {
			delete m_text_dst;
		}
		m_text_dst = text_dst;
	}

	void allowClose(bool value)
	{
		m_allowclose = value;
	}

	void lockSize(bool lock,v2u32 basescreensize=v2u32(0,0))
	{
		m_lock = lock;
		m_lockscreensize = basescreensize;
	}

	void removeChildren();
	void setInitialFocus();

	void setFocus(std::string &elementname)
	{
		m_focused_element = elementname;
	}

	/*
		Remove and re-add (or reposition) stuff
	*/
	void regenerateGui(v2u32 screensize);

	ItemSpec getItemAtPos(v2s32 p) const;
	void drawList(const ListDrawSpec &s, int phase,	bool &item_hovered);
	void drawSelectedItem();
	void drawMenu();
	void updateSelectedItem();
	ItemStack verifySelectedItem();

	void acceptInput(FormspecQuitMode quitmode);
	bool preprocessEvent(const SEvent& event);
	bool OnEvent(const SEvent& event);
	bool doPause;
	bool pausesGame() { return doPause; }

	GUITable* getTable(const std::string &tablename);
	std::vector<std::string>* getDropDownValues(const std::string &name);

#ifdef __ANDROID__
	bool getAndroidUIInput();
#endif

protected:
	v2s32 getBasePos() const
	{
			return padding + offset + AbsoluteRect.UpperLeftCorner;
	}

	v2s32 padding;
	v2s32 spacing;
	v2s32 imgsize;
	v2s32 offset;
	v2s32 pos_offset;
	std::stack<v2s32> container_stack;

	irr::IrrlichtDevice* m_device;
	InventoryManager *m_invmgr;
	ISimpleTextureSource *m_tsrc;
	Client *m_client;

	std::string m_formspec_string;
	InventoryLocation m_current_inventory_location;


	std::vector<ListDrawSpec> m_inventorylists;
	std::vector<ListRingSpec> m_inventory_rings;
	std::vector<ImageDrawSpec> m_backgrounds;
	std::vector<ImageDrawSpec> m_images;
	std::vector<ImageDrawSpec> m_itemimages;
	std::vector<BoxDrawSpec> m_boxes;
	UNORDERED_MAP<std::string, bool> field_close_on_enter;
	std::vector<FieldSpec> m_fields;
	std::vector<StaticTextSpec> m_static_texts;
	std::vector<std::pair<FieldSpec,GUITable*> > m_tables;
	std::vector<std::pair<FieldSpec,gui::IGUICheckBox*> > m_checkboxes;
	std::map<std::string, TooltipSpec> m_tooltips;
	std::vector<std::pair<FieldSpec,gui::IGUIScrollBar*> > m_scrollbars;
	std::vector<std::pair<FieldSpec, std::vector<std::string> > > m_dropdowns;

	ItemSpec *m_selected_item;
	u32 m_selected_amount;
	bool m_selected_dragging;

	// WARNING: BLACK MAGIC
	// Used to guess and keep up with some special things the server can do.
	// If name is "", no guess exists.
	ItemStack m_selected_content_guess;
	InventoryLocation m_selected_content_guess_inventory;

	v2s32 m_pointer;
	v2s32 m_old_pointer;  // Mouse position after previous mouse event
	gui::IGUIStaticText *m_tooltip_element;

	u32 m_tooltip_show_delay;
	s32 m_hovered_time;
	s32 m_old_tooltip_id;
	std::wstring m_old_tooltip;

	bool m_rmouse_auto_place;

	bool m_allowclose;
	bool m_lock;
	v2u32 m_lockscreensize;

	bool m_bgfullscreen;
	bool m_slotborder;
	video::SColor m_bgcolor;
	video::SColor m_slotbg_n;
	video::SColor m_slotbg_h;
	video::SColor m_slotbordercolor;
	video::SColor m_default_tooltip_bgcolor;
	video::SColor m_default_tooltip_color;

private:
<<<<<<< HEAD
	IFormSource      *m_form_src;
	TextDest         *m_text_dst;
	unsigned int      m_formspec_version;
	std::string       m_focused_element;
	bool              m_dirty;
=======
	IFormSource        *m_form_src;
	TextDest           *m_text_dst;
	unsigned int        m_formspec_version;
	std::string         m_focused_element;
	JoystickController *m_joystick;
>>>>>>> f5d4494a

	typedef struct {
		bool explicit_size;
		v2f invsize;
		v2s32 size;
		core::rect<s32> rect;
		v2s32 basepos;
		v2u32 screensize;
		std::string focused_fieldname;
		GUITable::TableOptions table_options;
		GUITable::TableColumns table_columns;
<<<<<<< HEAD
		std::map<std::string,std::wstring> editbox_dyndata;
		std::map<std::string, GUITable::DynamicData> table_dyndata;
=======
		// used to restore table selection/scroll/treeview state
		UNORDERED_MAP<std::string, GUITable::DynamicData> table_dyndata;
>>>>>>> f5d4494a
	} parserData;

	typedef struct {
		bool key_up;
		bool key_down;
		bool key_enter;
		bool key_escape;
	} fs_key_pendig;

	fs_key_pendig current_keys_pending;
	std::string current_field_enter_pending;

	void parseElement(parserData* data, std::string element);

	void parseSize(parserData* data, std::string element);
	void parseContainer(parserData* data, std::string element);
	void parseContainerEnd(parserData* data);
	void parseList(parserData* data, std::string element);
	void parseListRing(parserData* data, std::string element);
	void parseCheckbox(parserData* data, std::string element);
	void parseImage(parserData* data, std::string element);
	void parseItemImage(parserData* data,std::string element);
	void parseButton(parserData* data,std::string element,std::string typ);
	void parseBackground(parserData* data,std::string element);
	void parseTableOptions(parserData* data,std::string element);
	void parseTableColumns(parserData* data,std::string element);
	void parseTable(parserData* data,std::string element);
	void parseTextList(parserData* data,std::string element);
	void parseDropDown(parserData* data,std::string element);
	void parseFieldCloseOnEnter(parserData *data, const std::string &element);
	void parsePwdField(parserData* data,std::string element);
	void parseField(parserData* data,std::string element,std::string type);
	
	void parseSimpleField(parserData* data,std::vector<std::string> &parts);
	void parseKeyEventBox(parserData* data,std::string element);
	void parseTextArea(parserData* data,std::vector<std::string>& parts,
			std::string type);
	void parseLabel(parserData* data,std::string element);
	void parseVertLabel(parserData* data,std::string element);
	void parseImageButton(parserData* data,std::string element,std::string type);
	void parseItemImageButton(parserData* data,std::string element);
	void parseTabHeader(parserData* data,std::string element);
	void parseBox(parserData* data,std::string element);
	void parseBackgroundColor(parserData* data,std::string element);
	void parseListColors(parserData* data,std::string element);
	void parseTooltip(parserData* data,std::string element);
	bool parseVersionDirect(std::string data);
	bool parseSizeDirect(parserData* data, std::string element);
	void parseScrollBar(parserData* data, std::string element);

	void tryClose();

	/**
	 * check if event is part of a double click
	 * @param event event to evaluate
	 * @return true/false if a doubleclick was detected
	 */
	bool DoubleClickDetection(const SEvent event);

	struct clickpos
	{
		v2s32 pos;
		s32 time;
	};
	clickpos m_doubleclickdetect[2];

	int m_btn_height;
	gui::IGUIFont *m_font;

	std::wstring getLabelByID(s32 id);
	FormspecFieldType getTypeByID(s32 id);
	std::string getNameByID(s32 id);

#ifdef __ANDROID__
	v2s32 m_down_pos;
	std::string m_JavaDialogFieldName;
#endif

	/* If true, remap a double-click (or double-tap) action to ESC. This is so
	 * that, for example, Android users can double-tap to close a formspec.
	*
	 * This value can (currently) only be set by the class constructor
	 * and the default value for the setting is true.
	 */
	bool m_remap_dbl_click;

};

class FormspecFormSource: public IFormSource
{
public:
	FormspecFormSource(std::string formspec)
	{
		m_formspec = formspec;
	}

	~FormspecFormSource()
	{}

	void setForm(std::string formspec) {
		m_formspec = FORMSPEC_VERSION_STRING + formspec;
	}

	std::string getForm()
	{
		return m_formspec;
	}

	std::string m_formspec;
};

#endif<|MERGE_RESOLUTION|>--- conflicted
+++ resolved
@@ -438,19 +438,12 @@
 	video::SColor m_default_tooltip_color;
 
 private:
-<<<<<<< HEAD
-	IFormSource      *m_form_src;
-	TextDest         *m_text_dst;
-	unsigned int      m_formspec_version;
-	std::string       m_focused_element;
-	bool              m_dirty;
-=======
 	IFormSource        *m_form_src;
 	TextDest           *m_text_dst;
 	unsigned int        m_formspec_version;
 	std::string         m_focused_element;
+	bool		    m_dirty;
 	JoystickController *m_joystick;
->>>>>>> f5d4494a
 
 	typedef struct {
 		bool explicit_size;
@@ -462,13 +455,8 @@
 		std::string focused_fieldname;
 		GUITable::TableOptions table_options;
 		GUITable::TableColumns table_columns;
-<<<<<<< HEAD
-		std::map<std::string,std::wstring> editbox_dyndata;
-		std::map<std::string, GUITable::DynamicData> table_dyndata;
-=======
 		// used to restore table selection/scroll/treeview state
 		UNORDERED_MAP<std::string, GUITable::DynamicData> table_dyndata;
->>>>>>> f5d4494a
 	} parserData;
 
 	typedef struct {
