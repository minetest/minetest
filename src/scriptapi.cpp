/*
Minetest
Copyright (C) 2013 celeron55, Perttu Ahola <celeron55@gmail.com>

This program is free software; you can redistribute it and/or modify
it under the terms of the GNU Lesser General Public License as published by
the Free Software Foundation; either version 2.1 of the License, or
(at your option) any later version.

This program is distributed in the hope that it will be useful,
but WITHOUT ANY WARRANTY; without even the implied warranty of
MERCHANTABILITY or FITNESS FOR A PARTICULAR PURPOSE.  See the
GNU Lesser General Public License for more details.

You should have received a copy of the GNU Lesser General Public License along
with this program; if not, write to the Free Software Foundation, Inc.,
51 Franklin Street, Fifth Floor, Boston, MA 02110-1301 USA.
*/

extern "C" {
#include "lua.h"
#include "lauxlib.h"
#include "lualib.h"
}


#include "scriptapi.h"
#include "scriptapi_converter.h"
#include "modapi_base.h"
#include "log.h"

int script_ErrorHandler(lua_State *L) {
	lua_getfield(L, LUA_GLOBALSINDEX, "debug");
	if (!lua_istable(L, -1)) {
		lua_pop(L, 1);
		return 1;
	}
	lua_getfield(L, -1, "traceback");
	if (!lua_isfunction(L, -1)) {
		lua_pop(L, 2);
		return 1;
	}
	lua_pushvalue(L, 1);
	lua_pushinteger(L, 2);
	lua_call(L, 2, 1);
	return 1;
}


bool ScriptApi::getAuth(const std::string &playername,
		std::string *dst_password, std::set<std::string> *dst_privs)
{
	SCRIPTAPI_PRECHECKHEADER

	getAuthHandler();
	lua_getfield(L, -1, "get_auth");
	if(lua_type(L, -1) != LUA_TFUNCTION)
		throw LuaError(L, "Authentication handler missing get_auth");
	lua_pushstring(L, playername.c_str());
	if(lua_pcall(L, 1, 1, 0))
		scriptError("error: %s", lua_tostring(L, -1));

	// nil = login not allowed
	if(lua_isnil(L, -1))
		return false;
	luaL_checktype(L, -1, LUA_TTABLE);

	std::string password;
	bool found = getstringfield(L, -1, "password", password);
	if(!found)
		throw LuaError(L, "Authentication handler didn't return password");
	if(dst_password)
		*dst_password = password;

	lua_getfield(L, -1, "privileges");
	if(!lua_istable(L, -1))
		throw LuaError(L,
				"Authentication handler didn't return privilege table");
	if(dst_privs)
		readPrivileges(-1, *dst_privs);
	lua_pop(L, 1);

	return true;
}

void ScriptApi::getAuthHandler()
{
	lua_State *L = getStack();

	lua_getglobal(L, "minetest");
	lua_getfield(L, -1, "registered_auth_handler");
	if(lua_isnil(L, -1)){
		lua_pop(L, 1);
		lua_getfield(L, -1, "builtin_auth_handler");
	}
	if(lua_type(L, -1) != LUA_TTABLE)
		throw LuaError(L, "Authentication handler table not valid");
}

void ScriptApi::readPrivileges(int index,std::set<std::string> &result)
{
	lua_State *L = getStack();

	result.clear();
	lua_pushnil(L);
	if(index < 0)
		index -= 1;
	while(lua_next(L, index) != 0){
		// key at index -2 and value at index -1
		std::string key = luaL_checkstring(L, -2);
		bool value = lua_toboolean(L, -1);
		if(value)
			result.insert(key);
		// removes value, keeps key for next iteration
		lua_pop(L, 1);
	}
}

void ScriptApi::createAuth(const std::string &playername,
		const std::string &password)
{
	SCRIPTAPI_PRECHECKHEADER

	getAuthHandler();
	lua_getfield(L, -1, "create_auth");
	if(lua_type(L, -1) != LUA_TFUNCTION)
		throw LuaError(L, "Authentication handler missing create_auth");
	lua_pushstring(L, playername.c_str());
	lua_pushstring(L, password.c_str());
	if(lua_pcall(L, 2, 0, 0))
		scriptError("error: %s", lua_tostring(L, -1));
}

bool ScriptApi::setPassword(const std::string &playername,
		const std::string &password)
{
	SCRIPTAPI_PRECHECKHEADER

	getAuthHandler();
	lua_getfield(L, -1, "set_password");
	if(lua_type(L, -1) != LUA_TFUNCTION)
		throw LuaError(L, "Authentication handler missing set_password");
	lua_pushstring(L, playername.c_str());
	lua_pushstring(L, password.c_str());
	if(lua_pcall(L, 2, 1, 0))
		scriptError("error: %s", lua_tostring(L, -1));
	return lua_toboolean(L, -1);
}

bool ScriptApi::on_chat_message(const std::string &name,
		const std::string &message)
{
	SCRIPTAPI_PRECHECKHEADER

	// Get minetest.registered_on_chat_messages
	lua_getglobal(L, "minetest");
	lua_getfield(L, -1, "registered_on_chat_messages");
	// Call callbacks
	lua_pushstring(L, name.c_str());
	lua_pushstring(L, message.c_str());
	runCallbacks(2, RUN_CALLBACKS_MODE_OR_SC);
	bool ate = lua_toboolean(L, -1);
	return ate;
}

void ScriptApi::on_shutdown()
{
	SCRIPTAPI_PRECHECKHEADER

	// Get registered shutdown hooks
	lua_getglobal(L, "minetest");
	lua_getfield(L, -1, "registered_on_shutdown");
	// Call callbacks
	runCallbacks(0, RUN_CALLBACKS_MODE_FIRST);
}

bool ScriptApi::loadMod(const std::string &scriptpath,const std::string &modname)
{
	ModNameStorer modnamestorer(getStack(), modname);

<<<<<<< HEAD
	// Get minetest.registered_on_newplayers
	lua_getglobal(L, "minetest");
	lua_getfield(L, -1, "registered_on_newplayers");
	// Call callbacks
	objectref_get_or_create(L, player);
	scriptapi_run_callbacks(L, 1, RUN_CALLBACKS_MODE_FIRST);
}

void scriptapi_on_dieplayer(lua_State *L, ServerActiveObject *player)
{
	realitycheck(L);
	assert(lua_checkstack(L, 20));
	StackUnroller stack_unroller(L);

	// Get minetest.registered_on_dieplayers
	lua_getglobal(L, "minetest");
	lua_getfield(L, -1, "registered_on_dieplayers");
	// Call callbacks
	objectref_get_or_create(L, player);
	scriptapi_run_callbacks(L, 1, RUN_CALLBACKS_MODE_FIRST);
}

bool scriptapi_on_respawnplayer(lua_State *L, ServerActiveObject *player)
{
	realitycheck(L);
	assert(lua_checkstack(L, 20));
	StackUnroller stack_unroller(L);

	// Get minetest.registered_on_respawnplayers
	lua_getglobal(L, "minetest");
	lua_getfield(L, -1, "registered_on_respawnplayers");
	// Call callbacks
	objectref_get_or_create(L, player);
	scriptapi_run_callbacks(L, 1, RUN_CALLBACKS_MODE_OR);
	bool positioning_handled_by_some = lua_toboolean(L, -1);
	return positioning_handled_by_some;
}

void scriptapi_on_joinplayer(lua_State *L, ServerActiveObject *player)
{
	realitycheck(L);
	assert(lua_checkstack(L, 20));
	StackUnroller stack_unroller(L);

	// Get minetest.registered_on_joinplayers
	lua_getglobal(L, "minetest");
	lua_getfield(L, -1, "registered_on_joinplayers");
	// Call callbacks
	objectref_get_or_create(L, player);
	scriptapi_run_callbacks(L, 1, RUN_CALLBACKS_MODE_FIRST);
}

void scriptapi_on_leaveplayer(lua_State *L, ServerActiveObject *player)
{
	realitycheck(L);
	assert(lua_checkstack(L, 20));
	StackUnroller stack_unroller(L);

	// Get minetest.registered_on_leaveplayers
	lua_getglobal(L, "minetest");
	lua_getfield(L, -1, "registered_on_leaveplayers");
	// Call callbacks
	objectref_get_or_create(L, player);
	scriptapi_run_callbacks(L, 1, RUN_CALLBACKS_MODE_FIRST);
}

/*
	player
*/
void scriptapi_on_player_receive_fields(lua_State *L,
		ServerActiveObject *player,
		const std::string &formname,
		const std::map<std::string, std::string> &fields)
{
	realitycheck(L);
	assert(lua_checkstack(L, 20));
	StackUnroller stack_unroller(L);

	// Get minetest.registered_on_chat_messages
	lua_getglobal(L, "minetest");
	lua_getfield(L, -1, "registered_on_player_receive_fields");
	// Call callbacks
	// param 1
	objectref_get_or_create(L, player);
	// param 2
	lua_pushstring(L, formname.c_str());
	// param 3
	lua_newtable(L);
	for(std::map<std::string, std::string>::const_iterator
			i = fields.begin(); i != fields.end(); i++){
		const std::string &name = i->first;
		const std::string &value = i->second;
		lua_pushstring(L, name.c_str());
		lua_pushlstring(L, value.c_str(), value.size());
		lua_settable(L, -3);
	}
	scriptapi_run_callbacks(L, 3, RUN_CALLBACKS_MODE_OR_SC);
}
/*****************************************************************************/
/* Api functions                                                             */
/*****************************************************************************/

// debug(text)
// Writes a line to dstream
static int l_debug(lua_State *L)
{
	std::string text = lua_tostring(L, 1);
	dstream << text << std::endl;
	return 0;
}

// log([level,] text)
// Writes a line to the logger.
// The one-argument version logs to infostream.
// The two-argument version accept a log level: error, action, info, or verbose.
static int l_log(lua_State *L)
{
	std::string text;
	LogMessageLevel level = LMT_INFO;
	if(lua_isnone(L, 2))
	{
		text = lua_tostring(L, 1);
	}
	else
	{
		std::string levelname = luaL_checkstring(L, 1);
		text = luaL_checkstring(L, 2);
		if(levelname == "error")
			level = LMT_ERROR;
		else if(levelname == "action")
			level = LMT_ACTION;
		else if(levelname == "verbose")
			level = LMT_VERBOSE;
	}
	log_printline(level, text);
	return 0;
}

// request_shutdown()
static int l_request_shutdown(lua_State *L)
{
	get_server(L)->requestShutdown();
	return 0;
}

// get_server_status()
static int l_get_server_status(lua_State *L)
{
	lua_pushstring(L, wide_to_narrow(get_server(L)->getStatusString()).c_str());
	return 1;
}

// register_biome_groups({frequencies})
static int l_register_biome_groups(lua_State *L)
{
	luaL_checktype(L, 1, LUA_TTABLE);
	int index = 1;

	BiomeDefManager *bmgr = get_server(L)->getBiomeDef();
	if (!bmgr) {
		verbosestream << "register_biome_groups: BiomeDefManager not active" << std::endl;
		return 0;
	}

	lua_pushnil(L);
	for (int i = 1; lua_next(L, index) != 0; i++) {
		bmgr->addBiomeGroup(lua_tonumber(L, -1));
		lua_pop(L, 1);
	}
	lua_pop(L, 1);

	return 0;
}

// register_biome({lots of stuff})
static int l_register_biome(lua_State *L)
{
	luaL_checktype(L, 1, LUA_TTABLE);
	int index = 1, groupid;
	std::string nodename;

	IWritableNodeDefManager *ndef = get_server(L)->getWritableNodeDefManager();
	BiomeDefManager *bmgr = get_server(L)->getBiomeDef();
	if (!bmgr) {
		verbosestream << "register_biome: BiomeDefManager not active" << std::endl;
		return 0;
	}

	groupid = getintfield_default(L, index, "group_id", 0);

	enum BiomeTerrainType terrain = (BiomeTerrainType)getenumfield(L, index,
					"terrain_type", es_BiomeTerrainType, BIOME_TERRAIN_NORMAL);
	Biome *b = bmgr->createBiome(terrain);

	b->name = getstringfield_default(L, index, "name", "");

	if (getstringfield(L, index, "node_top", nodename))
		b->n_top = MapNode(ndef->getId(nodename));
	else
		b->n_top = MapNode(CONTENT_IGNORE);

	if (getstringfield(L, index, "node_filler", nodename))
		b->n_filler = MapNode(ndef->getId(nodename));
	else
		b->n_filler = b->n_top;

	b->ntopnodes = getintfield_default(L, index, "num_top_nodes", 0);

	b->height_min   = getintfield_default(L, index, "height_min", 0);
	b->height_max   = getintfield_default(L, index, "height_max", 0);
	b->heat_min     = getfloatfield_default(L, index, "heat_min", 0.);
	b->heat_max     = getfloatfield_default(L, index, "heat_max", 0.);
	b->humidity_min = getfloatfield_default(L, index, "humidity_min", 0.);
	b->humidity_max = getfloatfield_default(L, index, "humidity_max", 0.);

	b->np = new NoiseParams; // should read an entire NoiseParams later on...
	getfloatfield(L, index, "scale", b->np->scale);
	getfloatfield(L, index, "offset", b->np->offset);

	b->groupid = (s8)groupid;
	b->flags   = 0; //reserved

	bmgr->addBiome(b);

	verbosestream << "register_biome: " << b->name << std::endl;
	return 0;
}


static int l_register_ore(lua_State *L)
{
	int index = 1;
	luaL_checktype(L, index, LUA_TTABLE);
	
	IWritableNodeDefManager *ndef = get_server(L)->getWritableNodeDefManager();
	EmergeManager *emerge = get_server(L)->getEmergeManager();
	
	enum OreType oretype = (OreType)getenumfield(L, index,
				"ore_type", es_OreType, ORE_SCATTER);	
	Ore *ore = createOre(oretype);
	if (!ore) {
		errorstream << "register_ore: ore_type "
			<< oretype << " not implemented";
		return 0;
	}
	
	ore->ore_name       = getstringfield_default(L, index, "ore", "");
	ore->wherein_name   = getstringfield_default(L, index, "wherein", "");
	ore->clust_scarcity = getintfield_default(L, index, "clust_scarcity", 1);
	ore->clust_num_ores = getintfield_default(L, index, "clust_num_ores", 1);
	ore->clust_size     = getintfield_default(L, index, "clust_size", 0);
	ore->height_min     = getintfield_default(L, index, "height_min", 0);
	ore->height_max     = getintfield_default(L, index, "height_max", 0);
	ore->flags          = getflagsfield(L, index, "flags", flagdesc_ore);
	ore->nthresh        = getfloatfield_default(L, index, "noise_threshhold", 0.);

	lua_getfield(L, index, "noise_params");
	ore->np = read_noiseparams(L, -1);
	lua_pop(L, 1);
	
	ore->noise = NULL;
	
	if (ore->clust_scarcity <= 0 || ore->clust_num_ores <= 0) {
		errorstream << "register_ore: clust_scarcity and clust_num_ores"
			" must be greater than 0" << std::endl;
		delete ore;
		return 0;
=======
	if(!string_allowed(modname, "abcdefghijklmnopqrstuvwxyz"
			"0123456789_")){
		errorstream<<"Error loading mod \""<<modname
				<<"\": modname does not follow naming conventions: "
				<<"Only chararacters [a-z0-9_] are allowed."<<std::endl;
		return false;
>>>>>>> 73456df1
	}

	bool success = false;

	try{
		success = scriptLoad(scriptpath.c_str());
	}
	catch(LuaError &e){
		errorstream<<"Error loading mod \""<<modname
				<<"\": "<<e.what()<<std::endl;
	}

	return success;
}

ScriptApi::ScriptApi() {
	assert("Invalid call to default constructor of scriptapi!" == 0);
}

ScriptApi::ScriptApi(Server* server)
{

	setServer(server);
	setStack(luaL_newstate());
	assert(getStack());

	//TODO add security

	luaL_openlibs(getStack());

	SCRIPTAPI_PRECHECKHEADER

	lua_pushlightuserdata(L, this);
	lua_setfield(L, LUA_REGISTRYINDEX, "scriptapi");

	lua_newtable(L);
	lua_setglobal(L, "minetest");


	for (std::vector<ModApiBase*>::iterator i = m_ModApiModules->begin();
			i != m_ModApiModules->end(); i++) {
		//initializers are called within minetest global table!
		lua_getglobal(L, "minetest");
		int top = lua_gettop(L);
		bool ModInitializedSuccessfull = (*i)->Initialize(L,top);
		assert(ModInitializedSuccessfull);
	}

	infostream << "SCRIPTAPI: initialized " << m_ModApiModules->size()
													<< " modules" << std::endl;

	// Get the main minetest table
	lua_getglobal(L, "minetest");

	// Add tables to minetest
	lua_newtable(L);
	lua_setfield(L, -2, "object_refs");

	lua_newtable(L);
	lua_setfield(L, -2, "luaentities");
}

ScriptApi::~ScriptApi() {
	lua_close(getStack());
}

bool ScriptApi::scriptLoad(const char *path)
{
	lua_State* L = getStack();
	setStack(0);

	verbosestream<<"Loading and running script from "<<path<<std::endl;

	lua_pushcfunction(L, script_ErrorHandler);
	int errorhandler = lua_gettop(L);

	int ret = luaL_loadfile(L, path) || lua_pcall(L, 0, 0, errorhandler);
	if(ret){
		errorstream<<"========== ERROR FROM LUA ==========="<<std::endl;
		errorstream<<"Failed to load and run script from "<<std::endl;
		errorstream<<path<<":"<<std::endl;
		errorstream<<std::endl;
		errorstream<<lua_tostring(L, -1)<<std::endl;
		errorstream<<std::endl;
		errorstream<<"=======END OF ERROR FROM LUA ========"<<std::endl;
		lua_pop(L, 1); // Pop error message from stack
		lua_pop(L, 1); // Pop the error handler from stack
		return false;
	}
	lua_pop(L, 1); // Pop the error handler from stack
	return true;
}

bool ScriptApi::registerModApiModule(ModApiBase* ptr) {
	if (ScriptApi::m_ModApiModules == 0)
		ScriptApi::m_ModApiModules = new std::vector<ModApiBase*>();

	assert(ScriptApi::m_ModApiModules != 0);

	ScriptApi::m_ModApiModules->push_back(ptr);

	return true;
}

std::vector<ModApiBase*>* ScriptApi::m_ModApiModules = 0;<|MERGE_RESOLUTION|>--- conflicted
+++ resolved
@@ -178,282 +178,12 @@
 {
 	ModNameStorer modnamestorer(getStack(), modname);
 
-<<<<<<< HEAD
-	// Get minetest.registered_on_newplayers
-	lua_getglobal(L, "minetest");
-	lua_getfield(L, -1, "registered_on_newplayers");
-	// Call callbacks
-	objectref_get_or_create(L, player);
-	scriptapi_run_callbacks(L, 1, RUN_CALLBACKS_MODE_FIRST);
-}
-
-void scriptapi_on_dieplayer(lua_State *L, ServerActiveObject *player)
-{
-	realitycheck(L);
-	assert(lua_checkstack(L, 20));
-	StackUnroller stack_unroller(L);
-
-	// Get minetest.registered_on_dieplayers
-	lua_getglobal(L, "minetest");
-	lua_getfield(L, -1, "registered_on_dieplayers");
-	// Call callbacks
-	objectref_get_or_create(L, player);
-	scriptapi_run_callbacks(L, 1, RUN_CALLBACKS_MODE_FIRST);
-}
-
-bool scriptapi_on_respawnplayer(lua_State *L, ServerActiveObject *player)
-{
-	realitycheck(L);
-	assert(lua_checkstack(L, 20));
-	StackUnroller stack_unroller(L);
-
-	// Get minetest.registered_on_respawnplayers
-	lua_getglobal(L, "minetest");
-	lua_getfield(L, -1, "registered_on_respawnplayers");
-	// Call callbacks
-	objectref_get_or_create(L, player);
-	scriptapi_run_callbacks(L, 1, RUN_CALLBACKS_MODE_OR);
-	bool positioning_handled_by_some = lua_toboolean(L, -1);
-	return positioning_handled_by_some;
-}
-
-void scriptapi_on_joinplayer(lua_State *L, ServerActiveObject *player)
-{
-	realitycheck(L);
-	assert(lua_checkstack(L, 20));
-	StackUnroller stack_unroller(L);
-
-	// Get minetest.registered_on_joinplayers
-	lua_getglobal(L, "minetest");
-	lua_getfield(L, -1, "registered_on_joinplayers");
-	// Call callbacks
-	objectref_get_or_create(L, player);
-	scriptapi_run_callbacks(L, 1, RUN_CALLBACKS_MODE_FIRST);
-}
-
-void scriptapi_on_leaveplayer(lua_State *L, ServerActiveObject *player)
-{
-	realitycheck(L);
-	assert(lua_checkstack(L, 20));
-	StackUnroller stack_unroller(L);
-
-	// Get minetest.registered_on_leaveplayers
-	lua_getglobal(L, "minetest");
-	lua_getfield(L, -1, "registered_on_leaveplayers");
-	// Call callbacks
-	objectref_get_or_create(L, player);
-	scriptapi_run_callbacks(L, 1, RUN_CALLBACKS_MODE_FIRST);
-}
-
-/*
-	player
-*/
-void scriptapi_on_player_receive_fields(lua_State *L,
-		ServerActiveObject *player,
-		const std::string &formname,
-		const std::map<std::string, std::string> &fields)
-{
-	realitycheck(L);
-	assert(lua_checkstack(L, 20));
-	StackUnroller stack_unroller(L);
-
-	// Get minetest.registered_on_chat_messages
-	lua_getglobal(L, "minetest");
-	lua_getfield(L, -1, "registered_on_player_receive_fields");
-	// Call callbacks
-	// param 1
-	objectref_get_or_create(L, player);
-	// param 2
-	lua_pushstring(L, formname.c_str());
-	// param 3
-	lua_newtable(L);
-	for(std::map<std::string, std::string>::const_iterator
-			i = fields.begin(); i != fields.end(); i++){
-		const std::string &name = i->first;
-		const std::string &value = i->second;
-		lua_pushstring(L, name.c_str());
-		lua_pushlstring(L, value.c_str(), value.size());
-		lua_settable(L, -3);
-	}
-	scriptapi_run_callbacks(L, 3, RUN_CALLBACKS_MODE_OR_SC);
-}
-/*****************************************************************************/
-/* Api functions                                                             */
-/*****************************************************************************/
-
-// debug(text)
-// Writes a line to dstream
-static int l_debug(lua_State *L)
-{
-	std::string text = lua_tostring(L, 1);
-	dstream << text << std::endl;
-	return 0;
-}
-
-// log([level,] text)
-// Writes a line to the logger.
-// The one-argument version logs to infostream.
-// The two-argument version accept a log level: error, action, info, or verbose.
-static int l_log(lua_State *L)
-{
-	std::string text;
-	LogMessageLevel level = LMT_INFO;
-	if(lua_isnone(L, 2))
-	{
-		text = lua_tostring(L, 1);
-	}
-	else
-	{
-		std::string levelname = luaL_checkstring(L, 1);
-		text = luaL_checkstring(L, 2);
-		if(levelname == "error")
-			level = LMT_ERROR;
-		else if(levelname == "action")
-			level = LMT_ACTION;
-		else if(levelname == "verbose")
-			level = LMT_VERBOSE;
-	}
-	log_printline(level, text);
-	return 0;
-}
-
-// request_shutdown()
-static int l_request_shutdown(lua_State *L)
-{
-	get_server(L)->requestShutdown();
-	return 0;
-}
-
-// get_server_status()
-static int l_get_server_status(lua_State *L)
-{
-	lua_pushstring(L, wide_to_narrow(get_server(L)->getStatusString()).c_str());
-	return 1;
-}
-
-// register_biome_groups({frequencies})
-static int l_register_biome_groups(lua_State *L)
-{
-	luaL_checktype(L, 1, LUA_TTABLE);
-	int index = 1;
-
-	BiomeDefManager *bmgr = get_server(L)->getBiomeDef();
-	if (!bmgr) {
-		verbosestream << "register_biome_groups: BiomeDefManager not active" << std::endl;
-		return 0;
-	}
-
-	lua_pushnil(L);
-	for (int i = 1; lua_next(L, index) != 0; i++) {
-		bmgr->addBiomeGroup(lua_tonumber(L, -1));
-		lua_pop(L, 1);
-	}
-	lua_pop(L, 1);
-
-	return 0;
-}
-
-// register_biome({lots of stuff})
-static int l_register_biome(lua_State *L)
-{
-	luaL_checktype(L, 1, LUA_TTABLE);
-	int index = 1, groupid;
-	std::string nodename;
-
-	IWritableNodeDefManager *ndef = get_server(L)->getWritableNodeDefManager();
-	BiomeDefManager *bmgr = get_server(L)->getBiomeDef();
-	if (!bmgr) {
-		verbosestream << "register_biome: BiomeDefManager not active" << std::endl;
-		return 0;
-	}
-
-	groupid = getintfield_default(L, index, "group_id", 0);
-
-	enum BiomeTerrainType terrain = (BiomeTerrainType)getenumfield(L, index,
-					"terrain_type", es_BiomeTerrainType, BIOME_TERRAIN_NORMAL);
-	Biome *b = bmgr->createBiome(terrain);
-
-	b->name = getstringfield_default(L, index, "name", "");
-
-	if (getstringfield(L, index, "node_top", nodename))
-		b->n_top = MapNode(ndef->getId(nodename));
-	else
-		b->n_top = MapNode(CONTENT_IGNORE);
-
-	if (getstringfield(L, index, "node_filler", nodename))
-		b->n_filler = MapNode(ndef->getId(nodename));
-	else
-		b->n_filler = b->n_top;
-
-	b->ntopnodes = getintfield_default(L, index, "num_top_nodes", 0);
-
-	b->height_min   = getintfield_default(L, index, "height_min", 0);
-	b->height_max   = getintfield_default(L, index, "height_max", 0);
-	b->heat_min     = getfloatfield_default(L, index, "heat_min", 0.);
-	b->heat_max     = getfloatfield_default(L, index, "heat_max", 0.);
-	b->humidity_min = getfloatfield_default(L, index, "humidity_min", 0.);
-	b->humidity_max = getfloatfield_default(L, index, "humidity_max", 0.);
-
-	b->np = new NoiseParams; // should read an entire NoiseParams later on...
-	getfloatfield(L, index, "scale", b->np->scale);
-	getfloatfield(L, index, "offset", b->np->offset);
-
-	b->groupid = (s8)groupid;
-	b->flags   = 0; //reserved
-
-	bmgr->addBiome(b);
-
-	verbosestream << "register_biome: " << b->name << std::endl;
-	return 0;
-}
-
-
-static int l_register_ore(lua_State *L)
-{
-	int index = 1;
-	luaL_checktype(L, index, LUA_TTABLE);
-	
-	IWritableNodeDefManager *ndef = get_server(L)->getWritableNodeDefManager();
-	EmergeManager *emerge = get_server(L)->getEmergeManager();
-	
-	enum OreType oretype = (OreType)getenumfield(L, index,
-				"ore_type", es_OreType, ORE_SCATTER);	
-	Ore *ore = createOre(oretype);
-	if (!ore) {
-		errorstream << "register_ore: ore_type "
-			<< oretype << " not implemented";
-		return 0;
-	}
-	
-	ore->ore_name       = getstringfield_default(L, index, "ore", "");
-	ore->wherein_name   = getstringfield_default(L, index, "wherein", "");
-	ore->clust_scarcity = getintfield_default(L, index, "clust_scarcity", 1);
-	ore->clust_num_ores = getintfield_default(L, index, "clust_num_ores", 1);
-	ore->clust_size     = getintfield_default(L, index, "clust_size", 0);
-	ore->height_min     = getintfield_default(L, index, "height_min", 0);
-	ore->height_max     = getintfield_default(L, index, "height_max", 0);
-	ore->flags          = getflagsfield(L, index, "flags", flagdesc_ore);
-	ore->nthresh        = getfloatfield_default(L, index, "noise_threshhold", 0.);
-
-	lua_getfield(L, index, "noise_params");
-	ore->np = read_noiseparams(L, -1);
-	lua_pop(L, 1);
-	
-	ore->noise = NULL;
-	
-	if (ore->clust_scarcity <= 0 || ore->clust_num_ores <= 0) {
-		errorstream << "register_ore: clust_scarcity and clust_num_ores"
-			" must be greater than 0" << std::endl;
-		delete ore;
-		return 0;
-=======
 	if(!string_allowed(modname, "abcdefghijklmnopqrstuvwxyz"
 			"0123456789_")){
 		errorstream<<"Error loading mod \""<<modname
 				<<"\": modname does not follow naming conventions: "
 				<<"Only chararacters [a-z0-9_] are allowed."<<std::endl;
 		return false;
->>>>>>> 73456df1
 	}
 
 	bool success = false;
