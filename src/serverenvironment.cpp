/*
Minetest
Copyright (C) 2010-2017 celeron55, Perttu Ahola <celeron55@gmail.com>

This program is free software; you can redistribute it and/or modify
it under the terms of the GNU Lesser General Public License as published by
the Free Software Foundation; either version 2.1 of the License, or
(at your option) any later version.

This program is distributed in the hope that it will be useful,
but WITHOUT ANY WARRANTY; without even the implied warranty of
MERCHANTABILITY or FITNESS FOR A PARTICULAR PURPOSE.  See the
GNU Lesser General Public License for more details.

You should have received a copy of the GNU Lesser General Public License along
with this program; if not, write to the Free Software Foundation, Inc.,
51 Franklin Street, Fifth Floor, Boston, MA 02110-1301 USA.
*/

#include <algorithm>
#include <stack>
#include <utility>
#include "serverenvironment.h"
#include "settings.h"
#include "log.h"
#include "mapblock.h"
#include "nodedef.h"
#include "nodemetadata.h"
#include "gamedef.h"
#include "porting.h"
#include "profiler.h"
#include "raycast.h"
#include "remoteplayer.h"
#include "scripting_server.h"
#include "server.h"
#include "util/serialize.h"
#include "util/numeric.h"
#include "util/basic_macros.h"
#include "util/pointedthing.h"
#include "threading/mutex_auto_lock.h"
#include "filesys.h"
#include "gameparams.h"
#include "database/database-dummy.h"
#include "database/database-files.h"
#include "database/database-sqlite3.h"
#if USE_POSTGRESQL
#include "database/database-postgresql.h"
#endif
#if USE_LEVELDB
#include "database/database-leveldb.h"
#endif
#include "irrlicht_changes/printing.h"
#include "server/luaentity_sao.h"
#include "server/player_sao.h"

#define LBM_NAME_ALLOWED_CHARS "abcdefghijklmnopqrstuvwxyz0123456789_:"

// A number that is much smaller than the timeout for particle spawners should/could ever be
#define PARTICLE_SPAWNER_NO_EXPIRY -1024.f

/*
	ABMWithState
*/

ABMWithState::ABMWithState(ActiveBlockModifier *abm_):
	abm(abm_)
{
	// Initialize timer to random value to spread processing
	float itv = abm->getTriggerInterval();
	itv = MYMAX(0.001, itv); // No less than 1ms
	int minval = MYMAX(-0.51*itv, -60); // Clamp to
	int maxval = MYMIN(0.51*itv, 60);   // +-60 seconds
	timer = myrand_range(minval, maxval);
}

/*
	LBMManager
*/

LBMContentMapping::~LBMContentMapping()
{
	map.clear();
	for (auto &it : lbm_list)
		delete it;
}

void LBMContentMapping::addLBM(LoadingBlockModifierDef *lbm_def, IGameDef *gamedef)
{
	// Add the lbm_def to the LBMContentMapping.
	// Unknown names get added to the global NameIdMapping.
	const NodeDefManager *nodedef = gamedef->ndef();

	FATAL_ERROR_IF(CONTAINS(lbm_list, lbm_def), "Same LBM registered twice");
	lbm_list.push_back(lbm_def);

	std::vector<content_t> c_ids;

	for (const auto &node : lbm_def->trigger_contents) {
		bool found = nodedef->getIds(node, c_ids);
		if (!found) {
			content_t c_id = gamedef->allocateUnknownNodeId(node);
			if (c_id == CONTENT_IGNORE) {
				// Seems it can't be allocated.
				warningstream << "Could not internalize node name \"" << node
					<< "\" while loading LBM \"" << lbm_def->name << "\"." << std::endl;
				continue;
			}
			c_ids.push_back(c_id);
		}
	}

	SORT_AND_UNIQUE(c_ids);

	for (content_t c_id : c_ids)
		map[c_id].push_back(lbm_def);
}

const LBMContentMapping::lbm_vector *
LBMContentMapping::lookup(content_t c) const
{
	lbm_map::const_iterator it = map.find(c);
	if (it == map.end())
		return NULL;
	// This first dereferences the iterator, returning
	// a std::vector<LoadingBlockModifierDef *>
	// reference, then we convert it to a pointer.
	return &(it->second);
}

LBMManager::~LBMManager()
{
	for (auto &m_lbm_def : m_lbm_defs) {
		delete m_lbm_def.second;
	}

	m_lbm_lookup.clear();
}

void LBMManager::addLBMDef(LoadingBlockModifierDef *lbm_def)
{
	// Precondition, in query mode the map isn't used anymore
	FATAL_ERROR_IF(m_query_mode,
		"attempted to modify LBMManager in query mode");

	if (!string_allowed(lbm_def->name, LBM_NAME_ALLOWED_CHARS)) {
		throw ModError("Error adding LBM \"" + lbm_def->name +
			"\": Does not follow naming conventions: "
				"Only characters [a-z0-9_:] are allowed.");
	}

	m_lbm_defs[lbm_def->name] = lbm_def;
}

void LBMManager::loadIntroductionTimes(const std::string &times,
	IGameDef *gamedef, u32 now)
{
	m_query_mode = true;

	// name -> time map.
	// Storing it in a map first instead of
	// handling the stuff directly in the loop
	// removes all duplicate entries.
	std::unordered_map<std::string, u32> introduction_times;

	/*
	The introduction times string consists of name~time entries,
	with each entry terminated by a semicolon. The time is decimal.
	 */

	size_t idx = 0;
	size_t idx_new;
	while ((idx_new = times.find(';', idx)) != std::string::npos) {
		std::string entry = times.substr(idx, idx_new - idx);
		std::vector<std::string> components = str_split(entry, '~');
		if (components.size() != 2)
			throw SerializationError("Introduction times entry \""
				+ entry + "\" requires exactly one '~'!");
		const std::string &name = components[0];
		u32 time = from_string<u32>(components[1]);
		introduction_times[name] = time;
		idx = idx_new + 1;
	}

	// Put stuff from introduction_times into m_lbm_lookup
	for (auto &it : introduction_times) {
		const std::string &name = it.first;
		u32 time = it.second;

		auto def_it = m_lbm_defs.find(name);
		if (def_it == m_lbm_defs.end()) {
			// This seems to be an LBM entry for
			// an LBM we haven't loaded. Discard it.
			continue;
		}
		LoadingBlockModifierDef *lbm_def = def_it->second;
		if (lbm_def->run_at_every_load) {
			// This seems to be an LBM entry for
			// an LBM that runs at every load.
			// Don't add it just yet.
			continue;
		}

		m_lbm_lookup[time].addLBM(lbm_def, gamedef);

		// Erase the entry so that we know later
		// what elements didn't get put into m_lbm_lookup
		m_lbm_defs.erase(name);
	}

	// Now also add the elements from m_lbm_defs to m_lbm_lookup
	// that weren't added in the previous step.
	// They are introduced first time to this world,
	// or are run at every load (introducement time hardcoded to U32_MAX).

	LBMContentMapping &lbms_we_introduce_now = m_lbm_lookup[now];
	LBMContentMapping &lbms_running_always = m_lbm_lookup[U32_MAX];

	for (auto &m_lbm_def : m_lbm_defs) {
		if (m_lbm_def.second->run_at_every_load) {
			lbms_running_always.addLBM(m_lbm_def.second, gamedef);
		} else {
			lbms_we_introduce_now.addLBM(m_lbm_def.second, gamedef);
		}
	}

	// Clear the list, so that we don't delete remaining elements
	// twice in the destructor
	m_lbm_defs.clear();
}

std::string LBMManager::createIntroductionTimesString()
{
	// Precondition, we must be in query mode
	FATAL_ERROR_IF(!m_query_mode,
		"attempted to query on non fully set up LBMManager");

	std::ostringstream oss;
	for (const auto &it : m_lbm_lookup) {
		u32 time = it.first;
		auto &lbm_list = it.second.getList();
		for (const auto &lbm_def : lbm_list) {
			// Don't add if the LBM runs at every load,
			// then introducement time is hardcoded
			// and doesn't need to be stored
			if (lbm_def->run_at_every_load)
				continue;
			oss << lbm_def->name << "~" << time << ";";
		}
	}
	return oss.str();
}

void LBMManager::applyLBMs(ServerEnvironment *env, MapBlock *block,
		const u32 stamp, const float dtime_s)
{
	// Precondition, we need m_lbm_lookup to be initialized
	FATAL_ERROR_IF(!m_query_mode,
		"attempted to query on non fully set up LBMManager");

	// Collect a list of all LBMs and associated positions
	struct LBMToRun {
		std::unordered_set<v3s16> p; // node positions
		std::unordered_set<LoadingBlockModifierDef*> l;
	};
	std::unordered_map<content_t, LBMToRun> to_run;

	// Note: the iteration count of this outer loop is typically very low, so it's ok.
	for (auto it = getLBMsIntroducedAfter(stamp); it != m_lbm_lookup.end(); ++it) {
		v3s16 pos;
		content_t c;

		// Cache previous lookups since it has a high performance penalty.
		content_t previous_c = CONTENT_IGNORE;
		const LBMContentMapping::lbm_vector *lbm_list = nullptr;
		LBMToRun *batch = nullptr;

		for (pos.Z = 0; pos.Z < MAP_BLOCKSIZE; pos.Z++)
		for (pos.Y = 0; pos.Y < MAP_BLOCKSIZE; pos.Y++)
		for (pos.X = 0; pos.X < MAP_BLOCKSIZE; pos.X++) {
			c = block->getNodeNoCheck(pos).getContent();

			bool c_changed = false;
			if (previous_c != c) {
				c_changed = true;
				lbm_list = it->second.lookup(c);
				batch = &to_run[c];
				previous_c = c;
			}

			if (!lbm_list)
				continue;
			batch->p.insert(pos);
			if (c_changed) {
				batch->l.insert(lbm_list->begin(), lbm_list->end());
			} else {
				// we were here before so the list must be filled
				assert(!batch->l.empty());
			}
		}
	}

	// Actually run them
	bool first = true;
	for (auto &[c, batch] : to_run) {
		for (auto &lbm_def : batch.l) {
			if (!first) {
				// The fun part: since any LBM call can change the nodes inside of he
				// block, we have to recheck the positions to see if the wanted node
				// is still there.
				// Note that we don't rescan the whole block, we don't want to include new changes.
				for (auto it2 = batch.p.begin(); it2 != batch.p.end(); ) {
					if (block->getNodeNoCheck(*it2).getContent() != c)
						it2 = batch.p.erase(it2);
					else
						++it2;
				}
			}
			first = false;

			if (batch.p.empty())
				break;
			lbm_def->trigger(env, block, batch.p, dtime_s);
			if (block->isOrphan())
				return;
		}
	}
}

/*
	ActiveBlockList
*/

static void fillRadiusBlock(v3s16 p0, s16 r, std::set<v3s16> &list)
{
	v3s16 p;
	for(p.X=p0.X-r; p.X<=p0.X+r; p.X++)
		for(p.Y=p0.Y-r; p.Y<=p0.Y+r; p.Y++)
			for(p.Z=p0.Z-r; p.Z<=p0.Z+r; p.Z++)
			{
				// limit to a sphere
				if (p.getDistanceFrom(p0) <= r) {
					// Set in list
					list.insert(p);
				}
			}
}

static void fillViewConeBlock(v3s16 p0,
	const s16 r,
	const v3f camera_pos,
	const v3f camera_dir,
	const float camera_fov,
	std::set<v3s16> &list)
{
	v3s16 p;
	const s16 r_nodes = r * BS * MAP_BLOCKSIZE;
	for (p.X = p0.X - r; p.X <= p0.X+r; p.X++)
	for (p.Y = p0.Y - r; p.Y <= p0.Y+r; p.Y++)
	for (p.Z = p0.Z - r; p.Z <= p0.Z+r; p.Z++) {
		if (isBlockInSight(p, camera_pos, camera_dir, camera_fov, r_nodes)) {
			list.insert(p);
		}
	}
}

void ActiveBlockList::update(std::vector<PlayerSAO*> &active_players,
	s16 active_block_range,
	s16 active_object_range,
	std::set<v3s16> &blocks_removed,
	std::set<v3s16> &blocks_added,
	std::set<v3s16> &extra_blocks_added)
{
	/*
		Create the new list
	*/
	std::set<v3s16> newlist = m_forceloaded_list;
	std::set<v3s16> extralist;
	m_abm_list = m_forceloaded_list;
	for (const PlayerSAO *playersao : active_players) {
		v3s16 pos = getNodeBlockPos(floatToInt(playersao->getBasePosition(), BS));
		fillRadiusBlock(pos, active_block_range, m_abm_list);
		fillRadiusBlock(pos, active_block_range, newlist);

		s16 player_ao_range = std::min(active_object_range, playersao->getWantedRange());
		// only do this if this would add blocks
		if (player_ao_range > active_block_range) {
			v3f camera_dir = v3f(0,0,1);
			camera_dir.rotateYZBy(playersao->getLookPitch());
			camera_dir.rotateXZBy(playersao->getRotation().Y);
			if (playersao->getCameraInverted())
				camera_dir = -camera_dir;
			fillViewConeBlock(pos,
				player_ao_range,
				playersao->getEyePosition(),
				camera_dir,
				playersao->getFov(),
				extralist);
		}
	}

	/*
		Find out which blocks on the new list are not on the old list
	*/
	for (v3s16 p : newlist) {
		// also remove duplicate blocks from the extra list
		extralist.erase(p);
		// If not on old list, it's been added
		if (m_list.find(p) == m_list.end())
			blocks_added.insert(p);
	}
	/*
		Find out which blocks on the extra list are not on the old list
	*/
	for (v3s16 p : extralist) {
		// also make sure newlist has all blocks
		newlist.insert(p);
		// If not on old list, it's been added
		if (m_list.find(p) == m_list.end())
			extra_blocks_added.insert(p);
	}

	/*
		Find out which blocks on the old list are not on the new + extra list
	*/
	std::set_difference(m_list.begin(), m_list.end(), newlist.begin(), newlist.end(),
			std::inserter(blocks_removed, blocks_removed.end()));

	/*
		Do some least-effort sanity checks to hopefully catch code bugs.
	*/
	assert(newlist.size() >= extralist.size());
	assert(blocks_removed.size() <= m_list.size());
	if (!blocks_added.empty()) {
		assert(newlist.count(*blocks_added.begin()) > 0);
		assert(blocks_removed.count(*blocks_added.begin()) == 0);
	}
	if (!extra_blocks_added.empty()) {
		assert(newlist.count(*extra_blocks_added.begin()) > 0);
		assert(extralist.count(*extra_blocks_added.begin()) > 0);
		assert(blocks_added.count(*extra_blocks_added.begin()) == 0);
	}
	if (!blocks_removed.empty()) {
		assert(newlist.count(*blocks_removed.begin()) == 0);
		assert(extralist.count(*blocks_removed.begin()) == 0);
		assert(m_list.count(*blocks_removed.begin()) > 0);
	}

	/*
		Update m_list
	*/
	m_list = std::move(newlist);
}

/*
	OnMapblocksChangedReceiver
*/

void OnMapblocksChangedReceiver::onMapEditEvent(const MapEditEvent &event)
{
	assert(receiving);
	for (const v3s16 &p : event.modified_blocks) {
		modified_blocks.insert(p);
	}
}

/*
	ServerEnvironment
*/

ServerEnvironment::ServerEnvironment(std::unique_ptr<ServerMap> map,
		Server *server, MetricsBackend *mb):
	Environment(server),
	m_map(std::move(map)),
	m_script(server->getScriptIface()),
	m_server(server)
{
	m_step_time_counter = mb->addCounter(
		"minetest_env_step_time", "Time spent in environment step (in microseconds)");

	m_active_block_gauge = mb->addGauge(
		"minetest_env_active_blocks", "Number of active blocks");

	m_active_object_gauge = mb->addGauge(
		"minetest_env_active_objects", "Number of active objects");
}

void ServerEnvironment::init()
{
	// Determine which database backend to use
	const std::string world_path = m_server->getWorldPath();
	const std::string conf_path = world_path + DIR_DELIM "world.mt";
	Settings conf;

	std::string player_backend_name = "sqlite3";
	std::string auth_backend_name = "sqlite3";

	bool succeeded = conf.readConfigFile(conf_path.c_str());

	// If we open world.mt read the backend configurations.
	if (succeeded) {
		// Check that the world's blocksize matches the compiled MAP_BLOCKSIZE
		u16 blocksize = 16;
		conf.getU16NoEx("blocksize", blocksize);
		if (blocksize != MAP_BLOCKSIZE) {
			throw BaseException("The map's blocksize is not supported.");
		}

		// Read those values before setting defaults
		bool player_backend_exists = conf.exists("player_backend");
		bool auth_backend_exists = conf.exists("auth_backend");

		// player backend is not set, assume it's legacy file backend.
		if (!player_backend_exists) {
			// fall back to files
			conf.set("player_backend", "files");
			player_backend_name = "files";

			if (!conf.updateConfigFile(conf_path.c_str())) {
				errorstream << "ServerEnvironment::ServerEnvironment(): "
						<< "Failed to update world.mt!" << std::endl;
			}
		} else {
			conf.getNoEx("player_backend", player_backend_name);
		}

		// auth backend is not set, assume it's legacy file backend.
		if (!auth_backend_exists) {
			conf.set("auth_backend", "files");
			auth_backend_name = "files";

			if (!conf.updateConfigFile(conf_path.c_str())) {
				errorstream << "ServerEnvironment::ServerEnvironment(): "
						<< "Failed to update world.mt!" << std::endl;
			}
		} else {
			conf.getNoEx("auth_backend", auth_backend_name);
		}
	}

	if (player_backend_name == "files") {
		warningstream << "/!\\ You are using old player file backend. "
				<< "This backend is deprecated and will be removed in a future release /!\\"
				<< std::endl << "Switching to SQLite3 or PostgreSQL is advised, "
				<< "please read http://wiki.minetest.net/Database_backends." << std::endl;
	}

	if (auth_backend_name == "files") {
		warningstream << "/!\\ You are using old auth file backend. "
				<< "This backend is deprecated and will be removed in a future release /!\\"
				<< std::endl << "Switching to SQLite3 is advised, "
				<< "please read http://wiki.minetest.net/Database_backends." << std::endl;
	}

	m_player_database = openPlayerDatabase(player_backend_name, world_path, conf);
	m_auth_database = openAuthDatabase(auth_backend_name, world_path, conf);

	if (m_map && m_script->has_on_mapblocks_changed()) {
		m_map->addEventReceiver(&m_on_mapblocks_changed_receiver);
		m_on_mapblocks_changed_receiver.receiving = true;
	}
}

void ServerEnvironment::deactivateBlocksAndObjects()
{
	// Clear active block list.
	// This makes the next one delete all active objects.
	m_active_blocks.clear();

	deactivateFarObjects(true);
}

ServerEnvironment::~ServerEnvironment()
{
	assert(m_active_blocks.size() == 0); // deactivateBlocksAndObjects does this

	// Drop/delete map
	m_map.reset();

	// Delete ActiveBlockModifiers
	for (ABMWithState &m_abm : m_abms) {
		delete m_abm.abm;
	}

	// Deallocate players
	for (RemotePlayer *m_player : m_players) {
		delete m_player;
	}

	delete m_player_database;
	delete m_auth_database;
}

Map & ServerEnvironment::getMap()
{
	return *m_map;
}

ServerMap & ServerEnvironment::getServerMap()
{
	return *m_map;
}

RemotePlayer *ServerEnvironment::getPlayer(const session_t peer_id)
{
	for (RemotePlayer *player : m_players) {
		if (player->getPeerId() == peer_id)
			return player;
	}
	return NULL;
}

RemotePlayer *ServerEnvironment::getPlayer(const std::string &name, bool match_invalid_peer)
{
	for (RemotePlayer *player : m_players) {
		if (player->getName() != name)
			continue;

		if (match_invalid_peer || player->getPeerId() != PEER_ID_INEXISTENT)
			return player;
		break;
	}
	return nullptr;
}

void ServerEnvironment::addPlayer(RemotePlayer *player)
{
	/*
		Check that peer_ids are unique.
		Also check that names are unique.
		Exception: there can be multiple players with peer_id=0
	*/
	// If peer id is non-zero, it has to be unique.
	if (player->getPeerId() != PEER_ID_INEXISTENT)
		FATAL_ERROR_IF(getPlayer(player->getPeerId()) != NULL, "Peer id not unique");
	// Name has to be unique.
	FATAL_ERROR_IF(getPlayer(player->getName()) != NULL, "Player name not unique");
	// Add.
	m_players.push_back(player);
}

void ServerEnvironment::removePlayer(RemotePlayer *player)
{
	for (std::vector<RemotePlayer *>::iterator it = m_players.begin();
		it != m_players.end(); ++it) {
		if ((*it) == player) {
			delete *it;
			m_players.erase(it);
			return;
		}
	}
}

bool ServerEnvironment::removePlayerFromDatabase(const std::string &name)
{
	return m_player_database->removePlayer(name);
}

void ServerEnvironment::saveLoadedPlayers(bool force)
{
	for (RemotePlayer *player : m_players) {
		if (force || player->checkModified() || (player->getPlayerSAO() &&
				player->getPlayerSAO()->getMeta().isModified())) {
			try {
				m_player_database->savePlayer(player);
			} catch (DatabaseException &e) {
				errorstream << "Failed to save player " << player->getName() << " exception: "
					<< e.what() << std::endl;
				throw;
			}
		}
	}
}

void ServerEnvironment::savePlayer(RemotePlayer *player)
{
	try {
		m_player_database->savePlayer(player);
	} catch (DatabaseException &e) {
		errorstream << "Failed to save player " << player->getName() << " exception: "
			<< e.what() << std::endl;
		throw;
	}
}

PlayerSAO *ServerEnvironment::loadPlayer(RemotePlayer *player, bool *new_player,
	session_t peer_id, bool is_singleplayer)
{
	auto playersao = std::make_unique<PlayerSAO>(this, player, peer_id, is_singleplayer);
	// Create player if it doesn't exist
	if (!m_player_database->loadPlayer(player, playersao.get())) {
		*new_player = true;
		// Set player position
		infostream << "Server: Finding spawn place for player \""
			<< player->getName() << "\"" << std::endl;
		playersao->setBasePosition(m_server->findSpawnPos());

		// Make sure the player is saved
		player->setModified(true);
	} else {
		// If the player exists, ensure that they respawn inside legal bounds
		// This fixes an assert crash when the player can't be added
		// to the environment
		if (objectpos_over_limit(playersao->getBasePosition())) {
			actionstream << "Respawn position for player \""
				<< player->getName() << "\" outside limits, resetting" << std::endl;
			playersao->setBasePosition(m_server->findSpawnPos());
		}
	}

	// Add player to environment
	addPlayer(player);

	/* Clean up old HUD elements from previous sessions */
	player->clearHud();

	/* Add object to environment */
	PlayerSAO *ret = playersao.get();
	addActiveObject(std::move(playersao));

	// Update active blocks quickly for a bit so objects in those blocks appear on the client
	m_fast_active_block_divider = 10;

	return ret;
}

void ServerEnvironment::saveMeta()
{
	if (!m_meta_loaded)
		return;

	std::string path = m_server->getWorldPath() + DIR_DELIM "env_meta.txt";

	// Open file and serialize
	std::ostringstream ss(std::ios_base::binary);

	Settings args("EnvArgsEnd");
	args.setU64("game_time", m_game_time);
	args.setU64("time_of_day", getTimeOfDay());
	args.setU64("last_clear_objects_time", m_last_clear_objects_time);
	args.setU64("lbm_introduction_times_version", 1);
	args.set("lbm_introduction_times",
		m_lbm_mgr.createIntroductionTimesString());
	args.setU64("day_count", m_day_count);
	args.writeLines(ss);

	if(!fs::safeWriteToFile(path, ss.str()))
	{
		infostream<<"ServerEnvironment::saveMeta(): Failed to write "
			<<path<<std::endl;
		throw SerializationError("Couldn't save env meta");
	}
}

void ServerEnvironment::loadMeta()
{
	SANITY_CHECK(!m_meta_loaded);
	m_meta_loaded = true;

	std::string path = m_server->getWorldPath() + DIR_DELIM "env_meta.txt";

	// If file doesn't exist, load default environment metadata
	if (!fs::PathExists(path)) {
		infostream << "ServerEnvironment: Loading default environment metadata"
			<< std::endl;
		loadDefaultMeta();
		return;
	}

	infostream << "ServerEnvironment: Loading environment metadata" << std::endl;

	// Open file and deserialize
	std::ifstream is(path.c_str(), std::ios_base::binary);
	if (!is.good()) {
		infostream << "ServerEnvironment::loadMeta(): Failed to open "
			<< path << std::endl;
		throw SerializationError("Couldn't load env meta");
	}

	Settings args("EnvArgsEnd");

	if (!args.parseConfigLines(is)) {
		throw SerializationError("ServerEnvironment::loadMeta(): "
			"EnvArgsEnd not found!");
	}

	try {
		m_game_time = args.getU64("game_time");
	} catch (SettingNotFoundException &e) {
		// Getting this is crucial, otherwise timestamps are useless
		throw SerializationError("Couldn't load env meta game_time");
	}

	setTimeOfDay(args.exists("time_of_day") ?
		// set day to early morning by default
		args.getU64("time_of_day") : 5250);

	m_last_clear_objects_time = args.exists("last_clear_objects_time") ?
		// If missing, do as if clearObjects was never called
		args.getU64("last_clear_objects_time") : 0;

	std::string lbm_introduction_times;
	try {
		u64 ver = args.getU64("lbm_introduction_times_version");
		if (ver == 1) {
			lbm_introduction_times = args.get("lbm_introduction_times");
		} else {
			infostream << "ServerEnvironment::loadMeta(): Non-supported"
				<< " introduction time version " << ver << std::endl;
		}
	} catch (SettingNotFoundException &e) {
		// No problem, this is expected. Just continue with an empty string
	}
	m_lbm_mgr.loadIntroductionTimes(lbm_introduction_times, m_server, m_game_time);

	m_day_count = args.exists("day_count") ? args.getU32("day_count") : 0;
}

/**
 * called if env_meta.txt doesn't exist (e.g. new world)
 */
void ServerEnvironment::loadDefaultMeta()
{
	m_lbm_mgr.loadIntroductionTimes("", m_server, m_game_time);
}

struct ActiveABM
{
	ActiveBlockModifier *abm;
	std::vector<content_t> required_neighbors;
<<<<<<< HEAD
	bool check_required_neighbors; // false if required_neighbors is known to be empty
	std::vector<content_t> without_neighbors;
	bool check_without_neighbors; // false if without_neighbors is known to be empty
	s16 min_y;
	s16 max_y;
=======
	int chance;
	s16 min_y, max_y;
>>>>>>> 4ac86db8
};

#define CONTENT_TYPE_CACHE_MAX 64

class ABMHandler
{
private:
	ServerEnvironment *m_env;
	std::vector<std::vector<ActiveABM> *> m_aabms;
public:
	ABMHandler(std::vector<ABMWithState> &abms,
		float dtime_s, ServerEnvironment *env,
		bool use_timers):
		m_env(env)
	{
		if (dtime_s < 0.001f)
			return;
		const NodeDefManager *ndef = env->getGameDef()->ndef();
		for (ABMWithState &abmws : abms) {
			ActiveBlockModifier *abm = abmws.abm;
			float trigger_interval = abm->getTriggerInterval();
			if (trigger_interval < 0.001f)
				trigger_interval = 0.001f;
			float actual_interval = dtime_s;
			if (use_timers) {
				abmws.timer += dtime_s;
				if(abmws.timer < trigger_interval)
					continue;
				abmws.timer -= trigger_interval;
				actual_interval = trigger_interval;
			}
			float chance = abm->getTriggerChance();
			if (chance == 0)
				chance = 1;

			ActiveABM aabm;
			aabm.abm = abm;
			if (abm->getSimpleCatchUp()) {
				float intervals = actual_interval / trigger_interval;
				if (intervals == 0)
					continue;
				aabm.chance = chance / intervals;
				if (aabm.chance == 0)
					aabm.chance = 1;
			} else {
				aabm.chance = chance;
			}
			// y limits
			aabm.min_y = abm->getMinY();
			aabm.max_y = abm->getMaxY();

			// Trigger neighbors
<<<<<<< HEAD
			for (const auto &name : abm->getRequiredNeighbors()) {
				ndef->getIds(name, aabm.required_neighbors);
			}
			aabm.check_required_neighbors = !aabm.required_neighbors.empty();

			for (const auto &name : abm->getWithoutNeighbors()) {
				ndef->getIds(name, aabm.without_neighbors);
			}
			aabm.check_without_neighbors = !aabm.without_neighbors.empty();
=======
			for (const auto &s : abm->getRequiredNeighbors())
				ndef->getIds(s, aabm.required_neighbors);
			SORT_AND_UNIQUE(aabm.required_neighbors);
>>>>>>> 4ac86db8

			// Trigger contents
			std::vector<content_t> ids;
			for (const auto &s : abm->getTriggerContents())
				ndef->getIds(s, ids);
			SORT_AND_UNIQUE(ids);
			for (content_t c : ids) {
				if (c >= m_aabms.size())
					m_aabms.resize(c + 256, nullptr);
				if (!m_aabms[c])
					m_aabms[c] = new std::vector<ActiveABM>;
				m_aabms[c]->push_back(aabm);
			}
		}
	}

	~ABMHandler()
	{
		for (auto &aabms : m_aabms)
			delete aabms;
	}

	// Find out how many objects the given block and its neighbors contain.
	// Returns the number of objects in the block, and also in 'wider' the
	// number of objects in the block and all its neighbors. The latter
	// may an estimate if any neighbors are unloaded.
	u32 countObjects(MapBlock *block, ServerMap * map, u32 &wider)
	{
		wider = 0;
		u32 wider_unknown_count = 0;
		for(s16 x=-1; x<=1; x++)
			for(s16 y=-1; y<=1; y++)
				for(s16 z=-1; z<=1; z++)
				{
					MapBlock *block2 = map->getBlockNoCreateNoEx(
						block->getPos() + v3s16(x,y,z));
					if(block2==NULL){
						wider_unknown_count++;
						continue;
					}
					wider += block2->m_static_objects.size();
				}
		// Extrapolate
		u32 active_object_count = block->m_static_objects.getActiveSize();
		u32 wider_known_count = 3 * 3 * 3 - wider_unknown_count;
		wider += wider_unknown_count * wider / wider_known_count;
		return active_object_count;
	}
	void apply(MapBlock *block, int &blocks_scanned, int &abms_run, int &blocks_cached)
	{
		if (m_aabms.empty())
			return;

		// Check the content type cache first
		// to see whether there are any ABMs
		// to be run at all for this block.
		if (!block->contents.empty()) {
			assert(!block->do_not_cache_contents); // invariant
			blocks_cached++;
			bool run_abms = false;
			for (content_t c : block->contents) {
				if (c < m_aabms.size() && m_aabms[c]) {
					run_abms = true;
					break;
				}
			}
			if (!run_abms)
				return;
		}
		blocks_scanned++;

		ServerMap *map = &m_env->getServerMap();

		u32 active_object_count_wider;
		u32 active_object_count = this->countObjects(block, map, active_object_count_wider);
		m_env->m_added_objects = 0;

		bool want_contents_cached = block->contents.empty() && !block->do_not_cache_contents;

		v3s16 p0;
		for(p0.Z=0; p0.Z<MAP_BLOCKSIZE; p0.Z++)
		for(p0.Y=0; p0.Y<MAP_BLOCKSIZE; p0.Y++)
		for(p0.X=0; p0.X<MAP_BLOCKSIZE; p0.X++)
		{
			MapNode n = block->getNodeNoCheck(p0);
			content_t c = n.getContent();

			// Cache content types as we go
			if (want_contents_cached && !CONTAINS(block->contents, c)) {
				if (block->contents.size() >= CONTENT_TYPE_CACHE_MAX) {
					// Too many different nodes... don't try to cache
					want_contents_cached = false;
					block->do_not_cache_contents = true;
					block->contents.clear();
					block->contents.shrink_to_fit();
				} else {
					block->contents.push_back(c);
				}
			}

			if (c >= m_aabms.size() || !m_aabms[c])
				continue;

			v3s16 p = p0 + block->getPosRelative();
			for (ActiveABM &aabm : *m_aabms[c]) {
				if ((p.Y < aabm.min_y) || (p.Y > aabm.max_y))
					continue;

				if (myrand() % aabm.chance != 0)
					continue;

				// Check neighbors
<<<<<<< HEAD
				if (aabm.check_required_neighbors || aabm.check_without_neighbors) {
=======
				if (!aabm.required_neighbors.empty()) {
>>>>>>> 4ac86db8
					v3s16 p1;
					bool have_required = false;
					for(p1.X = p0.X-1; p1.X <= p0.X+1; p1.X++)
					for(p1.Y = p0.Y-1; p1.Y <= p0.Y+1; p1.Y++)
					for(p1.Z = p0.Z-1; p1.Z <= p0.Z+1; p1.Z++)
					{
						if(p1 == p0)
							continue;
						content_t c;
						if (block->isValidPosition(p1)) {
							// if the neighbor is found on the same map block
							// get it straight from there
							const MapNode &n = block->getNodeNoCheck(p1);
							c = n.getContent();
						} else {
							// otherwise consult the map
							MapNode n = map->getNode(p1 + block->getPosRelative());
							c = n.getContent();
						}
						if (aabm.check_required_neighbors && !have_required) {
							if (CONTAINS(aabm.required_neighbors, c)) {
								if (!aabm.check_without_neighbors)
									goto neighbor_found;
								have_required = true;
							}
						}
						if (aabm.check_without_neighbors) {
							if (CONTAINS(aabm.without_neighbors, c))
								goto neighbor_invalid;
						}
					}
					if (have_required || !aabm.check_required_neighbors)
						goto neighbor_found;
					// No required neighbor found
					neighbor_invalid:
					continue;
				}

				neighbor_found:

				abms_run++;
				// Call all the trigger variations
				aabm.abm->trigger(m_env, p, n);
				aabm.abm->trigger(m_env, p, n,
					active_object_count, active_object_count_wider);

				if (block->isOrphan())
					return;

				// Count surrounding objects again if the abms added any
				if(m_env->m_added_objects > 0) {
					active_object_count = countObjects(block, map, active_object_count_wider);
					m_env->m_added_objects = 0;
				}

				// Update and check node after possible modification
				n = block->getNodeNoCheck(p0);
				if (n.getContent() != c)
					break;
			}
		}
	}
};

void ServerEnvironment::activateBlock(MapBlock *block, u32 additional_dtime)
{
	// Reset usage timer immediately, otherwise a block that becomes active
	// again at around the same time as it would normally be unloaded will
	// get unloaded incorrectly. (I think this still leaves a small possibility
	// of a race condition between this and server::AsyncRunStep, which only
	// some kind of synchronisation will fix, but it at least reduces the window
	// of opportunity for it to break from seconds to nanoseconds)
	block->resetUsageTimer();

	// Get time difference
	u32 dtime_s = 0;
	u32 stamp = block->getTimestamp();
	if (m_game_time > stamp && stamp != BLOCK_TIMESTAMP_UNDEFINED)
		dtime_s = m_game_time - stamp;
	dtime_s += additional_dtime;

	/*infostream<<"ServerEnvironment::activateBlock(): block timestamp: "
			<<stamp<<", game time: "<<m_game_time<<std::endl;*/

	// Remove stored static objects if clearObjects was called since block's timestamp
	// Note that non-generated blocks may still have stored static objects
	if (stamp != BLOCK_TIMESTAMP_UNDEFINED && stamp < m_last_clear_objects_time) {
		block->m_static_objects.clearStored();
		// do not set changed flag to avoid unnecessary mapblock writes
	}

	// Set current time as timestamp
	block->setTimestampNoChangedFlag(m_game_time);

	/*infostream<<"ServerEnvironment::activateBlock(): block is "
			<<dtime_s<<" seconds old."<<std::endl;*/

	// Activate stored objects
	activateObjects(block, dtime_s);
	if (block->isOrphan())
		return;

	/* Handle LoadingBlockModifiers */
	m_lbm_mgr.applyLBMs(this, block, stamp, (float)dtime_s);
	if (block->isOrphan())
		return;

	// Run node timers
	block->step((float)dtime_s, [&](v3s16 p, MapNode n, f32 d) -> bool {
		return !block->isOrphan() && m_script->node_on_timer(p, n, d);
	});
}

void ServerEnvironment::addActiveBlockModifier(ActiveBlockModifier *abm)
{
	m_abms.emplace_back(abm);
}

void ServerEnvironment::addLoadingBlockModifierDef(LoadingBlockModifierDef *lbm)
{
	m_lbm_mgr.addLBMDef(lbm);
}

bool ServerEnvironment::setNode(v3s16 p, const MapNode &n)
{
	const NodeDefManager *ndef = m_server->ndef();
	MapNode n_old = m_map->getNode(p);

	const ContentFeatures &cf_old = ndef->get(n_old);

	// Call destructor
	if (cf_old.has_on_destruct)
		m_script->node_on_destruct(p, n_old);

	// Replace node
	if (!m_map->addNodeWithEvent(p, n))
		return false;

	// Update active VoxelManipulator if a mapgen thread
	m_map->updateVManip(p);

	// Call post-destructor
	if (cf_old.has_after_destruct)
		m_script->node_after_destruct(p, n_old);

	// Retrieve node content features
	// if new node is same as old, reuse old definition to prevent a lookup
	const ContentFeatures &cf_new = n_old == n ? cf_old : ndef->get(n);

	// Call constructor
	if (cf_new.has_on_construct)
		m_script->node_on_construct(p, n);

	return true;
}

bool ServerEnvironment::removeNode(v3s16 p)
{
	const NodeDefManager *ndef = m_server->ndef();
	MapNode n_old = m_map->getNode(p);

	// Call destructor
	if (ndef->get(n_old).has_on_destruct)
		m_script->node_on_destruct(p, n_old);

	// Replace with air
	// This is slightly optimized compared to addNodeWithEvent(air)
	if (!m_map->removeNodeWithEvent(p))
		return false;

	// Update active VoxelManipulator if a mapgen thread
	m_map->updateVManip(p);

	// Call post-destructor
	if (ndef->get(n_old).has_after_destruct)
		m_script->node_after_destruct(p, n_old);

	// Air doesn't require constructor
	return true;
}

bool ServerEnvironment::swapNode(v3s16 p, const MapNode &n)
{
	if (!m_map->addNodeWithEvent(p, n, false))
		return false;

	// Update active VoxelManipulator if a mapgen thread
	m_map->updateVManip(p);

	return true;
}

u8 ServerEnvironment::findSunlight(v3s16 pos) const
{
	// Directions for neighboring nodes with specified order
	static const v3s16 dirs[] = {
		v3s16(-1, 0, 0), v3s16(1, 0, 0), v3s16(0, 0, -1), v3s16(0, 0, 1),
		v3s16(0, -1, 0), v3s16(0, 1, 0)
	};

	const NodeDefManager *ndef = m_server->ndef();

	// found_light remembers the highest known sunlight value at pos
	u8 found_light = 0;

	struct stack_entry {
		v3s16 pos;
		s16 dist;
	};
	std::stack<stack_entry> stack;
	stack.push({pos, 0});

	std::unordered_map<s64, s8> dists;
	dists[MapDatabase::getBlockAsInteger(pos)] = 0;

	while (!stack.empty()) {
		struct stack_entry e = stack.top();
		stack.pop();

		v3s16 currentPos = e.pos;
		s8 dist = e.dist + 1;

		for (const v3s16& off : dirs) {
			v3s16 neighborPos = currentPos + off;
			s64 neighborHash = MapDatabase::getBlockAsInteger(neighborPos);

			// Do not walk neighborPos multiple times unless the distance to the start
			// position is shorter
			auto it = dists.find(neighborHash);
			if (it != dists.end() && dist >= it->second)
				continue;

			// Position to walk
			bool is_position_ok;
			MapNode node = m_map->getNode(neighborPos, &is_position_ok);
			if (!is_position_ok) {
				// This happens very rarely because the map at currentPos is loaded
				m_map->emergeBlock(neighborPos, false);
				node = m_map->getNode(neighborPos, &is_position_ok);
				if (!is_position_ok)
					continue; // not generated
			}

			const ContentFeatures &def = ndef->get(node);
			if (!def.sunlight_propagates) {
				// Do not test propagation here again
				dists[neighborHash] = -1;
				continue;
			}

			// Sunlight could have come from here
			dists[neighborHash] = dist;
			u8 daylight = node.param1 & 0x0f;

			// In the special case where sunlight shines from above and thus
			// does not decrease with upwards distance, daylight is always
			// bigger than nightlight, which never reaches 15
			int possible_finlight = daylight - dist;
			if (possible_finlight <= found_light) {
				// Light from here cannot make a brighter light at currentPos than
				// found_light
				continue;
			}

			u8 nightlight = node.param1 >> 4;
			if (daylight > nightlight) {
				// Found a valid daylight
				found_light = possible_finlight;
			} else {
				// Sunlight may be darker, so walk the neighbors
				stack.push({neighborPos, dist});
			}
		}
	}
	return found_light;
}

void ServerEnvironment::clearObjects(ClearObjectsMode mode)
{
	infostream << "ServerEnvironment::clearObjects(): "
		<< "Removing all active objects" << std::endl;
	auto cb_removal = [this] (ServerActiveObject *obj, u16 id) {
		if (obj->getType() == ACTIVEOBJECT_TYPE_PLAYER)
			return false;

		// Delete static object if block is loaded
		deleteStaticFromBlock(obj, id, MOD_REASON_CLEAR_ALL_OBJECTS, true);
		obj->markForRemoval();

		// If known by some client, don't delete immediately
		if (obj->m_known_by_count > 0)
			return false;

		processActiveObjectRemove(obj);

		// Delete active object
		return true;
	};

	m_ao_manager.clearIf(cb_removal);

	// Get list of loaded blocks
	std::vector<v3s16> loaded_blocks;
	infostream << "ServerEnvironment::clearObjects(): "
		<< "Listing all loaded blocks" << std::endl;
	m_map->listAllLoadedBlocks(loaded_blocks);
	infostream << "ServerEnvironment::clearObjects(): "
		<< "Done listing all loaded blocks: "
		<< loaded_blocks.size()<<std::endl;

	// Get list of loadable blocks
	std::vector<v3s16> loadable_blocks;
	if (mode == CLEAR_OBJECTS_MODE_FULL) {
		infostream << "ServerEnvironment::clearObjects(): "
			<< "Listing all loadable blocks" << std::endl;
		m_map->listAllLoadableBlocks(loadable_blocks);
		infostream << "ServerEnvironment::clearObjects(): "
			<< "Done listing all loadable blocks: "
			<< loadable_blocks.size() << std::endl;
	} else {
		loadable_blocks = loaded_blocks;
	}

	actionstream << "ServerEnvironment::clearObjects(): "
		<< "Now clearing objects in " << loadable_blocks.size()
		<< " blocks" << std::endl;

	// Grab a reference on each loaded block to avoid unloading it
	for (v3s16 p : loaded_blocks) {
		MapBlock *block = m_map->getBlockNoCreateNoEx(p);
		assert(block != NULL);
		block->refGrab();
	}

	// Remove objects in all loadable blocks
	u32 unload_interval = U32_MAX;
	if (mode == CLEAR_OBJECTS_MODE_FULL) {
		unload_interval = g_settings->getS32("max_clearobjects_extra_loaded_blocks");
		unload_interval = MYMAX(unload_interval, 1);
	}
	u32 report_interval = loadable_blocks.size() / 10;
	u32 num_blocks_checked = 0;
	u32 num_blocks_cleared = 0;
	u32 num_objs_cleared = 0;
	for (auto i = loadable_blocks.begin();
		i != loadable_blocks.end(); ++i) {
		v3s16 p = *i;
		MapBlock *block = m_map->emergeBlock(p, false);
		if (!block) {
			errorstream << "ServerEnvironment::clearObjects(): "
				<< "Failed to emerge block " << p << std::endl;
			continue;
		}

		u32 num_cleared = block->clearObjects();
		if (num_cleared > 0) {
			num_objs_cleared += num_cleared;
			num_blocks_cleared++;
		}
		num_blocks_checked++;

		if (report_interval != 0 &&
			num_blocks_checked % report_interval == 0) {
			float percent = 100.0 * (float)num_blocks_checked /
				loadable_blocks.size();
			actionstream << "ServerEnvironment::clearObjects(): "
				<< "Cleared " << num_objs_cleared << " objects"
				<< " in " << num_blocks_cleared << " blocks ("
				<< percent << "%)" << std::endl;
		}
		if (num_blocks_checked % unload_interval == 0) {
			m_map->unloadUnreferencedBlocks();
		}
	}
	m_map->unloadUnreferencedBlocks();

	// Drop references that were added above
	for (v3s16 p : loaded_blocks) {
		MapBlock *block = m_map->getBlockNoCreateNoEx(p);
		assert(block);
		block->refDrop();
	}

	m_last_clear_objects_time = m_game_time;

	actionstream << "ServerEnvironment::clearObjects(): "
		<< "Finished: Cleared " << num_objs_cleared << " objects"
		<< " in " << num_blocks_cleared << " blocks" << std::endl;
}

void ServerEnvironment::step(float dtime)
{
	ScopeProfiler sp2(g_profiler, "ServerEnv::step()", SPT_AVG);
	const auto start_time = porting::getTimeUs();

	/* Step time of day */
	stepTimeOfDay(dtime);

	// Update this one
	// NOTE: This is kind of funny on a singleplayer game, but doesn't
	// really matter that much.
	static thread_local const float server_step =
			g_settings->getFloat("dedicated_server_step");
	m_recommended_send_interval = server_step;

	/*
		Increment game time
	*/
	{
		m_game_time_fraction_counter += dtime;
		u32 inc_i = (u32)m_game_time_fraction_counter;
		m_game_time += inc_i;
		m_game_time_fraction_counter -= (float)inc_i;
	}

	/*
		Handle players
	*/
	{
		ScopeProfiler sp(g_profiler, "ServerEnv: move players", SPT_AVG);
		for (RemotePlayer *player : m_players) {
			// Ignore disconnected players
			if (player->getPeerId() == PEER_ID_INEXISTENT)
				continue;

			// Move
			player->move(dtime, this, 100 * BS);
		}
	}

	/*
		Manage active block list
	*/
	if (m_active_blocks_mgmt_interval.step(dtime, m_cache_active_block_mgmt_interval / m_fast_active_block_divider)) {
		ScopeProfiler sp(g_profiler, "ServerEnv: update active blocks", SPT_AVG);

		/*
			Get player block positions
		*/
		std::vector<PlayerSAO*> players;
		players.reserve(m_players.size());
		for (RemotePlayer *player : m_players) {
			// Ignore disconnected players
			if (player->getPeerId() == PEER_ID_INEXISTENT)
				continue;

			PlayerSAO *playersao = player->getPlayerSAO();
			assert(playersao);

			players.push_back(playersao);
		}

		/*
			Update list of active blocks, collecting changes
		*/
		// use active_object_send_range_blocks since that is max distance
		// for active objects sent the client anyway
		static thread_local const s16 active_object_range =
				g_settings->getS16("active_object_send_range_blocks");
		static thread_local const s16 active_block_range =
				g_settings->getS16("active_block_range");
		std::set<v3s16> blocks_removed;
		std::set<v3s16> blocks_added;
		std::set<v3s16> extra_blocks_added;
		m_active_blocks.update(players, active_block_range, active_object_range,
			blocks_removed, blocks_added, extra_blocks_added);

		/*
			Handle removed blocks
		*/

		// Convert active objects that are no more in active blocks to static
		deactivateFarObjects(false);

		for (const v3s16 &p: blocks_removed) {
			MapBlock *block = m_map->getBlockNoCreateNoEx(p);
			if (!block)
				continue;

			// Set current time as timestamp (and let it set ChangedFlag)
			block->setTimestamp(m_game_time);
		}

		/*
			Handle added blocks
		*/

		for (const v3s16 &p: blocks_added) {
			MapBlock *block = m_map->getBlockOrEmerge(p, true);
			if (!block) {
				// TODO: The blocks removed here will only be picked up again
				// on the next cycle. To minimize the latency of objects being
				// activated we could remember the blocks pending activating
				// and activate them instantly as soon as they're loaded.
				m_active_blocks.remove(p);
				continue;
			}

			activateBlock(block);
		}

		for (const v3s16 &p: extra_blocks_added) {
			// only activate if the block is already loaded
			MapBlock *block = m_map->getBlockNoCreateNoEx(p);
			if (!block) {
				m_active_blocks.remove(p);
				continue;
			}

			activateBlock(block);
		}

		// Some blocks may be removed again by the code above so do this here
		m_active_block_gauge->set(m_active_blocks.size());

		if (m_fast_active_block_divider > 1)
			--m_fast_active_block_divider;
	}

	/*
		Mess around in active blocks
	*/
	if (m_active_blocks_nodemetadata_interval.step(dtime, m_cache_nodetimer_interval)) {
		ScopeProfiler sp(g_profiler, "ServerEnv: Run node timers", SPT_AVG);

		float dtime = m_cache_nodetimer_interval;

		for (const v3s16 &p: m_active_blocks.m_list) {
			MapBlock *block = m_map->getBlockNoCreateNoEx(p);
			if (!block)
				continue;

			// Reset block usage timer
			block->resetUsageTimer();

			// Set current time as timestamp
			block->setTimestampNoChangedFlag(m_game_time);
			// If time has changed much from the one on disk,
			// set block to be saved when it is unloaded
			if(block->getTimestamp() > block->getDiskTimestamp() + 60)
				block->raiseModified(MOD_STATE_WRITE_AT_UNLOAD,
					MOD_REASON_BLOCK_EXPIRED);

			// Run node timers
			block->step(dtime, [&](v3s16 p, MapNode n, f32 d) -> bool {
				return m_script->node_on_timer(p, n, d);
			});
		}
	}

	if (m_active_block_modifier_interval.step(dtime, m_cache_abm_interval)) {
		ScopeProfiler sp(g_profiler, "SEnv: modify in blocks avg per interval", SPT_AVG);
		TimeTaker timer("modify in active blocks per interval");

		// Shuffle to prevent persistent artifacts of ordering
		std::shuffle(m_abms.begin(), m_abms.end(), MyRandGenerator());

		// Initialize handling of ActiveBlockModifiers
		ABMHandler abmhandler(m_abms, m_cache_abm_interval, this, true);

		int blocks_scanned = 0;
		int abms_run = 0;
		int blocks_cached = 0;

		std::vector<v3s16> output(m_active_blocks.m_abm_list.size());

		// Shuffle the active blocks so that each block gets an equal chance
		// of having its ABMs run.
		std::copy(m_active_blocks.m_abm_list.begin(), m_active_blocks.m_abm_list.end(), output.begin());
		std::shuffle(output.begin(), output.end(), MyRandGenerator());

		int i = 0;
		// determine the time budget for ABMs
		u32 max_time_ms = m_cache_abm_interval * 1000 * m_cache_abm_time_budget;
		for (const v3s16 &p : output) {
			MapBlock *block = m_map->getBlockNoCreateNoEx(p);
			if (!block)
				continue;

			i++;

			// Set current time as timestamp
			block->setTimestampNoChangedFlag(m_game_time);

			/* Handle ActiveBlockModifiers */
			abmhandler.apply(block, blocks_scanned, abms_run, blocks_cached);

			u32 time_ms = timer.getTimerTime();

			if (time_ms > max_time_ms) {
				warningstream << "active block modifiers took "
					  << time_ms << "ms (processed " << i << " of "
					  << output.size() << " active blocks)" << std::endl;
				break;
			}
		}
		g_profiler->avg("ServerEnv: active blocks", m_active_blocks.m_abm_list.size());
		g_profiler->avg("ServerEnv: active blocks cached", blocks_cached);
		g_profiler->avg("ServerEnv: active blocks scanned for ABMs", blocks_scanned);
		g_profiler->avg("ServerEnv: ABMs run", abms_run);

		timer.stop(true);
	}

	/*
		Step script environment (run global on_step())
	*/
	m_script->environment_Step(dtime);

	m_script->stepAsync();

	/*
		Step active objects
	*/
	{
		ScopeProfiler sp(g_profiler, "ServerEnv: Run SAO::step()", SPT_AVG);

		// This helps the objects to send data at the same time
		bool send_recommended = false;
		m_send_recommended_timer += dtime;
		if (m_send_recommended_timer > getSendRecommendedInterval()) {
			m_send_recommended_timer -= getSendRecommendedInterval();
			send_recommended = true;
		}

		u32 object_count = 0;

		auto cb_state = [&](ServerActiveObject *obj) {
			if (obj->isGone())
				return;
			object_count++;

			// Step object
			obj->step(dtime, send_recommended);
			// Read messages from object
			obj->dumpAOMessagesToQueue(m_active_object_messages);
		};
		m_ao_manager.step(dtime, cb_state);

		m_active_object_gauge->set(object_count);
	}

	/*
		Manage active objects
	*/
	if (m_object_management_interval.step(dtime, 0.5)) {
		removeRemovedObjects();
	}

	/*
		Manage particle spawner expiration
	*/
	if (m_particle_management_interval.step(dtime, 1.0)) {
		for (auto i = m_particle_spawners.begin(); i != m_particle_spawners.end(); ) {
			// non expiring spawners
			if (i->second == PARTICLE_SPAWNER_NO_EXPIRY) {
				++i;
				continue;
			}

			i->second -= 1.0f;
			if (i->second <= 0.f)
				i = m_particle_spawners.erase(i);
			else
				++i;
		}
	}

	// Send outdated player inventories
	for (RemotePlayer *player : m_players) {
		if (player->getPeerId() == PEER_ID_INEXISTENT)
			continue;

		if (player->inventory.checkModified())
			m_server->SendInventory(player, true);
	}

	// Send outdated detached inventories
	if (!m_players.empty())
		m_server->sendDetachedInventories(PEER_ID_INEXISTENT, true);

	// Notify mods of modified mapblocks
	if (m_on_mapblocks_changed_receiver.receiving &&
			!m_on_mapblocks_changed_receiver.modified_blocks.empty()) {
		std::unordered_set<v3s16> modified_blocks;
		std::swap(modified_blocks, m_on_mapblocks_changed_receiver.modified_blocks);
		m_script->on_mapblocks_changed(modified_blocks);
	}

	const auto end_time = porting::getTimeUs();
	m_step_time_counter->increment(end_time - start_time);
}

ServerEnvironment::BlockStatus ServerEnvironment::getBlockStatus(v3s16 blockpos)
{
	if (m_active_blocks.contains(blockpos))
		return BS_ACTIVE;

	const MapBlock *block = m_map->getBlockNoCreateNoEx(blockpos);
	if (block)
		return BS_LOADED;

	if (m_map->isBlockInQueue(blockpos))
		return BS_EMERGING;

	return BS_UNKNOWN;
}

u32 ServerEnvironment::addParticleSpawner(float exptime)
{
	// Timers with lifetime 0 do not expire
	float time = exptime > 0.f ? exptime : PARTICLE_SPAWNER_NO_EXPIRY;

	u32 free_id = m_particle_spawners_id_last_used;
	do {
		free_id++;
		if (free_id == m_particle_spawners_id_last_used)
			return 0; // full
	} while (free_id == 0 || m_particle_spawners.find(free_id) != m_particle_spawners.end());

	m_particle_spawners_id_last_used = free_id;
	m_particle_spawners[free_id] = time;
	return free_id;
}

u32 ServerEnvironment::addParticleSpawner(float exptime, u16 attached_id)
{
	u32 id = addParticleSpawner(exptime);
	m_particle_spawner_attachments[id] = attached_id;
	if (ServerActiveObject *obj = getActiveObject(attached_id)) {
		obj->attachParticleSpawner(id);
	}
	return id;
}

void ServerEnvironment::deleteParticleSpawner(u32 id, bool remove_from_object)
{
	m_particle_spawners.erase(id);
	const auto &it = m_particle_spawner_attachments.find(id);
	if (it != m_particle_spawner_attachments.end()) {
		u16 obj_id = it->second;
		ServerActiveObject *sao = getActiveObject(obj_id);
		if (sao != NULL && remove_from_object) {
			sao->detachParticleSpawner(id);
		}
		m_particle_spawner_attachments.erase(id);
	}
}

u16 ServerEnvironment::addActiveObject(std::unique_ptr<ServerActiveObject> object)
{
	assert(object);	// Pre-condition
	m_added_objects++;
	u16 id = addActiveObjectRaw(std::move(object), nullptr, 0);
	return id;
}

void ServerEnvironment::invalidateActiveObjectObserverCaches()
{
	m_ao_manager.invalidateActiveObjectObserverCaches();
}

/*
	Finds out what new objects have been added to
	inside a radius around a position
*/
void ServerEnvironment::getAddedActiveObjects(PlayerSAO *playersao, s16 radius,
	s16 player_radius,
	const std::set<u16> &current_objects,
	std::vector<u16> &added_objects)
{
	f32 radius_f = radius * BS;
	f32 player_radius_f = player_radius * BS;

	if (player_radius_f < 0.0f)
		player_radius_f = 0.0f;

	if (!playersao->isEffectivelyObservedBy(playersao->getPlayer()->getName()))
		throw ModError("Player does not observe itself");

	m_ao_manager.getAddedActiveObjectsAroundPos(
		playersao->getBasePosition(), playersao->getPlayer()->getName(),
		radius_f, player_radius_f,
		current_objects, added_objects);
}

/*
	Finds out what objects have been removed from
	inside a radius around a position
*/
void ServerEnvironment::getRemovedActiveObjects(PlayerSAO *playersao, s16 radius,
	s16 player_radius,
	const std::set<u16> &current_objects,
	std::vector<std::pair<bool /* gone? */, u16>> &removed_objects)
{
	f32 radius_f = radius * BS;
	f32 player_radius_f = player_radius * BS;

	if (player_radius_f < 0)
		player_radius_f = 0;

	const std::string &player_name = playersao->getPlayer()->getName();

	if (!playersao->isEffectivelyObservedBy(player_name))
		throw ModError("Player does not observe itself");

	/*
		Go through current_objects; object is removed if:
		- object is not found in m_active_objects (this is actually an
		  error condition; objects should be removed only after all clients
		  have been informed about removal), or
		- object is to be removed or deactivated, or
		- object is too far away, or
		- object is marked as not observable by the client
	*/
	for (u16 id : current_objects) {
		ServerActiveObject *object = getActiveObject(id);

		if (!object) {
			warningstream << FUNCTION_NAME << ": found NULL object id="
				<< (int)id << std::endl;
			removed_objects.emplace_back(true, id);
			continue;
		}

		if (object->isGone()) {
			removed_objects.emplace_back(true, id);
			continue;
		}

		f32 distance_f = object->getBasePosition().getDistanceFrom(playersao->getBasePosition());
		bool in_range = object->getType() == ACTIVEOBJECT_TYPE_PLAYER
			? distance_f <= player_radius_f || player_radius_f == 0
			: distance_f <= radius_f;

		if (!in_range || !object->isEffectivelyObservedBy(player_name))
			removed_objects.emplace_back(false, id); // out of range or not observed anymore
	}
}

void ServerEnvironment::setStaticForActiveObjectsInBlock(
	v3s16 blockpos, bool static_exists, v3s16 static_block)
{
	MapBlock *block = m_map->getBlockNoCreateNoEx(blockpos);
	if (!block)
		return;

	for (auto &so_it : block->m_static_objects.getAllActives()) {
		// Get the ServerActiveObject counterpart to this StaticObject
		ServerActiveObject *sao = m_ao_manager.getActiveObject(so_it.first);
		if (!sao) {
			// If this ever happens, there must be some kind of nasty bug.
			errorstream << "ServerEnvironment::setStaticForObjectsInBlock(): "
				"Object from MapBlock::m_static_objects::m_active not found "
				"in m_active_objects";
			continue;
		}

		sao->m_static_exists = static_exists;
		sao->m_static_block  = static_block;
	}
}

bool ServerEnvironment::getActiveObjectMessage(ActiveObjectMessage *dest)
{
	if (m_active_object_messages.empty())
		return false;

	*dest = std::move(m_active_object_messages.front());
	m_active_object_messages.pop();
	return true;
}

void ServerEnvironment::getSelectedActiveObjects(
	const core::line3d<f32> &shootline_on_map,
	std::vector<PointedThing> &objects,
	const std::optional<Pointabilities> &pointabilities)
{
	const v3f line_vector = shootline_on_map.getVector();

	auto process = [&] (ServerActiveObject *obj) -> bool {
		if (obj->isGone())
			return false;
		aabb3f selection_box;
		if (!obj->getSelectionBox(&selection_box))
			return false;

		v3f pos = obj->getBasePosition();
		v3f rel_pos = shootline_on_map.start - pos;

		v3f current_intersection;
		v3f current_normal;
		v3f current_raw_normal;

		ObjectProperties *props = obj->accessObjectProperties();
		bool collision;
		UnitSAO* usao = dynamic_cast<UnitSAO*>(obj);
		if (props->rotate_selectionbox && usao != nullptr) {
			collision = boxLineCollision(selection_box, usao->getTotalRotation(),
				rel_pos, line_vector, &current_intersection, &current_normal, &current_raw_normal);
		} else {
			collision = boxLineCollision(selection_box, rel_pos, line_vector,
				&current_intersection, &current_normal);
			current_raw_normal = current_normal;
		}
		if (!collision)
			return false;

		PointabilityType pointable;
		if (pointabilities) {
			if (LuaEntitySAO* lsao = dynamic_cast<LuaEntitySAO*>(obj)) {
				pointable = pointabilities->matchObject(lsao->getName(),
						usao->getArmorGroups()).value_or(props->pointable);
			} else if (PlayerSAO* psao = dynamic_cast<PlayerSAO*>(obj)) {
				pointable = pointabilities->matchPlayer(psao->getArmorGroups()).value_or(
						props->pointable);
			} else {
				pointable = props->pointable;
			}
		} else {
			pointable = props->pointable;
		}
		if (pointable != PointabilityType::POINTABLE_NOT) {
			current_intersection += pos;
			f32 d_sq = (current_intersection - shootline_on_map.start).getLengthSQ();
			objects.emplace_back(
				(s16) obj->getId(), current_intersection, current_normal,
				current_raw_normal, d_sq, pointable);
		}
		return false;
	};

	// Use "logic in callback" pattern to avoid useless vector filling
	std::vector<ServerActiveObject*> tmp;
	getObjectsInsideRadius(tmp, shootline_on_map.getMiddle(),
		0.5 * shootline_on_map.getLength() + 5 * BS, process);
}

/*
	************ Private methods *************
*/

u16 ServerEnvironment::addActiveObjectRaw(std::unique_ptr<ServerActiveObject> object_u,
	const StaticObject *from_static, u32 dtime_s)
{
	auto object = object_u.get();
	if (!m_ao_manager.registerObject(std::move(object_u))) {
		return 0;
	}

	// Register reference in scripting api (must be done before post-init)
	m_script->addObjectReference(object);
	// Post-initialize object
	// Note that this can change the value of isStaticAllowed() in case of LuaEntitySAO
	object->addedToEnvironment(dtime_s);

	// Activate object
	if (object->m_static_exists)
	{
		sanity_check(from_static);
		/*
		 * Note: Don't check isStaticAllowed() here. If an object has static data
		 * when it shouldn't, we still need to activate it so the static data
		 * can be properly removed.
		 */
		auto blockpos = object->m_static_block;
		MapBlock *block = m_map->emergeBlock(blockpos);
		if (block) {
			block->m_static_objects.setActive(object->getId(), *from_static);
		} else {
			warningstream << "ServerEnvironment::addActiveObjectRaw(): "
				<< "object was supposed to be in block " << blockpos
				<< ", but this block disappeared." << std::endl;
			object->m_static_exists = false;
		}
	}
	// Add static data to block
	else if (object->isStaticAllowed())
	{
		v3f objectpos = object->getBasePosition();
		StaticObject s_obj(object, objectpos);
		// Add to the block where the object is located in
		v3s16 blockpos = getNodeBlockPos(floatToInt(objectpos, BS));
		MapBlock *block = m_map->emergeBlock(blockpos);
		if (block) {
			block->m_static_objects.setActive(object->getId(), s_obj);
			object->m_static_exists = true;
			object->m_static_block = blockpos;

			block->raiseModified(MOD_STATE_WRITE_NEEDED,
				MOD_REASON_ADD_ACTIVE_OBJECT_RAW);
		} else {
			v3s16 p = floatToInt(objectpos, BS);
			errorstream << "ServerEnvironment::addActiveObjectRaw(): "
				<< "could not emerge block " << p << " for storing id="
				<< object->getId() << " statically" << std::endl;
			// clean in case of error
			object->markForRemoval();
			processActiveObjectRemove(object);
			m_ao_manager.removeObject(object->getId());
			return 0;
		}
	}

	return object->getId();
}

/*
	Remove objects that satisfy (isGone() && m_known_by_count==0)
*/
void ServerEnvironment::removeRemovedObjects()
{
	ScopeProfiler sp(g_profiler, "ServerEnvironment::removeRemovedObjects()", SPT_AVG);

	auto clear_cb = [this](ServerActiveObject *obj, u16 id) {
		/*
			We will handle objects marked for removal or deactivation
		*/
		if (!obj->isGone())
			return false;

		/*
			Delete static data from block if removed
		*/
		if (obj->isPendingRemoval())
			deleteStaticFromBlock(obj, id, MOD_REASON_REMOVE_OBJECTS_REMOVE, false);

		// If still known by clients, don't actually remove. On some future
		// invocation this will be 0, which is when removal will continue.
		if (obj->m_known_by_count > 0)
			return false;

		/*
			Move static data from active to stored if deactivated
		*/
		if (!obj->isPendingRemoval() && obj->m_static_exists) {
			if (MapBlock *block = m_map->emergeBlock(obj->m_static_block, false)) {
				if (!block->storeActiveObject(id)) {
					warningstream << "ServerEnvironment::removeRemovedObjects(): "
							<< "id=" << id << " m_static_exists=true but "
							<< "static data doesn't actually exist in "
							<< obj->m_static_block << std::endl;
				}
			} else {
				infostream << "Failed to emerge block from which an object to "
						<< "be deactivated was loaded from. id=" << id << std::endl;
			}
		}

		processActiveObjectRemove(obj);

		// Delete
		return true;
	};

	m_ao_manager.clearIf(clear_cb);
}

static void print_hexdump(std::ostream &o, const std::string &data)
{
	const int linelength = 16;
	for (int l = 0;; l++) {
		int i0 = linelength * l;
		bool at_end = false;
		int thislinelength = linelength;
		if (i0 + thislinelength > (int)data.size()) {
			thislinelength = data.size() - i0;
			at_end = true;
		}
		for (int di = 0; di < linelength; di++) {
			int i = i0 + di;
			char buf[4];
			if (di < thislinelength)
				porting::mt_snprintf(buf, sizeof(buf), "%.2x ", data[i]);
			else
				porting::mt_snprintf(buf, sizeof(buf), "   ");
			o << buf;
		}
		o << " ";
		for (int di = 0; di < thislinelength; di++) {
			int i = i0 + di;
			if (data[i] >= 32)
				o << data[i];
			else
				o << ".";
		}
		o << std::endl;
		if (at_end)
			break;
	}
}

std::unique_ptr<ServerActiveObject> ServerEnvironment::createSAO(ActiveObjectType type,
		v3f pos, const std::string &data)
{
	switch (type) {
		case ACTIVEOBJECT_TYPE_LUAENTITY:
			return std::make_unique<LuaEntitySAO>(this, pos, data);
		default:
			warningstream << "ServerActiveObject: No factory for type=" << type << std::endl;
	}
	return nullptr;
}

/*
	Convert stored objects from blocks near the players to active.
*/
void ServerEnvironment::activateObjects(MapBlock *block, u32 dtime_s)
{
	if (block == NULL)
		return;

	if (!block->onObjectsActivation())
		return;

	// Activate stored objects
	std::vector<StaticObject> new_stored;
	for (const StaticObject &s_obj : block->m_static_objects.getAllStored()) {
		// Create an active object from the data
		std::unique_ptr<ServerActiveObject> obj =
				createSAO((ActiveObjectType)s_obj.type, s_obj.pos, s_obj.data);
		// If couldn't create object, store static data back.
		if (!obj) {
			errorstream << "ServerEnvironment::activateObjects(): "
				<< "failed to create active object from static object "
				<< "in block " << block->getPos()
				<< " type=" << (int)s_obj.type << " data:" << std::endl;
			print_hexdump(verbosestream, s_obj.data);

			new_stored.push_back(s_obj);
			continue;
		}

		obj->m_static_exists = true;
		obj->m_static_block = block->getPos();

		// This will also add the object to the active static list
		bool ok = addActiveObjectRaw(std::move(obj), &s_obj, dtime_s) != 0;
		if (ok) {
			verbosestream << "ServerEnvironment::activateObjects(): "
				<< "activated static object pos=" << (s_obj.pos / BS)
				<< " type=" << (int)s_obj.type << std::endl;
		}

		// callbacks could invalidate this block
		if (block->isOrphan())
			return;
	}

	// Clear stored list
	block->m_static_objects.clearStored();
	// Add leftover failed stuff to stored list
	for (const StaticObject &s_obj : new_stored) {
		block->m_static_objects.pushStored(s_obj);
	}

	/*
		Note: Block hasn't really been modified here.
		The objects have just been activated and moved from the stored
		static list to the active static list.
		As such, the block is essentially the same.
		Thus, do not call block->raiseModified(MOD_STATE_WRITE_NEEDED).
		Otherwise there would be a huge amount of unnecessary I/O.
	*/
}

/*
	Convert objects that are not standing inside active blocks to static.

	If m_known_by_count != 0, active object is not deleted, but static
	data is still updated.

	If force_delete is set, active object is deleted nevertheless. It
	shall only be set so in the destructor of the environment.

	If block wasn't generated (not in memory or on disk),
*/
void ServerEnvironment::deactivateFarObjects(const bool _force_delete)
{
	auto cb_deactivate = [this, _force_delete](ServerActiveObject *obj, u16 id) {
		// force_delete might be overridden per object
		bool force_delete = _force_delete;

		// Do not deactivate if disallowed
		if (!force_delete && !obj->shouldUnload())
			return false;

		// removeRemovedObjects() is responsible for these
		if (!force_delete && obj->isGone())
			return false;

		const v3f &objectpos = obj->getBasePosition();

		// The block in which the object resides in
		v3s16 blockpos_o = getNodeBlockPos(floatToInt(objectpos, BS));

		// If object's static data is stored in a deactivated block and object
		// is actually located in an active block, re-save to the block in
		// which the object is actually located in.
		if (!force_delete && obj->isStaticAllowed() && obj->m_static_exists &&
		   !m_active_blocks.contains(obj->m_static_block) &&
		   m_active_blocks.contains(blockpos_o)) {

			// Delete from block where object was located
			deleteStaticFromBlock(obj, id, MOD_REASON_STATIC_DATA_REMOVED, false);

			StaticObject s_obj(obj, objectpos);
			// Save to block where object is located
			saveStaticToBlock(blockpos_o, id, obj, s_obj, MOD_REASON_STATIC_DATA_ADDED);

			return false;
		}

		// If block is still active, don't remove
		bool still_active = obj->isStaticAllowed() ?
			m_active_blocks.contains(blockpos_o) :
			getMap().getBlockNoCreateNoEx(blockpos_o) != nullptr;
		if (!force_delete && still_active)
			return false;

		verbosestream << "ServerEnvironment::deactivateFarObjects(): "
					  << "deactivating object id=" << id << " on inactive block "
					  << blockpos_o << std::endl;

		// If known by some client, don't immediately delete.
		bool pending_delete = (obj->m_known_by_count > 0 && !force_delete);

		/*
			Update the static data
		*/
		if (obj->isStaticAllowed()) {
			// Create new static object
			StaticObject s_obj(obj, objectpos);

			bool stays_in_same_block = false;
			bool data_changed = true;

			// Check if static data has changed considerably
			if (obj->m_static_exists) {
				if (obj->m_static_block == blockpos_o)
					stays_in_same_block = true;

				if (MapBlock *block = m_map->emergeBlock(obj->m_static_block, false)) {
					const auto n = block->m_static_objects.getAllActives().find(id);
					if (n != block->m_static_objects.getAllActives().end()) {
						StaticObject static_old = n->second;

						float save_movem = obj->getMinimumSavedMovement();

						if (static_old.data == s_obj.data &&
							(static_old.pos - objectpos).getLength() < save_movem)
							data_changed = false;
					} else {
						warningstream << "ServerEnvironment::deactivateFarObjects(): "
								<< "id=" << id << " m_static_exists=true but "
								<< "static data doesn't actually exist in "
								<< obj->m_static_block << std::endl;
					}
				}
			}

			/*
				While changes are always saved, blocks are only marked as modified
				if the object has moved or different staticdata. (see above)
			*/
			bool shall_be_written = (!stays_in_same_block || data_changed);
			u32 reason = shall_be_written ? MOD_REASON_STATIC_DATA_CHANGED : MOD_REASON_UNKNOWN;

			// Delete old static object
			deleteStaticFromBlock(obj, id, reason, false);

			// Add to the block where the object is located in
			v3s16 blockpos = getNodeBlockPos(floatToInt(objectpos, BS));
			u16 store_id = pending_delete ? id : 0;
			if (!saveStaticToBlock(blockpos, store_id, obj, s_obj, reason))
				force_delete = true;
		} else {
			// If the object has static data but shouldn't we need to get rid of it.
			deleteStaticFromBlock(obj, id, MOD_REASON_STATIC_DATA_REMOVED, false);
		}

		// Regardless of what happens to the object at this point, deactivate it first.
		// This ensures that LuaEntity on_deactivate is always called.
		obj->markForDeactivation();

		/*
			If known by some client, set pending deactivation.
			Otherwise delete it immediately.
		*/
		if (pending_delete && !force_delete) {
			verbosestream << "ServerEnvironment::deactivateFarObjects(): "
						  << "object id=" << id << " is known by clients"
						  << "; not deleting yet" << std::endl;

			return false;
		}

		processActiveObjectRemove(obj);

		// Delete active object
		return true;
	};

	m_ao_manager.clearIf(cb_deactivate);
}

void ServerEnvironment::deleteStaticFromBlock(
		ServerActiveObject *obj, u16 id, u32 mod_reason, bool no_emerge)
{
	if (!obj->m_static_exists)
		return;

	MapBlock *block;
	if (no_emerge)
		block = m_map->getBlockNoCreateNoEx(obj->m_static_block);
	else
		block = m_map->emergeBlock(obj->m_static_block, false);
	if (!block) {
		if (!no_emerge)
			errorstream << "ServerEnv: Failed to emerge block " << obj->m_static_block
					<< " when deleting static data of object from it. id=" << id << std::endl;
		return;
	}

	block->m_static_objects.remove(id);
	if (mod_reason != MOD_REASON_UNKNOWN) // Do not mark as modified if requested
		block->raiseModified(MOD_STATE_WRITE_NEEDED, mod_reason);

	obj->m_static_exists = false;
}

bool ServerEnvironment::saveStaticToBlock(
		v3s16 blockpos, u16 store_id,
		ServerActiveObject *obj, const StaticObject &s_obj,
		u32 mod_reason)
{
	MapBlock *block = nullptr;
	try {
		block = m_map->emergeBlock(blockpos);
	} catch (InvalidPositionException &e) {
		// Handled via NULL pointer
		// NOTE: emergeBlock's failure is usually determined by it
		//       actually returning NULL
	}

	if (!block) {
		errorstream << "ServerEnv: Failed to emerge block " << obj->m_static_block
				<< " when saving static data of object to it. id=" << store_id << std::endl;
		return false;
	}

	if (!block->saveStaticObject(store_id, s_obj, mod_reason))
		return false;

	obj->m_static_exists = true;
	obj->m_static_block = blockpos;

	return true;
}

void ServerEnvironment::processActiveObjectRemove(ServerActiveObject *obj)
{
	// markForRemoval or markForDeactivation should have been called before
	// Not because it's strictly necessary but because the Lua callback is
	// bound to that.
	assert(obj->isGone());

	// Tell the object about removal
	obj->removingFromEnvironment();
	// Deregister in scripting api
	m_script->removeObjectReference(obj);
}

PlayerDatabase *ServerEnvironment::openPlayerDatabase(const std::string &name,
		const std::string &savedir, const Settings &conf)
{

	if (name == "sqlite3")
		return new PlayerDatabaseSQLite3(savedir);

	if (name == "dummy")
		return new Database_Dummy();

#if USE_POSTGRESQL
	if (name == "postgresql") {
		std::string connect_string;
		conf.getNoEx("pgsql_player_connection", connect_string);
		return new PlayerDatabasePostgreSQL(connect_string);
	}
#endif

#if USE_LEVELDB
	if (name == "leveldb")
		return new PlayerDatabaseLevelDB(savedir);
#endif

	if (name == "files")
		return new PlayerDatabaseFiles(savedir + DIR_DELIM + "players");

	throw BaseException(std::string("Database backend ") + name + " not supported.");
}

bool ServerEnvironment::migratePlayersDatabase(const GameParams &game_params,
		const Settings &cmd_args)
{
	std::string migrate_to = cmd_args.get("migrate-players");
	Settings world_mt;
	std::string world_mt_path = game_params.world_path + DIR_DELIM + "world.mt";
	if (!world_mt.readConfigFile(world_mt_path.c_str())) {
		errorstream << "Cannot read world.mt!" << std::endl;
		return false;
	}

	if (!world_mt.exists("player_backend")) {
		errorstream << "Please specify your current backend in world.mt:"
			<< std::endl
			<< "	player_backend = {files|sqlite3|leveldb|postgresql}"
			<< std::endl;
		return false;
	}

	std::string backend = world_mt.get("player_backend");
	if (backend == migrate_to) {
		errorstream << "Cannot migrate: new backend is same"
			<< " as the old one" << std::endl;
		return false;
	}

	const std::string players_backup_path = game_params.world_path + DIR_DELIM
		+ "players.bak";

	if (backend == "files") {
		// Create backup directory
		fs::CreateDir(players_backup_path);
	}

	try {
		PlayerDatabase *srcdb = ServerEnvironment::openPlayerDatabase(backend,
			game_params.world_path, world_mt);
		PlayerDatabase *dstdb = ServerEnvironment::openPlayerDatabase(migrate_to,
			game_params.world_path, world_mt);

		std::vector<std::string> player_list;
		srcdb->listPlayers(player_list);
		for (std::vector<std::string>::const_iterator it = player_list.begin();
			it != player_list.end(); ++it) {
			actionstream << "Migrating player " << it->c_str() << std::endl;
			RemotePlayer player(it->c_str(), NULL);
			PlayerSAO playerSAO(NULL, &player, 15000, false);

			srcdb->loadPlayer(&player, &playerSAO);

			playerSAO.finalize(&player, std::set<std::string>());
			player.setPlayerSAO(&playerSAO);

			dstdb->savePlayer(&player);

			// For files source, move player files to backup dir
			if (backend == "files") {
				fs::Rename(
					game_params.world_path + DIR_DELIM + "players" + DIR_DELIM + (*it),
					players_backup_path + DIR_DELIM + (*it));
			}
		}

		actionstream << "Successfully migrated " << player_list.size() << " players"
			<< std::endl;
		world_mt.set("player_backend", migrate_to);
		if (!world_mt.updateConfigFile(world_mt_path.c_str()))
			errorstream << "Failed to update world.mt!" << std::endl;
		else
			actionstream << "world.mt updated" << std::endl;

		// When migration is finished from file backend, remove players directory if empty
		if (backend == "files") {
			fs::DeleteSingleFileOrEmptyDirectory(game_params.world_path + DIR_DELIM
				+ "players");
		}

		delete srcdb;
		delete dstdb;

	} catch (BaseException &e) {
		errorstream << "An error occurred during migration: " << e.what() << std::endl;
		return false;
	}
	return true;
}

AuthDatabase *ServerEnvironment::openAuthDatabase(
		const std::string &name, const std::string &savedir, const Settings &conf)
{
	if (name == "sqlite3")
		return new AuthDatabaseSQLite3(savedir);

#if USE_POSTGRESQL
	if (name == "postgresql") {
		std::string connect_string;
		conf.getNoEx("pgsql_auth_connection", connect_string);
		return new AuthDatabasePostgreSQL(connect_string);
	}
#endif

	if (name == "files")
		return new AuthDatabaseFiles(savedir);

#if USE_LEVELDB
	if (name == "leveldb")
		return new AuthDatabaseLevelDB(savedir);
#endif

	throw BaseException(std::string("Database backend ") + name + " not supported.");
}

bool ServerEnvironment::migrateAuthDatabase(
		const GameParams &game_params, const Settings &cmd_args)
{
	std::string migrate_to = cmd_args.get("migrate-auth");
	Settings world_mt;
	std::string world_mt_path = game_params.world_path + DIR_DELIM + "world.mt";
	if (!world_mt.readConfigFile(world_mt_path.c_str())) {
		errorstream << "Cannot read world.mt!" << std::endl;
		return false;
	}

	std::string backend = "files";
	if (world_mt.exists("auth_backend"))
		backend = world_mt.get("auth_backend");
	else
		warningstream << "No auth_backend found in world.mt, "
				"assuming \"files\"." << std::endl;

	if (backend == migrate_to) {
		errorstream << "Cannot migrate: new backend is same"
				<< " as the old one" << std::endl;
		return false;
	}

	try {
		const std::unique_ptr<AuthDatabase> srcdb(ServerEnvironment::openAuthDatabase(
				backend, game_params.world_path, world_mt));
		const std::unique_ptr<AuthDatabase> dstdb(ServerEnvironment::openAuthDatabase(
				migrate_to, game_params.world_path, world_mt));

		std::vector<std::string> names_list;
		srcdb->listNames(names_list);
		for (const std::string &name : names_list) {
			actionstream << "Migrating auth entry for " << name << std::endl;
			bool success;
			AuthEntry authEntry;
			success = srcdb->getAuth(name, authEntry);
			success = success && dstdb->createAuth(authEntry);
			if (!success)
				errorstream << "Failed to migrate " << name << std::endl;
		}

		actionstream << "Successfully migrated " << names_list.size()
				<< " auth entries" << std::endl;
		world_mt.set("auth_backend", migrate_to);
		if (!world_mt.updateConfigFile(world_mt_path.c_str()))
			errorstream << "Failed to update world.mt!" << std::endl;
		else
			actionstream << "world.mt updated" << std::endl;

		if (backend == "files") {
			// special-case files migration:
			// move auth.txt to auth.txt.bak if possible
			std::string auth_txt_path =
					game_params.world_path + DIR_DELIM + "auth.txt";
			std::string auth_bak_path = auth_txt_path + ".bak";
			if (!fs::PathExists(auth_bak_path))
				if (fs::Rename(auth_txt_path, auth_bak_path))
					actionstream << "Renamed auth.txt to auth.txt.bak"
							<< std::endl;
				else
					errorstream << "Could not rename auth.txt to "
							"auth.txt.bak" << std::endl;
			else
				warningstream << "auth.txt.bak already exists, auth.txt "
						"not renamed" << std::endl;
		}

	} catch (BaseException &e) {
		errorstream << "An error occurred during migration: " << e.what()
			    << std::endl;
		return false;
	}
	return true;
}<|MERGE_RESOLUTION|>--- conflicted
+++ resolved
@@ -827,16 +827,9 @@
 {
 	ActiveBlockModifier *abm;
 	std::vector<content_t> required_neighbors;
-<<<<<<< HEAD
-	bool check_required_neighbors; // false if required_neighbors is known to be empty
 	std::vector<content_t> without_neighbors;
-	bool check_without_neighbors; // false if without_neighbors is known to be empty
-	s16 min_y;
-	s16 max_y;
-=======
 	int chance;
 	s16 min_y, max_y;
->>>>>>> 4ac86db8
 };
 
 #define CONTENT_TYPE_CACHE_MAX 64
@@ -889,21 +882,13 @@
 			aabm.max_y = abm->getMaxY();
 
 			// Trigger neighbors
-<<<<<<< HEAD
-			for (const auto &name : abm->getRequiredNeighbors()) {
-				ndef->getIds(name, aabm.required_neighbors);
-			}
-			aabm.check_required_neighbors = !aabm.required_neighbors.empty();
-
-			for (const auto &name : abm->getWithoutNeighbors()) {
-				ndef->getIds(name, aabm.without_neighbors);
-			}
-			aabm.check_without_neighbors = !aabm.without_neighbors.empty();
-=======
 			for (const auto &s : abm->getRequiredNeighbors())
 				ndef->getIds(s, aabm.required_neighbors);
 			SORT_AND_UNIQUE(aabm.required_neighbors);
->>>>>>> 4ac86db8
+
+			for (const auto &s : abm->getWithoutNeighbors())
+				ndef->getIds(s, aabm.without_neighbors);
+			SORT_AND_UNIQUE(aabm.without_neighbors);
 
 			// Trigger contents
 			std::vector<content_t> ids;
@@ -1016,11 +1001,9 @@
 					continue;
 
 				// Check neighbors
-<<<<<<< HEAD
-				if (aabm.check_required_neighbors || aabm.check_without_neighbors) {
-=======
-				if (!aabm.required_neighbors.empty()) {
->>>>>>> 4ac86db8
+				const bool check_required_neighbors = !aabm.required_neighbors.empty();
+				const bool check_without_neighbors = !aabm.without_neighbors.empty();
+				if (check_required_neighbors || check_without_neighbors) {
 					v3s16 p1;
 					bool have_required = false;
 					for(p1.X = p0.X-1; p1.X <= p0.X+1; p1.X++)
@@ -1040,19 +1023,19 @@
 							MapNode n = map->getNode(p1 + block->getPosRelative());
 							c = n.getContent();
 						}
-						if (aabm.check_required_neighbors && !have_required) {
+						if (check_required_neighbors && !have_required) {
 							if (CONTAINS(aabm.required_neighbors, c)) {
-								if (!aabm.check_without_neighbors)
+								if (!check_without_neighbors)
 									goto neighbor_found;
 								have_required = true;
 							}
 						}
-						if (aabm.check_without_neighbors) {
+						if (check_without_neighbors) {
 							if (CONTAINS(aabm.without_neighbors, c))
 								goto neighbor_invalid;
 						}
 					}
-					if (have_required || !aabm.check_required_neighbors)
+					if (have_required || !check_required_neighbors)
 						goto neighbor_found;
 					// No required neighbor found
 					neighbor_invalid:
