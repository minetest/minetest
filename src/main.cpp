--- conflicted
+++ resolved
@@ -17,14 +17,9 @@
 51 Franklin Street, Fifth Floor, Boston, MA 02110-1301 USA.
 */
 
-<<<<<<< HEAD
-#include <cstdint>
 #include <ctime>
-#include <limits>
+#include <random>
 #include "irrlichttypes.h" // must be included before anything irrlicht, see comment in the file
-=======
-#include "irrlichttypes_bloated.h"
->>>>>>> 3f306a40
 #include "irrlicht.h" // createDevice
 #include "irrlicht_changes/printing.h"
 #include "benchmark/benchmark.h"
@@ -706,19 +701,10 @@
 	init_log_streams(cmd_args);
 
 	// Initialize random seed
-<<<<<<< HEAD
 	std::random_device rd;
 	std::uniform_int_distribution<unsigned int> dis{};
 	srand(dis(rd));
 	mysrand(dis(rd));
-=======
-	{
-		u32 seed = static_cast<u32>(time(nullptr)) << 16;
-		seed |= porting::getTimeUs() & 0xffff;
-		srand(seed);
-		mysrand(seed);
-	}
->>>>>>> 3f306a40
 
 	// Initialize HTTP fetcher
 	httpfetch_init(g_settings->getS32("curl_parallel_limit"));
