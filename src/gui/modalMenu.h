/*
Minetest
Copyright (C) 2013 celeron55, Perttu Ahola <celeron55@gmail.com>

This program is free software; you can redistribute it and/or modify
it under the terms of the GNU Lesser General Public License as published by
the Free Software Foundation; either version 2.1 of the License, or
(at your option) any later version.

This program is distributed in the hope that it will be useful,
but WITHOUT ANY WARRANTY; without even the implied warranty of
MERCHANTABILITY or FITNESS FOR A PARTICULAR PURPOSE.  See the
GNU Lesser General Public License for more details.

You should have received a copy of the GNU Lesser General Public License along
with this program; if not, write to the Free Software Foundation, Inc.,
51 Franklin Street, Fifth Floor, Boston, MA 02110-1301 USA.
*/

#pragma once

#include "irrlichttypes_extrabloated.h"
#include "util/string.h"

class GUIModalMenu;

class IMenuManager
{
public:
	// A GUIModalMenu calls these when this class is passed as a parameter
	virtual void createdMenu(gui::IGUIElement *menu) = 0;
	virtual void deletingMenu(gui::IGUIElement *menu) = 0;
};

// Remember to drop() the menu after creating, so that it can
// remove itself when it wants to.

class GUIModalMenu : public gui::IGUIElement
{
public:
<<<<<<< HEAD
	GUIModalMenu(gui::IGUIEnvironment* env,
				 gui::IGUIElement* parent,
				 s32 id,
				 IMenuManager *menumgr,
				 bool remap_dbl_click = true);
=======
	GUIModalMenu(gui::IGUIEnvironment* env, gui::IGUIElement* parent, s32 id,
		IMenuManager *menumgr, bool remap_dbl_click = true);
>>>>>>> 697778ca
	virtual ~GUIModalMenu();

	void allowFocusRemoval(bool allow);
	bool canTakeFocus(gui::IGUIElement *e);
	void draw();
	void quitMenu();
	void removeChildren();

	virtual void regenerateGui(v2u32 screensize) = 0;
	virtual void drawMenu() = 0;
	virtual bool preprocessEvent(const SEvent& event);
	virtual bool OnEvent(const SEvent& event) { return false; };
	virtual bool pausesGame() { return false; } // Used for pause menu
#ifdef __ANDROID__
	virtual bool getAndroidUIInput() { return false; }
	bool hasAndroidUIInput();
#endif

protected:
	virtual std::wstring getLabelByID(s32 id) = 0;
	virtual std::string getNameByID(s32 id) = 0;

<<<<<<< HEAD
	/***************************************/
=======
>>>>>>> 697778ca
	/**
	 * check if event is part of a double click
	 * @param event event to evaluate
	 * @return true/false if a doubleclick was detected
	 */
	bool DoubleClickDetection(const SEvent event);

	struct clickpos
	{
		v2s32 pos;
		s64 time;
	};
	clickpos m_doubleclickdetect[2];

	/* If true, remap a double-click (or double-tap) action to ESC. This is so
	 * that, for example, Android users can double-tap to close a formspec.
	*
	 * This value can (currently) only be set by the class constructor
	 * and the default value for the setting is true.
	 */
	bool m_remap_dbl_click;
<<<<<<< HEAD
	/***************************************/
=======
>>>>>>> 697778ca

	v2s32 m_pointer;
	v2s32 m_old_pointer;  // Mouse position after previous mouse event
	v2u32 m_screensize_old;
	float m_gui_scale;
#ifdef __ANDROID__
	v2s32 m_down_pos;
	std::string m_jni_field_name;
#endif
#ifdef HAVE_TOUCHSCREENGUI
	bool m_touchscreen_visible = true;
#endif
private:
	IMenuManager *m_menumgr;
	// This might be necessary to expose to the implementation if it
	// wants to launch other menus
	bool m_allow_focus_removal = false;
};<|MERGE_RESOLUTION|>--- conflicted
+++ resolved
@@ -38,16 +38,8 @@
 class GUIModalMenu : public gui::IGUIElement
 {
 public:
-<<<<<<< HEAD
-	GUIModalMenu(gui::IGUIEnvironment* env,
-				 gui::IGUIElement* parent,
-				 s32 id,
-				 IMenuManager *menumgr,
-				 bool remap_dbl_click = true);
-=======
 	GUIModalMenu(gui::IGUIEnvironment* env, gui::IGUIElement* parent, s32 id,
 		IMenuManager *menumgr, bool remap_dbl_click = true);
->>>>>>> 697778ca
 	virtual ~GUIModalMenu();
 
 	void allowFocusRemoval(bool allow);
@@ -70,10 +62,6 @@
 	virtual std::wstring getLabelByID(s32 id) = 0;
 	virtual std::string getNameByID(s32 id) = 0;
 
-<<<<<<< HEAD
-	/***************************************/
-=======
->>>>>>> 697778ca
 	/**
 	 * check if event is part of a double click
 	 * @param event event to evaluate
@@ -95,10 +83,6 @@
 	 * and the default value for the setting is true.
 	 */
 	bool m_remap_dbl_click;
-<<<<<<< HEAD
-	/***************************************/
-=======
->>>>>>> 697778ca
 
 	v2s32 m_pointer;
 	v2s32 m_old_pointer;  // Mouse position after previous mouse event
