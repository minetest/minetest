/*
Minetest
Copyright (C) 2010-2018 nerzhul, Loic BLOT <loic.blot@unix-experience.fr>

This program is free software; you can redistribute it and/or modify
it under the terms of the GNU Lesser General Public License as published by
the Free Software Foundation; either version 2.1 of the License, or
(at your option) any later version.

This program is distributed in the hope that it will be useful,
but WITHOUT ANY WARRANTY; without even the implied warranty of
MERCHANTABILITY or FITNESS FOR A PARTICULAR PURPOSE.  See the
GNU Lesser General Public License for more details.

You should have received a copy of the GNU Lesser General Public License along
with this program; if not, write to the Free Software Foundation, Inc.,
51 Franklin Street, Fifth Floor, Boston, MA 02110-1301 USA.
*/

#include <cmath>
#include <log.h>
#include "profiler.h"
#include "activeobjectmgr.h"

namespace client
{

ActiveObjectMgr::~ActiveObjectMgr()
{
<<<<<<< HEAD
	// delete active objects
	for (auto &active_object : m_active_objects.iter()) {
		if (!active_object.second)
			continue;
		delete active_object.second;
		// Object must be marked as gone when children try to detach
		m_active_objects.remove(active_object.first);
=======
	if (!m_active_objects.empty()) {
		warningstream << "client::ActiveObjectMgr::~ActiveObjectMgr(): not cleared."
				<< std::endl;
		clear();
>>>>>>> 431444ba
	}
}

void ActiveObjectMgr::step(
		float dtime, const std::function<void(ClientActiveObject *)> &f)
{
	g_profiler->avg("ActiveObjectMgr: CAO count [#]", m_active_objects.size());
<<<<<<< HEAD
	for (auto &ao_it : m_active_objects.iter()) {
		if (!ao_it.second)
			continue;
		f(ao_it.second);
=======

	// Same as in server activeobjectmgr.
	std::vector<u16> ids = getAllIds();

	for (u16 id : ids) {
		auto it = m_active_objects.find(id);
		if (it == m_active_objects.end())
			continue; // obj was removed
		f(it->second.get());
>>>>>>> 431444ba
	}
}

bool ActiveObjectMgr::registerObject(std::unique_ptr<ClientActiveObject> obj)
{
	assert(obj); // Pre-condition
	if (obj->getId() == 0) {
		u16 new_id = getFreeId();
		if (new_id == 0) {
			infostream << "Client::ActiveObjectMgr::registerObject(): "
					<< "no free id available" << std::endl;

			return false;
		}
		obj->setId(new_id);
	}

	if (!isFreeId(obj->getId())) {
		infostream << "Client::ActiveObjectMgr::registerObject(): "
				<< "id is not free (" << obj->getId() << ")" << std::endl;
		return false;
	}
	infostream << "Client::ActiveObjectMgr::registerObject(): "
			<< "added (id=" << obj->getId() << ")" << std::endl;
<<<<<<< HEAD
	m_active_objects.put(obj->getId(), obj);
=======
	m_active_objects[obj->getId()] = std::move(obj);
>>>>>>> 431444ba
	return true;
}

void ActiveObjectMgr::removeObject(u16 id)
{
	verbosestream << "Client::ActiveObjectMgr::removeObject(): "
			<< "id=" << id << std::endl;
	auto it = m_active_objects.find(id);
	if (it == m_active_objects.end()) {
		infostream << "Client::ActiveObjectMgr::removeObject(): "
				<< "id=" << id << " not found" << std::endl;
		return;
	}

<<<<<<< HEAD
	m_active_objects.remove(id);
=======
	std::unique_ptr<ClientActiveObject> obj = std::move(it->second);
	m_active_objects.erase(it);
>>>>>>> 431444ba

	obj->removeFromScene(true);
}

void ActiveObjectMgr::getActiveObjects(const v3f &origin, f32 max_d,
		std::vector<DistanceSortedActiveObject> &dest)
{
	f32 max_d2 = max_d * max_d;
<<<<<<< HEAD
	for (auto &ao_it : m_active_objects.iter()) {
		ClientActiveObject *obj = ao_it.second;
		if (!obj)
			continue;
=======
	for (auto &ao_it : m_active_objects) {
		ClientActiveObject *obj = ao_it.second.get();
>>>>>>> 431444ba

		f32 d2 = (obj->getPosition() - origin).getLengthSQ();

		if (d2 > max_d2)
			continue;

		dest.emplace_back(obj, d2);
	}
}

std::vector<DistanceSortedActiveObject> ActiveObjectMgr::getActiveSelectableObjects(const core::line3d<f32> &shootline)
{
	std::vector<DistanceSortedActiveObject> dest;
	f32 max_d = shootline.getLength();
	v3f dir = shootline.getVector().normalize();

<<<<<<< HEAD
	for (auto &ao_it : m_active_objects.iter()) {
		ClientActiveObject *obj = ao_it.second;
		if (!obj)
			continue;
=======
	for (auto &ao_it : m_active_objects) {
		ClientActiveObject *obj = ao_it.second.get();
>>>>>>> 431444ba

		aabb3f selection_box;
		if (!obj->getSelectionBox(&selection_box))
			continue;

		v3f obj_center = obj->getPosition() + selection_box.getCenter();
		f32 obj_radius_sq = selection_box.getExtent().getLengthSQ() / 4;

		v3f c = obj_center - shootline.start;
		f32 a = dir.dotProduct(c);           // project c onto dir
		f32 b_sq = c.getLengthSQ() - a * a;  // distance from shootline to obj_center, squared

		if (b_sq > obj_radius_sq)
			continue;

		// backward- and far-plane
		f32 obj_radius = std::sqrt(obj_radius_sq);
		if (a < -obj_radius || a > max_d + obj_radius)
			continue;

		dest.emplace_back(obj, a);
	}
	return dest;
}

} // namespace client<|MERGE_RESOLUTION|>--- conflicted
+++ resolved
@@ -27,20 +27,10 @@
 
 ActiveObjectMgr::~ActiveObjectMgr()
 {
-<<<<<<< HEAD
-	// delete active objects
-	for (auto &active_object : m_active_objects.iter()) {
-		if (!active_object.second)
-			continue;
-		delete active_object.second;
-		// Object must be marked as gone when children try to detach
-		m_active_objects.remove(active_object.first);
-=======
 	if (!m_active_objects.empty()) {
 		warningstream << "client::ActiveObjectMgr::~ActiveObjectMgr(): not cleared."
 				<< std::endl;
 		clear();
->>>>>>> 431444ba
 	}
 }
 
@@ -48,22 +38,10 @@
 		float dtime, const std::function<void(ClientActiveObject *)> &f)
 {
 	g_profiler->avg("ActiveObjectMgr: CAO count [#]", m_active_objects.size());
-<<<<<<< HEAD
 	for (auto &ao_it : m_active_objects.iter()) {
 		if (!ao_it.second)
 			continue;
-		f(ao_it.second);
-=======
-
-	// Same as in server activeobjectmgr.
-	std::vector<u16> ids = getAllIds();
-
-	for (u16 id : ids) {
-		auto it = m_active_objects.find(id);
-		if (it == m_active_objects.end())
-			continue; // obj was removed
-		f(it->second.get());
->>>>>>> 431444ba
+		f(ao_it.second.get());
 	}
 }
 
@@ -88,11 +66,7 @@
 	}
 	infostream << "Client::ActiveObjectMgr::registerObject(): "
 			<< "added (id=" << obj->getId() << ")" << std::endl;
-<<<<<<< HEAD
-	m_active_objects.put(obj->getId(), obj);
-=======
-	m_active_objects[obj->getId()] = std::move(obj);
->>>>>>> 431444ba
+	m_active_objects.put(obj->getId(), std::move(obj));
 	return true;
 }
 
@@ -100,19 +74,17 @@
 {
 	verbosestream << "Client::ActiveObjectMgr::removeObject(): "
 			<< "id=" << id << std::endl;
-	auto it = m_active_objects.find(id);
-	if (it == m_active_objects.end()) {
+	auto &it = m_active_objects.get(id);
+	if (!it) {
 		infostream << "Client::ActiveObjectMgr::removeObject(): "
 				<< "id=" << id << " not found" << std::endl;
 		return;
 	}
 
-<<<<<<< HEAD
+	// the map doesn't like this but we're about to delete it anyway
+	auto &unsafe_it = const_cast<std::unique_ptr<ClientActiveObject>&>(it);
+	std::unique_ptr<ClientActiveObject> obj = std::move(unsafe_it);
 	m_active_objects.remove(id);
-=======
-	std::unique_ptr<ClientActiveObject> obj = std::move(it->second);
-	m_active_objects.erase(it);
->>>>>>> 431444ba
 
 	obj->removeFromScene(true);
 }
@@ -121,15 +93,10 @@
 		std::vector<DistanceSortedActiveObject> &dest)
 {
 	f32 max_d2 = max_d * max_d;
-<<<<<<< HEAD
 	for (auto &ao_it : m_active_objects.iter()) {
-		ClientActiveObject *obj = ao_it.second;
+		ClientActiveObject *obj = ao_it.second.get();
 		if (!obj)
 			continue;
-=======
-	for (auto &ao_it : m_active_objects) {
-		ClientActiveObject *obj = ao_it.second.get();
->>>>>>> 431444ba
 
 		f32 d2 = (obj->getPosition() - origin).getLengthSQ();
 
@@ -146,15 +113,10 @@
 	f32 max_d = shootline.getLength();
 	v3f dir = shootline.getVector().normalize();
 
-<<<<<<< HEAD
 	for (auto &ao_it : m_active_objects.iter()) {
-		ClientActiveObject *obj = ao_it.second;
+		ClientActiveObject *obj = ao_it.second.get();
 		if (!obj)
 			continue;
-=======
-	for (auto &ao_it : m_active_objects) {
-		ClientActiveObject *obj = ao_it.second.get();
->>>>>>> 431444ba
 
 		aabb3f selection_box;
 		if (!obj->getSelectionBox(&selection_box))
