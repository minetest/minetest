/*
Minetest
Copyright (C) 2013 celeron55, Perttu Ahola <celeron55@gmail.com>

This program is free software; you can redistribute it and/or modify
it under the terms of the GNU Lesser General Public License as published by
the Free Software Foundation; either version 2.1 of the License, or
(at your option) any later version.

This program is distributed in the hope that it will be useful,
but WITHOUT ANY WARRANTY; without even the implied warranty of
MERCHANTABILITY or FITNESS FOR A PARTICULAR PURPOSE.  See the
GNU Lesser General Public License for more details.

You should have received a copy of the GNU Lesser General Public License along
with this program; if not, write to the Free Software Foundation, Inc.,
51 Franklin Street, Fifth Floor, Boston, MA 02110-1301 USA.
*/

#pragma once

#include "clientenvironment.h"
#include "irrlichttypes.h"
#include <ostream>
#include <map>
#include <memory>
#include <set>
#include <vector>
#include <unordered_set>
#include "gamedef.h"
#include "inventorymanager.h"
#include "network/address.h"
#include "network/networkprotocol.h" // multiple enums
#include "network/peerhandler.h"
#include "gameparams.h"
#include "script/common/c_types.h" // LuaError
#include "util/numeric.h"
#include "util/string.h" // StringMap
#include "config.h"

#if !IS_CLIENT_BUILD
#error Do not include in server builds
#endif

#define CLIENT_CHAT_MESSAGE_LIMIT_PER_10S 10.0f

class Camera;
class ClientMediaDownloader;
class ISoundManager;
class IWritableItemDefManager;
class IWritableShaderSource;
class IWritableTextureSource;
class MapBlockMesh;
class MapDatabase;
class MeshUpdateManager;
class Minimap;
class ModChannelMgr;
class MtEventManager;
class NetworkPacket;
class NodeDefManager;
class ParticleManager;
class RenderingEngine;
class SingleMediaDownloader;
struct ChatMessage;
struct ClientDynamicInfo;
struct ClientEvent;
struct MapDrawControl;
struct MapNode;
struct MeshMakeData;
struct MinimapMapblock;
struct PlayerControl;
struct PointedThing;

namespace con {
class IConnection;
}
using sound_handle_t = int;

enum LocalClientState {
	LC_Created,
	LC_Init,
	LC_Ready
};

/*
	Packet counter
*/

class PacketCounter
{
public:
	PacketCounter() = default;

	void add(u16 command)
	{
		auto n = m_packets.find(command);
		if (n == m_packets.end())
			m_packets[command] = 1;
		else
			n->second++;
	}

	void clear()
	{
		m_packets.clear();
	}

	u32 sum() const;
	void print(std::ostream &o) const;

private:
	// command, count
	std::map<u16, u32> m_packets;
};

class ClientScripting;
class GameUI;

class Client : public con::PeerHandler, public InventoryManager, public IGameDef
{
public:
	/*
		NOTE: Nothing is thread-safe here.
	*/

	Client(
			const char *playername,
			const std::string &password,
			MapDrawControl &control,
			IWritableTextureSource *tsrc,
			IWritableShaderSource *shsrc,
			IWritableItemDefManager *itemdef,
			NodeDefManager *nodedef,
			ISoundManager *sound,
			MtEventManager *event,
			RenderingEngine *rendering_engine,
			GameUI *game_ui,
			ELoginRegister allow_login_or_register
	);

	~Client();
	DISABLE_CLASS_COPY(Client);

	// Load local mods into memory
	void scanModSubfolder(const std::string &mod_name, const std::string &mod_path,
				std::string mod_subpath);
	inline void scanModIntoMemory(const std::string &mod_name, const std::string &mod_path)
	{
		scanModSubfolder(mod_name, mod_path, "");
	}

	/*
	 request all threads managed by client to be stopped
	 */
	void Stop();


	bool isShutdown();

	void connect(const Address &address, const std::string &address_name,
		bool is_local_server);

	/*
		Stuff that references the environment is valid only as
		long as this is not called. (eg. Players)
		If this throws a PeerNotFoundException, the connection has
		timed out.
	*/
	void step(float dtime);

	/*
	 * Command Handlers
	 */

	void handleCommand(NetworkPacket* pkt);

	void handleCommand_Null(NetworkPacket* pkt) {};
	void handleCommand_Deprecated(NetworkPacket* pkt);
	void handleCommand_Hello(NetworkPacket* pkt);
	void handleCommand_AuthAccept(NetworkPacket* pkt);
	void handleCommand_AcceptSudoMode(NetworkPacket* pkt);
	void handleCommand_DenySudoMode(NetworkPacket* pkt);
	void handleCommand_AccessDenied(NetworkPacket* pkt);
	void handleCommand_RemoveNode(NetworkPacket* pkt);
	void handleCommand_AddNode(NetworkPacket* pkt);
	void handleCommand_NodemetaChanged(NetworkPacket *pkt);
	void handleCommand_BlockData(NetworkPacket* pkt);
	void handleCommand_Inventory(NetworkPacket* pkt);
	void handleCommand_TimeOfDay(NetworkPacket* pkt);
	void handleCommand_ChatMessage(NetworkPacket *pkt);
	void handleCommand_ActiveObjectRemoveAdd(NetworkPacket* pkt);
	void handleCommand_ActiveObjectMessages(NetworkPacket* pkt);
	void handleCommand_Movement(NetworkPacket* pkt);
	void handleCommand_Fov(NetworkPacket *pkt);
	void handleCommand_HP(NetworkPacket* pkt);
	void handleCommand_Breath(NetworkPacket* pkt);
	void handleCommand_MovePlayer(NetworkPacket* pkt);
	void handleCommand_MovePlayerRel(NetworkPacket* pkt);
	void handleCommand_DeathScreenLegacy(NetworkPacket* pkt);
	void handleCommand_AnnounceMedia(NetworkPacket* pkt);
	void handleCommand_Media(NetworkPacket* pkt);
	void handleCommand_NodeDef(NetworkPacket* pkt);
	void handleCommand_ItemDef(NetworkPacket* pkt);
	void handleCommand_PlaySound(NetworkPacket* pkt);
	void handleCommand_StopSound(NetworkPacket* pkt);
	void handleCommand_FadeSound(NetworkPacket *pkt);
	void handleCommand_Privileges(NetworkPacket* pkt);
	void handleCommand_InventoryFormSpec(NetworkPacket* pkt);
	void handleCommand_DetachedInventory(NetworkPacket* pkt);
	void handleCommand_ShowFormSpec(NetworkPacket* pkt);
	void handleCommand_SpawnParticle(NetworkPacket* pkt);
	void handleCommand_AddParticleSpawner(NetworkPacket* pkt);
	void handleCommand_DeleteParticleSpawner(NetworkPacket* pkt);
	void handleCommand_HudAdd(NetworkPacket* pkt);
	void handleCommand_HudRemove(NetworkPacket* pkt);
	void handleCommand_HudChange(NetworkPacket* pkt);
	void handleCommand_HudSetFlags(NetworkPacket* pkt);
	void handleCommand_HudSetParam(NetworkPacket* pkt);
	void handleCommand_HudSetSky(NetworkPacket* pkt);
	void handleCommand_HudSetSun(NetworkPacket* pkt);
	void handleCommand_HudSetMoon(NetworkPacket* pkt);
	void handleCommand_HudSetStars(NetworkPacket* pkt);
	void handleCommand_CloudParams(NetworkPacket* pkt);
	void handleCommand_OverrideDayNightRatio(NetworkPacket* pkt);
	void handleCommand_LocalPlayerAnimations(NetworkPacket* pkt);
	void handleCommand_EyeOffset(NetworkPacket* pkt);
	void handleCommand_UpdatePlayerList(NetworkPacket* pkt);
	void handleCommand_ModChannelMsg(NetworkPacket *pkt);
	void handleCommand_ModChannelSignal(NetworkPacket *pkt);
	void handleCommand_SrpBytesSandB(NetworkPacket *pkt);
	void handleCommand_FormspecPrepend(NetworkPacket *pkt);
	void handleCommand_CSMRestrictionFlags(NetworkPacket *pkt);
	void handleCommand_PlayerSpeed(NetworkPacket *pkt);
	void handleCommand_MediaPush(NetworkPacket *pkt);
	void handleCommand_MinimapModes(NetworkPacket *pkt);
	void handleCommand_SetLighting(NetworkPacket *pkt);

	void ProcessData(NetworkPacket *pkt);

	void Send(NetworkPacket* pkt);

	void interact(InteractAction action, const PointedThing &pointed);

	void sendNodemetaFields(v3s16 p, const std::string &formname,
		const StringMap &fields);
	void sendInventoryFields(const std::string &formname,
		const StringMap &fields);
	void sendInventoryAction(InventoryAction *a);
	void sendChatMessage(const std::wstring &message);
	void clearOutChatQueue();
	void sendChangePassword(const std::string &oldpassword,
		const std::string &newpassword);
	void sendDamage(u16 damage);
	void sendRespawnLegacy();
	void sendReady();
	void sendHaveMedia(const std::vector<u32> &tokens);
	void sendUpdateClientInfo(const ClientDynamicInfo &info);

	ClientEnvironment& getEnv() { return m_env; }
	ITextureSource *tsrc() { return getTextureSource(); }
	ISoundManager *sound() { return getSoundManager(); }
	static const std::string &getBuiltinLuaPath();
	static const std::string &getClientModsLuaPath();

	const std::vector<ModSpec> &getMods() const override;
	const ModSpec* getModSpec(const std::string &modname) const override;

	// Causes urgent mesh updates (unlike Map::add/removeNodeWithEvent)
	void removeNode(v3s16 p);

	// helpers to enforce CSM restrictions
	MapNode CSMGetNode(v3s16 p, bool *is_valid_position);
	int CSMClampRadius(v3s16 pos, int radius);
	v3s16 CSMClampPos(v3s16 pos);

	void addNode(v3s16 p, MapNode n, bool remove_metadata = true);

	void setPlayerControl(PlayerControl &control);

	// Returns true if the inventory of the local player has been
	// updated from the server. If it is true, it is set to false.
	bool updateWieldedItem();

	/* InventoryManager interface */
	Inventory* getInventory(const InventoryLocation &loc) override;
	void inventoryAction(InventoryAction *a) override;

	// Send the item number 'item' as player item to the server
	void setPlayerItem(u16 item);

	const std::set<std::string> &getConnectedPlayerNames()
	{
		return m_env.getPlayerNames();
	}

	float getAnimationTime();

	int getCrackLevel();
	v3s16 getCrackPos();
	void setCrack(int level, v3s16 pos);

	u16 getHP();

	bool checkPrivilege(const std::string &priv) const
	{ return (m_privileges.count(priv) != 0); }

	const std::unordered_set<std::string> &getPrivilegeList() const
	{ return m_privileges; }

	bool getChatMessage(std::wstring &message);
	void typeChatMessage(const std::wstring& message);

	u64 getMapSeed(){ return m_map_seed; }

	void addUpdateMeshTask(v3s16 blockpos, bool ack_to_server=false, bool urgent=false);
	// Including blocks at appropriate edges
	void addUpdateMeshTaskWithEdge(v3s16 blockpos, bool ack_to_server=false, bool urgent=false);
	void addUpdateMeshTaskForNode(v3s16 nodepos, bool ack_to_server=false, bool urgent=false);

	void updateCameraOffset(v3s16 camera_offset);

	bool hasClientEvents() const { return !m_client_event_queue.empty(); }
	// Get event from queue. If queue is empty, it triggers an assertion failure.
	ClientEvent * getClientEvent();

	bool accessDenied() const { return m_access_denied; }

	bool reconnectRequested() const { return m_access_denied_reconnect; }

	void setFatalError(const std::string &reason)
	{
		m_access_denied = true;
		m_access_denied_reason = reason;
	}
	inline void setFatalError(const LuaError &e)
	{
		setFatalError(std::string("Lua: ") + e.what());
	}

	// Renaming accessDeniedReason to better name could be good as it's used to
	// disconnect client when CSM failed.
	const std::string &accessDeniedReason() const { return m_access_denied_reason; }

	bool itemdefReceived() const
	{ return m_itemdef_received; }
	bool nodedefReceived() const
	{ return m_nodedef_received; }
	bool mediaReceived() const
	{ return !m_media_downloader; }
	bool activeObjectsReceived() const
	{ return m_activeobjects_received; }

	u16 getProtoVersion() const
	{ return m_proto_ver; }

	bool m_simple_singleplayer_mode;

	float mediaReceiveProgress();

	void drawLoadScreen(const std::wstring &text, float dtime, int percent);
	void afterContentReceived();
	void showUpdateProgressTexture(void *args, u32 progress, u32 max_progress);

	float getRTT();
	float getCurRate();
	// has the server ever replied to us, used for connection retry/fallback
	bool hasServerReplied() const {
		return getProtoVersion() != 0; // (set in TOCLIENT_HELLO)
	}

	Minimap* getMinimap() { return m_minimap; }
	void setCamera(Camera* camera) { m_camera = camera; }

	Camera* getCamera () { return m_camera; }
	scene::ISceneManager *getSceneManager();

	// IGameDef interface
	IItemDefManager* getItemDefManager() override;
	const NodeDefManager* getNodeDefManager() override;
	ICraftDefManager* getCraftDefManager() override;
	ITextureSource* getTextureSource();
	virtual IWritableShaderSource* getShaderSource();
	u16 allocateUnknownNodeId(const std::string &name) override;
	virtual ISoundManager* getSoundManager();
	MtEventManager* getEventManager();
	virtual ParticleManager* getParticleManager();
	bool checkLocalPrivilege(const std::string &priv)
	{ return checkPrivilege(priv); }
	virtual scene::IAnimatedMesh* getMesh(const std::string &filename, bool cache = false);
	const std::string* getModFile(std::string filename);
	ModStorageDatabase *getModStorageDatabase() override { return m_mod_storage_database; }

	// Migrates away old files-based mod storage if necessary
	void migrateModStorage();

	// The following set of functions is used by ClientMediaDownloader
	// Insert a media file appropriately into the appropriate manager
	bool loadMedia(const std::string &data, const std::string &filename,
		bool from_media_push = false);

	// Send a request for conventional media transfer
	void request_media(const std::vector<std::string> &file_requests);

	LocalClientState getState() { return m_state; }

	void makeScreenshot();

	inline void pushToChatQueue(ChatMessage *cec)
	{
		m_chat_queue.push(cec);
	}

	ClientScripting *getScript() { return m_script; }
	bool modsLoaded() const { return m_mods_loaded; }

	void pushToEventQueue(ClientEvent *event);

<<<<<<< HEAD
	void showMinimap(bool show = true);

	RenderingEngine *getRenderingEngine();

=======
>>>>>>> 3f306a40
	// IP and port we're connected to
	const Address getServerAddress();

	// Hostname of the connected server (but can also be a numerical IP)
	const std::string &getAddressName() const
	{
		return m_address_name;
	}

	inline u64 getCSMRestrictionFlags() const
	{
		return m_csm_restriction_flags;
	}

	inline bool checkCSMRestrictionFlag(CSMRestrictionFlags flag) const
	{
		return m_csm_restriction_flags & flag;
	}

	bool joinModChannel(const std::string &channel) override;
	bool leaveModChannel(const std::string &channel) override;
	bool sendModChannelMessage(const std::string &channel,
			const std::string &message) override;
	ModChannel *getModChannel(const std::string &channel) override;

	const std::string &getFormspecPrepend() const;

	inline MeshGrid getMeshGrid()
	{
		return m_mesh_grid;
	}

	bool inhibit_inventory_revert = false;

private:
	void loadMods();

	// Virtual methods from con::PeerHandler
	void peerAdded(con::IPeer *peer) override;
	void deletingPeer(con::IPeer *peer, bool timeout) override;

	void initLocalMapSaving(const Address &address,
			const std::string &hostname,
			bool is_local_server);

	void ReceiveAll();

	void sendPlayerPos();

	void deleteAuthData();
	// helper method shared with clientpackethandler
	static AuthMechanism choseAuthMech(const u32 mechs);

	void sendInit(const std::string &playerName);
	void startAuth(AuthMechanism chosen_auth_mechanism);
	void sendDeletedBlocks(std::vector<v3s16> &blocks);
	void sendGotBlocks(const std::vector<v3s16> &blocks);
	void sendRemovedSounds(const std::vector<s32> &soundList);

	bool canSendChatMessage() const;

	float m_packetcounter_timer = 0.0f;
	float m_connection_reinit_timer = 0.1f;
	float m_avg_rtt_timer = 0.0f;
	float m_playerpos_send_timer = 0.0f;
	IntervalLimiter m_map_timer_and_unload_interval;

	IWritableTextureSource *m_tsrc;
	IWritableShaderSource *m_shsrc;
	IWritableItemDefManager *m_itemdef;
	NodeDefManager *m_nodedef;
	ISoundManager *m_sound;
	MtEventManager *m_event;
	RenderingEngine *m_rendering_engine;


	std::unique_ptr<MeshUpdateManager> m_mesh_update_manager;
	ClientEnvironment m_env;
	std::unique_ptr<ParticleManager> m_particle_manager;
	std::unique_ptr<con::IConnection> m_con;
	std::string m_address_name;
	ELoginRegister m_allow_login_or_register = ELoginRegister::Any;
	Camera *m_camera = nullptr;
	Minimap *m_minimap = nullptr;

	// Server serialization version
	u8 m_server_ser_ver;

	// Used version of the protocol with server
	// Values smaller than 25 only mean they are smaller than 25,
	// and aren't accurate. We simply just don't know, because
	// the server didn't send the version back then.
	// If 0, server init hasn't been received yet.
	u16 m_proto_ver = 0;

	bool m_update_wielded_item = false;
	Inventory *m_inventory_from_server = nullptr;
	float m_inventory_from_server_age = 0.0f;
	PacketCounter m_packetcounter;
	// Block mesh animation parameters
	float m_animation_time = 0.0f;
	int m_crack_level = -1;
	v3s16 m_crack_pos;
	// 0 <= m_daynight_i < DAYNIGHT_CACHE_COUNT
	//s32 m_daynight_i;
	//u32 m_daynight_ratio;
	std::queue<std::wstring> m_out_chat_queue;
	u32 m_last_chat_message_sent;
	float m_chat_message_allowance = 5.0f;
	std::queue<ChatMessage *> m_chat_queue;

	// The authentication methods we can use to enter sudo mode (=change password)
	u32 m_sudo_auth_methods;

	// The seed returned by the server in TOCLIENT_INIT is stored here
	u64 m_map_seed = 0;

	// Auth data
	std::string m_playername;
	std::string m_password;
	// If set, this will be sent (and cleared) upon a TOCLIENT_ACCEPT_SUDO_MODE
	std::string m_new_password;
	// Usable by auth mechanisms.
	AuthMechanism m_chosen_auth_mech;
	void *m_auth_data = nullptr;

	bool m_access_denied = false;
	bool m_access_denied_reconnect = false;
	std::string m_access_denied_reason = "";
	std::queue<ClientEvent *> m_client_event_queue;
	bool m_itemdef_received = false;
	bool m_nodedef_received = false;
	bool m_activeobjects_received = false;
	bool m_mods_loaded = false;

	std::vector<std::string> m_remote_media_servers;
	// Media downloader, only exists during init
	ClientMediaDownloader *m_media_downloader;
	// Pending downloads of dynamic media (key: token)
	std::vector<std::pair<u32, std::shared_ptr<SingleMediaDownloader>>> m_pending_media_downloads;

	// time_of_day speed approximation for old protocol
	bool m_time_of_day_set = false;
	float m_last_time_of_day_f = -1.0f;
	float m_time_of_day_update_timer = 0.0f;

	// An interval for generally sending object positions and stuff
	float m_recommended_send_interval = 0.1f;

	// Sounds
	float m_removed_sounds_check_timer = 0.0f;
	// Mapping from server sound ids to our sound ids
	std::unordered_map<s32, sound_handle_t> m_sounds_server_to_client;
	// And the other way!
	// This takes ownership for the sound handles.
	std::unordered_map<sound_handle_t, s32> m_sounds_client_to_server;
	// Relation of client id to object id
	std::unordered_map<sound_handle_t, u16> m_sounds_to_objects;

	// Privileges
	std::unordered_set<std::string> m_privileges;

	// Detached inventories
	// key = name
	std::unordered_map<std::string, Inventory*> m_detached_inventories;

	// Storage for mesh data for creating multiple instances of the same mesh
	StringMap m_mesh_data;

	// own state
	LocalClientState m_state;

	GameUI *m_game_ui;

	// Used for saving server map to disk client-side
	MapDatabase *m_localdb = nullptr;
	IntervalLimiter m_localdb_save_interval;
	u16 m_cache_save_interval;

	// Client modding
	ClientScripting *m_script = nullptr;
	ModStorageDatabase *m_mod_storage_database = nullptr;
	float m_mod_storage_save_timer = 10.0f;
	std::vector<ModSpec> m_mods;
	StringMap m_mod_vfs;

	bool m_shutdown = false;

	// CSM restrictions byteflag
	u64 m_csm_restriction_flags = CSMRestrictionFlags::CSM_RF_NONE;
	u32 m_csm_restriction_noderange = 8;

	std::unique_ptr<ModChannelMgr> m_modchannel_mgr;

	// The number of blocks the client will combine for mesh generation.
	MeshGrid m_mesh_grid;

	const bool m_always_send_player_pos = false;
};<|MERGE_RESOLUTION|>--- conflicted
+++ resolved
@@ -415,13 +415,8 @@
 
 	void pushToEventQueue(ClientEvent *event);
 
-<<<<<<< HEAD
-	void showMinimap(bool show = true);
-
 	RenderingEngine *getRenderingEngine();
 
-=======
->>>>>>> 3f306a40
 	// IP and port we're connected to
 	const Address getServerAddress();
 
