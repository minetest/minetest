--- conflicted
+++ resolved
@@ -19,12 +19,8 @@
 
 #pragma once
 
-<<<<<<< HEAD
 #include "client/localplayer.h"
-#include "irrlichttypes_extrabloated.h"
-=======
 #include "irrlichttypes.h"
->>>>>>> 3f306a40
 #include "joystick_controller.h"
 #include <list>
 #include "keycode.h"
@@ -249,6 +245,11 @@
 
 	virtual ~InputHandler() = default;
 
+	virtual bool isRandom() const
+	{
+		return false;
+	}
+	
 	// true if no physical keyboard is attached
 	virtual bool isDetached() const { return false; }
 	virtual void registerLocalPlayer(LocalPlayer *player) {
