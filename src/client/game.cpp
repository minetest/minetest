/*
Minetest
Copyright (C) 2010-2013 celeron55, Perttu Ahola <celeron55@gmail.com>

This program is free software; you can redistribute it and/or modify
it under the terms of the GNU Lesser General Public License as published by
the Free Software Foundation; either version 2.1 of the License, or
(at your option) any later version.

This program is distributed in the hope that it will be useful,
but WITHOUT ANY WARRANTY; without even the implied warranty of
MERCHANTABILITY or FITNESS FOR A PARTICULAR PURPOSE.  See the
GNU Lesser General Public License for more details.

You should have received a copy of the GNU Lesser General Public License along
with this program; if not, write to the Free Software Foundation, Inc.,
51 Franklin Street, Fifth Floor, Boston, MA 02110-1301 USA.
*/

#include "game.h"

#include <iomanip>
#include <cmath>
#include "client/renderingengine.h"
#include "camera.h"
#include "client.h"
#include "client/clientevent.h"
#include "client/gameui.h"
#include "client/inputhandler.h"
#include "client/tile.h"     // For TextureSource
#include "client/keys.h"
#include "client/joystick_controller.h"
#include "clientmap.h"
#include "clouds.h"
#include "config.h"
#include "content_cao.h"
#include "content/subgames.h"
#include "client/event_manager.h"
#include "fontengine.h"
#include "itemdef.h"
#include "log.h"
#include "filesys.h"
#include "gameparams.h"
#include "gettext.h"
#include "gui/guiChatConsole.h"
#include "gui/guiFormSpecMenu.h"
#include "gui/guiKeyChangeMenu.h"
#include "gui/guiPasswordChange.h"
#include "gui/guiVolumeChange.h"
#include "gui/mainmenumanager.h"
#include "gui/profilergraph.h"
#include "mapblock.h"
#include "minimap.h"
#include "nodedef.h"         // Needed for determining pointing to nodes
#include "nodemetadata.h"
#include "particles.h"
#include "porting.h"
#include "profiler.h"
#include "raycast.h"
#include "server.h"
#include "settings.h"
#include "shader.h"
#include "sky.h"
#include "translation.h"
#include "util/basic_macros.h"
#include "util/directiontables.h"
#include "util/pointedthing.h"
#include "util/quicktune_shortcutter.h"
#include "irrlicht_changes/static_text.h"
#include "irr_ptr.h"
#include "version.h"
#include "script/scripting_client.h"
#include "hud.h"

#if USE_SOUND
	#include "client/sound_openal.h"
#else
	#include "client/sound.h"
#endif
/*
	Text input system
*/

struct TextDestNodeMetadata : public TextDest
{
	TextDestNodeMetadata(v3s16 p, Client *client)
	{
		m_p = p;
		m_client = client;
	}
	// This is deprecated I guess? -celeron55
	void gotText(const std::wstring &text)
	{
		std::string ntext = wide_to_utf8(text);
		infostream << "Submitting 'text' field of node at (" << m_p.X << ","
			   << m_p.Y << "," << m_p.Z << "): " << ntext << std::endl;
		StringMap fields;
		fields["text"] = ntext;
		m_client->sendNodemetaFields(m_p, "", fields);
	}
	void gotText(const StringMap &fields)
	{
		m_client->sendNodemetaFields(m_p, "", fields);
	}

	v3s16 m_p;
	Client *m_client;
};

struct TextDestPlayerInventory : public TextDest
{
	TextDestPlayerInventory(Client *client)
	{
		m_client = client;
		m_formname = "";
	}
	TextDestPlayerInventory(Client *client, const std::string &formname)
	{
		m_client = client;
		m_formname = formname;
	}
	void gotText(const StringMap &fields)
	{
		m_client->sendInventoryFields(m_formname, fields);
	}

	Client *m_client;
};

struct LocalFormspecHandler : public TextDest
{
	LocalFormspecHandler(const std::string &formname)
	{
		m_formname = formname;
	}

	LocalFormspecHandler(const std::string &formname, Client *client):
		m_client(client)
	{
		m_formname = formname;
	}

	void gotText(const StringMap &fields)
	{
		if (m_formname == "MT_PAUSE_MENU") {
			if (fields.find("btn_sound") != fields.end()) {
				g_gamecallback->changeVolume();
				return;
			}

			if (fields.find("btn_key_config") != fields.end()) {
				g_gamecallback->keyConfig();
				return;
			}

			if (fields.find("btn_exit_menu") != fields.end()) {
				g_gamecallback->disconnect();
				return;
			}

			if (fields.find("btn_exit_os") != fields.end()) {
				g_gamecallback->exitToOS();
#ifndef __ANDROID__
				RenderingEngine::get_raw_device()->closeDevice();
#endif
				return;
			}

			if (fields.find("btn_change_password") != fields.end()) {
				g_gamecallback->changePassword();
				return;
			}

			return;
		}

		if (m_formname == "MT_DEATH_SCREEN") {
			assert(m_client != 0);
			m_client->sendRespawn();
			return;
		}

		if (m_client->modsLoaded())
			m_client->getScript()->on_formspec_input(m_formname, fields);
	}

	Client *m_client = nullptr;
};

/* Form update callback */

class NodeMetadataFormSource: public IFormSource
{
public:
	NodeMetadataFormSource(ClientMap *map, v3s16 p):
		m_map(map),
		m_p(p)
	{
	}
	const std::string &getForm() const
	{
		static const std::string empty_string = "";
		NodeMetadata *meta = m_map->getNodeMetadata(m_p);

		if (!meta)
			return empty_string;

		return meta->getString("formspec");
	}

	virtual std::string resolveText(const std::string &str)
	{
		NodeMetadata *meta = m_map->getNodeMetadata(m_p);

		if (!meta)
			return str;

		return meta->resolveString(str);
	}

	ClientMap *m_map;
	v3s16 m_p;
};

class PlayerInventoryFormSource: public IFormSource
{
public:
	PlayerInventoryFormSource(Client *client):
		m_client(client)
	{
	}

	const std::string &getForm() const
	{
		LocalPlayer *player = m_client->getEnv().getLocalPlayer();
		return player->inventory_formspec;
	}

	Client *m_client;
};

class NodeDugEvent: public MtEvent
{
public:
	v3s16 p;
	MapNode n;

	NodeDugEvent(v3s16 p, MapNode n):
		p(p),
		n(n)
	{}
	MtEvent::Type getType() const
	{
		return MtEvent::NODE_DUG;
	}
};

class SoundMaker
{
	ISoundManager *m_sound;
	const NodeDefManager *m_ndef;
public:
	bool makes_footstep_sound;
	float m_player_step_timer;
	float m_player_jump_timer;

	SimpleSoundSpec m_player_step_sound;
	SimpleSoundSpec m_player_leftpunch_sound;
	SimpleSoundSpec m_player_rightpunch_sound;

	SoundMaker(ISoundManager *sound, const NodeDefManager *ndef):
		m_sound(sound),
		m_ndef(ndef),
		makes_footstep_sound(true),
		m_player_step_timer(0.0f),
		m_player_jump_timer(0.0f)
	{
	}

	void playPlayerStep()
	{
		if (m_player_step_timer <= 0 && m_player_step_sound.exists()) {
			m_player_step_timer = 0.03;
			if (makes_footstep_sound)
				m_sound->playSound(m_player_step_sound);
		}
	}

	void playPlayerJump()
	{
		if (m_player_jump_timer <= 0.0f) {
			m_player_jump_timer = 0.2f;
			m_sound->playSound(SimpleSoundSpec("player_jump", 0.5f));
		}
	}

	static void viewBobbingStep(MtEvent *e, void *data)
	{
		SoundMaker *sm = (SoundMaker *)data;
		sm->playPlayerStep();
	}

	static void playerRegainGround(MtEvent *e, void *data)
	{
		SoundMaker *sm = (SoundMaker *)data;
		sm->playPlayerStep();
	}

	static void playerJump(MtEvent *e, void *data)
	{
		SoundMaker *sm = (SoundMaker *)data;
		sm->playPlayerJump();
	}

	static void cameraPunchLeft(MtEvent *e, void *data)
	{
		SoundMaker *sm = (SoundMaker *)data;
		sm->m_sound->playSound(sm->m_player_leftpunch_sound);
	}

	static void cameraPunchRight(MtEvent *e, void *data)
	{
		SoundMaker *sm = (SoundMaker *)data;
		sm->m_sound->playSound(sm->m_player_rightpunch_sound);
	}

	static void nodeDug(MtEvent *e, void *data)
	{
		SoundMaker *sm = (SoundMaker *)data;
		NodeDugEvent *nde = (NodeDugEvent *)e;
		sm->m_sound->playSound(sm->m_ndef->get(nde->n).sound_dug);
	}

	static void playerDamage(MtEvent *e, void *data)
	{
		SoundMaker *sm = (SoundMaker *)data;
		sm->m_sound->playSound(SimpleSoundSpec("player_damage", 0.5));
	}

	static void playerFallingDamage(MtEvent *e, void *data)
	{
		SoundMaker *sm = (SoundMaker *)data;
		sm->m_sound->playSound(SimpleSoundSpec("player_falling_damage", 0.5));
	}

	void registerReceiver(MtEventManager *mgr)
	{
		mgr->reg(MtEvent::VIEW_BOBBING_STEP, SoundMaker::viewBobbingStep, this);
		mgr->reg(MtEvent::PLAYER_REGAIN_GROUND, SoundMaker::playerRegainGround, this);
		mgr->reg(MtEvent::PLAYER_JUMP, SoundMaker::playerJump, this);
		mgr->reg(MtEvent::CAMERA_PUNCH_LEFT, SoundMaker::cameraPunchLeft, this);
		mgr->reg(MtEvent::CAMERA_PUNCH_RIGHT, SoundMaker::cameraPunchRight, this);
		mgr->reg(MtEvent::NODE_DUG, SoundMaker::nodeDug, this);
		mgr->reg(MtEvent::PLAYER_DAMAGE, SoundMaker::playerDamage, this);
		mgr->reg(MtEvent::PLAYER_FALLING_DAMAGE, SoundMaker::playerFallingDamage, this);
	}

	void step(float dtime)
	{
		m_player_step_timer -= dtime;
		m_player_jump_timer -= dtime;
	}
};

// Locally stored sounds don't need to be preloaded because of this
class GameOnDemandSoundFetcher: public OnDemandSoundFetcher
{
	std::set<std::string> m_fetched;
private:
	void paths_insert(std::set<std::string> &dst_paths,
		const std::string &base,
		const std::string &name)
	{
		dst_paths.insert(base + DIR_DELIM + "sounds" + DIR_DELIM + name + ".ogg");
		dst_paths.insert(base + DIR_DELIM + "sounds" + DIR_DELIM + name + ".0.ogg");
		dst_paths.insert(base + DIR_DELIM + "sounds" + DIR_DELIM + name + ".1.ogg");
		dst_paths.insert(base + DIR_DELIM + "sounds" + DIR_DELIM + name + ".2.ogg");
		dst_paths.insert(base + DIR_DELIM + "sounds" + DIR_DELIM + name + ".3.ogg");
		dst_paths.insert(base + DIR_DELIM + "sounds" + DIR_DELIM + name + ".4.ogg");
		dst_paths.insert(base + DIR_DELIM + "sounds" + DIR_DELIM + name + ".5.ogg");
		dst_paths.insert(base + DIR_DELIM + "sounds" + DIR_DELIM + name + ".6.ogg");
		dst_paths.insert(base + DIR_DELIM + "sounds" + DIR_DELIM + name + ".7.ogg");
		dst_paths.insert(base + DIR_DELIM + "sounds" + DIR_DELIM + name + ".8.ogg");
		dst_paths.insert(base + DIR_DELIM + "sounds" + DIR_DELIM + name + ".9.ogg");
	}
public:
	void fetchSounds(const std::string &name,
		std::set<std::string> &dst_paths,
		std::set<std::string> &dst_datas)
	{
		if (m_fetched.count(name))
			return;

		m_fetched.insert(name);

		paths_insert(dst_paths, porting::path_share, name);
		paths_insert(dst_paths, porting::path_user,  name);
	}
};


typedef s32 SamplerLayer_t;


class GameGlobalShaderConstantSetter : public IShaderConstantSetter
{
	Sky *m_sky;
	bool *m_force_fog_off;
	f32 *m_fog_range;
	bool m_fog_enabled;
	CachedPixelShaderSetting<float, 4> m_sky_bg_color;
	CachedPixelShaderSetting<float> m_fog_distance;
	CachedVertexShaderSetting<float> m_animation_timer_vertex;
	CachedPixelShaderSetting<float> m_animation_timer_pixel;
	CachedPixelShaderSetting<float, 3> m_day_light;
	CachedPixelShaderSetting<float, 4> m_star_color;
	CachedPixelShaderSetting<float, 3> m_eye_position_pixel;
	CachedVertexShaderSetting<float, 3> m_eye_position_vertex;
	CachedPixelShaderSetting<float, 3> m_minimap_yaw;
	CachedPixelShaderSetting<float, 3> m_camera_offset_pixel;
	CachedPixelShaderSetting<float, 3> m_camera_offset_vertex;
	CachedPixelShaderSetting<SamplerLayer_t> m_base_texture;
	CachedPixelShaderSetting<SamplerLayer_t> m_normal_texture;
	Client *m_client;

public:
	void onSettingsChange(const std::string &name)
	{
		if (name == "enable_fog")
			m_fog_enabled = g_settings->getBool("enable_fog");
	}

	static void settingsCallback(const std::string &name, void *userdata)
	{
		reinterpret_cast<GameGlobalShaderConstantSetter*>(userdata)->onSettingsChange(name);
	}

	void setSky(Sky *sky) { m_sky = sky; }

	GameGlobalShaderConstantSetter(Sky *sky, bool *force_fog_off,
			f32 *fog_range, Client *client) :
		m_sky(sky),
		m_force_fog_off(force_fog_off),
		m_fog_range(fog_range),
		m_sky_bg_color("skyBgColor"),
		m_fog_distance("fogDistance"),
		m_animation_timer_vertex("animationTimer"),
		m_animation_timer_pixel("animationTimer"),
		m_day_light("dayLight"),
		m_star_color("starColor"),
		m_eye_position_pixel("eyePosition"),
		m_eye_position_vertex("eyePosition"),
		m_minimap_yaw("yawVec"),
		m_camera_offset_pixel("cameraOffset"),
		m_camera_offset_vertex("cameraOffset"),
		m_base_texture("baseTexture"),
		m_normal_texture("normalTexture"),
		m_client(client)
	{
		g_settings->registerChangedCallback("enable_fog", settingsCallback, this);
		m_fog_enabled = g_settings->getBool("enable_fog");
	}

	~GameGlobalShaderConstantSetter()
	{
		g_settings->deregisterChangedCallback("enable_fog", settingsCallback, this);
	}

	void onSetConstants(video::IMaterialRendererServices *services) override
	{
		// Background color
		video::SColor bgcolor = m_sky->getBgColor();
		video::SColorf bgcolorf(bgcolor);
		float bgcolorfa[4] = {
			bgcolorf.r,
			bgcolorf.g,
			bgcolorf.b,
			bgcolorf.a,
		};
		m_sky_bg_color.set(bgcolorfa, services);

		// Fog distance
		float fog_distance = 10000 * BS;

		if (m_fog_enabled && !*m_force_fog_off)
			fog_distance = *m_fog_range;

		m_fog_distance.set(&fog_distance, services);

		u32 daynight_ratio = (float)m_client->getEnv().getDayNightRatio();
		video::SColorf sunlight;
		get_sunlight_color(&sunlight, daynight_ratio);
		float dnc[3] = {
			sunlight.r,
			sunlight.g,
			sunlight.b };
		m_day_light.set(dnc, services);

		video::SColorf star_color = m_sky->getCurrentStarColor();
		float clr[4] = {star_color.r, star_color.g, star_color.b, star_color.a};
		m_star_color.set(clr, services);

		u32 animation_timer = porting::getTimeMs() % 1000000;
		float animation_timer_f = (float)animation_timer / 100000.f;
		m_animation_timer_vertex.set(&animation_timer_f, services);
		m_animation_timer_pixel.set(&animation_timer_f, services);

		float eye_position_array[3];
		v3f epos = m_client->getEnv().getLocalPlayer()->getEyePosition();
		epos.getAs3Values(eye_position_array);
		m_eye_position_pixel.set(eye_position_array, services);
		m_eye_position_vertex.set(eye_position_array, services);

		if (m_client->getMinimap()) {
			float minimap_yaw_array[3];
			v3f minimap_yaw = m_client->getMinimap()->getYawVec();
			minimap_yaw.getAs3Values(minimap_yaw_array);
			m_minimap_yaw.set(minimap_yaw_array, services);
		}

		float camera_offset_array[3];
		v3f offset = intToFloat(m_client->getCamera()->getOffset(), BS);
		offset.getAs3Values(camera_offset_array);
		m_camera_offset_pixel.set(camera_offset_array, services);
		m_camera_offset_vertex.set(camera_offset_array, services);

		SamplerLayer_t base_tex = 0, normal_tex = 1;
		m_base_texture.set(&base_tex, services);
		m_normal_texture.set(&normal_tex, services);
	}
};


class GameGlobalShaderConstantSetterFactory : public IShaderConstantSetterFactory
{
	Sky *m_sky;
	bool *m_force_fog_off;
	f32 *m_fog_range;
	Client *m_client;
	std::vector<GameGlobalShaderConstantSetter *> created_nosky;
public:
	GameGlobalShaderConstantSetterFactory(bool *force_fog_off,
			f32 *fog_range, Client *client) :
		m_sky(NULL),
		m_force_fog_off(force_fog_off),
		m_fog_range(fog_range),
		m_client(client)
	{}

	void setSky(Sky *sky) {
		m_sky = sky;
		for (GameGlobalShaderConstantSetter *ggscs : created_nosky) {
			ggscs->setSky(m_sky);
		}
		created_nosky.clear();
	}

	virtual IShaderConstantSetter* create()
	{
		auto *scs = new GameGlobalShaderConstantSetter(
				m_sky, m_force_fog_off, m_fog_range, m_client);
		if (!m_sky)
			created_nosky.push_back(scs);
		return scs;
	}
};

#ifdef HAVE_TOUCHSCREENGUI
#define SIZE_TAG "size[11,5.5]"
#else
#define SIZE_TAG "size[11,5.5,true]" // Fixed size on desktop
#endif

/****************************************************************************
 ****************************************************************************/

const static float object_hit_delay = 0.2;

struct FpsControl {
	FpsControl() : last_time(0), busy_time(0), sleep_time(0) {}

	void reset();

	void limit(IrrlichtDevice *device, f32 *dtime);

	u32 getBusyMs() const { return busy_time / 1000; }

	// all values in microseconds (us)
	u64 last_time, busy_time, sleep_time;
};


/* The reason the following structs are not anonymous structs within the
 * class is that they are not used by the majority of member functions and
 * many functions that do require objects of thse types do not modify them
 * (so they can be passed as a const qualified parameter)
 */

struct GameRunData {
	u16 dig_index;
	u16 new_playeritem;
	PointedThing pointed_old;
	bool digging;
	bool punching;
	bool btn_down_for_dig;
	bool dig_instantly;
	bool digging_blocked;
	bool reset_jump_timer;
	float nodig_delay_timer;
	float dig_time;
	float dig_time_complete;
	float repeat_place_timer;
	float object_hit_delay_timer;
	float time_from_last_punch;
	ClientActiveObject *selected_object;

	float jump_timer;
	float damage_flash;
	float update_draw_list_timer;

	f32 fog_range;

	v3f update_draw_list_last_cam_dir;

	float time_of_day_smooth;
};

class Game;

struct ClientEventHandler
{
	void (Game::*handler)(ClientEvent *, CameraOrientation *);
};

/****************************************************************************
 THE GAME
 ****************************************************************************/

using PausedNodesList = std::vector<std::pair<irr_ptr<scene::IAnimatedMeshSceneNode>, float>>;

/* This is not intended to be a public class. If a public class becomes
 * desirable then it may be better to create another 'wrapper' class that
 * hides most of the stuff in this class (nothing in this class is required
 * by any other file) but exposes the public methods/data only.
 */
class Game {
public:
	Game();
	~Game();

	bool startup(bool *kill,
			InputHandler *input,
			RenderingEngine *rendering_engine,
			const GameStartData &game_params,
			std::string &error_message,
			bool *reconnect,
			ChatBackend *chat_backend);

	void run();
	void shutdown();

protected:

	// Basic initialisation
	bool init(const std::string &map_dir, const std::string &address,
			u16 port, const SubgameSpec &gamespec);
	bool initSound();
	bool createSingleplayerServer(const std::string &map_dir,
			const SubgameSpec &gamespec, u16 port);

	// Client creation
	bool createClient(const GameStartData &start_data);
	bool initGui();

	// Client connection
	bool connectToServer(const GameStartData &start_data,
			bool *connect_ok, bool *aborted);
	bool getServerContent(bool *aborted);

	// Main loop

	void updateInteractTimers(f32 dtime);
	bool checkConnection();
	bool handleCallbacks();
	void processQueues();
	void updateProfilers(const RunStats &stats, const FpsControl &draw_times, f32 dtime);
	void updateDebugState();
	void updateStats(RunStats *stats, const FpsControl &draw_times, f32 dtime);
	void updateProfilerGraphs(ProfilerGraph *graph);

	// Input related
	void processUserInput(f32 dtime);
	void processKeyInput();
	void processItemSelection(u16 *new_playeritem);

	void dropSelectedItem(bool single_item = false);
	void openInventory();
	void openConsole(float scale, const wchar_t *line=NULL);
	void toggleFreeMove();
	void toggleFreeMoveAlt();
	void togglePitchMove();
	void toggleFast();
	void toggleNoClip();
	void toggleCinematic();
	void toggleBlockBounds();
	void toggleAutoforward();

	void toggleMinimap(bool shift_pressed);
	void toggleFog();
	void toggleDebug();
	void toggleUpdateCamera();

	void increaseViewRange();
	void decreaseViewRange();
	void toggleFullViewRange();
	void checkZoomEnabled();

	void updateCameraDirection(CameraOrientation *cam, float dtime);
	void updateCameraOrientation(CameraOrientation *cam, float dtime);
	void updatePlayerControl(const CameraOrientation &cam);
	void step(f32 *dtime);
	void processClientEvents(CameraOrientation *cam);
	void updateCamera(f32 dtime);
	void updateSound(f32 dtime);
	void processPlayerInteraction(f32 dtime, bool show_hud);
	/*!
	 * Returns the object or node the player is pointing at.
	 * Also updates the selected thing in the Hud.
	 *
	 * @param[in]  shootline         the shootline, starting from
	 * the camera position. This also gives the maximal distance
	 * of the search.
	 * @param[in]  liquids_pointable if false, liquids are ignored
	 * @param[in]  look_for_object   if false, objects are ignored
	 * @param[in]  camera_offset     offset of the camera
	 * @param[out] selected_object   the selected object or
	 * NULL if not found
	 */
	PointedThing updatePointedThing(
			const core::line3d<f32> &shootline, bool liquids_pointable,
			bool look_for_object, const v3s16 &camera_offset);
	void handlePointingAtNothing(const ItemStack &playerItem);
	void handlePointingAtNode(const PointedThing &pointed,
			const ItemStack &selected_item, const ItemStack &hand_item, f32 dtime);
	void handlePointingAtObject(const PointedThing &pointed, const ItemStack &playeritem,
			const v3f &player_position, bool show_debug);
	void handleDigging(const PointedThing &pointed, const v3s16 &nodepos,
			const ItemStack &selected_item, const ItemStack &hand_item, f32 dtime);
	void updateFrame(ProfilerGraph *graph, RunStats *stats, f32 dtime,
			const CameraOrientation &cam);
	void updateShadows();

	// Misc
	void showOverlayMessage(const char *msg, float dtime, int percent,
			bool draw_clouds = true);

	static void settingChangedCallback(const std::string &setting_name, void *data);
	void readSettings();

	inline bool isKeyDown(GameKeyType k)
	{
		return input->isKeyDown(k);
	}
	inline bool wasKeyDown(GameKeyType k)
	{
		return input->wasKeyDown(k);
	}
	inline bool wasKeyPressed(GameKeyType k)
	{
		return input->wasKeyPressed(k);
	}
	inline bool wasKeyReleased(GameKeyType k)
	{
		return input->wasKeyReleased(k);
	}

#ifdef __ANDROID__
	void handleAndroidChatInput();
#endif

private:
	struct Flags {
		bool force_fog_off = false;
		bool disable_camera_update = false;
	};

	void showDeathFormspec();
	void showPauseMenu();

	void pauseAnimation();
	void resumeAnimation();

	// ClientEvent handlers
	void handleClientEvent_None(ClientEvent *event, CameraOrientation *cam);
	void handleClientEvent_PlayerDamage(ClientEvent *event, CameraOrientation *cam);
	void handleClientEvent_PlayerForceMove(ClientEvent *event, CameraOrientation *cam);
	void handleClientEvent_Deathscreen(ClientEvent *event, CameraOrientation *cam);
	void handleClientEvent_ShowFormSpec(ClientEvent *event, CameraOrientation *cam);
	void handleClientEvent_ShowLocalFormSpec(ClientEvent *event, CameraOrientation *cam);
	void handleClientEvent_HandleParticleEvent(ClientEvent *event,
		CameraOrientation *cam);
	void handleClientEvent_HudAdd(ClientEvent *event, CameraOrientation *cam);
	void handleClientEvent_HudRemove(ClientEvent *event, CameraOrientation *cam);
	void handleClientEvent_HudChange(ClientEvent *event, CameraOrientation *cam);
	void handleClientEvent_SetSky(ClientEvent *event, CameraOrientation *cam);
	void handleClientEvent_SetSun(ClientEvent *event, CameraOrientation *cam);
	void handleClientEvent_SetMoon(ClientEvent *event, CameraOrientation *cam);
	void handleClientEvent_SetStars(ClientEvent *event, CameraOrientation *cam);
	void handleClientEvent_OverrideDayNigthRatio(ClientEvent *event,
		CameraOrientation *cam);
	void handleClientEvent_CloudParams(ClientEvent *event, CameraOrientation *cam);

	void updateChat(f32 dtime);

	bool nodePlacement(const ItemDefinition &selected_def, const ItemStack &selected_item,
		const v3s16 &nodepos, const v3s16 &neighbourpos, const PointedThing &pointed,
		const NodeMetadata *meta);
	static const ClientEventHandler clientEventHandler[CLIENTEVENT_MAX];

	f32 getSensitivityScaleFactor() const;

	InputHandler *input = nullptr;

	Client *client = nullptr;
	Server *server = nullptr;

	IWritableTextureSource *texture_src = nullptr;
	IWritableShaderSource *shader_src = nullptr;

	// When created, these will be filled with data received from the server
	IWritableItemDefManager *itemdef_manager = nullptr;
	NodeDefManager *nodedef_manager = nullptr;

	GameOnDemandSoundFetcher soundfetcher; // useful when testing
	ISoundManager *sound = nullptr;
	bool sound_is_dummy = false;
	SoundMaker *soundmaker = nullptr;

	ChatBackend *chat_backend = nullptr;
	LogOutputBuffer m_chat_log_buf;

	EventManager *eventmgr = nullptr;
	QuicktuneShortcutter *quicktune = nullptr;
	bool registration_confirmation_shown = false;

	std::unique_ptr<GameUI> m_game_ui;
	GUIChatConsole *gui_chat_console = nullptr; // Free using ->Drop()
	MapDrawControl *draw_control = nullptr;
	Camera *camera = nullptr;
	Clouds *clouds = nullptr;	                  // Free using ->Drop()
	Sky *sky = nullptr;                         // Free using ->Drop()
	Hud *hud = nullptr;
	Minimap *mapper = nullptr;

	// Map server hud ids to client hud ids
	std::unordered_map<u32, u32> m_hud_server_to_client;

	GameRunData runData;
	Flags m_flags;

	/* 'cache'
	   This class does take ownership/responsibily for cleaning up etc of any of
	   these items (e.g. device)
	*/
	IrrlichtDevice *device;
	RenderingEngine *m_rendering_engine;
	video::IVideoDriver *driver;
	scene::ISceneManager *smgr;
	bool *kill;
	std::string *error_message;
	bool *reconnect_requested;
	scene::ISceneNode *skybox;
	PausedNodesList paused_animated_nodes;

	bool simple_singleplayer_mode;
	/* End 'cache' */

	/* Pre-calculated values
	 */
	int crack_animation_length;

	IntervalLimiter profiler_interval;

	/*
	 * TODO: Local caching of settings is not optimal and should at some stage
	 *       be updated to use a global settings object for getting thse values
	 *       (as opposed to the this local caching). This can be addressed in
	 *       a later release.
	 */
	bool m_cache_doubletap_jump;
	bool m_cache_enable_clouds;
	bool m_cache_enable_joysticks;
	bool m_cache_enable_particles;
	bool m_cache_enable_fog;
	bool m_cache_enable_noclip;
	bool m_cache_enable_free_move;
	f32  m_cache_mouse_sensitivity;
	f32  m_cache_ads_sensitivity;
	f32  m_cache_joystick_frustum_sensitivity;
	f32  m_repeat_place_time;
	f32  m_cache_cam_smoothing;
	f32  m_cache_fog_start;

	bool m_invert_mouse = false;
	bool m_first_loop_after_window_activation = false;
	bool m_camera_offset_changed = false;

	bool m_does_lost_focus_pause_game = false;

#if IRRLICHT_VERSION_MT_REVISION < 5
	int m_reset_HW_buffer_counter = 0;
#endif

#ifdef HAVE_TOUCHSCREENGUI
	bool m_cache_hold_aux1;
#endif
#ifdef __ANDROID__
	bool m_android_chat_open;
#endif
};

Game::Game() :
	m_chat_log_buf(g_logger),
	m_game_ui(new GameUI())
{
	g_settings->registerChangedCallback("doubletap_jump",
		&settingChangedCallback, this);
	g_settings->registerChangedCallback("enable_clouds",
		&settingChangedCallback, this);
	g_settings->registerChangedCallback("doubletap_joysticks",
		&settingChangedCallback, this);
	g_settings->registerChangedCallback("enable_particles",
		&settingChangedCallback, this);
	g_settings->registerChangedCallback("enable_fog",
		&settingChangedCallback, this);
	g_settings->registerChangedCallback("mouse_sensitivity",
		&settingChangedCallback, this);
	g_settings->registerChangedCallback("ads_sensitivity",
		&settingChangedCallback, this);
	g_settings->registerChangedCallback("joystick_frustum_sensitivity",
		&settingChangedCallback, this);
	g_settings->registerChangedCallback("repeat_place_time",
		&settingChangedCallback, this);
	g_settings->registerChangedCallback("noclip",
		&settingChangedCallback, this);
	g_settings->registerChangedCallback("free_move",
		&settingChangedCallback, this);
	g_settings->registerChangedCallback("cinematic",
		&settingChangedCallback, this);
	g_settings->registerChangedCallback("cinematic_camera_smoothing",
		&settingChangedCallback, this);
	g_settings->registerChangedCallback("camera_smoothing",
		&settingChangedCallback, this);

	readSettings();

#ifdef HAVE_TOUCHSCREENGUI
	m_cache_hold_aux1 = false;	// This is initialised properly later
#endif

}



/****************************************************************************
 MinetestApp Public
 ****************************************************************************/

Game::~Game()
{
	delete client;
	delete soundmaker;
	if (!sound_is_dummy)
		delete sound;

	delete server; // deleted first to stop all server threads

	delete hud;
	delete camera;
	delete quicktune;
	delete eventmgr;
	delete texture_src;
	delete shader_src;
	delete nodedef_manager;
	delete itemdef_manager;
	delete draw_control;

	clearTextureNameCache();

	g_settings->deregisterChangedCallback("doubletap_jump",
		&settingChangedCallback, this);
	g_settings->deregisterChangedCallback("enable_clouds",
		&settingChangedCallback, this);
	g_settings->deregisterChangedCallback("enable_particles",
		&settingChangedCallback, this);
	g_settings->deregisterChangedCallback("enable_fog",
		&settingChangedCallback, this);
	g_settings->deregisterChangedCallback("mouse_sensitivity",
		&settingChangedCallback, this);
	g_settings->deregisterChangedCallback("ads_sensitivity",
		&settingChangedCallback, this);
	g_settings->deregisterChangedCallback("repeat_place_time",
		&settingChangedCallback, this);
	g_settings->deregisterChangedCallback("noclip",
		&settingChangedCallback, this);
	g_settings->deregisterChangedCallback("free_move",
		&settingChangedCallback, this);
	g_settings->deregisterChangedCallback("cinematic",
		&settingChangedCallback, this);
	g_settings->deregisterChangedCallback("cinematic_camera_smoothing",
		&settingChangedCallback, this);
	g_settings->deregisterChangedCallback("camera_smoothing",
		&settingChangedCallback, this);
}

bool Game::startup(bool *kill,
		InputHandler *input,
		RenderingEngine *rendering_engine,
		const GameStartData &start_data,
		std::string &error_message,
		bool *reconnect,
		ChatBackend *chat_backend)
{

	// "cache"
	m_rendering_engine        = rendering_engine;
	device                    = m_rendering_engine->get_raw_device();
	this->kill                = kill;
	this->error_message       = &error_message;
	reconnect_requested       = reconnect;
	this->input               = input;
	this->chat_backend        = chat_backend;
	simple_singleplayer_mode  = start_data.isSinglePlayer();

	input->keycache.populate();

	driver = device->getVideoDriver();
	smgr = m_rendering_engine->get_scene_manager();

	smgr->getParameters()->setAttribute(scene::OBJ_LOADER_IGNORE_MATERIAL_FILES, true);

	// Reinit runData
	runData = GameRunData();
	runData.time_from_last_punch = 10.0;

	m_game_ui->initFlags();

	m_invert_mouse = g_settings->getBool("invert_mouse");
	m_first_loop_after_window_activation = true;

	g_client_translations->clear();

	// address can change if simple_singleplayer_mode
	if (!init(start_data.world_spec.path, start_data.address,
			start_data.socket_port, start_data.game_spec))
		return false;

	if (!createClient(start_data))
		return false;

	m_rendering_engine->initialize(client, hud);

	return true;
}


void Game::run()
{
	ProfilerGraph graph;
	RunStats stats = {};
	CameraOrientation cam_view_target = {};
	CameraOrientation cam_view = {};
	FpsControl draw_times;
	f32 dtime; // in seconds

	/* Clear the profiler */
	Profiler::GraphValues dummyvalues;
	g_profiler->graphGet(dummyvalues);

	draw_times.reset();

	set_light_table(g_settings->getFloat("display_gamma"));

#ifdef HAVE_TOUCHSCREENGUI
	m_cache_hold_aux1 = g_settings->getBool("fast_move")
			&& client->checkPrivilege("fast");
#endif

	irr::core::dimension2d<u32> previous_screen_size(g_settings->getU16("screen_w"),
		g_settings->getU16("screen_h"));

	while (m_rendering_engine->run()
			&& !(*kill || g_gamecallback->shutdown_requested
			|| (server && server->isShutdownRequested()))) {

		const irr::core::dimension2d<u32> &current_screen_size =
			m_rendering_engine->get_video_driver()->getScreenSize();
		// Verify if window size has changed and save it if it's the case
		// Ensure evaluating settings->getBool after verifying screensize
		// First condition is cheaper
		if (previous_screen_size != current_screen_size &&
				current_screen_size != irr::core::dimension2d<u32>(0,0) &&
				g_settings->getBool("autosave_screensize")) {
			g_settings->setU16("screen_w", current_screen_size.Width);
			g_settings->setU16("screen_h", current_screen_size.Height);
			previous_screen_size = current_screen_size;
		}

		// Calculate dtime =
		//    m_rendering_engine->run() from this iteration
		//  + Sleep time until the wanted FPS are reached
		draw_times.limit(device, &dtime);

		// Prepare render data for next iteration

		updateStats(&stats, draw_times, dtime);
		updateInteractTimers(dtime);

		if (!checkConnection())
			break;
		if (!handleCallbacks())
			break;

		processQueues();

		m_game_ui->clearInfoText();
		hud->resizeHotbar();


		updateProfilers(stats, draw_times, dtime);
		processUserInput(dtime);
		// Update camera before player movement to avoid camera lag of one frame
		updateCameraDirection(&cam_view_target, dtime);
		cam_view.camera_yaw += (cam_view_target.camera_yaw -
				cam_view.camera_yaw) * m_cache_cam_smoothing;
		cam_view.camera_pitch += (cam_view_target.camera_pitch -
				cam_view.camera_pitch) * m_cache_cam_smoothing;
		updatePlayerControl(cam_view);
		step(&dtime);
		processClientEvents(&cam_view_target);
		updateDebugState();
		updateCamera(dtime);
		updateSound(dtime);
		processPlayerInteraction(dtime, m_game_ui->m_flags.show_hud);
		updateFrame(&graph, &stats, dtime, cam_view);
		updateProfilerGraphs(&graph);

		// Update if minimap has been disabled by the server
		m_game_ui->m_flags.show_minimap &= client->shouldShowMinimap();

		if (m_does_lost_focus_pause_game && !device->isWindowFocused() && !isMenuActive()) {
			showPauseMenu();
		}
	}
}


void Game::shutdown()
{
	m_rendering_engine->finalize();
#if IRRLICHT_VERSION_MAJOR == 1 && IRRLICHT_VERSION_MINOR <= 8
	if (g_settings->get("3d_mode") == "pageflip") {
		driver->setRenderTarget(irr::video::ERT_STEREO_BOTH_BUFFERS);
	}
#endif
	auto formspec = m_game_ui->getFormspecGUI();
	if (formspec)
		formspec->quitMenu();

#ifdef HAVE_TOUCHSCREENGUI
	g_touchscreengui->hide();
#endif

	showOverlayMessage(N_("Shutting down..."), 0, 0, false);

	if (clouds)
		clouds->drop();

	if (gui_chat_console)
		gui_chat_console->drop();

	if (sky)
		sky->drop();

	/* cleanup menus */
	while (g_menumgr.menuCount() > 0) {
		g_menumgr.m_stack.front()->setVisible(false);
		g_menumgr.deletingMenu(g_menumgr.m_stack.front());
	}

	m_game_ui->deleteFormspec();

	chat_backend->addMessage(L"", L"# Disconnected.");
	chat_backend->addMessage(L"", L"");
	m_chat_log_buf.clear();

	if (client) {
		client->Stop();
		while (!client->isShutdown()) {
			assert(texture_src != NULL);
			assert(shader_src != NULL);
			texture_src->processQueue();
			shader_src->processQueue();
			sleep_ms(100);
		}
	}
}


/****************************************************************************/
/****************************************************************************
 Startup
 ****************************************************************************/
/****************************************************************************/

bool Game::init(
		const std::string &map_dir,
		const std::string &address,
		u16 port,
		const SubgameSpec &gamespec)
{
	texture_src = createTextureSource();

	showOverlayMessage(N_("Loading..."), 0, 0);

	shader_src = createShaderSource();

	itemdef_manager = createItemDefManager();
	nodedef_manager = createNodeDefManager();

	eventmgr = new EventManager();
	quicktune = new QuicktuneShortcutter();

	if (!(texture_src && shader_src && itemdef_manager && nodedef_manager
			&& eventmgr && quicktune))
		return false;

	if (!initSound())
		return false;

	// Create a server if not connecting to an existing one
	if (address.empty()) {
		if (!createSingleplayerServer(map_dir, gamespec, port))
			return false;
	}

	return true;
}

bool Game::initSound()
{
#if USE_SOUND
	if (g_settings->getBool("enable_sound") && g_sound_manager_singleton.get()) {
		infostream << "Attempting to use OpenAL audio" << std::endl;
		sound = createOpenALSoundManager(g_sound_manager_singleton.get(), &soundfetcher);
		if (!sound)
			infostream << "Failed to initialize OpenAL audio" << std::endl;
	} else
		infostream << "Sound disabled." << std::endl;
#endif

	if (!sound) {
		infostream << "Using dummy audio." << std::endl;
		sound = &dummySoundManager;
		sound_is_dummy = true;
	}

	soundmaker = new SoundMaker(sound, nodedef_manager);
	if (!soundmaker)
		return false;

	soundmaker->registerReceiver(eventmgr);

	return true;
}

bool Game::createSingleplayerServer(const std::string &map_dir,
		const SubgameSpec &gamespec, u16 port)
{
	showOverlayMessage(N_("Creating server..."), 0, 5);

	std::string bind_str = g_settings->get("bind_address");
	Address bind_addr(0, 0, 0, 0, port);

	if (g_settings->getBool("ipv6_server")) {
		bind_addr.setAddress((IPv6AddressBytes *) NULL);
	}

	try {
		bind_addr.Resolve(bind_str.c_str());
	} catch (ResolveError &e) {
		infostream << "Resolving bind address \"" << bind_str
			   << "\" failed: " << e.what()
			   << " -- Listening on all addresses." << std::endl;
	}

	if (bind_addr.isIPv6() && !g_settings->getBool("enable_ipv6")) {
		*error_message = fmtgettext("Unable to listen on %s because IPv6 is disabled",
			bind_addr.serializeString().c_str());
		errorstream << *error_message << std::endl;
		return false;
	}

	server = new Server(map_dir, gamespec, simple_singleplayer_mode, bind_addr,
			false, nullptr, error_message);
	server->start();

	return true;
}

bool Game::createClient(const GameStartData &start_data)
{
	showOverlayMessage(N_("Creating client..."), 0, 10);

	draw_control = new MapDrawControl();
	if (!draw_control)
		return false;

	bool could_connect, connect_aborted;
#ifdef HAVE_TOUCHSCREENGUI
	if (g_touchscreengui) {
		g_touchscreengui->init(texture_src);
		g_touchscreengui->hide();
	}
#endif
	if (!connectToServer(start_data, &could_connect, &connect_aborted))
		return false;

	if (!could_connect) {
		if (error_message->empty() && !connect_aborted) {
			// Should not happen if error messages are set properly
			*error_message = gettext("Connection failed for unknown reason");
			errorstream << *error_message << std::endl;
		}
		return false;
	}

	if (!getServerContent(&connect_aborted)) {
		if (error_message->empty() && !connect_aborted) {
			// Should not happen if error messages are set properly
			*error_message = gettext("Connection failed for unknown reason");
			errorstream << *error_message << std::endl;
		}
		return false;
	}

	auto *scsf = new GameGlobalShaderConstantSetterFactory(
			&m_flags.force_fog_off, &runData.fog_range, client);
	shader_src->addShaderConstantSetterFactory(scsf);

	// Update cached textures, meshes and materials
	client->afterContentReceived();

	/* Camera
	 */
	camera = new Camera(*draw_control, client, m_rendering_engine);
	if (client->modsLoaded())
		client->getScript()->on_camera_ready(camera);
	client->setCamera(camera);

	/* Clouds
	 */
	if (m_cache_enable_clouds)
		clouds = new Clouds(smgr, -1, time(0));

	/* Skybox
	 */
	sky = new Sky(-1, m_rendering_engine, texture_src, shader_src);
	scsf->setSky(sky);
	skybox = NULL;	// This is used/set later on in the main run loop

	/* Pre-calculated values
	 */
	video::ITexture *t = texture_src->getTexture("crack_anylength.png");
	if (t) {
		v2u32 size = t->getOriginalSize();
		crack_animation_length = size.Y / size.X;
	} else {
		crack_animation_length = 5;
	}

	if (!initGui())
		return false;

	/* Set window caption
	 */
	std::wstring str = utf8_to_wide(PROJECT_NAME_C);
	str += L" ";
	str += utf8_to_wide(g_version_hash);
	{
		const wchar_t *text = nullptr;
		if (simple_singleplayer_mode)
			text = wgettext("Singleplayer");
		else
			text = wgettext("Multiplayer");
		str += L" [";
		str += text;
		str += L"]";
		delete[] text;
	}
	str += L" [";
	str += driver->getName();
	str += L"]";

	device->setWindowCaption(str.c_str());

	LocalPlayer *player = client->getEnv().getLocalPlayer();
	player->hurt_tilt_timer = 0;
	player->hurt_tilt_strength = 0;

	hud = new Hud(client, player, &player->inventory);

	mapper = client->getMinimap();

	if (mapper && client->modsLoaded())
		client->getScript()->on_minimap_ready(mapper);

	return true;
}

bool Game::initGui()
{
	m_game_ui->init();

	// Remove stale "recent" chat messages from previous connections
	chat_backend->clearRecentChat();

	// Make sure the size of the recent messages buffer is right
	chat_backend->applySettings();

	// Chat backend and console
	gui_chat_console = new GUIChatConsole(guienv, guienv->getRootGUIElement(),
			-1, chat_backend, client, &g_menumgr);

#ifdef HAVE_TOUCHSCREENGUI

	if (g_touchscreengui)
		g_touchscreengui->show();

#endif

	return true;
}

bool Game::connectToServer(const GameStartData &start_data,
		bool *connect_ok, bool *connection_aborted)
{
	*connect_ok = false;	// Let's not be overly optimistic
	*connection_aborted = false;
	bool local_server_mode = false;

	showOverlayMessage(N_("Resolving address..."), 0, 15);

	Address connect_address(0, 0, 0, 0, start_data.socket_port);

	try {
		connect_address.Resolve(start_data.address.c_str());

		if (connect_address.isZero()) { // i.e. INADDR_ANY, IN6ADDR_ANY
			if (connect_address.isIPv6()) {
				IPv6AddressBytes addr_bytes;
				addr_bytes.bytes[15] = 1;
				connect_address.setAddress(&addr_bytes);
			} else {
				connect_address.setAddress(127, 0, 0, 1);
			}
			local_server_mode = true;
		}
	} catch (ResolveError &e) {
		*error_message = fmtgettext("Couldn't resolve address: %s", e.what());

		errorstream << *error_message << std::endl;
		return false;
	}

	if (connect_address.isIPv6() && !g_settings->getBool("enable_ipv6")) {
		*error_message = fmtgettext("Unable to connect to %s because IPv6 is disabled", connect_address.serializeString().c_str());
		errorstream << *error_message << std::endl;
		return false;
	}

	try {
		client = new Client(start_data.name.c_str(),
				start_data.password, start_data.address,
				*draw_control, texture_src, shader_src,
				itemdef_manager, nodedef_manager, sound, eventmgr,
				m_rendering_engine, connect_address.isIPv6(), m_game_ui.get(),
				start_data.allow_login_or_register);
		client->migrateModStorage();
	} catch (const BaseException &e) {
		*error_message = fmtgettext("Error creating client: %s", e.what());
		errorstream << *error_message << std::endl;
		return false;
	}

	client->m_simple_singleplayer_mode = simple_singleplayer_mode;

	infostream << "Connecting to server at ";
	connect_address.print(infostream);
	infostream << std::endl;

	client->connect(connect_address,
		simple_singleplayer_mode || local_server_mode);

	/*
		Wait for server to accept connection
	*/

	try {
		input->clear();

		FpsControl fps_control;
		f32 dtime;
		f32 wait_time = 0; // in seconds

		fps_control.reset();

		while (m_rendering_engine->run()) {

			fps_control.limit(device, &dtime);

			// Update client and server
			client->step(dtime);

			if (server != NULL)
				server->step(dtime);

			// End condition
			if (client->getState() == LC_Init) {
				*connect_ok = true;
				break;
			}

			// Break conditions
			if (*connection_aborted)
				break;

			if (client->accessDenied()) {
				*error_message = fmtgettext("Access denied. Reason: %s", client->accessDeniedReason().c_str());
				*reconnect_requested = client->reconnectRequested();
				errorstream << *error_message << std::endl;
				break;
			}

			if (input->cancelPressed()) {
				*connection_aborted = true;
				infostream << "Connect aborted [Escape]" << std::endl;
				break;
			}

			wait_time += dtime;
			// Only time out if we aren't waiting for the server we started
			if (!start_data.address.empty() && wait_time > 10) {
				*error_message = gettext("Connection timed out.");
				errorstream << *error_message << std::endl;
				break;
			}

			// Update status
			showOverlayMessage(N_("Connecting to server..."), dtime, 20);
		}
	} catch (con::PeerNotFoundException &e) {
		// TODO: Should something be done here? At least an info/error
		// message?
		return false;
	}

	return true;
}

bool Game::getServerContent(bool *aborted)
{
	input->clear();

	FpsControl fps_control;
	f32 dtime; // in seconds

	fps_control.reset();

	while (m_rendering_engine->run()) {

		fps_control.limit(device, &dtime);

		// Update client and server
		client->step(dtime);

		if (server != NULL)
			server->step(dtime);

		// End condition
		if (client->mediaReceived() && client->itemdefReceived() &&
				client->nodedefReceived()) {
			break;
		}

		// Error conditions
		if (!checkConnection())
			return false;

		if (client->getState() < LC_Init) {
			*error_message = gettext("Client disconnected");
			errorstream << *error_message << std::endl;
			return false;
		}

		if (input->cancelPressed()) {
			*aborted = true;
			infostream << "Connect aborted [Escape]" << std::endl;
			return false;
		}

		// Display status
		int progress = 25;

		if (!client->itemdefReceived()) {
			const wchar_t *text = wgettext("Item definitions...");
			progress = 25;
			m_rendering_engine->draw_load_screen(text, guienv, texture_src,
				dtime, progress);
			delete[] text;
		} else if (!client->nodedefReceived()) {
			const wchar_t *text = wgettext("Node definitions...");
			progress = 30;
			m_rendering_engine->draw_load_screen(text, guienv, texture_src,
				dtime, progress);
			delete[] text;
		} else {
			std::ostringstream message;
			std::fixed(message);
			message.precision(0);
			float receive = client->mediaReceiveProgress() * 100;
			message << gettext("Media...");
			if (receive > 0)
				message << " " << receive << "%";
			message.precision(2);

			if ((USE_CURL == 0) ||
					(!g_settings->getBool("enable_remote_media_server"))) {
				float cur = client->getCurRate();
				std::string cur_unit = gettext("KiB/s");

				if (cur > 900) {
					cur /= 1024.0;
					cur_unit = gettext("MiB/s");
				}

				message << " (" << cur << ' ' << cur_unit << ")";
			}

			progress = 30 + client->mediaReceiveProgress() * 35 + 0.5;
			m_rendering_engine->draw_load_screen(utf8_to_wide(message.str()), guienv,
				texture_src, dtime, progress);
		}
	}

	return true;
}


/****************************************************************************/
/****************************************************************************
 Run
 ****************************************************************************/
/****************************************************************************/

inline void Game::updateInteractTimers(f32 dtime)
{
	if (runData.nodig_delay_timer >= 0)
		runData.nodig_delay_timer -= dtime;

	if (runData.object_hit_delay_timer >= 0)
		runData.object_hit_delay_timer -= dtime;

	runData.time_from_last_punch += dtime;
}


/* returns false if game should exit, otherwise true
 */
inline bool Game::checkConnection()
{
	if (client->accessDenied()) {
		*error_message = fmtgettext("Access denied. Reason: %s", client->accessDeniedReason().c_str());
		*reconnect_requested = client->reconnectRequested();
		errorstream << *error_message << std::endl;
		return false;
	}

	return true;
}


/* returns false if game should exit, otherwise true
 */
inline bool Game::handleCallbacks()
{
	if (g_gamecallback->disconnect_requested) {
		g_gamecallback->disconnect_requested = false;
		return false;
	}

	if (g_gamecallback->changepassword_requested) {
		(new GUIPasswordChange(guienv, guiroot, -1,
				       &g_menumgr, client, texture_src))->drop();
		g_gamecallback->changepassword_requested = false;
	}

	if (g_gamecallback->changevolume_requested) {
		(new GUIVolumeChange(guienv, guiroot, -1,
				     &g_menumgr, texture_src))->drop();
		g_gamecallback->changevolume_requested = false;
	}

	if (g_gamecallback->keyconfig_requested) {
		(new GUIKeyChangeMenu(guienv, guiroot, -1,
				      &g_menumgr, texture_src))->drop();
		g_gamecallback->keyconfig_requested = false;
	}

	if (g_gamecallback->keyconfig_changed) {
		input->keycache.populate(); // update the cache with new settings
		g_gamecallback->keyconfig_changed = false;
	}

	return true;
}


void Game::processQueues()
{
	texture_src->processQueue();
	itemdef_manager->processQueue(client);
	shader_src->processQueue();
}

void Game::updateDebugState()
{
	LocalPlayer *player = client->getEnv().getLocalPlayer();

	// debug UI and wireframe
	bool has_debug = client->checkPrivilege("debug");
	bool has_basic_debug = has_debug || (player->hud_flags & HUD_FLAG_BASIC_DEBUG);

	if (m_game_ui->m_flags.show_basic_debug) {
		if (!has_basic_debug)
			m_game_ui->m_flags.show_basic_debug = false;
	} else if (m_game_ui->m_flags.show_minimal_debug) {
		if (has_basic_debug)
			m_game_ui->m_flags.show_basic_debug = true;
	}
	if (!has_basic_debug)
		hud->disableBlockBounds();
	if (!has_debug)
		draw_control->show_wireframe = false;

	// noclip
	draw_control->allow_noclip = m_cache_enable_noclip && client->checkPrivilege("noclip");
}

void Game::updateProfilers(const RunStats &stats, const FpsControl &draw_times,
		f32 dtime)
{
	float profiler_print_interval =
			g_settings->getFloat("profiler_print_interval");
	bool print_to_log = true;

	if (profiler_print_interval == 0) {
		print_to_log = false;
		profiler_print_interval = 3;
	}

	if (profiler_interval.step(dtime, profiler_print_interval)) {
		if (print_to_log) {
			infostream << "Profiler:" << std::endl;
			g_profiler->print(infostream);
		}

		m_game_ui->updateProfiler();
		g_profiler->clear();
	}

	// Update update graphs
	g_profiler->graphAdd("Time non-rendering [us]",
		draw_times.busy_time - stats.drawtime);

	g_profiler->graphAdd("Sleep [us]", draw_times.sleep_time);
	g_profiler->graphAdd("FPS", 1.0f / dtime);
}

void Game::updateStats(RunStats *stats, const FpsControl &draw_times,
		f32 dtime)
{

	f32 jitter;
	Jitter *jp;

	/* Time average and jitter calculation
	 */
	jp = &stats->dtime_jitter;
	jp->avg = jp->avg * 0.96 + dtime * 0.04;

	jitter = dtime - jp->avg;

	if (jitter > jp->max)
		jp->max = jitter;

	jp->counter += dtime;

	if (jp->counter > 0.0) {
		jp->counter -= 3.0;
		jp->max_sample = jp->max;
		jp->max_fraction = jp->max_sample / (jp->avg + 0.001);
		jp->max = 0.0;
	}

	/* Busytime average and jitter calculation
	 */
	jp = &stats->busy_time_jitter;
	jp->avg = jp->avg + draw_times.getBusyMs() * 0.02;

	jitter = draw_times.getBusyMs() - jp->avg;

	if (jitter > jp->max)
		jp->max = jitter;
	if (jitter < jp->min)
		jp->min = jitter;

	jp->counter += dtime;

	if (jp->counter > 0.0) {
		jp->counter -= 3.0;
		jp->max_sample = jp->max;
		jp->min_sample = jp->min;
		jp->max = 0.0;
		jp->min = 0.0;
	}
}



/****************************************************************************
 Input handling
 ****************************************************************************/

void Game::processUserInput(f32 dtime)
{
	// Reset input if window not active or some menu is active
	if (!device->isWindowActive() || isMenuActive() || guienv->hasFocus(gui_chat_console)) {
		input->clear();
#ifdef HAVE_TOUCHSCREENGUI
		g_touchscreengui->hide();
#endif
	}
#ifdef HAVE_TOUCHSCREENGUI
	else if (g_touchscreengui) {
		/* on touchscreengui step may generate own input events which ain't
		 * what we want in case we just did clear them */
		g_touchscreengui->show();
		g_touchscreengui->step(dtime);
	}
#endif

	if (!guienv->hasFocus(gui_chat_console) && gui_chat_console->isOpen()) {
		gui_chat_console->closeConsoleAtOnce();
	}

	// Input handler step() (used by the random input generator)
	input->step(dtime);

#ifdef __ANDROID__
	auto formspec = m_game_ui->getFormspecGUI();
	if (formspec)
		formspec->getAndroidUIInput();
	else
		handleAndroidChatInput();
#endif

	// Increase timer for double tap of "keymap_jump"
	if (m_cache_doubletap_jump && runData.jump_timer <= 0.2f)
		runData.jump_timer += dtime;

	processKeyInput();
	processItemSelection(&runData.new_playeritem);
}


void Game::processKeyInput()
{
	if (wasKeyDown(KeyType::DROP)) {
		dropSelectedItem(isKeyDown(KeyType::SNEAK));
	} else if (wasKeyDown(KeyType::AUTOFORWARD)) {
		toggleAutoforward();
	} else if (wasKeyDown(KeyType::BACKWARD)) {
		if (g_settings->getBool("continuous_forward"))
			toggleAutoforward();
	} else if (wasKeyDown(KeyType::INVENTORY)) {
		openInventory();
	} else if (input->cancelPressed()) {
#ifdef __ANDROID__
		m_android_chat_open = false;
#endif
		if (!gui_chat_console->isOpenInhibited()) {
			showPauseMenu();
		}
	} else if (wasKeyDown(KeyType::CHAT)) {
		openConsole(0.2, L"");
	} else if (wasKeyDown(KeyType::CMD)) {
		openConsole(0.2, L"/");
	} else if (wasKeyDown(KeyType::CMD_LOCAL)) {
		if (client->modsLoaded())
			openConsole(0.2, L".");
		else
			m_game_ui->showTranslatedStatusText("Client side scripting is disabled");
	} else if (wasKeyDown(KeyType::CONSOLE)) {
		openConsole(core::clamp(g_settings->getFloat("console_height"), 0.1f, 1.0f));
	} else if (wasKeyDown(KeyType::FREEMOVE)) {
		toggleFreeMove();
	} else if (wasKeyDown(KeyType::JUMP)) {
		toggleFreeMoveAlt();
	} else if (wasKeyDown(KeyType::PITCHMOVE)) {
		togglePitchMove();
	} else if (wasKeyDown(KeyType::FASTMOVE)) {
		toggleFast();
	} else if (wasKeyDown(KeyType::NOCLIP)) {
		toggleNoClip();
#if USE_SOUND
	} else if (wasKeyDown(KeyType::MUTE)) {
		if (g_settings->getBool("enable_sound")) {
			bool new_mute_sound = !g_settings->getBool("mute_sound");
			g_settings->setBool("mute_sound", new_mute_sound);
			if (new_mute_sound)
				m_game_ui->showTranslatedStatusText("Sound muted");
			else
				m_game_ui->showTranslatedStatusText("Sound unmuted");
		} else {
			m_game_ui->showTranslatedStatusText("Sound system is disabled");
		}
	} else if (wasKeyDown(KeyType::INC_VOLUME)) {
		if (g_settings->getBool("enable_sound")) {
			float new_volume = g_settings->getFloat("sound_volume", 0.0f, 0.9f) + 0.1f;
			g_settings->setFloat("sound_volume", new_volume);
			std::wstring msg = fwgettext("Volume changed to %d%%", myround(new_volume * 100));
			m_game_ui->showStatusText(msg);
		} else {
			m_game_ui->showTranslatedStatusText("Sound system is disabled");
		}
	} else if (wasKeyDown(KeyType::DEC_VOLUME)) {
		if (g_settings->getBool("enable_sound")) {
			float new_volume = g_settings->getFloat("sound_volume", 0.1f, 1.0f) - 0.1f;
			g_settings->setFloat("sound_volume", new_volume);
			std::wstring msg = fwgettext("Volume changed to %d%%", myround(new_volume * 100));
			m_game_ui->showStatusText(msg);
		} else {
			m_game_ui->showTranslatedStatusText("Sound system is disabled");
		}
#else
	} else if (wasKeyDown(KeyType::MUTE) || wasKeyDown(KeyType::INC_VOLUME)
			|| wasKeyDown(KeyType::DEC_VOLUME)) {
		m_game_ui->showTranslatedStatusText("Sound system is not supported on this build");
#endif
	} else if (wasKeyDown(KeyType::CINEMATIC)) {
		toggleCinematic();
	} else if (wasKeyDown(KeyType::SCREENSHOT)) {
		client->makeScreenshot();
	} else if (wasKeyDown(KeyType::TOGGLE_BLOCK_BOUNDS)) {
		toggleBlockBounds();
	} else if (wasKeyDown(KeyType::TOGGLE_HUD)) {
		m_game_ui->toggleHud();
	} else if (wasKeyDown(KeyType::MINIMAP)) {
		toggleMinimap(isKeyDown(KeyType::SNEAK));
	} else if (wasKeyDown(KeyType::TOGGLE_CHAT)) {
		m_game_ui->toggleChat();
	} else if (wasKeyDown(KeyType::TOGGLE_FOG)) {
		toggleFog();
	} else if (wasKeyDown(KeyType::TOGGLE_UPDATE_CAMERA)) {
		toggleUpdateCamera();
	} else if (wasKeyDown(KeyType::TOGGLE_DEBUG)) {
		toggleDebug();
	} else if (wasKeyDown(KeyType::TOGGLE_PROFILER)) {
		m_game_ui->toggleProfiler();
	} else if (wasKeyDown(KeyType::INCREASE_VIEWING_RANGE)) {
		increaseViewRange();
	} else if (wasKeyDown(KeyType::DECREASE_VIEWING_RANGE)) {
		decreaseViewRange();
	} else if (wasKeyDown(KeyType::RANGESELECT)) {
		toggleFullViewRange();
	} else if (wasKeyDown(KeyType::ZOOM)) {
		checkZoomEnabled();
	} else if (wasKeyDown(KeyType::QUICKTUNE_NEXT)) {
		quicktune->next();
	} else if (wasKeyDown(KeyType::QUICKTUNE_PREV)) {
		quicktune->prev();
	} else if (wasKeyDown(KeyType::QUICKTUNE_INC)) {
		quicktune->inc();
	} else if (wasKeyDown(KeyType::QUICKTUNE_DEC)) {
		quicktune->dec();
	}

	if (!isKeyDown(KeyType::JUMP) && runData.reset_jump_timer) {
		runData.reset_jump_timer = false;
		runData.jump_timer = 0.0f;
	}

	if (quicktune->hasMessage()) {
		m_game_ui->showStatusText(utf8_to_wide(quicktune->getMessage()));
	}
}

void Game::processItemSelection(u16 *new_playeritem)
{
	LocalPlayer *player = client->getEnv().getLocalPlayer();

	/* Item selection using mouse wheel
	 */
	*new_playeritem = player->getWieldIndex();

	s32 wheel = input->getMouseWheel();
	u16 max_item = MYMIN(PLAYER_INVENTORY_SIZE - 1,
		    player->hud_hotbar_itemcount - 1);

	s32 dir = wheel;

	if (wasKeyDown(KeyType::HOTBAR_NEXT))
		dir = -1;

	if (wasKeyDown(KeyType::HOTBAR_PREV))
		dir = 1;

	if (dir < 0)
		*new_playeritem = *new_playeritem < max_item ? *new_playeritem + 1 : 0;
	else if (dir > 0)
		*new_playeritem = *new_playeritem > 0 ? *new_playeritem - 1 : max_item;
	// else dir == 0

	/* Item selection using hotbar slot keys
	 */
	for (u16 i = 0; i <= max_item; i++) {
		if (wasKeyDown((GameKeyType) (KeyType::SLOT_1 + i))) {
			*new_playeritem = i;
			break;
		}
	}
}


void Game::dropSelectedItem(bool single_item)
{
	IDropAction *a = new IDropAction();
	a->count = single_item ? 1 : 0;
	a->from_inv.setCurrentPlayer();
	a->from_list = "main";
	a->from_i = client->getEnv().getLocalPlayer()->getWieldIndex();
	client->inventoryAction(a);
}


void Game::openInventory()
{
	/*
	 * Don't permit to open inventory is CAO or player doesn't exists.
	 * This prevent showing an empty inventory at player load
	 */

	LocalPlayer *player = client->getEnv().getLocalPlayer();
	if (!player || !player->getCAO())
		return;

	infostream << "Game: Launching inventory" << std::endl;

	PlayerInventoryFormSource *fs_src = new PlayerInventoryFormSource(client);

	InventoryLocation inventoryloc;
	inventoryloc.setCurrentPlayer();

	if (client->modsLoaded() && client->getScript()->on_inventory_open(fs_src->m_client->getInventory(inventoryloc))) {
		delete fs_src;
		return;
	}

	if (fs_src->getForm().empty()) {
		delete fs_src;
		return;
	}

	TextDest *txt_dst = new TextDestPlayerInventory(client);
	auto *&formspec = m_game_ui->updateFormspec("");
	GUIFormSpecMenu::create(formspec, client, m_rendering_engine->get_gui_env(),
		&input->joystick, fs_src, txt_dst, client->getFormspecPrepend(), sound);

	formspec->setFormSpec(fs_src->getForm(), inventoryloc);
}


void Game::openConsole(float scale, const wchar_t *line)
{
	assert(scale > 0.0f && scale <= 1.0f);

#ifdef __ANDROID__
	porting::showInputDialog(gettext("ok"), "", "", 2);
	m_android_chat_open = true;
#else
	if (gui_chat_console->isOpenInhibited())
		return;
	gui_chat_console->openConsole(scale);
	if (line) {
		gui_chat_console->setCloseOnEnter(true);
		gui_chat_console->replaceAndAddToHistory(line);
	}
#endif
}

#ifdef __ANDROID__
void Game::handleAndroidChatInput()
{
	if (m_android_chat_open && porting::getInputDialogState() == 0) {
		std::string text = porting::getInputDialogValue();
		client->typeChatMessage(utf8_to_wide(text));
		m_android_chat_open = false;
	}
}
#endif


void Game::toggleFreeMove()
{
	bool free_move = !g_settings->getBool("free_move");
	g_settings->set("free_move", bool_to_cstr(free_move));

	if (free_move) {
		if (client->checkPrivilege("fly")) {
			m_game_ui->showTranslatedStatusText("Fly mode enabled");
		} else {
			m_game_ui->showTranslatedStatusText("Fly mode enabled (note: no 'fly' privilege)");
		}
	} else {
		m_game_ui->showTranslatedStatusText("Fly mode disabled");
	}
}

void Game::toggleFreeMoveAlt()
{
	if (m_cache_doubletap_jump && runData.jump_timer < 0.2f)
		toggleFreeMove();

	runData.reset_jump_timer = true;
}


void Game::togglePitchMove()
{
	bool pitch_move = !g_settings->getBool("pitch_move");
	g_settings->set("pitch_move", bool_to_cstr(pitch_move));

	if (pitch_move) {
		m_game_ui->showTranslatedStatusText("Pitch move mode enabled");
	} else {
		m_game_ui->showTranslatedStatusText("Pitch move mode disabled");
	}
}


void Game::toggleFast()
{
	bool fast_move = !g_settings->getBool("fast_move");
	bool has_fast_privs = client->checkPrivilege("fast");
	g_settings->set("fast_move", bool_to_cstr(fast_move));

	if (fast_move) {
		if (has_fast_privs) {
			m_game_ui->showTranslatedStatusText("Fast mode enabled");
		} else {
			m_game_ui->showTranslatedStatusText("Fast mode enabled (note: no 'fast' privilege)");
		}
	} else {
		m_game_ui->showTranslatedStatusText("Fast mode disabled");
	}

#ifdef HAVE_TOUCHSCREENGUI
	m_cache_hold_aux1 = fast_move && has_fast_privs;
#endif
}


void Game::toggleNoClip()
{
	bool noclip = !g_settings->getBool("noclip");
	g_settings->set("noclip", bool_to_cstr(noclip));

	if (noclip) {
		if (client->checkPrivilege("noclip")) {
			m_game_ui->showTranslatedStatusText("Noclip mode enabled");
		} else {
			m_game_ui->showTranslatedStatusText("Noclip mode enabled (note: no 'noclip' privilege)");
		}
	} else {
		m_game_ui->showTranslatedStatusText("Noclip mode disabled");
	}
}

void Game::toggleCinematic()
{
	bool cinematic = !g_settings->getBool("cinematic");
	g_settings->set("cinematic", bool_to_cstr(cinematic));

	if (cinematic)
		m_game_ui->showTranslatedStatusText("Cinematic mode enabled");
	else
		m_game_ui->showTranslatedStatusText("Cinematic mode disabled");
}

void Game::toggleBlockBounds()
{
	LocalPlayer *player = client->getEnv().getLocalPlayer();
	if (!(client->checkPrivilege("debug") || (player->hud_flags & HUD_FLAG_BASIC_DEBUG))) {
		m_game_ui->showTranslatedStatusText("Can't show block bounds (disabled by mod or game)");
		return;
	}
	enum Hud::BlockBoundsMode newmode = hud->toggleBlockBounds();
	switch (newmode) {
		case Hud::BLOCK_BOUNDS_OFF:
			m_game_ui->showTranslatedStatusText("Block bounds hidden");
			break;
		case Hud::BLOCK_BOUNDS_CURRENT:
			m_game_ui->showTranslatedStatusText("Block bounds shown for current block");
			break;
		case Hud::BLOCK_BOUNDS_NEAR:
			m_game_ui->showTranslatedStatusText("Block bounds shown for nearby blocks");
			break;
		case Hud::BLOCK_BOUNDS_MAX:
			m_game_ui->showTranslatedStatusText("Block bounds shown for all blocks");
			break;
		default:
			break;
	}
}

// Autoforward by toggling continuous forward.
void Game::toggleAutoforward()
{
	bool autorun_enabled = !g_settings->getBool("continuous_forward");
	g_settings->set("continuous_forward", bool_to_cstr(autorun_enabled));

	if (autorun_enabled)
		m_game_ui->showTranslatedStatusText("Automatic forward enabled");
	else
		m_game_ui->showTranslatedStatusText("Automatic forward disabled");
}

void Game::toggleMinimap(bool shift_pressed)
{
	if (!mapper || !m_game_ui->m_flags.show_hud || !g_settings->getBool("enable_minimap"))
		return;

	if (shift_pressed)
		mapper->toggleMinimapShape();
	else
		mapper->nextMode();

	// TODO: When legacy minimap is deprecated, keep only HUD minimap stuff here

	// Not so satisying code to keep compatibility with old fixed mode system
	// -->
	u32 hud_flags = client->getEnv().getLocalPlayer()->hud_flags;

	if (!(hud_flags & HUD_FLAG_MINIMAP_VISIBLE)) {
		m_game_ui->m_flags.show_minimap = false;
	} else {

	// If radar is disabled, try to find a non radar mode or fall back to 0
		if (!(hud_flags & HUD_FLAG_MINIMAP_RADAR_VISIBLE))
			while (mapper->getModeIndex() &&
					mapper->getModeDef().type == MINIMAP_TYPE_RADAR)
				mapper->nextMode();

		m_game_ui->m_flags.show_minimap = mapper->getModeDef().type !=
				MINIMAP_TYPE_OFF;
	}
	// <--
	// End of 'not so satifying code'
	if ((hud_flags & HUD_FLAG_MINIMAP_VISIBLE) ||
			(hud && hud->hasElementOfType(HUD_ELEM_MINIMAP)))
		m_game_ui->showStatusText(utf8_to_wide(mapper->getModeDef().label));
	else
		m_game_ui->showTranslatedStatusText("Minimap currently disabled by game or mod");
}

void Game::toggleFog()
{
	bool fog_enabled = g_settings->getBool("enable_fog");
	g_settings->setBool("enable_fog", !fog_enabled);
	if (fog_enabled)
		m_game_ui->showTranslatedStatusText("Fog disabled");
	else
		m_game_ui->showTranslatedStatusText("Fog enabled");
}


void Game::toggleDebug()
{
	LocalPlayer *player = client->getEnv().getLocalPlayer();
	bool has_debug = client->checkPrivilege("debug");
	bool has_basic_debug = has_debug || (player->hud_flags & HUD_FLAG_BASIC_DEBUG);
	// Initial: No debug info
	// 1x toggle: Debug text
	// 2x toggle: Debug text with profiler graph
	// 3x toggle: Debug text and wireframe (needs "debug" priv)
	// Next toggle: Back to initial
	//
	// The debug text can be in 2 modes: minimal and basic.
	// * Minimal: Only technical client info that not gameplay-relevant
	// * Basic: Info that might give gameplay advantage, e.g. pos, angle
	// Basic mode is used when player has the debug HUD flag set,
	// otherwise the Minimal mode is used.
	if (!m_game_ui->m_flags.show_minimal_debug) {
		m_game_ui->m_flags.show_minimal_debug = true;
		if (has_basic_debug)
			m_game_ui->m_flags.show_basic_debug = true;
		m_game_ui->m_flags.show_profiler_graph = false;
		draw_control->show_wireframe = false;
		m_game_ui->showTranslatedStatusText("Debug info shown");
	} else if (!m_game_ui->m_flags.show_profiler_graph && !draw_control->show_wireframe) {
		if (has_basic_debug)
			m_game_ui->m_flags.show_basic_debug = true;
		m_game_ui->m_flags.show_profiler_graph = true;
		m_game_ui->showTranslatedStatusText("Profiler graph shown");
	} else if (!draw_control->show_wireframe && client->checkPrivilege("debug")) {
		if (has_basic_debug)
			m_game_ui->m_flags.show_basic_debug = true;
		m_game_ui->m_flags.show_profiler_graph = false;
		draw_control->show_wireframe = true;
		m_game_ui->showTranslatedStatusText("Wireframe shown");
	} else {
		m_game_ui->m_flags.show_minimal_debug = false;
		m_game_ui->m_flags.show_basic_debug = false;
		m_game_ui->m_flags.show_profiler_graph = false;
		draw_control->show_wireframe = false;
		if (has_debug) {
			m_game_ui->showTranslatedStatusText("Debug info, profiler graph, and wireframe hidden");
		} else {
			m_game_ui->showTranslatedStatusText("Debug info and profiler graph hidden");
		}
	}
}


void Game::toggleUpdateCamera()
{
	m_flags.disable_camera_update = !m_flags.disable_camera_update;
	if (m_flags.disable_camera_update)
		m_game_ui->showTranslatedStatusText("Camera update disabled");
	else
		m_game_ui->showTranslatedStatusText("Camera update enabled");
}


void Game::increaseViewRange()
{
	s16 range = g_settings->getS16("viewing_range");
	s16 range_new = range + 10;

	if (range_new > 4000) {
		range_new = 4000;
		std::wstring msg = fwgettext("Viewing range is at maximum: %d", range_new);
		m_game_ui->showStatusText(msg);
	} else {
		std::wstring msg = fwgettext("Viewing range changed to %d", range_new);
		m_game_ui->showStatusText(msg);
	}
	g_settings->set("viewing_range", itos(range_new));
}


void Game::decreaseViewRange()
{
	s16 range = g_settings->getS16("viewing_range");
	s16 range_new = range - 10;

	if (range_new < 20) {
		range_new = 20;
		std::wstring msg = fwgettext("Viewing range is at minimum: %d", range_new);
		m_game_ui->showStatusText(msg);
	} else {
		std::wstring msg = fwgettext("Viewing range changed to %d", range_new);
		m_game_ui->showStatusText(msg);
	}
	g_settings->set("viewing_range", itos(range_new));
}


void Game::toggleFullViewRange()
{
	draw_control->range_all = !draw_control->range_all;
	if (draw_control->range_all)
		m_game_ui->showTranslatedStatusText("Enabled unlimited viewing range");
	else
		m_game_ui->showTranslatedStatusText("Disabled unlimited viewing range");
}


void Game::checkZoomEnabled()
{
	LocalPlayer *player = client->getEnv().getLocalPlayer();
	if (player->getZoomFOV() < 0.001f || player->getFov().fov > 0.0f)
		m_game_ui->showTranslatedStatusText("Zoom currently disabled by game or mod");
}

void Game::updateCameraDirection(CameraOrientation *cam, float dtime)
{
	if ((device->isWindowActive() && device->isWindowFocused()
			&& !isMenuActive()) || input->isRandom()) {

#ifndef __ANDROID__
		if (!input->isRandom()) {
			// Mac OSX gets upset if this is set every frame
			if (device->getCursorControl()->isVisible())
				device->getCursorControl()->setVisible(false);
		}
#endif

		if (m_first_loop_after_window_activation) {
			m_first_loop_after_window_activation = false;

			input->setMousePos(driver->getScreenSize().Width / 2,
				driver->getScreenSize().Height / 2);
		} else {
			updateCameraOrientation(cam, dtime);
		}

	} else {

#ifndef ANDROID
		// Mac OSX gets upset if this is set every frame
		if (!device->getCursorControl()->isVisible())
			device->getCursorControl()->setVisible(true);
#endif

		m_first_loop_after_window_activation = true;

	}
}

// Get the factor to multiply with sensitivity to get the same mouse/joystick
// responsiveness independently of FOV.
f32 Game::getSensitivityScaleFactor() const
{
	if (m_cache_ads_sensitivity == 0) {
		return 1.0f;
	} else {
		// Multiply by a constant such that it becomes 1.0 at 72 degree FOV
		// to minimize disruption of existing sensitivity settings.
		f32 fov_y = client->getCamera()->getFovY();
		return pow(tan(fov_y / 2.0f) * 1.3763818698f, m_cache_ads_sensitivity);
	}
}

void Game::updateCameraOrientation(CameraOrientation *cam, float dtime)
{
#ifdef HAVE_TOUCHSCREENGUI
	if (g_touchscreengui) {
		cam->camera_yaw   += g_touchscreengui->getYawChange();
		cam->camera_pitch  = g_touchscreengui->getPitch();
	} else {
#endif
		v2s32 center(driver->getScreenSize().Width / 2, driver->getScreenSize().Height / 2);
		v2s32 dist = input->getMousePos() - center;

		if (m_invert_mouse || camera->getCameraMode() == CAMERA_MODE_THIRD_FRONT) {
			dist.Y = -dist.Y;
		}

		const f32 sens_scale = getSensitivityScaleFactor();
		cam->camera_yaw   -= dist.X * m_cache_mouse_sensitivity * sens_scale;
		cam->camera_pitch += dist.Y * m_cache_mouse_sensitivity * sens_scale;

		if (dist.X != 0 || dist.Y != 0)
			input->setMousePos(center.X, center.Y);
#ifdef HAVE_TOUCHSCREENGUI
	}
#endif

	if (m_cache_enable_joysticks) {
		f32 sens_scale = getSensitivityScaleFactor();
		f32 c = m_cache_joystick_frustum_sensitivity * dtime * sens_scale;
		cam->camera_yaw -= input->joystick.getAxisWithoutDead(JA_FRUSTUM_HORIZONTAL) * c;
		cam->camera_pitch += input->joystick.getAxisWithoutDead(JA_FRUSTUM_VERTICAL) * c;
	}

	cam->camera_pitch = rangelim(cam->camera_pitch, -89.5, 89.5);
}


void Game::updatePlayerControl(const CameraOrientation &cam)
{
	LocalPlayer *player = client->getEnv().getLocalPlayer();

	//TimeTaker tt("update player control", NULL, PRECISION_NANO);

	PlayerControl control(
		isKeyDown(KeyType::FORWARD),
		isKeyDown(KeyType::BACKWARD),
		isKeyDown(KeyType::LEFT),
		isKeyDown(KeyType::RIGHT),
		isKeyDown(KeyType::JUMP) || player->getAutojump(),
		isKeyDown(KeyType::AUX1),
		isKeyDown(KeyType::SNEAK),
		isKeyDown(KeyType::ZOOM),
		isKeyDown(KeyType::DIG),
		isKeyDown(KeyType::PLACE),
		cam.camera_pitch,
		cam.camera_yaw,
		input->getMovementSpeed(),
		input->getMovementDirection()
	);

	// autoforward if set: move towards pointed position at maximum speed
	if (player->getPlayerSettings().continuous_forward &&
			client->activeObjectsReceived() && !player->isDead()) {
		control.movement_speed = 1.0f;
		control.movement_direction = 0.0f;
	}

#ifdef HAVE_TOUCHSCREENGUI
	/* For touch, simulate holding down AUX1 (fast move) if the user has
	 * the fast_move setting toggled on. If there is an aux1 key defined for
	 * touch then its meaning is inverted (i.e. holding aux1 means walk and
	 * not fast)
	 */
	if (m_cache_hold_aux1) {
		control.aux1 = control.aux1 ^ true;
	}
#endif

	client->setPlayerControl(control);

	//tt.stop();
}


inline void Game::step(f32 *dtime)
{
	bool can_be_and_is_paused =
			(simple_singleplayer_mode && g_menumgr.pausesGame());

	if (can_be_and_is_paused) { // This is for a singleplayer server
		*dtime = 0;             // No time passes
	} else {
		if (simple_singleplayer_mode && !paused_animated_nodes.empty())
			resumeAnimation();

		if (server)
			server->step(*dtime);

		client->step(*dtime);
	}
}

static void pauseNodeAnimation(PausedNodesList &paused, scene::ISceneNode *node) {
	if (!node)
		return;
	for (auto &&child: node->getChildren())
		pauseNodeAnimation(paused, child);
	if (node->getType() != scene::ESNT_ANIMATED_MESH)
		return;
	auto animated_node = static_cast<scene::IAnimatedMeshSceneNode *>(node);
	float speed = animated_node->getAnimationSpeed();
	if (!speed)
		return;
	paused.push_back({grab(animated_node), speed});
	animated_node->setAnimationSpeed(0.0f);
}

void Game::pauseAnimation()
{
	pauseNodeAnimation(paused_animated_nodes, smgr->getRootSceneNode());
}

void Game::resumeAnimation()
{
	for (auto &&pair: paused_animated_nodes)
		pair.first->setAnimationSpeed(pair.second);
	paused_animated_nodes.clear();
}

const ClientEventHandler Game::clientEventHandler[CLIENTEVENT_MAX] = {
	{&Game::handleClientEvent_None},
	{&Game::handleClientEvent_PlayerDamage},
	{&Game::handleClientEvent_PlayerForceMove},
	{&Game::handleClientEvent_Deathscreen},
	{&Game::handleClientEvent_ShowFormSpec},
	{&Game::handleClientEvent_ShowLocalFormSpec},
	{&Game::handleClientEvent_HandleParticleEvent},
	{&Game::handleClientEvent_HandleParticleEvent},
	{&Game::handleClientEvent_HandleParticleEvent},
	{&Game::handleClientEvent_HudAdd},
	{&Game::handleClientEvent_HudRemove},
	{&Game::handleClientEvent_HudChange},
	{&Game::handleClientEvent_SetSky},
	{&Game::handleClientEvent_SetSun},
	{&Game::handleClientEvent_SetMoon},
	{&Game::handleClientEvent_SetStars},
	{&Game::handleClientEvent_OverrideDayNigthRatio},
	{&Game::handleClientEvent_CloudParams},
};

void Game::handleClientEvent_None(ClientEvent *event, CameraOrientation *cam)
{
	FATAL_ERROR("ClientEvent type None received");
}

void Game::handleClientEvent_PlayerDamage(ClientEvent *event, CameraOrientation *cam)
{
	if (client->modsLoaded())
		client->getScript()->on_damage_taken(event->player_damage.amount);

	if (!event->player_damage.effect)
		return;

	// Damage flash and hurt tilt are not used at death
	if (client->getHP() > 0) {
		LocalPlayer *player = client->getEnv().getLocalPlayer();

		f32 hp_max = player->getCAO() ?
			player->getCAO()->getProperties().hp_max : PLAYER_MAX_HP_DEFAULT;
		f32 damage_ratio = event->player_damage.amount / hp_max;

		runData.damage_flash += 95.0f + 64.f * damage_ratio;
		runData.damage_flash = MYMIN(runData.damage_flash, 127.0f);

		player->hurt_tilt_timer = 1.5f;
		player->hurt_tilt_strength =
			rangelim(damage_ratio * 5.0f, 1.0f, 4.0f);
	}

	// Play damage sound
	client->getEventManager()->put(new SimpleTriggerEvent(MtEvent::PLAYER_DAMAGE));
}

void Game::handleClientEvent_PlayerForceMove(ClientEvent *event, CameraOrientation *cam)
{
	cam->camera_yaw = event->player_force_move.yaw;
	cam->camera_pitch = event->player_force_move.pitch;
}

void Game::handleClientEvent_Deathscreen(ClientEvent *event, CameraOrientation *cam)
{
	// If client scripting is enabled, deathscreen is handled by CSM code in
	// builtin/client/init.lua
	if (client->modsLoaded())
		client->getScript()->on_death();
	else
		showDeathFormspec();

	/* Handle visualization */
	LocalPlayer *player = client->getEnv().getLocalPlayer();
	runData.damage_flash = 0;
	player->hurt_tilt_timer = 0;
	player->hurt_tilt_strength = 0;
}

void Game::handleClientEvent_ShowFormSpec(ClientEvent *event, CameraOrientation *cam)
{
	if (event->show_formspec.formspec->empty()) {
		auto formspec = m_game_ui->getFormspecGUI();
		if (formspec && (event->show_formspec.formname->empty()
				|| *(event->show_formspec.formname) == m_game_ui->getFormspecName())) {
			formspec->quitMenu();
		}
	} else {
		FormspecFormSource *fs_src =
			new FormspecFormSource(*(event->show_formspec.formspec));
		TextDestPlayerInventory *txt_dst =
			new TextDestPlayerInventory(client, *(event->show_formspec.formname));

		auto *&formspec = m_game_ui->updateFormspec(*(event->show_formspec.formname));
		GUIFormSpecMenu::create(formspec, client, m_rendering_engine->get_gui_env(),
			&input->joystick, fs_src, txt_dst, client->getFormspecPrepend(), sound);
	}

	delete event->show_formspec.formspec;
	delete event->show_formspec.formname;
}

void Game::handleClientEvent_ShowLocalFormSpec(ClientEvent *event, CameraOrientation *cam)
{
	FormspecFormSource *fs_src = new FormspecFormSource(*event->show_formspec.formspec);
	LocalFormspecHandler *txt_dst =
		new LocalFormspecHandler(*event->show_formspec.formname, client);
	GUIFormSpecMenu::create(m_game_ui->getFormspecGUI(), client, m_rendering_engine->get_gui_env(),
			&input->joystick, fs_src, txt_dst, client->getFormspecPrepend(), sound);

	delete event->show_formspec.formspec;
	delete event->show_formspec.formname;
}

void Game::handleClientEvent_HandleParticleEvent(ClientEvent *event,
		CameraOrientation *cam)
{
	LocalPlayer *player = client->getEnv().getLocalPlayer();
	client->getParticleManager()->handleParticleEvent(event, client, player);
}

void Game::handleClientEvent_HudAdd(ClientEvent *event, CameraOrientation *cam)
{
	LocalPlayer *player = client->getEnv().getLocalPlayer();

	u32 server_id = event->hudadd->server_id;
	// ignore if we already have a HUD with that ID
	auto i = m_hud_server_to_client.find(server_id);
	if (i != m_hud_server_to_client.end()) {
		delete event->hudadd;
		return;
	}

	HudElement *e = new HudElement;
	e->type   = static_cast<HudElementType>(event->hudadd->type);
	e->pos    = event->hudadd->pos;
	e->name   = event->hudadd->name;
	e->scale  = event->hudadd->scale;
	e->text   = event->hudadd->text;
	e->number = event->hudadd->number;
	e->item   = event->hudadd->item;
	e->dir    = event->hudadd->dir;
	e->align  = event->hudadd->align;
	e->offset = event->hudadd->offset;
	e->world_pos = event->hudadd->world_pos;
	e->size      = event->hudadd->size;
	e->z_index   = event->hudadd->z_index;
	e->text2     = event->hudadd->text2;
	e->style     = event->hudadd->style;
	m_hud_server_to_client[server_id] = player->addHud(e);

	delete event->hudadd;
}

void Game::handleClientEvent_HudRemove(ClientEvent *event, CameraOrientation *cam)
{
	LocalPlayer *player = client->getEnv().getLocalPlayer();

	auto i = m_hud_server_to_client.find(event->hudrm.id);
	if (i != m_hud_server_to_client.end()) {
		HudElement *e = player->removeHud(i->second);
		delete e;
		m_hud_server_to_client.erase(i);
	}

}

void Game::handleClientEvent_HudChange(ClientEvent *event, CameraOrientation *cam)
{
	LocalPlayer *player = client->getEnv().getLocalPlayer();

	HudElement *e = nullptr;

	auto i = m_hud_server_to_client.find(event->hudchange->id);
	if (i != m_hud_server_to_client.end()) {
		e = player->getHud(i->second);
	}

	if (e == nullptr) {
		delete event->hudchange;
		return;
	}

#define CASE_SET(statval, prop, dataprop) \
	case statval: \
		e->prop = event->hudchange->dataprop; \
		break

	switch (event->hudchange->stat) {
		CASE_SET(HUD_STAT_POS, pos, v2fdata);

		CASE_SET(HUD_STAT_NAME, name, sdata);

		CASE_SET(HUD_STAT_SCALE, scale, v2fdata);

		CASE_SET(HUD_STAT_TEXT, text, sdata);

		CASE_SET(HUD_STAT_NUMBER, number, data);

		CASE_SET(HUD_STAT_ITEM, item, data);

		CASE_SET(HUD_STAT_DIR, dir, data);

		CASE_SET(HUD_STAT_ALIGN, align, v2fdata);

		CASE_SET(HUD_STAT_OFFSET, offset, v2fdata);

		CASE_SET(HUD_STAT_WORLD_POS, world_pos, v3fdata);

		CASE_SET(HUD_STAT_SIZE, size, v2s32data);

		CASE_SET(HUD_STAT_Z_INDEX, z_index, data);

		CASE_SET(HUD_STAT_TEXT2, text2, sdata);

		CASE_SET(HUD_STAT_STYLE, style, data);
	}

#undef CASE_SET

	delete event->hudchange;
}

void Game::handleClientEvent_SetSky(ClientEvent *event, CameraOrientation *cam)
{
	sky->setVisible(false);
	// Whether clouds are visible in front of a custom skybox.
	sky->setCloudsEnabled(event->set_sky->clouds);

	if (skybox) {
		skybox->remove();
		skybox = NULL;
	}
	// Clear the old textures out in case we switch rendering type.
	sky->clearSkyboxTextures();
	// Handle according to type
	if (event->set_sky->type == "regular") {
		// Shows the mesh skybox
		sky->setVisible(true);
		// Update mesh based skybox colours if applicable.
		sky->setSkyColors(event->set_sky->sky_color);
		sky->setHorizonTint(
			event->set_sky->fog_sun_tint,
			event->set_sky->fog_moon_tint,
			event->set_sky->fog_tint_type
		);
	} else if (event->set_sky->type == "skybox" &&
			event->set_sky->textures.size() == 6) {
		// Disable the dyanmic mesh skybox:
		sky->setVisible(false);
		// Set fog colors:
		sky->setFallbackBgColor(event->set_sky->bgcolor);
		// Set sunrise and sunset fog tinting:
		sky->setHorizonTint(
			event->set_sky->fog_sun_tint,
			event->set_sky->fog_moon_tint,
			event->set_sky->fog_tint_type
		);
		// Add textures to skybox.
		for (int i = 0; i < 6; i++)
			sky->addTextureToSkybox(event->set_sky->textures[i], i, texture_src);
	} else {
		// Handle everything else as plain color.
		if (event->set_sky->type != "plain")
			infostream << "Unknown sky type: "
				<< (event->set_sky->type) << std::endl;
		sky->setVisible(false);
		sky->setFallbackBgColor(event->set_sky->bgcolor);
		// Disable directional sun/moon tinting on plain or invalid skyboxes.
		sky->setHorizonTint(
			event->set_sky->bgcolor,
			event->set_sky->bgcolor,
			"custom"
		);
	}

	delete event->set_sky;
}

void Game::handleClientEvent_SetSun(ClientEvent *event, CameraOrientation *cam)
{
	sky->setSunVisible(event->sun_params->visible);
	sky->setSunTexture(event->sun_params->texture,
		event->sun_params->tonemap, texture_src);
	sky->setSunScale(event->sun_params->scale);
	sky->setSunriseVisible(event->sun_params->sunrise_visible);
	sky->setSunriseTexture(event->sun_params->sunrise, texture_src);
	delete event->sun_params;
}

void Game::handleClientEvent_SetMoon(ClientEvent *event, CameraOrientation *cam)
{
	sky->setMoonVisible(event->moon_params->visible);
	sky->setMoonTexture(event->moon_params->texture,
		event->moon_params->tonemap, texture_src);
	sky->setMoonScale(event->moon_params->scale);
	delete event->moon_params;
}

void Game::handleClientEvent_SetStars(ClientEvent *event, CameraOrientation *cam)
{
	sky->setStarsVisible(event->star_params->visible);
	sky->setStarCount(event->star_params->count);
	sky->setStarColor(event->star_params->starcolor);
	sky->setStarScale(event->star_params->scale);
	sky->setStarDayOpacity(event->star_params->day_opacity);
	delete event->star_params;
}

void Game::handleClientEvent_OverrideDayNigthRatio(ClientEvent *event,
		CameraOrientation *cam)
{
	client->getEnv().setDayNightRatioOverride(
		event->override_day_night_ratio.do_override,
		event->override_day_night_ratio.ratio_f * 1000.0f);
}

void Game::handleClientEvent_CloudParams(ClientEvent *event, CameraOrientation *cam)
{
	if (!clouds)
		return;

	clouds->setDensity(event->cloud_params.density);
	clouds->setColorBright(video::SColor(event->cloud_params.color_bright));
	clouds->setColorAmbient(video::SColor(event->cloud_params.color_ambient));
	clouds->setHeight(event->cloud_params.height);
	clouds->setThickness(event->cloud_params.thickness);
	clouds->setSpeed(v2f(event->cloud_params.speed_x, event->cloud_params.speed_y));
}

void Game::processClientEvents(CameraOrientation *cam)
{
	while (client->hasClientEvents()) {
		std::unique_ptr<ClientEvent> event(client->getClientEvent());
		FATAL_ERROR_IF(event->type >= CLIENTEVENT_MAX, "Invalid clientevent type");
		const ClientEventHandler& evHandler = clientEventHandler[event->type];
		(this->*evHandler.handler)(event.get(), cam);
	}
}

void Game::updateChat(f32 dtime)
{
	// Get new messages from error log buffer
	while (!m_chat_log_buf.empty())
		chat_backend->addMessage(L"", utf8_to_wide(m_chat_log_buf.get()));

	// Get new messages from client
	std::wstring message;
	while (client->getChatMessage(message)) {
		chat_backend->addUnparsedMessage(message);
	}

	// Remove old messages
	chat_backend->step(dtime);

	// Display all messages in a static text element
	auto &buf = chat_backend->getRecentBuffer();
	if (buf.getLinesModified()) {
		buf.resetLinesModified();
		m_game_ui->setChatText(chat_backend->getRecentChat(), buf.getLineCount());
	}

	// Make sure that the size is still correct
	m_game_ui->updateChatSize();
}

void Game::updateCamera(f32 dtime)
{
	LocalPlayer *player = client->getEnv().getLocalPlayer();

	/*
		For interaction purposes, get info about the held item
		- What item is it?
		- Is it a usable item?
		- Can it point to liquids?
	*/
	ItemStack playeritem;
	{
		ItemStack selected, hand;
		playeritem = player->getWieldedItem(&selected, &hand);
	}

	ToolCapabilities playeritem_toolcap =
		playeritem.getToolCapabilities(itemdef_manager);

	v3s16 old_camera_offset = camera->getOffset();

	if (wasKeyDown(KeyType::CAMERA_MODE)) {
		GenericCAO *playercao = player->getCAO();

		// If playercao not loaded, don't change camera
		if (!playercao)
			return;

		camera->toggleCameraMode();

		// Make the player visible depending on camera mode.
		playercao->updateMeshCulling();
		playercao->setChildrenVisible(camera->getCameraMode() > CAMERA_MODE_FIRST);
	}

	float full_punch_interval = playeritem_toolcap.full_punch_interval;
	float tool_reload_ratio = runData.time_from_last_punch / full_punch_interval;

	tool_reload_ratio = MYMIN(tool_reload_ratio, 1.0);
	camera->update(player, dtime, tool_reload_ratio);
	camera->step(dtime);

	v3f camera_position = camera->getPosition();
	v3f camera_direction = camera->getDirection();
	f32 camera_fov = camera->getFovMax();
	v3s16 camera_offset = camera->getOffset();

	m_camera_offset_changed = (camera_offset != old_camera_offset);

	if (!m_flags.disable_camera_update) {
		client->getEnv().getClientMap().updateCamera(camera_position,
				camera_direction, camera_fov, camera_offset);

		if (m_camera_offset_changed) {
			client->updateCameraOffset(camera_offset);
			client->getEnv().updateCameraOffset(camera_offset);

			if (clouds)
				clouds->updateCameraOffset(camera_offset);
		}
	}
}


void Game::updateSound(f32 dtime)
{
	// Update sound listener
	v3s16 camera_offset = camera->getOffset();
	sound->updateListener(camera->getCameraNode()->getPosition() + intToFloat(camera_offset, BS),
			      v3f(0, 0, 0), // velocity
			      camera->getDirection(),
			      camera->getCameraNode()->getUpVector());

	bool mute_sound = g_settings->getBool("mute_sound");
	if (mute_sound) {
		sound->setListenerGain(0.0f);
	} else {
		// Check if volume is in the proper range, else fix it.
		float old_volume = g_settings->getFloat("sound_volume");
		float new_volume = rangelim(old_volume, 0.0f, 1.0f);
		sound->setListenerGain(new_volume);

		if (old_volume != new_volume) {
			g_settings->setFloat("sound_volume", new_volume);
		}
	}

	LocalPlayer *player = client->getEnv().getLocalPlayer();

	// Tell the sound maker whether to make footstep sounds
	soundmaker->makes_footstep_sound = player->makes_footstep_sound;

	//	Update sound maker
	if (player->makes_footstep_sound)
		soundmaker->step(dtime);

	ClientMap &map = client->getEnv().getClientMap();
	MapNode n = map.getNode(player->getFootstepNodePos());
	soundmaker->m_player_step_sound = nodedef_manager->get(n).sound_footstep;
}


void Game::processPlayerInteraction(f32 dtime, bool show_hud)
{
	LocalPlayer *player = client->getEnv().getLocalPlayer();

	const v3f camera_direction = camera->getDirection();
	const v3s16 camera_offset  = camera->getOffset();

	/*
		Calculate what block is the crosshair pointing to
	*/

	ItemStack selected_item, hand_item;
	const ItemStack &tool_item = player->getWieldedItem(&selected_item, &hand_item);

	const ItemDefinition &selected_def = selected_item.getDefinition(itemdef_manager);
	f32 d = getToolRange(selected_def, hand_item.getDefinition(itemdef_manager));

	core::line3d<f32> shootline;

	switch (camera->getCameraMode()) {
	case CAMERA_MODE_FIRST:
		// Shoot from camera position, with bobbing
		shootline.start = camera->getPosition();
		break;
	case CAMERA_MODE_THIRD:
		// Shoot from player head, no bobbing
		shootline.start = camera->getHeadPosition();
		break;
	case CAMERA_MODE_THIRD_FRONT:
		shootline.start = camera->getHeadPosition();
		// prevent player pointing anything in front-view
		d = 0;
		break;
	}
	shootline.end = shootline.start + camera_direction * BS * d;

#ifdef HAVE_TOUCHSCREENGUI

	if ((g_settings->getBool("touchtarget")) && (g_touchscreengui)) {
		shootline = g_touchscreengui->getShootline();
		// Scale shootline to the acual distance the player can reach
		shootline.end = shootline.start
			+ shootline.getVector().normalize() * BS * d;
		shootline.start += intToFloat(camera_offset, BS);
		shootline.end += intToFloat(camera_offset, BS);
	}

#endif

	PointedThing pointed = updatePointedThing(shootline,
			selected_def.liquids_pointable,
			!runData.btn_down_for_dig,
			camera_offset);

	if (pointed != runData.pointed_old)
		infostream << "Pointing at " << pointed.dump() << std::endl;

	// Note that updating the selection mesh every frame is not particularly efficient,
	// but the halo rendering code is already inefficient so there's no point in optimizing it here
	hud->updateSelectionMesh(camera_offset);

	// Allow digging again if button is not pressed
	if (runData.digging_blocked && !isKeyDown(KeyType::DIG))
		runData.digging_blocked = false;

	/*
		Stop digging when
		- releasing dig button
		- pointing away from node
	*/
	if (runData.digging) {
		if (wasKeyReleased(KeyType::DIG)) {
			infostream << "Dig button released (stopped digging)" << std::endl;
			runData.digging = false;
		} else if (pointed != runData.pointed_old) {
			if (pointed.type == POINTEDTHING_NODE
					&& runData.pointed_old.type == POINTEDTHING_NODE
					&& pointed.node_undersurface
							== runData.pointed_old.node_undersurface) {
				// Still pointing to the same node, but a different face.
				// Don't reset.
			} else {
				infostream << "Pointing away from node (stopped digging)" << std::endl;
				runData.digging = false;
				hud->updateSelectionMesh(camera_offset);
			}
		}

		if (!runData.digging) {
			client->interact(INTERACT_STOP_DIGGING, runData.pointed_old);
			client->setCrack(-1, v3s16(0, 0, 0));
			runData.dig_time = 0.0;
		}
	} else if (runData.dig_instantly && wasKeyReleased(KeyType::DIG)) {
		// Remove e.g. torches faster when clicking instead of holding dig button
		runData.nodig_delay_timer = 0;
		runData.dig_instantly = false;
	}

	if (!runData.digging && runData.btn_down_for_dig && !isKeyDown(KeyType::DIG))
		runData.btn_down_for_dig = false;

	runData.punching = false;

	soundmaker->m_player_leftpunch_sound.name = "";

	// Prepare for repeating, unless we're not supposed to
	if (isKeyDown(KeyType::PLACE) && !g_settings->getBool("safe_dig_and_place"))
		runData.repeat_place_timer += dtime;
	else
		runData.repeat_place_timer = 0;

	if (selected_def.usable && isKeyDown(KeyType::DIG)) {
		if (wasKeyPressed(KeyType::DIG) && (!client->modsLoaded() ||
				!client->getScript()->on_item_use(selected_item, pointed)))
			client->interact(INTERACT_USE, pointed);
	} else if (pointed.type == POINTEDTHING_NODE) {
		handlePointingAtNode(pointed, selected_item, hand_item, dtime);
	} else if (pointed.type == POINTEDTHING_OBJECT) {
		v3f player_position  = player->getPosition();
		bool basic_debug_allowed = client->checkPrivilege("debug") || (player->hud_flags & HUD_FLAG_BASIC_DEBUG);
		handlePointingAtObject(pointed, tool_item, player_position,
				m_game_ui->m_flags.show_basic_debug && basic_debug_allowed);
	} else if (isKeyDown(KeyType::DIG)) {
		// When button is held down in air, show continuous animation
		runData.punching = true;
		// Run callback even though item is not usable
		if (wasKeyPressed(KeyType::DIG) && client->modsLoaded())
			client->getScript()->on_item_use(selected_item, pointed);
	} else if (wasKeyPressed(KeyType::PLACE)) {
		handlePointingAtNothing(selected_item);
	}

	runData.pointed_old = pointed;

	if (runData.punching || wasKeyPressed(KeyType::DIG))
		camera->setDigging(0); // dig animation

	input->clearWasKeyPressed();
	input->clearWasKeyReleased();
	// Ensure DIG & PLACE are marked as handled
	wasKeyDown(KeyType::DIG);
	wasKeyDown(KeyType::PLACE);

	input->joystick.clearWasKeyPressed(KeyType::DIG);
	input->joystick.clearWasKeyPressed(KeyType::PLACE);

	input->joystick.clearWasKeyReleased(KeyType::DIG);
	input->joystick.clearWasKeyReleased(KeyType::PLACE);
}


PointedThing Game::updatePointedThing(
	const core::line3d<f32> &shootline,
	bool liquids_pointable,
	bool look_for_object,
	const v3s16 &camera_offset)
{
	std::vector<aabb3f> *selectionboxes = hud->getSelectionBoxes();
	selectionboxes->clear();
	hud->setSelectedFaceNormal(v3f(0.0, 0.0, 0.0));
	static thread_local const bool show_entity_selectionbox = g_settings->getBool(
		"show_entity_selectionbox");

	ClientEnvironment &env = client->getEnv();
	ClientMap &map = env.getClientMap();
	const NodeDefManager *nodedef = map.getNodeDefManager();

	runData.selected_object = NULL;
	hud->pointing_at_object = false;

	RaycastState s(shootline, look_for_object, liquids_pointable);
	PointedThing result;
	env.continueRaycast(&s, &result);
	if (result.type == POINTEDTHING_OBJECT) {
		hud->pointing_at_object = true;

		runData.selected_object = client->getEnv().getActiveObject(result.object_id);
		aabb3f selection_box;
		if (show_entity_selectionbox && runData.selected_object->doShowSelectionBox() &&
				runData.selected_object->getSelectionBox(&selection_box)) {
			v3f pos = runData.selected_object->getPosition();
			selectionboxes->push_back(aabb3f(selection_box));
			hud->setSelectionPos(pos, camera_offset);
		}
	} else if (result.type == POINTEDTHING_NODE) {
		// Update selection boxes
		MapNode n = map.getNode(result.node_undersurface);
		std::vector<aabb3f> boxes;
		n.getSelectionBoxes(nodedef, &boxes,
			n.getNeighbors(result.node_undersurface, &map));

		f32 d = 0.002 * BS;
		for (std::vector<aabb3f>::const_iterator i = boxes.begin();
			i != boxes.end(); ++i) {
			aabb3f box = *i;
			box.MinEdge -= v3f(d, d, d);
			box.MaxEdge += v3f(d, d, d);
			selectionboxes->push_back(box);
		}
		hud->setSelectionPos(intToFloat(result.node_undersurface, BS),
			camera_offset);
		hud->setSelectedFaceNormal(v3f(
			result.intersection_normal.X,
			result.intersection_normal.Y,
			result.intersection_normal.Z));
	}

	// Update selection mesh light level and vertex colors
	if (!selectionboxes->empty()) {
		v3f pf = hud->getSelectionPos();
		v3s16 p = floatToInt(pf, BS);

		// Get selection mesh light level
		MapNode n = map.getNode(p);
		u16 node_light = getInteriorLight(n, -1, nodedef);
		u16 light_level = node_light;

		for (const v3s16 &dir : g_6dirs) {
			n = map.getNode(p + dir);
			node_light = getInteriorLight(n, -1, nodedef);
			if (node_light > light_level)
				light_level = node_light;
		}

		u32 daynight_ratio = client->getEnv().getDayNightRatio();
		video::SColor c;
		final_color_blend(&c, light_level, daynight_ratio);

		// Modify final color a bit with time
		u32 timer = porting::getTimeMs() % 5000;
		float timerf = (float) (irr::core::PI * ((timer / 2500.0) - 0.5));
		float sin_r = 0.08f * std::sin(timerf);
		float sin_g = 0.08f * std::sin(timerf + irr::core::PI * 0.5f);
		float sin_b = 0.08f * std::sin(timerf + irr::core::PI);
		c.setRed(core::clamp(core::round32(c.getRed() * (0.8 + sin_r)), 0, 255));
		c.setGreen(core::clamp(core::round32(c.getGreen() * (0.8 + sin_g)), 0, 255));
		c.setBlue(core::clamp(core::round32(c.getBlue() * (0.8 + sin_b)), 0, 255));

		// Set mesh final color
		hud->setSelectionMeshColor(c);
	}
	return result;
}


void Game::handlePointingAtNothing(const ItemStack &playerItem)
{
	infostream << "Attempted to place item while pointing at nothing" << std::endl;
	PointedThing fauxPointed;
	fauxPointed.type = POINTEDTHING_NOTHING;
	client->interact(INTERACT_ACTIVATE, fauxPointed);
}


void Game::handlePointingAtNode(const PointedThing &pointed,
	const ItemStack &selected_item, const ItemStack &hand_item, f32 dtime)
{
	v3s16 nodepos = pointed.node_undersurface;
	v3s16 neighbourpos = pointed.node_abovesurface;

	/*
		Check information text of node
	*/

	ClientMap &map = client->getEnv().getClientMap();

	if (runData.nodig_delay_timer <= 0.0 && isKeyDown(KeyType::DIG)
			&& !runData.digging_blocked
			&& client->checkPrivilege("interact")) {
		handleDigging(pointed, nodepos, selected_item, hand_item, dtime);
	}

	// This should be done after digging handling
	NodeMetadata *meta = map.getNodeMetadata(nodepos);

	if (meta) {
		m_game_ui->setInfoText(unescape_translate(utf8_to_wide(
			meta->getString("infotext"))));
	} else {
		MapNode n = map.getNode(nodepos);

		if (nodedef_manager->get(n).name == "unknown") {
			m_game_ui->setInfoText(L"Unknown node");
		}
	}

	if ((wasKeyPressed(KeyType::PLACE) ||
			runData.repeat_place_timer >= m_repeat_place_time) &&
			client->checkPrivilege("interact")) {
		runData.repeat_place_timer = 0;
		infostream << "Place button pressed while looking at ground" << std::endl;

		// Placing animation (always shown for feedback)
		camera->setDigging(1);

		soundmaker->m_player_rightpunch_sound = SimpleSoundSpec();

		// If the wielded item has node placement prediction,
		// make that happen
		// And also set the sound and send the interact
		// But first check for meta formspec and rightclickable
		auto &def = selected_item.getDefinition(itemdef_manager);
		bool placed = nodePlacement(def, selected_item, nodepos, neighbourpos,
			pointed, meta);

		if (placed && client->modsLoaded())
			client->getScript()->on_placenode(pointed, def);
	}
}

bool Game::nodePlacement(const ItemDefinition &selected_def,
	const ItemStack &selected_item, const v3s16 &nodepos, const v3s16 &neighbourpos,
	const PointedThing &pointed, const NodeMetadata *meta)
{
	const auto &prediction = selected_def.node_placement_prediction;

	const NodeDefManager *nodedef = client->ndef();
	ClientMap &map = client->getEnv().getClientMap();
	MapNode node;
	bool is_valid_position;

	node = map.getNode(nodepos, &is_valid_position);
	if (!is_valid_position) {
		soundmaker->m_player_rightpunch_sound = selected_def.sound_place_failed;
		return false;
	}

	// formspec in meta
	if (meta && !meta->getString("formspec").empty() && !input->isRandom()
			&& !isKeyDown(KeyType::SNEAK)) {
		// on_rightclick callbacks are called anyway
		if (nodedef_manager->get(map.getNode(nodepos)).rightclickable)
			client->interact(INTERACT_PLACE, pointed);

		infostream << "Launching custom inventory view" << std::endl;

		InventoryLocation inventoryloc;
		inventoryloc.setNodeMeta(nodepos);

		NodeMetadataFormSource *fs_src = new NodeMetadataFormSource(
			&client->getEnv().getClientMap(), nodepos);
		TextDest *txt_dst = new TextDestNodeMetadata(nodepos, client);

		auto *&formspec = m_game_ui->updateFormspec("");
		GUIFormSpecMenu::create(formspec, client, m_rendering_engine->get_gui_env(),
			&input->joystick, fs_src, txt_dst, client->getFormspecPrepend(), sound);

		formspec->setFormSpec(meta->getString("formspec"), inventoryloc);
		return false;
	}

	// on_rightclick callback
	if (prediction.empty() || (nodedef->get(node).rightclickable &&
			!isKeyDown(KeyType::SNEAK))) {
		// Report to server
		client->interact(INTERACT_PLACE, pointed);
		return false;
	}

	verbosestream << "Node placement prediction for "
		<< selected_def.name << " is " << prediction << std::endl;
	v3s16 p = neighbourpos;

	// Place inside node itself if buildable_to
	MapNode n_under = map.getNode(nodepos, &is_valid_position);
	if (is_valid_position) {
		if (nodedef->get(n_under).buildable_to) {
			p = nodepos;
		} else {
			node = map.getNode(p, &is_valid_position);
			if (is_valid_position && !nodedef->get(node).buildable_to) {
				soundmaker->m_player_rightpunch_sound = selected_def.sound_place_failed;
				// Report to server
				client->interact(INTERACT_PLACE, pointed);
				return false;
			}
		}
	}

	// Find id of predicted node
	content_t id;
	bool found = nodedef->getId(prediction, id);

	if (!found) {
		errorstream << "Node placement prediction failed for "
			<< selected_def.name << " (places " << prediction
			<< ") - Name not known" << std::endl;
		// Handle this as if prediction was empty
		// Report to server
		client->interact(INTERACT_PLACE, pointed);
		return false;
	}

	const ContentFeatures &predicted_f = nodedef->get(id);

	// Predict param2 for facedir and wallmounted nodes
	// Compare core.item_place_node() for what the server does
	u8 param2 = 0;

	const u8 place_param2 = selected_def.place_param2;

	if (place_param2) {
		param2 = place_param2;
	} else if (predicted_f.param_type_2 == CPT2_WALLMOUNTED ||
			predicted_f.param_type_2 == CPT2_COLORED_WALLMOUNTED) {
		v3s16 dir = nodepos - neighbourpos;

		if (abs(dir.Y) > MYMAX(abs(dir.X), abs(dir.Z))) {
			param2 = dir.Y < 0 ? 1 : 0;
		} else if (abs(dir.X) > abs(dir.Z)) {
			param2 = dir.X < 0 ? 3 : 2;
		} else {
			param2 = dir.Z < 0 ? 5 : 4;
		}
	} else if (predicted_f.param_type_2 == CPT2_FACEDIR ||
			predicted_f.param_type_2 == CPT2_COLORED_FACEDIR) {
		v3s16 dir = nodepos - floatToInt(client->getEnv().getLocalPlayer()->getPosition(), BS);

		if (abs(dir.X) > abs(dir.Z)) {
			param2 = dir.X < 0 ? 3 : 1;
		} else {
			param2 = dir.Z < 0 ? 2 : 0;
		}
	}

	// Check attachment if node is in group attached_node
	if (itemgroup_get(predicted_f.groups, "attached_node") != 0) {
		const static v3s16 wallmounted_dirs[8] = {
			v3s16(0, 1, 0),
			v3s16(0, -1, 0),
			v3s16(1, 0, 0),
			v3s16(-1, 0, 0),
			v3s16(0, 0, 1),
			v3s16(0, 0, -1),
		};
		v3s16 pp;

		if (predicted_f.param_type_2 == CPT2_WALLMOUNTED ||
				predicted_f.param_type_2 == CPT2_COLORED_WALLMOUNTED)
			pp = p + wallmounted_dirs[param2];
		else
			pp = p + v3s16(0, -1, 0);

		if (!nodedef->get(map.getNode(pp)).walkable) {
			soundmaker->m_player_rightpunch_sound = selected_def.sound_place_failed;
			// Report to server
			client->interact(INTERACT_PLACE, pointed);
			return false;
		}
	}

	// Apply color
	if (!place_param2 && (predicted_f.param_type_2 == CPT2_COLOR
			|| predicted_f.param_type_2 == CPT2_COLORED_FACEDIR
			|| predicted_f.param_type_2 == CPT2_COLORED_WALLMOUNTED)) {
		const auto &indexstr = selected_item.metadata.
			getString("palette_index", 0);
		if (!indexstr.empty()) {
			s32 index = mystoi(indexstr);
			if (predicted_f.param_type_2 == CPT2_COLOR) {
				param2 = index;
			} else if (predicted_f.param_type_2 == CPT2_COLORED_WALLMOUNTED) {
				// param2 = pure palette index + other
				param2 = (index & 0xf8) | (param2 & 0x07);
			} else if (predicted_f.param_type_2 == CPT2_COLORED_FACEDIR) {
				// param2 = pure palette index + other
				param2 = (index & 0xe0) | (param2 & 0x1f);
			}
		}
	}

	// Add node to client map
	MapNode n(id, 0, param2);

	try {
		LocalPlayer *player = client->getEnv().getLocalPlayer();

		// Dont place node when player would be inside new node
		// NOTE: This is to be eventually implemented by a mod as client-side Lua
		if (!nodedef->get(n).walkable ||
				g_settings->getBool("enable_build_where_you_stand") ||
				(client->checkPrivilege("noclip") && g_settings->getBool("noclip")) ||
				(nodedef->get(n).walkable &&
					neighbourpos != player->getStandingNodePos() + v3s16(0, 1, 0) &&
					neighbourpos != player->getStandingNodePos() + v3s16(0, 2, 0))) {
			// This triggers the required mesh update too
			client->addNode(p, n);
			// Report to server
			client->interact(INTERACT_PLACE, pointed);
			// A node is predicted, also play a sound
			soundmaker->m_player_rightpunch_sound = selected_def.sound_place;
			return true;
		} else {
			soundmaker->m_player_rightpunch_sound = selected_def.sound_place_failed;
			return false;
		}
	} catch (const InvalidPositionException &e) {
		errorstream << "Node placement prediction failed for "
			<< selected_def.name << " (places "
			<< prediction << ") - Position not loaded" << std::endl;
		soundmaker->m_player_rightpunch_sound = selected_def.sound_place_failed;
		return false;
	}
}

void Game::handlePointingAtObject(const PointedThing &pointed,
		const ItemStack &tool_item, const v3f &player_position, bool show_debug)
{
	std::wstring infotext = unescape_translate(
		utf8_to_wide(runData.selected_object->infoText()));

	if (show_debug) {
		if (!infotext.empty()) {
			infotext += L"\n";
		}
		infotext += utf8_to_wide(runData.selected_object->debugInfoText());
	}

	m_game_ui->setInfoText(infotext);

	if (isKeyDown(KeyType::DIG)) {
		bool do_punch = false;
		bool do_punch_damage = false;

		if (runData.object_hit_delay_timer <= 0.0) {
			do_punch = true;
			do_punch_damage = true;
			runData.object_hit_delay_timer = object_hit_delay;
		}

		if (wasKeyPressed(KeyType::DIG))
			do_punch = true;

		if (do_punch) {
			infostream << "Punched object" << std::endl;
			runData.punching = true;
		}

		if (do_punch_damage) {
			// Report direct punch
			v3f objpos = runData.selected_object->getPosition();
			v3f dir = (objpos - player_position).normalize();

			bool disable_send = runData.selected_object->directReportPunch(
					dir, &tool_item, runData.time_from_last_punch);
			runData.time_from_last_punch = 0;

			if (!disable_send)
				client->interact(INTERACT_START_DIGGING, pointed);
		}
	} else if (wasKeyDown(KeyType::PLACE)) {
		infostream << "Pressed place button while pointing at object" << std::endl;
		client->interact(INTERACT_PLACE, pointed);  // place
	}
}


void Game::handleDigging(const PointedThing &pointed, const v3s16 &nodepos,
		const ItemStack &selected_item, const ItemStack &hand_item, f32 dtime)
{
	// See also: serverpackethandle.cpp, action == 2
	LocalPlayer *player = client->getEnv().getLocalPlayer();
	ClientMap &map = client->getEnv().getClientMap();
	MapNode n = client->getEnv().getClientMap().getNode(nodepos);

	// NOTE: Similar piece of code exists on the server side for
	// cheat detection.
	// Get digging parameters
	DigParams params = getDigParams(nodedef_manager->get(n).groups,
			&selected_item.getToolCapabilities(itemdef_manager),
			selected_item.wear);

	// If can't dig, try hand
	if (!params.diggable) {
		params = getDigParams(nodedef_manager->get(n).groups,
				&hand_item.getToolCapabilities(itemdef_manager));
	}

	if (!params.diggable) {
		// I guess nobody will wait for this long
		runData.dig_time_complete = 10000000.0;
	} else {
		runData.dig_time_complete = params.time;

		if (m_cache_enable_particles) {
			const ContentFeatures &features = client->getNodeDefManager()->get(n);
			client->getParticleManager()->addNodeParticle(client,
					player, nodepos, n, features);
		}
	}

	if (!runData.digging) {
		infostream << "Started digging" << std::endl;
		runData.dig_instantly = runData.dig_time_complete == 0;
		if (client->modsLoaded() && client->getScript()->on_punchnode(nodepos, n))
			return;
		client->interact(INTERACT_START_DIGGING, pointed);
		runData.digging = true;
		runData.btn_down_for_dig = true;
	}

	if (!runData.dig_instantly) {
		runData.dig_index = (float)crack_animation_length
				* runData.dig_time
				/ runData.dig_time_complete;
	} else {
		// This is for e.g. torches
		runData.dig_index = crack_animation_length;
	}

	SimpleSoundSpec sound_dig = nodedef_manager->get(n).sound_dig;

	if (sound_dig.exists() && params.diggable) {
		if (sound_dig.name == "__group") {
			if (!params.main_group.empty()) {
				soundmaker->m_player_leftpunch_sound.gain = 0.5;
				soundmaker->m_player_leftpunch_sound.name =
						std::string("default_dig_") +
						params.main_group;
			}
		} else {
			soundmaker->m_player_leftpunch_sound = sound_dig;
		}
	}

	// Don't show cracks if not diggable
	if (runData.dig_time_complete >= 100000.0) {
	} else if (runData.dig_index < crack_animation_length) {
		//TimeTaker timer("client.setTempMod");
		//infostream<<"dig_index="<<dig_index<<std::endl;
		client->setCrack(runData.dig_index, nodepos);
	} else {
		infostream << "Digging completed" << std::endl;
		client->setCrack(-1, v3s16(0, 0, 0));

		runData.dig_time = 0;
		runData.digging = false;
		// we successfully dug, now block it from repeating if we want to be safe
		if (g_settings->getBool("safe_dig_and_place"))
			runData.digging_blocked = true;

		runData.nodig_delay_timer =
				runData.dig_time_complete / (float)crack_animation_length;

		// We don't want a corresponding delay to very time consuming nodes
		// and nodes without digging time (e.g. torches) get a fixed delay.
		if (runData.nodig_delay_timer > 0.3)
			runData.nodig_delay_timer = 0.3;
		else if (runData.dig_instantly)
			runData.nodig_delay_timer = 0.15;

		bool is_valid_position;
		MapNode wasnode = map.getNode(nodepos, &is_valid_position);
		if (is_valid_position) {
			if (client->modsLoaded() &&
					client->getScript()->on_dignode(nodepos, wasnode)) {
				return;
			}

			const ContentFeatures &f = client->ndef()->get(wasnode);
			if (f.node_dig_prediction == "air") {
				client->removeNode(nodepos);
			} else if (!f.node_dig_prediction.empty()) {
				content_t id;
				bool found = client->ndef()->getId(f.node_dig_prediction, id);
				if (found)
					client->addNode(nodepos, id, true);
			}
			// implicit else: no prediction
		}

		client->interact(INTERACT_DIGGING_COMPLETED, pointed);

		if (m_cache_enable_particles) {
			const ContentFeatures &features =
				client->getNodeDefManager()->get(wasnode);
			client->getParticleManager()->addDiggingParticles(client,
				player, nodepos, wasnode, features);
		}


		// Send event to trigger sound
		client->getEventManager()->put(new NodeDugEvent(nodepos, wasnode));
	}

	if (runData.dig_time_complete < 100000.0) {
		runData.dig_time += dtime;
	} else {
		runData.dig_time = 0;
		client->setCrack(-1, nodepos);
	}

	camera->setDigging(0);  // Dig animation
}

void Game::updateFrame(ProfilerGraph *graph, RunStats *stats, f32 dtime,
		const CameraOrientation &cam)
{
	TimeTaker tt_update("Game::updateFrame()");
	LocalPlayer *player = client->getEnv().getLocalPlayer();

	/*
		Fog range
	*/

	if (draw_control->range_all) {
		runData.fog_range = 100000 * BS;
	} else {
		runData.fog_range = draw_control->wanted_range * BS;
	}

	/*
		Calculate general brightness
	*/
	u32 daynight_ratio = client->getEnv().getDayNightRatio();
	float time_brightness = decode_light_f((float)daynight_ratio / 1000.0);
	float direct_brightness;
	bool sunlight_seen;

	// When in noclip mode force same sky brightness as above ground so you
	// can see properly
	if (draw_control->allow_noclip && m_cache_enable_free_move &&
		client->checkPrivilege("fly")) {
		direct_brightness = time_brightness;
		sunlight_seen = true;
	} else {
		float old_brightness = sky->getBrightness();
		direct_brightness = client->getEnv().getClientMap()
				.getBackgroundBrightness(MYMIN(runData.fog_range * 1.2, 60 * BS),
					daynight_ratio, (int)(old_brightness * 255.5), &sunlight_seen)
				    / 255.0;
	}

	float time_of_day_smooth = runData.time_of_day_smooth;
	float time_of_day = client->getEnv().getTimeOfDayF();

	static const float maxsm = 0.05f;
	static const float todsm = 0.05f;

	if (std::fabs(time_of_day - time_of_day_smooth) > maxsm &&
			std::fabs(time_of_day - time_of_day_smooth + 1.0) > maxsm &&
			std::fabs(time_of_day - time_of_day_smooth - 1.0) > maxsm)
		time_of_day_smooth = time_of_day;

	if (time_of_day_smooth > 0.8 && time_of_day < 0.2)
		time_of_day_smooth = time_of_day_smooth * (1.0 - todsm)
				+ (time_of_day + 1.0) * todsm;
	else
		time_of_day_smooth = time_of_day_smooth * (1.0 - todsm)
				+ time_of_day * todsm;

	runData.time_of_day_smooth = time_of_day_smooth;

	sky->update(time_of_day_smooth, time_brightness, direct_brightness,
			sunlight_seen, camera->getCameraMode(), player->getYaw(),
			player->getPitch());

	/*
		Update clouds
	*/
	if (clouds) {
		if (sky->getCloudsVisible()) {
			clouds->setVisible(true);
			clouds->step(dtime);
			// camera->getPosition is not enough for 3rd person views
			v3f camera_node_position = camera->getCameraNode()->getPosition();
			v3s16 camera_offset      = camera->getOffset();
			camera_node_position.X   = camera_node_position.X + camera_offset.X * BS;
			camera_node_position.Y   = camera_node_position.Y + camera_offset.Y * BS;
			camera_node_position.Z   = camera_node_position.Z + camera_offset.Z * BS;
			clouds->update(camera_node_position,
					sky->getCloudColor());
			if (clouds->isCameraInsideCloud() && m_cache_enable_fog) {
				// if inside clouds, and fog enabled, use that as sky
				// color(s)
				video::SColor clouds_dark = clouds->getColor()
						.getInterpolated(video::SColor(255, 0, 0, 0), 0.9);
				sky->overrideColors(clouds_dark, clouds->getColor());
				sky->setInClouds(true);
				runData.fog_range = std::fmin(runData.fog_range * 0.5f, 32.0f * BS);
				// do not draw clouds after all
				clouds->setVisible(false);
			}
		} else {
			clouds->setVisible(false);
		}
	}

	/*
		Update particles
	*/
	client->getParticleManager()->step(dtime);

	/*
		Fog
	*/

	if (m_cache_enable_fog) {
		driver->setFog(
				sky->getBgColor(),
				video::EFT_FOG_LINEAR,
				runData.fog_range * m_cache_fog_start,
				runData.fog_range * 1.0,
				0.01,
				false, // pixel fog
				true // range fog
		);
	} else {
		driver->setFog(
				sky->getBgColor(),
				video::EFT_FOG_LINEAR,
				100000 * BS,
				110000 * BS,
				0.01f,
				false, // pixel fog
				false // range fog
		);
	}

	/*
		Damage camera tilt
	*/
	if (player->hurt_tilt_timer > 0.0f) {
		player->hurt_tilt_timer -= dtime * 6.0f;

		if (player->hurt_tilt_timer < 0.0f)
			player->hurt_tilt_strength = 0.0f;
	}

	/*
		Update minimap pos and rotation
	*/
	if (mapper && m_game_ui->m_flags.show_hud) {
		mapper->setPos(floatToInt(player->getPosition(), BS));
		mapper->setAngle(player->getYaw());
	}

	/*
		Get chat messages from client
	*/

	updateChat(dtime);

	/*
		Inventory
	*/

	if (player->getWieldIndex() != runData.new_playeritem)
		client->setPlayerItem(runData.new_playeritem);

	if (client->updateWieldedItem()) {
		// Update wielded tool
		ItemStack selected_item, hand_item;
		ItemStack &tool_item = player->getWieldedItem(&selected_item, &hand_item);
		camera->wield(tool_item);
	}

	/*
		Update block draw list every 200ms or when camera direction has
		changed much
	*/
	runData.update_draw_list_timer += dtime;

	float update_draw_list_delta = 0.2f;

	v3f camera_direction = camera->getDirection();
	if (runData.update_draw_list_timer >= update_draw_list_delta
			|| runData.update_draw_list_last_cam_dir.getDistanceFrom(camera_direction) > 0.2
			|| m_camera_offset_changed
			|| client->getEnv().getClientMap().needsUpdateDrawList()) {
		runData.update_draw_list_timer = 0;
		client->getEnv().getClientMap().updateDrawList();
		runData.update_draw_list_last_cam_dir = camera_direction;
	}

	if (RenderingEngine::get_shadow_renderer()) {
		updateShadows();
	}

	m_game_ui->update(*stats, client, draw_control, cam, runData.pointed_old, gui_chat_console, dtime);

	/*
	   make sure menu is on top
	   1. Delete formspec menu reference if menu was removed
	   2. Else, make sure formspec menu is on top
	*/
	auto formspec = m_game_ui->getFormspecGUI();
	do { // breakable. only runs for one iteration
		if (!formspec)
			break;

		if (formspec->getReferenceCount() == 1) {
			m_game_ui->deleteFormspec();
			break;
		}

		auto &loc = formspec->getFormspecLocation();
		if (loc.type == InventoryLocation::NODEMETA) {
			NodeMetadata *meta = client->getEnv().getClientMap().getNodeMetadata(loc.p);
			if (!meta || meta->getString("formspec").empty()) {
				formspec->quitMenu();
				break;
			}
		}

		if (isMenuActive())
			guiroot->bringToFront(formspec);
	} while (false);

	/*
		==================== Drawing begins ====================
	*/
	const video::SColor skycolor = sky->getSkyColor();

	TimeTaker tt_draw("Draw scene", nullptr, PRECISION_MICRO);
	driver->beginScene(true, true, skycolor);

	bool draw_wield_tool = (m_game_ui->m_flags.show_hud &&
			(player->hud_flags & HUD_FLAG_WIELDITEM_VISIBLE) &&
			(camera->getCameraMode() == CAMERA_MODE_FIRST));
	bool draw_crosshair = (
			(player->hud_flags & HUD_FLAG_CROSSHAIR_VISIBLE) &&
			(camera->getCameraMode() != CAMERA_MODE_THIRD_FRONT));
#ifdef HAVE_TOUCHSCREENGUI
	try {
		draw_crosshair = !g_settings->getBool("touchtarget");
	} catch (SettingNotFoundException) {
	}
#endif
	m_rendering_engine->draw_scene(skycolor, m_game_ui->m_flags.show_hud,
			m_game_ui->m_flags.show_minimap, draw_wield_tool, draw_crosshair);

	/*
		Profiler graph
	*/
	v2u32 screensize = driver->getScreenSize();

	if (m_game_ui->m_flags.show_profiler_graph)
		graph->draw(10, screensize.Y - 10, driver, g_fontengine->getFont());

	/*
		Damage flash
	*/
	if (runData.damage_flash > 0.0f) {
		video::SColor color(runData.damage_flash, 180, 0, 0);
		driver->draw2DRectangle(color,
					core::rect<s32>(0, 0, screensize.X, screensize.Y),
					NULL);

		runData.damage_flash -= 384.0f * dtime;
	}

	/*
		==================== End scene ====================
	*/
#if IRRLICHT_VERSION_MT_REVISION < 5
	if (++m_reset_HW_buffer_counter > 500) {
		/*
		  Periodically remove all mesh HW buffers.

		  Work around for a quirk in Irrlicht where a HW buffer is only
		  released after 20000 iterations (triggered from endScene()).

		  Without this, all loaded but unused meshes will retain their HW
		  buffers for at least 5 minutes, at which point looking up the HW buffers
		  becomes a bottleneck and the framerate drops (as much as 30%).

		  Tests showed that numbers between 50 and 1000 are good, so picked 500.
		  There are no other public Irrlicht APIs that allow interacting with the
		  HW buffers without tracking the status of every individual mesh.

		  The HW buffers for _visible_ meshes will be reinitialized in the next frame.
		*/
		infostream << "Game::updateFrame(): Removing all HW buffers." << std::endl;
		driver->removeAllHardwareBuffers();
		m_reset_HW_buffer_counter = 0;
	}
#endif

	driver->endScene();

	stats->drawtime = tt_draw.stop(true);
	g_profiler->graphAdd("Draw scene [us]", stats->drawtime);
	g_profiler->avg("Game::updateFrame(): update frame [ms]", tt_update.stop(true));
}

/* Log times and stuff for visualization */
inline void Game::updateProfilerGraphs(ProfilerGraph *graph)
{
	Profiler::GraphValues values;
	g_profiler->graphGet(values);
	graph->put(values);
}

/****************************************************************************
 * Shadows
 *****************************************************************************/
void Game::updateShadows()
{
	ShadowRenderer *shadow = RenderingEngine::get_shadow_renderer();
	if (!shadow)
		return;

	float in_timeofday = fmod(runData.time_of_day_smooth, 1.0f);

	float timeoftheday = getWickedTimeOfDay(in_timeofday);
	bool is_day = timeoftheday > 0.25 && timeoftheday < 0.75;
	bool is_shadow_visible = is_day ? sky->getSunVisible() : sky->getMoonVisible();
	shadow->setShadowIntensity(is_shadow_visible ? client->getEnv().getLocalPlayer()->getLighting().shadow_intensity : 0.0f);

	timeoftheday = fmod(timeoftheday + 0.75f, 0.5f) + 0.25f;
	const float offset_constant = 10000.0f;

	v3f light(0.0f, 0.0f, -1.0f);
	light.rotateXZBy(90);
	light.rotateXYBy(timeoftheday * 360 - 90);
	light.rotateYZBy(sky->getSkyBodyOrbitTilt());

	v3f sun_pos = light * offset_constant;

	if (shadow->getDirectionalLightCount() == 0)
		shadow->addDirectionalLight();
	shadow->getDirectionalLight().setDirection(sun_pos);
	shadow->setTimeOfDay(in_timeofday);

	shadow->getDirectionalLight().update_frustum(camera, client, m_camera_offset_changed);
}

/****************************************************************************
 Misc
 ****************************************************************************/

void FpsControl::reset()
{
	last_time = porting::getTimeUs();
}

/*
 * On some computers framerate doesn't seem to be automatically limited
 */
void FpsControl::limit(IrrlichtDevice *device, f32 *dtime)
{
	const float fps_limit = (device->isWindowFocused() && !g_menumgr.pausesGame())
			? g_settings->getFloat("fps_max")
			: g_settings->getFloat("fps_max_unfocused");
	const u64 frametime_min = 1000000.0f / std::max(fps_limit, 1.0f);

	u64 time = porting::getTimeUs();

	if (time > last_time) // Make sure time hasn't overflowed
		busy_time = time - last_time;
	else
		busy_time = 0;

	if (busy_time < frametime_min) {
		sleep_time = frametime_min - busy_time;
		if (sleep_time > 1000)
			sleep_ms(sleep_time / 1000);
	} else {
		sleep_time = 0;
	}

	// Read the timer again to accurately determine how long we actually slept,
	// rather than calculating it by adding sleep_time to time.
	time = porting::getTimeUs();

	if (time > last_time) // Make sure last_time hasn't overflowed
		*dtime = (time - last_time) / 1000000.0f;
	else
		*dtime = 0;

	last_time = time;
}

void Game::showOverlayMessage(const char *msg, float dtime, int percent, bool draw_clouds)
{
	const wchar_t *wmsg = wgettext(msg);
	m_rendering_engine->draw_load_screen(wmsg, guienv, texture_src, dtime, percent,
		draw_clouds);
	delete[] wmsg;
}

void Game::settingChangedCallback(const std::string &setting_name, void *data)
{
	((Game *)data)->readSettings();
}

void Game::readSettings()
{
	m_cache_doubletap_jump               = g_settings->getBool("doubletap_jump");
	m_cache_enable_clouds                = g_settings->getBool("enable_clouds");
	m_cache_enable_joysticks             = g_settings->getBool("enable_joysticks");
	m_cache_enable_particles             = g_settings->getBool("enable_particles");
	m_cache_enable_fog                   = g_settings->getBool("enable_fog");
<<<<<<< HEAD
	m_cache_mouse_sensitivity            = g_settings->getFloat("mouse_sensitivity");
	m_cache_ads_sensitivity              = g_settings->getFloat("ads_sensitivity");
	m_cache_joystick_frustum_sensitivity = g_settings->getFloat("joystick_frustum_sensitivity");
	m_repeat_place_time                  = g_settings->getFloat("repeat_place_time");
=======
	m_cache_mouse_sensitivity            = g_settings->getFloat("mouse_sensitivity", 0.001f, 10.0f);
	m_cache_joystick_frustum_sensitivity = std::max(g_settings->getFloat("joystick_frustum_sensitivity"), 0.001f);
	m_repeat_place_time                  = g_settings->getFloat("repeat_place_time", 0.25f, 2.0);
>>>>>>> 8724fe6e

	m_cache_enable_noclip                = g_settings->getBool("noclip");
	m_cache_enable_free_move             = g_settings->getBool("free_move");

	m_cache_fog_start                    = g_settings->getFloat("fog_start");

	m_cache_cam_smoothing = 0;
	if (g_settings->getBool("cinematic"))
		m_cache_cam_smoothing = 1 - g_settings->getFloat("cinematic_camera_smoothing");
	else
		m_cache_cam_smoothing = 1 - g_settings->getFloat("camera_smoothing");

	m_cache_fog_start = rangelim(m_cache_fog_start, 0.0f, 0.99f);
	m_cache_cam_smoothing = rangelim(m_cache_cam_smoothing, 0.01f, 1.0f);
	m_cache_mouse_sensitivity = rangelim(m_cache_mouse_sensitivity, 0.001f, 100.0f);

	m_does_lost_focus_pause_game = g_settings->getBool("pause_on_lost_focus");
}

/****************************************************************************/
/****************************************************************************
 Shutdown / cleanup
 ****************************************************************************/
/****************************************************************************/

void Game::showDeathFormspec()
{
	static std::string formspec_str =
		std::string("formspec_version[1]") +
		SIZE_TAG
		"bgcolor[#320000b4;true]"
		"label[4.85,1.35;" + gettext("You died") + "]"
		"button_exit[4,3;3,0.5;btn_respawn;" + gettext("Respawn") + "]"
		;

	/* Create menu */
	/* Note: FormspecFormSource and LocalFormspecHandler  *
	 * are deleted by guiFormSpecMenu                     */
	FormspecFormSource *fs_src = new FormspecFormSource(formspec_str);
	LocalFormspecHandler *txt_dst = new LocalFormspecHandler("MT_DEATH_SCREEN", client);

	auto *&formspec = m_game_ui->getFormspecGUI();
	GUIFormSpecMenu::create(formspec, client, m_rendering_engine->get_gui_env(),
		&input->joystick, fs_src, txt_dst, client->getFormspecPrepend(), sound);
	formspec->setFocus("btn_respawn");
}

#define GET_KEY_NAME(KEY) gettext(getKeySetting(#KEY).name())
void Game::showPauseMenu()
{
#ifdef HAVE_TOUCHSCREENGUI
	static const std::string control_text = strgettext("Default Controls:\n"
		"No menu visible:\n"
		"- single tap: button activate\n"
		"- double tap: place/use\n"
		"- slide finger: look around\n"
		"Menu/Inventory visible:\n"
		"- double tap (outside):\n"
		" -->close\n"
		"- touch stack, touch slot:\n"
		" --> move stack\n"
		"- touch&drag, tap 2nd finger\n"
		" --> place single item to slot\n"
		);
#else
	static const std::string control_text_template = strgettext("Controls:\n"
		"- %s: move forwards\n"
		"- %s: move backwards\n"
		"- %s: move left\n"
		"- %s: move right\n"
		"- %s: jump/climb up\n"
		"- %s: dig/punch\n"
		"- %s: place/use\n"
		"- %s: sneak/climb down\n"
		"- %s: drop item\n"
		"- %s: inventory\n"
		"- Mouse: turn/look\n"
		"- Mouse wheel: select item\n"
		"- %s: chat\n"
	);

	char control_text_buf[600];

	porting::mt_snprintf(control_text_buf, sizeof(control_text_buf), control_text_template.c_str(),
		GET_KEY_NAME(keymap_forward),
		GET_KEY_NAME(keymap_backward),
		GET_KEY_NAME(keymap_left),
		GET_KEY_NAME(keymap_right),
		GET_KEY_NAME(keymap_jump),
		GET_KEY_NAME(keymap_dig),
		GET_KEY_NAME(keymap_place),
		GET_KEY_NAME(keymap_sneak),
		GET_KEY_NAME(keymap_drop),
		GET_KEY_NAME(keymap_inventory),
		GET_KEY_NAME(keymap_chat)
	);

	std::string control_text = std::string(control_text_buf);
	str_formspec_escape(control_text);
#endif

	float ypos = simple_singleplayer_mode ? 0.7f : 0.1f;
	std::ostringstream os;

	os << "formspec_version[1]" << SIZE_TAG
		<< "button_exit[4," << (ypos++) << ";3,0.5;btn_continue;"
		<< strgettext("Continue") << "]";

	if (!simple_singleplayer_mode) {
		os << "button_exit[4," << (ypos++) << ";3,0.5;btn_change_password;"
			<< strgettext("Change Password") << "]";
	} else {
		os << "field[4.95,0;5,1.5;;" << strgettext("Game paused") << ";]";
	}

#ifndef __ANDROID__
#if USE_SOUND
	if (g_settings->getBool("enable_sound")) {
		os << "button_exit[4," << (ypos++) << ";3,0.5;btn_sound;"
			<< strgettext("Sound Volume") << "]";
	}
#endif
	os		<< "button_exit[4," << (ypos++) << ";3,0.5;btn_key_config;"
		<< strgettext("Change Keys")  << "]";
#endif
	os		<< "button_exit[4," << (ypos++) << ";3,0.5;btn_exit_menu;"
		<< strgettext("Exit to Menu") << "]";
	os		<< "button_exit[4," << (ypos++) << ";3,0.5;btn_exit_os;"
		<< strgettext("Exit to OS")   << "]"
		<< "textarea[7.5,0.25;3.9,6.25;;" << control_text << ";]"
		<< "textarea[0.4,0.25;3.9,6.25;;" << PROJECT_NAME_C " " VERSION_STRING "\n"
		<< "\n"
		<<  strgettext("Game info:") << "\n";
	const std::string &address = client->getAddressName();
	static const std::string mode = strgettext("- Mode: ");
	if (!simple_singleplayer_mode) {
		Address serverAddress = client->getServerAddress();
		if (!address.empty()) {
			os << mode << strgettext("Remote server") << "\n"
					<< strgettext("- Address: ") << address;
		} else {
			os << mode << strgettext("Hosting server");
		}
		os << "\n" << strgettext("- Port: ") << serverAddress.getPort() << "\n";
	} else {
		os << mode << strgettext("Singleplayer") << "\n";
	}
	if (simple_singleplayer_mode || address.empty()) {
		static const std::string on = strgettext("On");
		static const std::string off = strgettext("Off");
		// Note: Status of enable_damage and creative_mode settings is intentionally
		// NOT shown here because the game might roll its own damage system and/or do
		// a per-player Creative Mode, in which case writing it here would mislead.
		bool damage = g_settings->getBool("enable_damage");
		const std::string &announced = g_settings->getBool("server_announce") ? on : off;
		if (!simple_singleplayer_mode) {
			if (damage) {
				const std::string &pvp = g_settings->getBool("enable_pvp") ? on : off;
				//~ PvP = Player versus Player
				os << strgettext("- PvP: ") << pvp << "\n";
			}
			os << strgettext("- Public: ") << announced << "\n";
			std::string server_name = g_settings->get("server_name");
			str_formspec_escape(server_name);
			if (announced == on && !server_name.empty())
				os << strgettext("- Server Name: ") << server_name;

		}
	}
	os << ";]";

	/* Create menu */
	/* Note: FormspecFormSource and LocalFormspecHandler  *
	 * are deleted by guiFormSpecMenu                     */
	FormspecFormSource *fs_src = new FormspecFormSource(os.str());
	LocalFormspecHandler *txt_dst = new LocalFormspecHandler("MT_PAUSE_MENU");

	auto *&formspec = m_game_ui->getFormspecGUI();
	GUIFormSpecMenu::create(formspec, client, m_rendering_engine->get_gui_env(),
			&input->joystick, fs_src, txt_dst, client->getFormspecPrepend(), sound);
	formspec->setFocus("btn_continue");
	formspec->doPause = true;

	if (simple_singleplayer_mode)
		pauseAnimation();
}

/****************************************************************************/
/****************************************************************************
 extern function for launching the game
 ****************************************************************************/
/****************************************************************************/

void the_game(bool *kill,
		InputHandler *input,
		RenderingEngine *rendering_engine,
		const GameStartData &start_data,
		std::string &error_message,
		ChatBackend &chat_backend,
		bool *reconnect_requested) // Used for local game
{
	Game game;

	/* Make a copy of the server address because if a local singleplayer server
	 * is created then this is updated and we don't want to change the value
	 * passed to us by the calling function
	 */

	try {

		if (game.startup(kill, input, rendering_engine, start_data,
				error_message, reconnect_requested, &chat_backend)) {
			game.run();
		}

	} catch (SerializationError &e) {
		const std::string ver_err = fmtgettext("The server is probably running a different version of %s.", PROJECT_NAME_C);
		error_message = strgettext("A serialization error occurred:") +"\n"
				+ e.what() + "\n\n" + ver_err;
		errorstream << error_message << std::endl;
	} catch (ServerError &e) {
		error_message = e.what();
		errorstream << "ServerError: " << error_message << std::endl;
	} catch (ModError &e) {
		// DO NOT TRANSLATE the `ModError`, it's used by ui.lua
		error_message = std::string("ModError: ") + e.what() +
				strgettext("\nCheck debug.txt for details.");
		errorstream << error_message << std::endl;
	}
	game.shutdown();
}<|MERGE_RESOLUTION|>--- conflicted
+++ resolved
@@ -4141,16 +4141,10 @@
 	m_cache_enable_joysticks             = g_settings->getBool("enable_joysticks");
 	m_cache_enable_particles             = g_settings->getBool("enable_particles");
 	m_cache_enable_fog                   = g_settings->getBool("enable_fog");
-<<<<<<< HEAD
-	m_cache_mouse_sensitivity            = g_settings->getFloat("mouse_sensitivity");
-	m_cache_ads_sensitivity              = g_settings->getFloat("ads_sensitivity");
-	m_cache_joystick_frustum_sensitivity = g_settings->getFloat("joystick_frustum_sensitivity");
-	m_repeat_place_time                  = g_settings->getFloat("repeat_place_time");
-=======
 	m_cache_mouse_sensitivity            = g_settings->getFloat("mouse_sensitivity", 0.001f, 10.0f);
+  m_cache_ads_sensitivity              = g_settings->getFloat("ads_sensitivity");
 	m_cache_joystick_frustum_sensitivity = std::max(g_settings->getFloat("joystick_frustum_sensitivity"), 0.001f);
-	m_repeat_place_time                  = g_settings->getFloat("repeat_place_time", 0.25f, 2.0);
->>>>>>> 8724fe6e
+	m_repeat_place_time                  = g_settings->getFloat("repeat_place_time", 0.25f, 2.0f);
 
 	m_cache_enable_noclip                = g_settings->getBool("noclip");
 	m_cache_enable_free_move             = g_settings->getBool("free_move");
