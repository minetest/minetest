/*
Minetest
Copyright (C) 2010-2013 celeron55, Perttu Ahola <celeron55@gmail.com>

This program is free software; you can redistribute it and/or modify
it under the terms of the GNU Lesser General Public License as published by
the Free Software Foundation; either version 2.1 of the License, or
(at your option) any later version.

This program is distributed in the hope that it will be useful,
but WITHOUT ANY WARRANTY; without even the implied warranty of
MERCHANTABILITY or FITNESS FOR A PARTICULAR PURPOSE.  See the
GNU Lesser General Public License for more details.

You should have received a copy of the GNU Lesser General Public License along
with this program; if not, write to the Free Software Foundation, Inc.,
51 Franklin Street, Fifth Floor, Boston, MA 02110-1301 USA.
*/

#include "game.h"

#include <iomanip>
#include <cmath>
#include "client/renderingengine.h"
#include "camera.h"
#include "client.h"
#include "client/clientevent.h"
#include "client/gameui.h"
#include "client/inputhandler.h"
#include "client/tile.h"     // For TextureSource
#include "client/keys.h"
#include "client/joystick_controller.h"
#include "clientmap.h"
#include "clouds.h"
#include "config.h"
#include "content_cao.h"
#include "content/subgames.h"
#include "client/event_manager.h"
#include "fontengine.h"
#include "itemdef.h"
#include "log.h"
#include "filesys.h"
#include "gameparams.h"
#include "gettext.h"
#include "gui/guiChatConsole.h"
#include "gui/guiConfirmRegistration.h"
#include "gui/guiFormSpecMenu.h"
#include "gui/guiKeyChangeMenu.h"
#include "gui/guiPasswordChange.h"
#include "gui/guiVolumeChange.h"
#include "gui/mainmenumanager.h"
#include "gui/profilergraph.h"
#include "mapblock.h"
#include "minimap.h"
#include "nodedef.h"         // Needed for determining pointing to nodes
#include "nodemetadata.h"
#include "particles.h"
#include "porting.h"
#include "profiler.h"
#include "raycast.h"
#include "server.h"
#include "settings.h"
#include "shader.h"
#include "sky.h"
#include "translation.h"
#include "util/basic_macros.h"
#include "util/directiontables.h"
#include "util/pointedthing.h"
#include "util/quicktune_shortcutter.h"
#include "irrlicht_changes/static_text.h"
#include "version.h"
#include "script/scripting_client.h"
#include "hud.h"

#if USE_SOUND
	#include "client/sound_openal.h"
#else
	#include "client/sound.h"
#endif
/*
	Text input system
*/

struct TextDestNodeMetadata : public TextDest
{
	TextDestNodeMetadata(v3s16 p, Client *client)
	{
		m_p = p;
		m_client = client;
	}
	// This is deprecated I guess? -celeron55
	void gotText(const std::wstring &text)
	{
		std::string ntext = wide_to_utf8(text);
		infostream << "Submitting 'text' field of node at (" << m_p.X << ","
			   << m_p.Y << "," << m_p.Z << "): " << ntext << std::endl;
		StringMap fields;
		fields["text"] = ntext;
		m_client->sendNodemetaFields(m_p, "", fields);
	}
	void gotText(const StringMap &fields)
	{
		m_client->sendNodemetaFields(m_p, "", fields);
	}

	v3s16 m_p;
	Client *m_client;
};

struct TextDestPlayerInventory : public TextDest
{
	TextDestPlayerInventory(Client *client)
	{
		m_client = client;
		m_formname = "";
	}
	TextDestPlayerInventory(Client *client, const std::string &formname)
	{
		m_client = client;
		m_formname = formname;
	}
	void gotText(const StringMap &fields)
	{
		m_client->sendInventoryFields(m_formname, fields);
	}

	Client *m_client;
};

struct LocalFormspecHandler : public TextDest
{
	LocalFormspecHandler(const std::string &formname)
	{
		m_formname = formname;
	}

	LocalFormspecHandler(const std::string &formname, Client *client):
		m_client(client)
	{
		m_formname = formname;
	}

	void gotText(const StringMap &fields)
	{
		if (m_formname == "MT_PAUSE_MENU") {
			if (fields.find("btn_sound") != fields.end()) {
				g_gamecallback->changeVolume();
				return;
			}

			if (fields.find("btn_key_config") != fields.end()) {
				g_gamecallback->keyConfig();
				return;
			}

			if (fields.find("btn_exit_menu") != fields.end()) {
				g_gamecallback->disconnect();
				return;
			}

			if (fields.find("btn_exit_os") != fields.end()) {
				g_gamecallback->exitToOS();
#ifndef __ANDROID__
				RenderingEngine::get_raw_device()->closeDevice();
#endif
				return;
			}

			if (fields.find("btn_change_password") != fields.end()) {
				g_gamecallback->changePassword();
				return;
			}

			if (fields.find("quit") != fields.end()) {
				return;
			}

			if (fields.find("btn_continue") != fields.end()) {
				return;
			}
		}

		if (m_formname == "MT_DEATH_SCREEN") {
			assert(m_client != 0);
			m_client->sendRespawn();
			return;
		}

		if (m_client && m_client->modsLoaded())
			m_client->getScript()->on_formspec_input(m_formname, fields);
	}

	Client *m_client = nullptr;
};

/* Form update callback */

class NodeMetadataFormSource: public IFormSource
{
public:
	NodeMetadataFormSource(ClientMap *map, v3s16 p):
		m_map(map),
		m_p(p)
	{
	}
	const std::string &getForm() const
	{
		static const std::string empty_string = "";
		NodeMetadata *meta = m_map->getNodeMetadata(m_p);

		if (!meta)
			return empty_string;

		return meta->getString("formspec");
	}

	virtual std::string resolveText(const std::string &str)
	{
		NodeMetadata *meta = m_map->getNodeMetadata(m_p);

		if (!meta)
			return str;

		return meta->resolveString(str);
	}

	ClientMap *m_map;
	v3s16 m_p;
};

class PlayerInventoryFormSource: public IFormSource
{
public:
	PlayerInventoryFormSource(Client *client):
		m_client(client)
	{
	}

	const std::string &getForm() const
	{
		LocalPlayer *player = m_client->getEnv().getLocalPlayer();
		return player->inventory_formspec;
	}

	Client *m_client;
};

class NodeDugEvent: public MtEvent
{
public:
	v3s16 p;
	MapNode n;

	NodeDugEvent(v3s16 p, MapNode n):
		p(p),
		n(n)
	{}
	MtEvent::Type getType() const
	{
		return MtEvent::NODE_DUG;
	}
};

class SoundMaker
{
	ISoundManager *m_sound;
	const NodeDefManager *m_ndef;
public:
	bool makes_footstep_sound;
	float m_player_step_timer;
	float m_player_jump_timer;

	SimpleSoundSpec m_player_step_sound;
	SimpleSoundSpec m_player_leftpunch_sound;
	SimpleSoundSpec m_player_rightpunch_sound;

	SoundMaker(ISoundManager *sound, const NodeDefManager *ndef):
		m_sound(sound),
		m_ndef(ndef),
		makes_footstep_sound(true),
		m_player_step_timer(0.0f),
		m_player_jump_timer(0.0f)
	{
	}

	void playPlayerStep()
	{
		if (m_player_step_timer <= 0 && m_player_step_sound.exists()) {
			m_player_step_timer = 0.03;
			if (makes_footstep_sound)
				m_sound->playSound(m_player_step_sound, false);
		}
	}

	void playPlayerJump()
	{
		if (m_player_jump_timer <= 0.0f) {
			m_player_jump_timer = 0.2f;
			m_sound->playSound(SimpleSoundSpec("player_jump", 0.5f), false);
		}
	}

	static void viewBobbingStep(MtEvent *e, void *data)
	{
		SoundMaker *sm = (SoundMaker *)data;
		sm->playPlayerStep();
	}

	static void playerRegainGround(MtEvent *e, void *data)
	{
		SoundMaker *sm = (SoundMaker *)data;
		sm->playPlayerStep();
	}

	static void playerJump(MtEvent *e, void *data)
	{
		SoundMaker *sm = (SoundMaker *)data;
		sm->playPlayerJump();
	}

	static void cameraPunchLeft(MtEvent *e, void *data)
	{
		SoundMaker *sm = (SoundMaker *)data;
		sm->m_sound->playSound(sm->m_player_leftpunch_sound, false);
	}

	static void cameraPunchRight(MtEvent *e, void *data)
	{
		SoundMaker *sm = (SoundMaker *)data;
		sm->m_sound->playSound(sm->m_player_rightpunch_sound, false);
	}

	static void nodeDug(MtEvent *e, void *data)
	{
		SoundMaker *sm = (SoundMaker *)data;
		NodeDugEvent *nde = (NodeDugEvent *)e;
		sm->m_sound->playSound(sm->m_ndef->get(nde->n).sound_dug, false);
	}

	static void playerDamage(MtEvent *e, void *data)
	{
		SoundMaker *sm = (SoundMaker *)data;
		sm->m_sound->playSound(SimpleSoundSpec("player_damage", 0.5), false);
	}

	static void playerFallingDamage(MtEvent *e, void *data)
	{
		SoundMaker *sm = (SoundMaker *)data;
		sm->m_sound->playSound(SimpleSoundSpec("player_falling_damage", 0.5), false);
	}

	void registerReceiver(MtEventManager *mgr)
	{
		mgr->reg(MtEvent::VIEW_BOBBING_STEP, SoundMaker::viewBobbingStep, this);
		mgr->reg(MtEvent::PLAYER_REGAIN_GROUND, SoundMaker::playerRegainGround, this);
		mgr->reg(MtEvent::PLAYER_JUMP, SoundMaker::playerJump, this);
		mgr->reg(MtEvent::CAMERA_PUNCH_LEFT, SoundMaker::cameraPunchLeft, this);
		mgr->reg(MtEvent::CAMERA_PUNCH_RIGHT, SoundMaker::cameraPunchRight, this);
		mgr->reg(MtEvent::NODE_DUG, SoundMaker::nodeDug, this);
		mgr->reg(MtEvent::PLAYER_DAMAGE, SoundMaker::playerDamage, this);
		mgr->reg(MtEvent::PLAYER_FALLING_DAMAGE, SoundMaker::playerFallingDamage, this);
	}

	void step(float dtime)
	{
		m_player_step_timer -= dtime;
		m_player_jump_timer -= dtime;
	}
};

// Locally stored sounds don't need to be preloaded because of this
class GameOnDemandSoundFetcher: public OnDemandSoundFetcher
{
	std::set<std::string> m_fetched;
private:
	void paths_insert(std::set<std::string> &dst_paths,
		const std::string &base,
		const std::string &name)
	{
		dst_paths.insert(base + DIR_DELIM + "sounds" + DIR_DELIM + name + ".ogg");
		dst_paths.insert(base + DIR_DELIM + "sounds" + DIR_DELIM + name + ".0.ogg");
		dst_paths.insert(base + DIR_DELIM + "sounds" + DIR_DELIM + name + ".1.ogg");
		dst_paths.insert(base + DIR_DELIM + "sounds" + DIR_DELIM + name + ".2.ogg");
		dst_paths.insert(base + DIR_DELIM + "sounds" + DIR_DELIM + name + ".3.ogg");
		dst_paths.insert(base + DIR_DELIM + "sounds" + DIR_DELIM + name + ".4.ogg");
		dst_paths.insert(base + DIR_DELIM + "sounds" + DIR_DELIM + name + ".5.ogg");
		dst_paths.insert(base + DIR_DELIM + "sounds" + DIR_DELIM + name + ".6.ogg");
		dst_paths.insert(base + DIR_DELIM + "sounds" + DIR_DELIM + name + ".7.ogg");
		dst_paths.insert(base + DIR_DELIM + "sounds" + DIR_DELIM + name + ".8.ogg");
		dst_paths.insert(base + DIR_DELIM + "sounds" + DIR_DELIM + name + ".9.ogg");
	}
public:
	void fetchSounds(const std::string &name,
		std::set<std::string> &dst_paths,
		std::set<std::string> &dst_datas)
	{
		if (m_fetched.count(name))
			return;

		m_fetched.insert(name);

		paths_insert(dst_paths, porting::path_share, name);
		paths_insert(dst_paths, porting::path_user,  name);
	}
};


// before 1.8 there isn't a "integer interface", only float
#if (IRRLICHT_VERSION_MAJOR == 1 && IRRLICHT_VERSION_MINOR < 8)
typedef f32 SamplerLayer_t;
#else
typedef s32 SamplerLayer_t;
#endif


class GameGlobalShaderConstantSetter : public IShaderConstantSetter
{
	Sky *m_sky;
	bool *m_force_fog_off;
	f32 *m_fog_range;
	bool m_fog_enabled;
	CachedPixelShaderSetting<float, 4> m_sky_bg_color;
	CachedPixelShaderSetting<float> m_fog_distance;
	CachedVertexShaderSetting<float> m_animation_timer_vertex;
	CachedPixelShaderSetting<float> m_animation_timer_pixel;
	CachedPixelShaderSetting<float, 3> m_day_light;
	CachedPixelShaderSetting<float, 3> m_eye_position_pixel;
	CachedVertexShaderSetting<float, 3> m_eye_position_vertex;
	CachedPixelShaderSetting<float, 3> m_minimap_yaw;
	CachedPixelShaderSetting<float, 3> m_camera_offset_pixel;
	CachedPixelShaderSetting<float, 3> m_camera_offset_vertex;
	CachedPixelShaderSetting<SamplerLayer_t> m_base_texture;
	CachedPixelShaderSetting<SamplerLayer_t> m_normal_texture;
	CachedPixelShaderSetting<SamplerLayer_t> m_texture_flags;
	Client *m_client;

public:
	void onSettingsChange(const std::string &name)
	{
		if (name == "enable_fog")
			m_fog_enabled = g_settings->getBool("enable_fog");
	}

	static void settingsCallback(const std::string &name, void *userdata)
	{
		reinterpret_cast<GameGlobalShaderConstantSetter*>(userdata)->onSettingsChange(name);
	}

	void setSky(Sky *sky) { m_sky = sky; }

	GameGlobalShaderConstantSetter(Sky *sky, bool *force_fog_off,
			f32 *fog_range, Client *client) :
		m_sky(sky),
		m_force_fog_off(force_fog_off),
		m_fog_range(fog_range),
		m_sky_bg_color("skyBgColor"),
		m_fog_distance("fogDistance"),
		m_animation_timer_vertex("animationTimer"),
		m_animation_timer_pixel("animationTimer"),
		m_day_light("dayLight"),
		m_eye_position_pixel("eyePosition"),
		m_eye_position_vertex("eyePosition"),
		m_minimap_yaw("yawVec"),
		m_camera_offset_pixel("cameraOffset"),
		m_camera_offset_vertex("cameraOffset"),
		m_base_texture("baseTexture"),
		m_normal_texture("normalTexture"),
		m_texture_flags("textureFlags"),
		m_client(client)
	{
		g_settings->registerChangedCallback("enable_fog", settingsCallback, this);
		m_fog_enabled = g_settings->getBool("enable_fog");
	}

	~GameGlobalShaderConstantSetter()
	{
		g_settings->deregisterChangedCallback("enable_fog", settingsCallback, this);
	}

	virtual void onSetConstants(video::IMaterialRendererServices *services,
			bool is_highlevel)
	{
		if (!is_highlevel)
			return;

		// Background color
		video::SColor bgcolor = m_sky->getBgColor();
		video::SColorf bgcolorf(bgcolor);
		float bgcolorfa[4] = {
			bgcolorf.r,
			bgcolorf.g,
			bgcolorf.b,
			bgcolorf.a,
		};
		m_sky_bg_color.set(bgcolorfa, services);

		// Fog distance
		float fog_distance = 10000 * BS;

		if (m_fog_enabled && !*m_force_fog_off)
			fog_distance = *m_fog_range;

		m_fog_distance.set(&fog_distance, services);

		u32 daynight_ratio = (float)m_client->getEnv().getDayNightRatio();
		video::SColorf sunlight;
		get_sunlight_color(&sunlight, daynight_ratio);
		float dnc[3] = {
			sunlight.r,
			sunlight.g,
			sunlight.b };
		m_day_light.set(dnc, services);

		u32 animation_timer = porting::getTimeMs() % 1000000;
		float animation_timer_f = (float)animation_timer / 100000.f;
		m_animation_timer_vertex.set(&animation_timer_f, services);
		m_animation_timer_pixel.set(&animation_timer_f, services);

		float eye_position_array[3];
		v3f epos = m_client->getEnv().getLocalPlayer()->getEyePosition();
#if (IRRLICHT_VERSION_MAJOR == 1 && IRRLICHT_VERSION_MINOR < 8)
		eye_position_array[0] = epos.X;
		eye_position_array[1] = epos.Y;
		eye_position_array[2] = epos.Z;
#else
		epos.getAs3Values(eye_position_array);
#endif
		m_eye_position_pixel.set(eye_position_array, services);
		m_eye_position_vertex.set(eye_position_array, services);

		if (m_client->getMinimap()) {
			float minimap_yaw_array[3];
			v3f minimap_yaw = m_client->getMinimap()->getYawVec();
#if (IRRLICHT_VERSION_MAJOR == 1 && IRRLICHT_VERSION_MINOR < 8)
			minimap_yaw_array[0] = minimap_yaw.X;
			minimap_yaw_array[1] = minimap_yaw.Y;
			minimap_yaw_array[2] = minimap_yaw.Z;
#else
			minimap_yaw.getAs3Values(minimap_yaw_array);
#endif
			m_minimap_yaw.set(minimap_yaw_array, services);
		}

		float camera_offset_array[3];
		v3f offset = intToFloat(m_client->getCamera()->getOffset(), BS);
#if (IRRLICHT_VERSION_MAJOR == 1 && IRRLICHT_VERSION_MINOR < 8)
		camera_offset_array[0] = offset.X;
		camera_offset_array[1] = offset.Y;
		camera_offset_array[2] = offset.Z;
#else
		offset.getAs3Values(camera_offset_array);
#endif
		m_camera_offset_pixel.set(camera_offset_array, services);
		m_camera_offset_vertex.set(camera_offset_array, services);

		SamplerLayer_t base_tex = 0,
				normal_tex = 1,
				flags_tex = 2;
		m_base_texture.set(&base_tex, services);
		m_normal_texture.set(&normal_tex, services);
		m_texture_flags.set(&flags_tex, services);
	}
};


class GameGlobalShaderConstantSetterFactory : public IShaderConstantSetterFactory
{
	Sky *m_sky;
	bool *m_force_fog_off;
	f32 *m_fog_range;
	Client *m_client;
	std::vector<GameGlobalShaderConstantSetter *> created_nosky;
public:
	GameGlobalShaderConstantSetterFactory(bool *force_fog_off,
			f32 *fog_range, Client *client) :
		m_sky(NULL),
		m_force_fog_off(force_fog_off),
		m_fog_range(fog_range),
		m_client(client)
	{}

	void setSky(Sky *sky) {
		m_sky = sky;
		for (GameGlobalShaderConstantSetter *ggscs : created_nosky) {
			ggscs->setSky(m_sky);
		}
		created_nosky.clear();
	}

	virtual IShaderConstantSetter* create()
	{
		GameGlobalShaderConstantSetter *scs = new GameGlobalShaderConstantSetter(
				m_sky, m_force_fog_off, m_fog_range, m_client);
		if (!m_sky)
			created_nosky.push_back(scs);
		return scs;
	}
};

#ifdef __ANDROID__
#define SIZE_TAG "size[11,5.5]"
#else
#define SIZE_TAG "size[11,5.5,true]" // Fixed size on desktop
#endif

/****************************************************************************
 ****************************************************************************/

const float object_hit_delay = 0.2;

struct FpsControl {
	u32 last_time, busy_time, sleep_time;
};


/* The reason the following structs are not anonymous structs within the
 * class is that they are not used by the majority of member functions and
 * many functions that do require objects of thse types do not modify them
 * (so they can be passed as a const qualified parameter)
 */

struct GameRunData {
	u16 dig_index;
	u16 new_playeritem;
	PointedThing pointed_old;
	bool digging;
	bool punching;
	bool btn_down_for_dig;
	bool dig_instantly;
	bool digging_blocked;
	bool reset_jump_timer;
	float nodig_delay_timer;
	float dig_time;
	float dig_time_complete;
	float repeat_place_timer;
	float object_hit_delay_timer;
	float time_from_last_punch;
	ClientActiveObject *selected_object;

	float jump_timer;
	float damage_flash;
	float update_draw_list_timer;

	f32 fog_range;

	v3f update_draw_list_last_cam_dir;

	float time_of_day_smooth;
};

class Game;

struct ClientEventHandler
{
	void (Game::*handler)(ClientEvent *, CameraOrientation *);
};

/****************************************************************************
 THE GAME
 ****************************************************************************/

/* This is not intended to be a public class. If a public class becomes
 * desirable then it may be better to create another 'wrapper' class that
 * hides most of the stuff in this class (nothing in this class is required
 * by any other file) but exposes the public methods/data only.
 */
class Game {
public:
	Game();
	~Game();

	bool startup(bool *kill,
			InputHandler *input,
			const GameStartData &game_params,
			std::string &error_message,
			bool *reconnect,
			ChatBackend *chat_backend);

	void run();
	void shutdown();

protected:

	void extendedResourceCleanup();

	// Basic initialisation
	bool init(const std::string &map_dir, const std::string &address,
			u16 port, const SubgameSpec &gamespec);
	bool initSound();
	bool createSingleplayerServer(const std::string &map_dir,
			const SubgameSpec &gamespec, u16 port);

	// Client creation
	bool createClient(const GameStartData &start_data);
	bool initGui();

	// Client connection
	bool connectToServer(const GameStartData &start_data,
			bool *connect_ok, bool *aborted);
	bool getServerContent(bool *aborted);

	// Main loop

	void updateInteractTimers(f32 dtime);
	bool checkConnection();
	bool handleCallbacks();
	void processQueues();
	void updateProfilers(const RunStats &stats, const FpsControl &draw_times, f32 dtime);
	void updateStats(RunStats *stats, const FpsControl &draw_times, f32 dtime);
	void updateProfilerGraphs(ProfilerGraph *graph);

	// Input related
	void processUserInput(f32 dtime);
	void processKeyInput();
	void processItemSelection(u16 *new_playeritem);

	void dropSelectedItem(bool single_item = false);
	void openInventory();
	void openConsole(float scale, const wchar_t *line=NULL);
	void toggleFreeMove();
	void toggleFreeMoveAlt();
	void togglePitchMove();
	void toggleFast();
	void toggleNoClip();
	void toggleCinematic();
	void toggleAutoforward();

	void toggleMinimap(bool shift_pressed);
	void toggleFog();
	void toggleDebug();
	void toggleUpdateCamera();

	void increaseViewRange();
	void decreaseViewRange();
	void toggleFullViewRange();
	void checkZoomEnabled();

	void updateCameraDirection(CameraOrientation *cam, float dtime);
	void updateCameraOrientation(CameraOrientation *cam, float dtime);
	void updatePlayerControl(const CameraOrientation &cam);
	void step(f32 *dtime);
	void processClientEvents(CameraOrientation *cam);
	void updateCamera(u32 busy_time, f32 dtime);
	void updateSound(f32 dtime);
	void processPlayerInteraction(f32 dtime, bool show_hud, bool show_debug);
	/*!
	 * Returns the object or node the player is pointing at.
	 * Also updates the selected thing in the Hud.
	 *
	 * @param[in]  shootline         the shootline, starting from
	 * the camera position. This also gives the maximal distance
	 * of the search.
	 * @param[in]  liquids_pointable if false, liquids are ignored
	 * @param[in]  look_for_object   if false, objects are ignored
	 * @param[in]  camera_offset     offset of the camera
	 * @param[out] selected_object   the selected object or
	 * NULL if not found
	 */
	PointedThing updatePointedThing(
			const core::line3d<f32> &shootline, bool liquids_pointable,
			bool look_for_object, const v3s16 &camera_offset);
	void handlePointingAtNothing(const ItemStack &playerItem);
	void handlePointingAtNode(const PointedThing &pointed,
			const ItemStack &selected_item, const ItemStack &hand_item, f32 dtime);
	void handlePointingAtObject(const PointedThing &pointed, const ItemStack &playeritem,
			const v3f &player_position, bool show_debug);
	void handleDigging(const PointedThing &pointed, const v3s16 &nodepos,
			const ItemStack &selected_item, const ItemStack &hand_item, f32 dtime);
	void updateFrame(ProfilerGraph *graph, RunStats *stats, f32 dtime,
			const CameraOrientation &cam);

	// Misc
	void limitFps(FpsControl *fps_timings, f32 *dtime);

	void showOverlayMessage(const char *msg, float dtime, int percent,
			bool draw_clouds = true);

	static void settingChangedCallback(const std::string &setting_name, void *data);
	void readSettings();

	inline bool isKeyDown(GameKeyType k)
	{
		return input->isKeyDown(k);
	}
	inline bool wasKeyDown(GameKeyType k)
	{
		return input->wasKeyDown(k);
	}
	inline bool wasKeyPressed(GameKeyType k)
	{
		return input->wasKeyPressed(k);
	}
	inline bool wasKeyReleased(GameKeyType k)
	{
		return input->wasKeyReleased(k);
	}

#ifdef __ANDROID__
	void handleAndroidChatInput();
#endif

private:
	struct Flags {
		bool force_fog_off = false;
		bool disable_camera_update = false;
	};

	void showDeathFormspec();
	void showPauseMenu();

	// ClientEvent handlers
	void handleClientEvent_None(ClientEvent *event, CameraOrientation *cam);
	void handleClientEvent_PlayerDamage(ClientEvent *event, CameraOrientation *cam);
	void handleClientEvent_PlayerForceMove(ClientEvent *event, CameraOrientation *cam);
	void handleClientEvent_Deathscreen(ClientEvent *event, CameraOrientation *cam);
	void handleClientEvent_ShowFormSpec(ClientEvent *event, CameraOrientation *cam);
	void handleClientEvent_ShowLocalFormSpec(ClientEvent *event, CameraOrientation *cam);
	void handleClientEvent_HandleParticleEvent(ClientEvent *event,
		CameraOrientation *cam);
	void handleClientEvent_HudAdd(ClientEvent *event, CameraOrientation *cam);
	void handleClientEvent_HudRemove(ClientEvent *event, CameraOrientation *cam);
	void handleClientEvent_HudChange(ClientEvent *event, CameraOrientation *cam);
	void handleClientEvent_SetSky(ClientEvent *event, CameraOrientation *cam);
	void handleClientEvent_SetSun(ClientEvent *event, CameraOrientation *cam);
	void handleClientEvent_SetMoon(ClientEvent *event, CameraOrientation *cam);
	void handleClientEvent_SetStars(ClientEvent *event, CameraOrientation *cam);
	void handleClientEvent_OverrideDayNigthRatio(ClientEvent *event,
		CameraOrientation *cam);
	void handleClientEvent_CloudParams(ClientEvent *event, CameraOrientation *cam);

	void updateChat(f32 dtime, const v2u32 &screensize);

	bool nodePlacement(const ItemDefinition &selected_def, const ItemStack &selected_item,
		const v3s16 &nodepos, const v3s16 &neighbourpos, const PointedThing &pointed,
		const NodeMetadata *meta);
	static const ClientEventHandler clientEventHandler[CLIENTEVENT_MAX];

	InputHandler *input = nullptr;

	Client *client = nullptr;
	Server *server = nullptr;

	IWritableTextureSource *texture_src = nullptr;
	IWritableShaderSource *shader_src = nullptr;

	// When created, these will be filled with data received from the server
	IWritableItemDefManager *itemdef_manager = nullptr;
	NodeDefManager *nodedef_manager = nullptr;

	GameOnDemandSoundFetcher soundfetcher; // useful when testing
	ISoundManager *sound = nullptr;
	bool sound_is_dummy = false;
	SoundMaker *soundmaker = nullptr;

	ChatBackend *chat_backend = nullptr;
	LogOutputBuffer m_chat_log_buf;

	EventManager *eventmgr = nullptr;
	QuicktuneShortcutter *quicktune = nullptr;
	bool registration_confirmation_shown = false;

	std::unique_ptr<GameUI> m_game_ui;
	GUIChatConsole *gui_chat_console = nullptr; // Free using ->Drop()
	MapDrawControl *draw_control = nullptr;
	Camera *camera = nullptr;
	Clouds *clouds = nullptr;	                  // Free using ->Drop()
	Sky *sky = nullptr;                         // Free using ->Drop()
	Hud *hud = nullptr;
	Minimap *mapper = nullptr;

	GameRunData runData;
	Flags m_flags;

	/* 'cache'
	   This class does take ownership/responsibily for cleaning up etc of any of
	   these items (e.g. device)
	*/
	IrrlichtDevice *device;
	video::IVideoDriver *driver;
	scene::ISceneManager *smgr;
	bool *kill;
	std::string *error_message;
	bool *reconnect_requested;
	scene::ISceneNode *skybox;

	bool simple_singleplayer_mode;
	/* End 'cache' */

	/* Pre-calculated values
	 */
	int crack_animation_length;

	IntervalLimiter profiler_interval;

	/*
	 * TODO: Local caching of settings is not optimal and should at some stage
	 *       be updated to use a global settings object for getting thse values
	 *       (as opposed to the this local caching). This can be addressed in
	 *       a later release.
	 */
	bool m_cache_doubletap_jump;
	bool m_cache_enable_clouds;
	bool m_cache_enable_joysticks;
	bool m_cache_enable_particles;
	bool m_cache_enable_fog;
	bool m_cache_enable_noclip;
	bool m_cache_enable_free_move;
	f32  m_cache_mouse_sensitivity;
	f32  m_cache_joystick_frustum_sensitivity;
	f32  m_repeat_place_time;
	f32  m_cache_cam_smoothing;
	f32  m_cache_fog_start;

	bool m_invert_mouse = false;
	bool m_first_loop_after_window_activation = false;
	bool m_camera_offset_changed = false;

	bool m_does_lost_focus_pause_game = false;

#ifdef __ANDROID__
	bool m_cache_hold_aux1;
	bool m_android_chat_open;
#endif
};

Game::Game() :
	m_chat_log_buf(g_logger),
	m_game_ui(new GameUI())
{
	g_settings->registerChangedCallback("doubletap_jump",
		&settingChangedCallback, this);
	g_settings->registerChangedCallback("enable_clouds",
		&settingChangedCallback, this);
	g_settings->registerChangedCallback("doubletap_joysticks",
		&settingChangedCallback, this);
	g_settings->registerChangedCallback("enable_particles",
		&settingChangedCallback, this);
	g_settings->registerChangedCallback("enable_fog",
		&settingChangedCallback, this);
	g_settings->registerChangedCallback("mouse_sensitivity",
		&settingChangedCallback, this);
	g_settings->registerChangedCallback("joystick_frustum_sensitivity",
		&settingChangedCallback, this);
	g_settings->registerChangedCallback("repeat_place_time",
		&settingChangedCallback, this);
	g_settings->registerChangedCallback("noclip",
		&settingChangedCallback, this);
	g_settings->registerChangedCallback("free_move",
		&settingChangedCallback, this);
	g_settings->registerChangedCallback("cinematic",
		&settingChangedCallback, this);
	g_settings->registerChangedCallback("cinematic_camera_smoothing",
		&settingChangedCallback, this);
	g_settings->registerChangedCallback("camera_smoothing",
		&settingChangedCallback, this);

	readSettings();

#ifdef __ANDROID__
	m_cache_hold_aux1 = false;	// This is initialised properly later
#endif

}



/****************************************************************************
 MinetestApp Public
 ****************************************************************************/

Game::~Game()
{
	delete client;
	delete soundmaker;
	if (!sound_is_dummy)
		delete sound;

	delete server; // deleted first to stop all server threads

	delete hud;
	delete camera;
	delete quicktune;
	delete eventmgr;
	delete texture_src;
	delete shader_src;
	delete nodedef_manager;
	delete itemdef_manager;
	delete draw_control;

	extendedResourceCleanup();

	g_settings->deregisterChangedCallback("doubletap_jump",
		&settingChangedCallback, this);
	g_settings->deregisterChangedCallback("enable_clouds",
		&settingChangedCallback, this);
	g_settings->deregisterChangedCallback("enable_particles",
		&settingChangedCallback, this);
	g_settings->deregisterChangedCallback("enable_fog",
		&settingChangedCallback, this);
	g_settings->deregisterChangedCallback("mouse_sensitivity",
		&settingChangedCallback, this);
	g_settings->deregisterChangedCallback("repeat_place_time",
		&settingChangedCallback, this);
	g_settings->deregisterChangedCallback("noclip",
		&settingChangedCallback, this);
	g_settings->deregisterChangedCallback("free_move",
		&settingChangedCallback, this);
	g_settings->deregisterChangedCallback("cinematic",
		&settingChangedCallback, this);
	g_settings->deregisterChangedCallback("cinematic_camera_smoothing",
		&settingChangedCallback, this);
	g_settings->deregisterChangedCallback("camera_smoothing",
		&settingChangedCallback, this);
}

bool Game::startup(bool *kill,
		InputHandler *input,
		const GameStartData &start_data,
		std::string &error_message,
		bool *reconnect,
		ChatBackend *chat_backend)
{

	// "cache"
	this->device              = RenderingEngine::get_raw_device();
	this->kill                = kill;
	this->error_message       = &error_message;
	this->reconnect_requested = reconnect;
	this->input               = input;
	this->chat_backend        = chat_backend;
	this->simple_singleplayer_mode = start_data.isSinglePlayer();

	input->keycache.populate();

	driver = device->getVideoDriver();
	smgr = RenderingEngine::get_scene_manager();

	RenderingEngine::get_scene_manager()->getParameters()->
		setAttribute(scene::OBJ_LOADER_IGNORE_MATERIAL_FILES, true);

	// Reinit runData
	runData = GameRunData();
	runData.time_from_last_punch = 10.0;

	m_game_ui->initFlags();

	m_invert_mouse = g_settings->getBool("invert_mouse");
	m_first_loop_after_window_activation = true;

	g_client_translations->clear();

	// address can change if simple_singleplayer_mode
	if (!init(start_data.world_spec.path, start_data.address,
			start_data.socket_port, start_data.game_spec))
		return false;

	if (!createClient(start_data))
		return false;

	RenderingEngine::initialize(client, hud);

	return true;
}


void Game::run()
{
	ProfilerGraph graph;
	RunStats stats              = { 0 };
	CameraOrientation cam_view_target  = { 0 };
	CameraOrientation cam_view  = { 0 };
	FpsControl draw_times       = { 0 };
	f32 dtime; // in seconds

	/* Clear the profiler */
	Profiler::GraphValues dummyvalues;
	g_profiler->graphGet(dummyvalues);

	draw_times.last_time = RenderingEngine::get_timer_time();

	set_light_table(g_settings->getFloat("display_gamma"));

#ifdef __ANDROID__
	m_cache_hold_aux1 = g_settings->getBool("fast_move")
			&& client->checkPrivilege("fast");
#endif

	irr::core::dimension2d<u32> previous_screen_size(g_settings->getU16("screen_w"),
		g_settings->getU16("screen_h"));

	while (RenderingEngine::run()
			&& !(*kill || g_gamecallback->shutdown_requested
			|| (server && server->isShutdownRequested()))) {

		const irr::core::dimension2d<u32> &current_screen_size =
			RenderingEngine::get_video_driver()->getScreenSize();
		// Verify if window size has changed and save it if it's the case
		// Ensure evaluating settings->getBool after verifying screensize
		// First condition is cheaper
		if (previous_screen_size != current_screen_size &&
				current_screen_size != irr::core::dimension2d<u32>(0,0) &&
				g_settings->getBool("autosave_screensize")) {
			g_settings->setU16("screen_w", current_screen_size.Width);
			g_settings->setU16("screen_h", current_screen_size.Height);
			previous_screen_size = current_screen_size;
		}

		// Calculate dtime =
		//    RenderingEngine::run() from this iteration
		//  + Sleep time until the wanted FPS are reached
		limitFps(&draw_times, &dtime);

		// Prepare render data for next iteration

		updateStats(&stats, draw_times, dtime);
		updateInteractTimers(dtime);

		if (!checkConnection())
			break;
		if (!handleCallbacks())
			break;

		processQueues();

		m_game_ui->clearInfoText();
		hud->resizeHotbar();

		updateProfilers(stats, draw_times, dtime);
		processUserInput(dtime);
		// Update camera before player movement to avoid camera lag of one frame
		updateCameraDirection(&cam_view_target, dtime);
		cam_view.camera_yaw += (cam_view_target.camera_yaw -
				cam_view.camera_yaw) * m_cache_cam_smoothing;
		cam_view.camera_pitch += (cam_view_target.camera_pitch -
				cam_view.camera_pitch) * m_cache_cam_smoothing;
		updatePlayerControl(cam_view);
		step(&dtime);
		processClientEvents(&cam_view_target);
		updateCamera(draw_times.busy_time, dtime);
		updateSound(dtime);
		processPlayerInteraction(dtime, m_game_ui->m_flags.show_hud,
			m_game_ui->m_flags.show_debug);
		updateFrame(&graph, &stats, dtime, cam_view);
		updateProfilerGraphs(&graph);

		// Update if minimap has been disabled by the server
		m_game_ui->m_flags.show_minimap &= client->shouldShowMinimap();

		if (m_does_lost_focus_pause_game && !device->isWindowFocused() && !isMenuActive()) {
			showPauseMenu();
		}
	}
}


void Game::shutdown()
{
	RenderingEngine::finalize();
#if IRRLICHT_VERSION_MAJOR == 1 && IRRLICHT_VERSION_MINOR <= 8
	if (g_settings->get("3d_mode") == "pageflip") {
		driver->setRenderTarget(irr::video::ERT_STEREO_BOTH_BUFFERS);
	}
#endif
	auto formspec = m_game_ui->getFormspecGUI();
	if (formspec)
		formspec->quitMenu();

#ifdef HAVE_TOUCHSCREENGUI
	g_touchscreengui->hide();
#endif

	showOverlayMessage(N_("Shutting down..."), 0, 0, false);

	if (clouds)
		clouds->drop();

	if (gui_chat_console)
		gui_chat_console->drop();

	if (sky)
		sky->drop();

	/* cleanup menus */
	while (g_menumgr.menuCount() > 0) {
		g_menumgr.m_stack.front()->setVisible(false);
		g_menumgr.deletingMenu(g_menumgr.m_stack.front());
	}

	m_game_ui->deleteFormspec();

	chat_backend->addMessage(L"", L"# Disconnected.");
	chat_backend->addMessage(L"", L"");
	m_chat_log_buf.clear();

	if (client) {
		client->Stop();
		while (!client->isShutdown()) {
			assert(texture_src != NULL);
			assert(shader_src != NULL);
			texture_src->processQueue();
			shader_src->processQueue();
			sleep_ms(100);
		}
	}
}


/****************************************************************************/
/****************************************************************************
 Startup
 ****************************************************************************/
/****************************************************************************/

bool Game::init(
		const std::string &map_dir,
		const std::string &address,
		u16 port,
		const SubgameSpec &gamespec)
{
	texture_src = createTextureSource();

	showOverlayMessage(N_("Loading..."), 0, 0);

	shader_src = createShaderSource();

	itemdef_manager = createItemDefManager();
	nodedef_manager = createNodeDefManager();

	eventmgr = new EventManager();
	quicktune = new QuicktuneShortcutter();

	if (!(texture_src && shader_src && itemdef_manager && nodedef_manager
			&& eventmgr && quicktune))
		return false;

	if (!initSound())
		return false;

	// Create a server if not connecting to an existing one
	if (address.empty()) {
		if (!createSingleplayerServer(map_dir, gamespec, port))
			return false;
	}

	return true;
}

bool Game::initSound()
{
#if USE_SOUND
	if (g_settings->getBool("enable_sound") && g_sound_manager_singleton.get()) {
		infostream << "Attempting to use OpenAL audio" << std::endl;
		sound = createOpenALSoundManager(g_sound_manager_singleton.get(), &soundfetcher);
		if (!sound)
			infostream << "Failed to initialize OpenAL audio" << std::endl;
	} else
		infostream << "Sound disabled." << std::endl;
#endif

	if (!sound) {
		infostream << "Using dummy audio." << std::endl;
		sound = &dummySoundManager;
		sound_is_dummy = true;
	}

	soundmaker = new SoundMaker(sound, nodedef_manager);
	if (!soundmaker)
		return false;

	soundmaker->registerReceiver(eventmgr);

	return true;
}

bool Game::createSingleplayerServer(const std::string &map_dir,
		const SubgameSpec &gamespec, u16 port)
{
	showOverlayMessage(N_("Creating server..."), 0, 5);

	std::string bind_str = g_settings->get("bind_address");
	Address bind_addr(0, 0, 0, 0, port);

	if (g_settings->getBool("ipv6_server")) {
		bind_addr.setAddress((IPv6AddressBytes *) NULL);
	}

	try {
		bind_addr.Resolve(bind_str.c_str());
	} catch (ResolveError &e) {
		infostream << "Resolving bind address \"" << bind_str
			   << "\" failed: " << e.what()
			   << " -- Listening on all addresses." << std::endl;
	}

	if (bind_addr.isIPv6() && !g_settings->getBool("enable_ipv6")) {
		*error_message = "Unable to listen on " +
				bind_addr.serializeString() +
				" because IPv6 is disabled";
		errorstream << *error_message << std::endl;
		return false;
	}

	server = new Server(map_dir, gamespec, simple_singleplayer_mode, bind_addr,
			false, nullptr, error_message);
	server->start();

	return true;
}

bool Game::createClient(const GameStartData &start_data)
{
	showOverlayMessage(N_("Creating client..."), 0, 10);

	draw_control = new MapDrawControl;
	if (!draw_control)
		return false;

	bool could_connect, connect_aborted;
#ifdef HAVE_TOUCHSCREENGUI
	if (g_touchscreengui) {
		g_touchscreengui->init(texture_src);
		g_touchscreengui->hide();
	}
#endif
	if (!connectToServer(start_data, &could_connect, &connect_aborted))
		return false;

	if (!could_connect) {
		if (error_message->empty() && !connect_aborted) {
			// Should not happen if error messages are set properly
			*error_message = "Connection failed for unknown reason";
			errorstream << *error_message << std::endl;
		}
		return false;
	}

	if (!getServerContent(&connect_aborted)) {
		if (error_message->empty() && !connect_aborted) {
			// Should not happen if error messages are set properly
			*error_message = "Connection failed for unknown reason";
			errorstream << *error_message << std::endl;
		}
		return false;
	}

	GameGlobalShaderConstantSetterFactory *scsf = new GameGlobalShaderConstantSetterFactory(
			&m_flags.force_fog_off, &runData.fog_range, client);
	shader_src->addShaderConstantSetterFactory(scsf);

	// Update cached textures, meshes and materials
	client->afterContentReceived();

	/* Camera
	 */
	camera = new Camera(*draw_control, client);
	if (!camera || !camera->successfullyCreated(*error_message))
		return false;
	client->setCamera(camera);

	/* Clouds
	 */
	if (m_cache_enable_clouds) {
		clouds = new Clouds(smgr, -1, time(0));
		if (!clouds) {
			*error_message = "Memory allocation error (clouds)";
			errorstream << *error_message << std::endl;
			return false;
		}
	}

	/* Skybox
	 */
	sky = new Sky(-1, texture_src);
	scsf->setSky(sky);
	skybox = NULL;	// This is used/set later on in the main run loop

	if (!sky) {
		*error_message = "Memory allocation error sky";
		errorstream << *error_message << std::endl;
		return false;
	}

	/* Pre-calculated values
	 */
	video::ITexture *t = texture_src->getTexture("crack_anylength.png");
	if (t) {
		v2u32 size = t->getOriginalSize();
		crack_animation_length = size.Y / size.X;
	} else {
		crack_animation_length = 5;
	}

	if (!initGui())
		return false;

	/* Set window caption
	 */
	std::wstring str = utf8_to_wide(PROJECT_NAME_C);
	str += L" ";
	str += utf8_to_wide(g_version_hash);
	str += L" [";
	str += driver->getName();
	str += L"]";
	device->setWindowCaption(str.c_str());

	LocalPlayer *player = client->getEnv().getLocalPlayer();
	player->hurt_tilt_timer = 0;
	player->hurt_tilt_strength = 0;

	hud = new Hud(guienv, client, player, &player->inventory);

	if (!hud) {
		*error_message = "Memory error: could not create HUD";
		errorstream << *error_message << std::endl;
		return false;
	}

	mapper = client->getMinimap();
	if (mapper) {
		mapper->setMinimapMode(MINIMAP_MODE_OFF);
		if (client->modsLoaded())
			client->getScript()->on_minimap_ready(mapper);
	}

	return true;
}

bool Game::initGui()
{
	m_game_ui->init();

	// Remove stale "recent" chat messages from previous connections
	chat_backend->clearRecentChat();

	// Make sure the size of the recent messages buffer is right
	chat_backend->applySettings();

	// Chat backend and console
	gui_chat_console = new GUIChatConsole(guienv, guienv->getRootGUIElement(),
			-1, chat_backend, client, &g_menumgr);
	if (!gui_chat_console) {
		*error_message = "Could not allocate memory for chat console";
		errorstream << *error_message << std::endl;
		return false;
	}

#ifdef HAVE_TOUCHSCREENGUI

	if (g_touchscreengui)
		g_touchscreengui->show();

#endif

	return true;
}

bool Game::connectToServer(const GameStartData &start_data,
		bool *connect_ok, bool *connection_aborted)
{
	*connect_ok = false;	// Let's not be overly optimistic
	*connection_aborted = false;
	bool local_server_mode = false;

	showOverlayMessage(N_("Resolving address..."), 0, 15);

	Address connect_address(0, 0, 0, 0, start_data.socket_port);

	try {
		connect_address.Resolve(start_data.address.c_str());

		if (connect_address.isZero()) { // i.e. INADDR_ANY, IN6ADDR_ANY
			//connect_address.Resolve("localhost");
			if (connect_address.isIPv6()) {
				IPv6AddressBytes addr_bytes;
				addr_bytes.bytes[15] = 1;
				connect_address.setAddress(&addr_bytes);
			} else {
				connect_address.setAddress(127, 0, 0, 1);
			}
			local_server_mode = true;
		}
	} catch (ResolveError &e) {
		*error_message = std::string("Couldn't resolve address: ") + e.what();
		errorstream << *error_message << std::endl;
		return false;
	}

	if (connect_address.isIPv6() && !g_settings->getBool("enable_ipv6")) {
		*error_message = "Unable to connect to " +
				connect_address.serializeString() +
				" because IPv6 is disabled";
		errorstream << *error_message << std::endl;
		return false;
	}

	client = new Client(start_data.name.c_str(),
			start_data.password, start_data.address,
			*draw_control, texture_src, shader_src,
			itemdef_manager, nodedef_manager, sound, eventmgr,
			connect_address.isIPv6(), m_game_ui.get());

	if (!client)
		return false;

	client->m_simple_singleplayer_mode = simple_singleplayer_mode;

	infostream << "Connecting to server at ";
	connect_address.print(&infostream);
	infostream << std::endl;

	client->connect(connect_address,
		simple_singleplayer_mode || local_server_mode);

	/*
		Wait for server to accept connection
	*/

	try {
		input->clear();

		FpsControl fps_control = { 0 };
		f32 dtime;
		f32 wait_time = 0; // in seconds

		fps_control.last_time = RenderingEngine::get_timer_time();

		while (RenderingEngine::run()) {

			limitFps(&fps_control, &dtime);

			// Update client and server
			client->step(dtime);

			if (server != NULL)
				server->step(dtime);

			// End condition
			if (client->getState() == LC_Init) {
				*connect_ok = true;
				break;
			}

			// Break conditions
			if (*connection_aborted)
				break;

			if (client->accessDenied()) {
				*error_message = "Access denied. Reason: "
						+ client->accessDeniedReason();
				*reconnect_requested = client->reconnectRequested();
				errorstream << *error_message << std::endl;
				break;
			}

			if (input->cancelPressed()) {
				*connection_aborted = true;
				infostream << "Connect aborted [Escape]" << std::endl;
				break;
			}

			if (client->m_is_registration_confirmation_state) {
				if (registration_confirmation_shown) {
					// Keep drawing the GUI
					RenderingEngine::draw_menu_scene(guienv, dtime, true);
				} else {
					registration_confirmation_shown = true;
					(new GUIConfirmRegistration(guienv, guienv->getRootGUIElement(), -1,
						   &g_menumgr, client, start_data.name, start_data.password,
						   connection_aborted, texture_src))->drop();
				}
			} else {
				wait_time += dtime;
				// Only time out if we aren't waiting for the server we started
				if (!start_data.isSinglePlayer() && wait_time > 10) {
					*error_message = "Connection timed out.";
					errorstream << *error_message << std::endl;
					break;
				}

				// Update status
				showOverlayMessage(N_("Connecting to server..."), dtime, 20);
			}
		}
	} catch (con::PeerNotFoundException &e) {
		// TODO: Should something be done here? At least an info/error
		// message?
		return false;
	}

	return true;
}

bool Game::getServerContent(bool *aborted)
{
	input->clear();

	FpsControl fps_control = { 0 };
	f32 dtime; // in seconds

	fps_control.last_time = RenderingEngine::get_timer_time();

	while (RenderingEngine::run()) {

		limitFps(&fps_control, &dtime);

		// Update client and server
		client->step(dtime);

		if (server != NULL)
			server->step(dtime);

		// End condition
		if (client->mediaReceived() && client->itemdefReceived() &&
				client->nodedefReceived()) {
			break;
		}

		// Error conditions
		if (!checkConnection())
			return false;

		if (client->getState() < LC_Init) {
			*error_message = "Client disconnected";
			errorstream << *error_message << std::endl;
			return false;
		}

		if (input->cancelPressed()) {
			*aborted = true;
			infostream << "Connect aborted [Escape]" << std::endl;
			return false;
		}

		// Display status
		int progress = 25;

		if (!client->itemdefReceived()) {
			const wchar_t *text = wgettext("Item definitions...");
			progress = 25;
			RenderingEngine::draw_load_screen(text, guienv, texture_src,
				dtime, progress);
			delete[] text;
		} else if (!client->nodedefReceived()) {
			const wchar_t *text = wgettext("Node definitions...");
			progress = 30;
			RenderingEngine::draw_load_screen(text, guienv, texture_src,
				dtime, progress);
			delete[] text;
		} else {
			std::stringstream message;
			std::fixed(message);
			message.precision(0);
			message << gettext("Media...") << " " << (client->mediaReceiveProgress()*100) << "%";
			message.precision(2);

			if ((USE_CURL == 0) ||
					(!g_settings->getBool("enable_remote_media_server"))) {
				float cur = client->getCurRate();
				std::string cur_unit = gettext("KiB/s");

				if (cur > 900) {
					cur /= 1024.0;
					cur_unit = gettext("MiB/s");
				}

				message << " (" << cur << ' ' << cur_unit << ")";
			}

			progress = 30 + client->mediaReceiveProgress() * 35 + 0.5;
			RenderingEngine::draw_load_screen(utf8_to_wide(message.str()), guienv,
				texture_src, dtime, progress);
		}
	}

	return true;
}


/****************************************************************************/
/****************************************************************************
 Run
 ****************************************************************************/
/****************************************************************************/

inline void Game::updateInteractTimers(f32 dtime)
{
	if (runData.nodig_delay_timer >= 0)
		runData.nodig_delay_timer -= dtime;

	if (runData.object_hit_delay_timer >= 0)
		runData.object_hit_delay_timer -= dtime;

	runData.time_from_last_punch += dtime;
}


/* returns false if game should exit, otherwise true
 */
inline bool Game::checkConnection()
{
	if (client->accessDenied()) {
		*error_message = "Access denied. Reason: "
				+ client->accessDeniedReason();
		*reconnect_requested = client->reconnectRequested();
		errorstream << *error_message << std::endl;
		return false;
	}

	return true;
}


/* returns false if game should exit, otherwise true
 */
inline bool Game::handleCallbacks()
{
	if (g_gamecallback->disconnect_requested) {
		g_gamecallback->disconnect_requested = false;
		return false;
	}

	if (g_gamecallback->changepassword_requested) {
		(new GUIPasswordChange(guienv, guiroot, -1,
				       &g_menumgr, client, texture_src))->drop();
		g_gamecallback->changepassword_requested = false;
	}

	if (g_gamecallback->changevolume_requested) {
		(new GUIVolumeChange(guienv, guiroot, -1,
				     &g_menumgr, texture_src))->drop();
		g_gamecallback->changevolume_requested = false;
	}

	if (g_gamecallback->keyconfig_requested) {
		(new GUIKeyChangeMenu(guienv, guiroot, -1,
				      &g_menumgr, texture_src))->drop();
		g_gamecallback->keyconfig_requested = false;
	}

	if (g_gamecallback->keyconfig_changed) {
		input->keycache.populate(); // update the cache with new settings
		g_gamecallback->keyconfig_changed = false;
	}

	return true;
}


void Game::processQueues()
{
	texture_src->processQueue();
	itemdef_manager->processQueue(client);
	shader_src->processQueue();
}


void Game::updateProfilers(const RunStats &stats, const FpsControl &draw_times,
		f32 dtime)
{
	float profiler_print_interval =
			g_settings->getFloat("profiler_print_interval");
	bool print_to_log = true;

	if (profiler_print_interval == 0) {
		print_to_log = false;
		profiler_print_interval = 3;
	}

	if (profiler_interval.step(dtime, profiler_print_interval)) {
		if (print_to_log) {
			infostream << "Profiler:" << std::endl;
			g_profiler->print(infostream);
		}

		m_game_ui->updateProfiler();
		g_profiler->clear();
	}

	// Update update graphs
	g_profiler->graphAdd("Time non-rendering [ms]",
		draw_times.busy_time - stats.drawtime);

	g_profiler->graphAdd("Sleep [ms]", draw_times.sleep_time);
	g_profiler->graphAdd("FPS", 1.0f / dtime);
}

void Game::updateStats(RunStats *stats, const FpsControl &draw_times,
		f32 dtime)
{

	f32 jitter;
	Jitter *jp;

	/* Time average and jitter calculation
	 */
	jp = &stats->dtime_jitter;
	jp->avg = jp->avg * 0.96 + dtime * 0.04;

	jitter = dtime - jp->avg;

	if (jitter > jp->max)
		jp->max = jitter;

	jp->counter += dtime;

	if (jp->counter > 0.0) {
		jp->counter -= 3.0;
		jp->max_sample = jp->max;
		jp->max_fraction = jp->max_sample / (jp->avg + 0.001);
		jp->max = 0.0;
	}

	/* Busytime average and jitter calculation
	 */
	jp = &stats->busy_time_jitter;
	jp->avg = jp->avg + draw_times.busy_time * 0.02;

	jitter = draw_times.busy_time - jp->avg;

	if (jitter > jp->max)
		jp->max = jitter;
	if (jitter < jp->min)
		jp->min = jitter;

	jp->counter += dtime;

	if (jp->counter > 0.0) {
		jp->counter -= 3.0;
		jp->max_sample = jp->max;
		jp->min_sample = jp->min;
		jp->max = 0.0;
		jp->min = 0.0;
	}
}



/****************************************************************************
 Input handling
 ****************************************************************************/

void Game::processUserInput(f32 dtime)
{
	// Reset input if window not active or some menu is active
	if (!device->isWindowActive() || isMenuActive() || guienv->hasFocus(gui_chat_console)) {
		input->clear();
#ifdef HAVE_TOUCHSCREENGUI
		g_touchscreengui->hide();
#endif
	}
#ifdef HAVE_TOUCHSCREENGUI
	else if (g_touchscreengui) {
		/* on touchscreengui step may generate own input events which ain't
		 * what we want in case we just did clear them */
		g_touchscreengui->step(dtime);
	}
#endif

	if (!guienv->hasFocus(gui_chat_console) && gui_chat_console->isOpen()) {
		gui_chat_console->closeConsoleAtOnce();
	}

	// Input handler step() (used by the random input generator)
	input->step(dtime);

#ifdef __ANDROID__
	auto formspec = m_game_ui->getFormspecGUI();
	if (formspec)
		formspec->getAndroidUIInput();
	else
		handleAndroidChatInput();
#endif

	// Increase timer for double tap of "keymap_jump"
	if (m_cache_doubletap_jump && runData.jump_timer <= 0.2f)
		runData.jump_timer += dtime;

	processKeyInput();
	processItemSelection(&runData.new_playeritem);
}


void Game::processKeyInput()
{
	if (wasKeyDown(KeyType::DROP)) {
		dropSelectedItem(isKeyDown(KeyType::SNEAK));
	} else if (wasKeyDown(KeyType::AUTOFORWARD)) {
		toggleAutoforward();
	} else if (wasKeyDown(KeyType::BACKWARD)) {
		if (g_settings->getBool("continuous_forward"))
			toggleAutoforward();
	} else if (wasKeyDown(KeyType::INVENTORY)) {
		openInventory();
	} else if (input->cancelPressed()) {
#ifdef __ANDROID__
		m_android_chat_open = false;
#endif
		if (!gui_chat_console->isOpenInhibited()) {
			showPauseMenu();
		}
	} else if (wasKeyDown(KeyType::CHAT)) {
		openConsole(0.2, L"");
	} else if (wasKeyDown(KeyType::CMD)) {
		openConsole(0.2, L"/");
	} else if (wasKeyDown(KeyType::CMD_LOCAL)) {
		if (client->modsLoaded())
			openConsole(0.2, L".");
		else
			m_game_ui->showStatusText(wgettext("Client side scripting is disabled"));
	} else if (wasKeyDown(KeyType::CONSOLE)) {
		openConsole(core::clamp(g_settings->getFloat("console_height"), 0.1f, 1.0f));
	} else if (wasKeyDown(KeyType::FREEMOVE)) {
		toggleFreeMove();
	} else if (wasKeyDown(KeyType::JUMP)) {
		toggleFreeMoveAlt();
	} else if (wasKeyDown(KeyType::PITCHMOVE)) {
		togglePitchMove();
	} else if (wasKeyDown(KeyType::FASTMOVE)) {
		toggleFast();
	} else if (wasKeyDown(KeyType::NOCLIP)) {
		toggleNoClip();
#if USE_SOUND
	} else if (wasKeyDown(KeyType::MUTE)) {
		if (g_settings->getBool("enable_sound")) {
			bool new_mute_sound = !g_settings->getBool("mute_sound");
			g_settings->setBool("mute_sound", new_mute_sound);
			if (new_mute_sound)
				m_game_ui->showTranslatedStatusText("Sound muted");
			else
				m_game_ui->showTranslatedStatusText("Sound unmuted");
		} else {
			m_game_ui->showTranslatedStatusText("Sound system is disabled");
		}
	} else if (wasKeyDown(KeyType::INC_VOLUME)) {
		if (g_settings->getBool("enable_sound")) {
			float new_volume = rangelim(g_settings->getFloat("sound_volume") + 0.1f, 0.0f, 1.0f);
			wchar_t buf[100];
			g_settings->setFloat("sound_volume", new_volume);
			const wchar_t *str = wgettext("Volume changed to %d%%");
			swprintf(buf, sizeof(buf) / sizeof(wchar_t), str, myround(new_volume * 100));
			delete[] str;
			m_game_ui->showStatusText(buf);
		} else {
			m_game_ui->showTranslatedStatusText("Sound system is disabled");
		}
	} else if (wasKeyDown(KeyType::DEC_VOLUME)) {
		if (g_settings->getBool("enable_sound")) {
			float new_volume = rangelim(g_settings->getFloat("sound_volume") - 0.1f, 0.0f, 1.0f);
			wchar_t buf[100];
			g_settings->setFloat("sound_volume", new_volume);
			const wchar_t *str = wgettext("Volume changed to %d%%");
			swprintf(buf, sizeof(buf) / sizeof(wchar_t), str, myround(new_volume * 100));
			delete[] str;
			m_game_ui->showStatusText(buf);
		} else {
			m_game_ui->showTranslatedStatusText("Sound system is disabled");
		}
#else
	} else if (wasKeyDown(KeyType::MUTE) || wasKeyDown(KeyType::INC_VOLUME)
			|| wasKeyDown(KeyType::DEC_VOLUME)) {
		m_game_ui->showTranslatedStatusText("Sound system is not supported on this build");
#endif
	} else if (wasKeyDown(KeyType::CINEMATIC)) {
		toggleCinematic();
	} else if (wasKeyDown(KeyType::SCREENSHOT)) {
		client->makeScreenshot();
	} else if (wasKeyDown(KeyType::TOGGLE_HUD)) {
		m_game_ui->toggleHud();
	} else if (wasKeyDown(KeyType::MINIMAP)) {
		toggleMinimap(isKeyDown(KeyType::SNEAK));
	} else if (wasKeyDown(KeyType::TOGGLE_CHAT)) {
		m_game_ui->toggleChat();
	} else if (wasKeyDown(KeyType::TOGGLE_FOG)) {
		toggleFog();
	} else if (wasKeyDown(KeyType::TOGGLE_UPDATE_CAMERA)) {
		toggleUpdateCamera();
	} else if (wasKeyDown(KeyType::TOGGLE_DEBUG)) {
		toggleDebug();
	} else if (wasKeyDown(KeyType::TOGGLE_PROFILER)) {
		m_game_ui->toggleProfiler();
	} else if (wasKeyDown(KeyType::INCREASE_VIEWING_RANGE)) {
		increaseViewRange();
	} else if (wasKeyDown(KeyType::DECREASE_VIEWING_RANGE)) {
		decreaseViewRange();
	} else if (wasKeyDown(KeyType::RANGESELECT)) {
		toggleFullViewRange();
	} else if (wasKeyDown(KeyType::ZOOM)) {
		checkZoomEnabled();
	} else if (wasKeyDown(KeyType::QUICKTUNE_NEXT)) {
		quicktune->next();
	} else if (wasKeyDown(KeyType::QUICKTUNE_PREV)) {
		quicktune->prev();
	} else if (wasKeyDown(KeyType::QUICKTUNE_INC)) {
		quicktune->inc();
	} else if (wasKeyDown(KeyType::QUICKTUNE_DEC)) {
		quicktune->dec();
	}

	if (!isKeyDown(KeyType::JUMP) && runData.reset_jump_timer) {
		runData.reset_jump_timer = false;
		runData.jump_timer = 0.0f;
	}

	if (quicktune->hasMessage()) {
		m_game_ui->showStatusText(utf8_to_wide(quicktune->getMessage()));
	}
}

void Game::processItemSelection(u16 *new_playeritem)
{
	LocalPlayer *player = client->getEnv().getLocalPlayer();

	/* Item selection using mouse wheel
	 */
	*new_playeritem = player->getWieldIndex();

	s32 wheel = input->getMouseWheel();
	u16 max_item = MYMIN(PLAYER_INVENTORY_SIZE - 1,
		    player->hud_hotbar_itemcount - 1);

	s32 dir = wheel;

	if (input->joystick.wasKeyDown(KeyType::SCROLL_DOWN) ||
			wasKeyDown(KeyType::HOTBAR_NEXT)) {
		dir = -1;
	}

	if (input->joystick.wasKeyDown(KeyType::SCROLL_UP) ||
			wasKeyDown(KeyType::HOTBAR_PREV)) {
		dir = 1;
	}

	if (dir < 0)
		*new_playeritem = *new_playeritem < max_item ? *new_playeritem + 1 : 0;
	else if (dir > 0)
		*new_playeritem = *new_playeritem > 0 ? *new_playeritem - 1 : max_item;
	// else dir == 0

	/* Item selection using hotbar slot keys
	 */
	for (u16 i = 0; i <= max_item; i++) {
		if (wasKeyDown((GameKeyType) (KeyType::SLOT_1 + i))) {
			*new_playeritem = i;
			break;
		}
	}
}


void Game::dropSelectedItem(bool single_item)
{
	IDropAction *a = new IDropAction();
	a->count = single_item ? 1 : 0;
	a->from_inv.setCurrentPlayer();
	a->from_list = "main";
	a->from_i = client->getEnv().getLocalPlayer()->getWieldIndex();
	client->inventoryAction(a);
}


void Game::openInventory()
{
	/*
	 * Don't permit to open inventory is CAO or player doesn't exists.
	 * This prevent showing an empty inventory at player load
	 */

	LocalPlayer *player = client->getEnv().getLocalPlayer();
	if (!player || !player->getCAO())
		return;

	infostream << "Game: Launching inventory" << std::endl;

	PlayerInventoryFormSource *fs_src = new PlayerInventoryFormSource(client);

	InventoryLocation inventoryloc;
	inventoryloc.setCurrentPlayer();

	if (!client->modsLoaded()
			|| !client->getScript()->on_inventory_open(fs_src->m_client->getInventory(inventoryloc))) {
		TextDest *txt_dst = new TextDestPlayerInventory(client);
		auto *&formspec = m_game_ui->updateFormspec("");
		GUIFormSpecMenu::create(formspec, client, &input->joystick, fs_src,
			txt_dst, client->getFormspecPrepend());

		formspec->setFormSpec(fs_src->getForm(), inventoryloc);
	}
}


void Game::openConsole(float scale, const wchar_t *line)
{
	assert(scale > 0.0f && scale <= 1.0f);

#ifdef __ANDROID__
	porting::showInputDialog(gettext("ok"), "", "", 2);
	m_android_chat_open = true;
#else
	if (gui_chat_console->isOpenInhibited())
		return;
	gui_chat_console->openConsole(scale);
	if (line) {
		gui_chat_console->setCloseOnEnter(true);
		gui_chat_console->replaceAndAddToHistory(line);
	}
#endif
}

#ifdef __ANDROID__
void Game::handleAndroidChatInput()
{
	if (m_android_chat_open && porting::getInputDialogState() == 0) {
		std::string text = porting::getInputDialogValue();
		client->typeChatMessage(utf8_to_wide(text));
		m_android_chat_open = false;
	}
}
#endif


void Game::toggleFreeMove()
{
	bool free_move = !g_settings->getBool("free_move");
	g_settings->set("free_move", bool_to_cstr(free_move));

	if (free_move) {
		if (client->checkPrivilege("fly")) {
			m_game_ui->showTranslatedStatusText("Fly mode enabled");
		} else {
			m_game_ui->showTranslatedStatusText("Fly mode enabled (note: no 'fly' privilege)");
		}
	} else {
		m_game_ui->showTranslatedStatusText("Fly mode disabled");
	}
}

void Game::toggleFreeMoveAlt()
{
	if (m_cache_doubletap_jump && runData.jump_timer < 0.2f)
		toggleFreeMove();

	runData.reset_jump_timer = true;
}


void Game::togglePitchMove()
{
	bool pitch_move = !g_settings->getBool("pitch_move");
	g_settings->set("pitch_move", bool_to_cstr(pitch_move));

	if (pitch_move) {
		m_game_ui->showTranslatedStatusText("Pitch move mode enabled");
	} else {
		m_game_ui->showTranslatedStatusText("Pitch move mode disabled");
	}
}


void Game::toggleFast()
{
	bool fast_move = !g_settings->getBool("fast_move");
	bool has_fast_privs = client->checkPrivilege("fast");
	g_settings->set("fast_move", bool_to_cstr(fast_move));

	if (fast_move) {
		if (has_fast_privs) {
			m_game_ui->showTranslatedStatusText("Fast mode enabled");
		} else {
			m_game_ui->showTranslatedStatusText("Fast mode enabled (note: no 'fast' privilege)");
		}
	} else {
		m_game_ui->showTranslatedStatusText("Fast mode disabled");
	}

#ifdef __ANDROID__
	m_cache_hold_aux1 = fast_move && has_fast_privs;
#endif
}


void Game::toggleNoClip()
{
	bool noclip = !g_settings->getBool("noclip");
	g_settings->set("noclip", bool_to_cstr(noclip));

	if (noclip) {
		if (client->checkPrivilege("noclip")) {
			m_game_ui->showTranslatedStatusText("Noclip mode enabled");
		} else {
			m_game_ui->showTranslatedStatusText("Noclip mode enabled (note: no 'noclip' privilege)");
		}
	} else {
		m_game_ui->showTranslatedStatusText("Noclip mode disabled");
	}
}

void Game::toggleCinematic()
{
	bool cinematic = !g_settings->getBool("cinematic");
	g_settings->set("cinematic", bool_to_cstr(cinematic));

	if (cinematic)
		m_game_ui->showTranslatedStatusText("Cinematic mode enabled");
	else
		m_game_ui->showTranslatedStatusText("Cinematic mode disabled");
}

// Autoforward by toggling continuous forward.
void Game::toggleAutoforward()
{
	bool autorun_enabled = !g_settings->getBool("continuous_forward");
	g_settings->set("continuous_forward", bool_to_cstr(autorun_enabled));

	if (autorun_enabled)
		m_game_ui->showTranslatedStatusText("Automatic forward enabled");
	else
		m_game_ui->showTranslatedStatusText("Automatic forward disabled");
}

void Game::toggleMinimap(bool shift_pressed)
{
	if (!mapper || !m_game_ui->m_flags.show_hud || !g_settings->getBool("enable_minimap"))
		return;

	if (shift_pressed) {
		mapper->toggleMinimapShape();
		return;
	}

	u32 hud_flags = client->getEnv().getLocalPlayer()->hud_flags;

	MinimapMode mode = MINIMAP_MODE_OFF;
	if (hud_flags & HUD_FLAG_MINIMAP_VISIBLE) {
		mode = mapper->getMinimapMode();
		mode = (MinimapMode)((int)mode + 1);
		// If radar is disabled and in, or switching to, radar mode
		if (!(hud_flags & HUD_FLAG_MINIMAP_RADAR_VISIBLE) && mode > 3)
			mode = MINIMAP_MODE_OFF;
	}

	m_game_ui->m_flags.show_minimap = true;
	switch (mode) {
		case MINIMAP_MODE_SURFACEx1:
			m_game_ui->showTranslatedStatusText("Minimap in surface mode, Zoom x1");
			break;
		case MINIMAP_MODE_SURFACEx2:
			m_game_ui->showTranslatedStatusText("Minimap in surface mode, Zoom x2");
			break;
		case MINIMAP_MODE_SURFACEx4:
			m_game_ui->showTranslatedStatusText("Minimap in surface mode, Zoom x4");
			break;
		case MINIMAP_MODE_RADARx1:
			m_game_ui->showTranslatedStatusText("Minimap in radar mode, Zoom x1");
			break;
		case MINIMAP_MODE_RADARx2:
			m_game_ui->showTranslatedStatusText("Minimap in radar mode, Zoom x2");
			break;
		case MINIMAP_MODE_RADARx4:
			m_game_ui->showTranslatedStatusText("Minimap in radar mode, Zoom x4");
			break;
		default:
			mode = MINIMAP_MODE_OFF;
			m_game_ui->m_flags.show_minimap = false;
			if (hud_flags & HUD_FLAG_MINIMAP_VISIBLE)
				m_game_ui->showTranslatedStatusText("Minimap hidden");
			else
				m_game_ui->showTranslatedStatusText("Minimap currently disabled by game or mod");
	}

	mapper->setMinimapMode(mode);
}

void Game::toggleFog()
{
	bool fog_enabled = g_settings->getBool("enable_fog");
	g_settings->setBool("enable_fog", !fog_enabled);
	if (fog_enabled)
		m_game_ui->showTranslatedStatusText("Fog disabled");
	else
		m_game_ui->showTranslatedStatusText("Fog enabled");
}


void Game::toggleDebug()
{
	// Initial / 4x toggle: Chat only
	// 1x toggle: Debug text with chat
	// 2x toggle: Debug text with profiler graph
	// 3x toggle: Debug text and wireframe
	if (!m_game_ui->m_flags.show_debug) {
		m_game_ui->m_flags.show_debug = true;
		m_game_ui->m_flags.show_profiler_graph = false;
		draw_control->show_wireframe = false;
		m_game_ui->showTranslatedStatusText("Debug info shown");
	} else if (!m_game_ui->m_flags.show_profiler_graph && !draw_control->show_wireframe) {
		m_game_ui->m_flags.show_profiler_graph = true;
		m_game_ui->showTranslatedStatusText("Profiler graph shown");
	} else if (!draw_control->show_wireframe && client->checkPrivilege("debug")) {
		m_game_ui->m_flags.show_profiler_graph = false;
		draw_control->show_wireframe = true;
		m_game_ui->showTranslatedStatusText("Wireframe shown");
	} else {
		m_game_ui->m_flags.show_debug = false;
		m_game_ui->m_flags.show_profiler_graph = false;
		draw_control->show_wireframe = false;
		if (client->checkPrivilege("debug")) {
			m_game_ui->showTranslatedStatusText("Debug info, profiler graph, and wireframe hidden");
		} else {
			m_game_ui->showTranslatedStatusText("Debug info and profiler graph hidden");
		}
	}
}


void Game::toggleUpdateCamera()
{
	m_flags.disable_camera_update = !m_flags.disable_camera_update;
	if (m_flags.disable_camera_update)
		m_game_ui->showTranslatedStatusText("Camera update disabled");
	else
		m_game_ui->showTranslatedStatusText("Camera update enabled");
}


void Game::increaseViewRange()
{
	s16 range = g_settings->getS16("viewing_range");
	s16 range_new = range + 10;

	wchar_t buf[255];
	const wchar_t *str;
	if (range_new > 4000) {
		range_new = 4000;
		str = wgettext("Viewing range is at maximum: %d");
		swprintf(buf, sizeof(buf) / sizeof(wchar_t), str, range_new);
		delete[] str;
		m_game_ui->showStatusText(buf);

	} else {
		str = wgettext("Viewing range changed to %d");
		swprintf(buf, sizeof(buf) / sizeof(wchar_t), str, range_new);
		delete[] str;
		m_game_ui->showStatusText(buf);
	}
	g_settings->set("viewing_range", itos(range_new));
}


void Game::decreaseViewRange()
{
	s16 range = g_settings->getS16("viewing_range");
	s16 range_new = range - 10;

	wchar_t buf[255];
	const wchar_t *str;
	if (range_new < 20) {
		range_new = 20;
		str = wgettext("Viewing range is at minimum: %d");
		swprintf(buf, sizeof(buf) / sizeof(wchar_t), str, range_new);
		delete[] str;
		m_game_ui->showStatusText(buf);
	} else {
		str = wgettext("Viewing range changed to %d");
		swprintf(buf, sizeof(buf) / sizeof(wchar_t), str, range_new);
		delete[] str;
		m_game_ui->showStatusText(buf);
	}
	g_settings->set("viewing_range", itos(range_new));
}


void Game::toggleFullViewRange()
{
	draw_control->range_all = !draw_control->range_all;
	if (draw_control->range_all)
		m_game_ui->showTranslatedStatusText("Enabled unlimited viewing range");
	else
		m_game_ui->showTranslatedStatusText("Disabled unlimited viewing range");
}


void Game::checkZoomEnabled()
{
	LocalPlayer *player = client->getEnv().getLocalPlayer();
	if (player->getZoomFOV() < 0.001f || player->getFov().fov > 0.0f)
		m_game_ui->showTranslatedStatusText("Zoom currently disabled by game or mod");
}


void Game::updateCameraDirection(CameraOrientation *cam, float dtime)
{
	if ((device->isWindowActive() && device->isWindowFocused()
			&& !isMenuActive()) || input->isRandom()) {

#ifndef __ANDROID__
		if (!input->isRandom()) {
			// Mac OSX gets upset if this is set every frame
			if (device->getCursorControl()->isVisible())
				device->getCursorControl()->setVisible(false);
		}
#endif

		if (m_first_loop_after_window_activation) {
			m_first_loop_after_window_activation = false;

			input->setMousePos(driver->getScreenSize().Width / 2,
				driver->getScreenSize().Height / 2);
		} else {
			updateCameraOrientation(cam, dtime);
		}

	} else {

#ifndef ANDROID
		// Mac OSX gets upset if this is set every frame
		if (!device->getCursorControl()->isVisible())
			device->getCursorControl()->setVisible(true);
#endif

		m_first_loop_after_window_activation = true;

	}
}

void Game::updateCameraOrientation(CameraOrientation *cam, float dtime)
{
#ifdef HAVE_TOUCHSCREENGUI
	if (g_touchscreengui) {
		cam->camera_yaw   += g_touchscreengui->getYawChange();
		cam->camera_pitch  = g_touchscreengui->getPitch();
	} else {
#endif
		v2s32 center(driver->getScreenSize().Width / 2, driver->getScreenSize().Height / 2);
		v2s32 dist = input->getMousePos() - center;

		if (m_invert_mouse || camera->getCameraMode() == CAMERA_MODE_THIRD_FRONT) {
			dist.Y = -dist.Y;
		}

		cam->camera_yaw   -= dist.X * m_cache_mouse_sensitivity;
		cam->camera_pitch += dist.Y * m_cache_mouse_sensitivity;

		if (dist.X != 0 || dist.Y != 0)
			input->setMousePos(center.X, center.Y);
#ifdef HAVE_TOUCHSCREENGUI
	}
#endif

	if (m_cache_enable_joysticks) {
		f32 c = m_cache_joystick_frustum_sensitivity * (1.f / 32767.f) * dtime;
		cam->camera_yaw -= input->joystick.getAxisWithoutDead(JA_FRUSTUM_HORIZONTAL) * c;
		cam->camera_pitch += input->joystick.getAxisWithoutDead(JA_FRUSTUM_VERTICAL) * c;
	}

	cam->camera_pitch = rangelim(cam->camera_pitch, -89.5, 89.5);
}


void Game::updatePlayerControl(const CameraOrientation &cam)
{
	//TimeTaker tt("update player control", NULL, PRECISION_NANO);

	// DO NOT use the isKeyDown method for the forward, backward, left, right
	// buttons, as the code that uses the controls needs to be able to
	// distinguish between the two in order to know when to use joysticks.

	PlayerControl control(
		input->isKeyDown(KeyType::FORWARD),
		input->isKeyDown(KeyType::BACKWARD),
		input->isKeyDown(KeyType::LEFT),
		input->isKeyDown(KeyType::RIGHT),
		isKeyDown(KeyType::JUMP),
		isKeyDown(KeyType::SPECIAL1),
		isKeyDown(KeyType::SNEAK),
		isKeyDown(KeyType::ZOOM),
		isKeyDown(KeyType::DIG),
		isKeyDown(KeyType::PLACE),
		cam.camera_pitch,
		cam.camera_yaw,
		input->joystick.getAxisWithoutDead(JA_SIDEWARD_MOVE),
		input->joystick.getAxisWithoutDead(JA_FORWARD_MOVE)
	);

	u32 keypress_bits = (
			( (u32)(isKeyDown(KeyType::FORWARD)                       & 0x1) << 0) |
			( (u32)(isKeyDown(KeyType::BACKWARD)                      & 0x1) << 1) |
			( (u32)(isKeyDown(KeyType::LEFT)                          & 0x1) << 2) |
			( (u32)(isKeyDown(KeyType::RIGHT)                         & 0x1) << 3) |
			( (u32)(isKeyDown(KeyType::JUMP)                          & 0x1) << 4) |
			( (u32)(isKeyDown(KeyType::SPECIAL1)                      & 0x1) << 5) |
			( (u32)(isKeyDown(KeyType::SNEAK)                         & 0x1) << 6) |
			( (u32)(isKeyDown(KeyType::DIG)                           & 0x1) << 7) |
			( (u32)(isKeyDown(KeyType::PLACE)                         & 0x1) << 8) |
			( (u32)(isKeyDown(KeyType::ZOOM)                          & 0x1) << 9)
		);

#ifdef ANDROID
	/* For Android, simulate holding down AUX1 (fast move) if the user has
	 * the fast_move setting toggled on. If there is an aux1 key defined for
	 * Android then its meaning is inverted (i.e. holding aux1 means walk and
	 * not fast)
	 */
	if (m_cache_hold_aux1) {
		control.aux1 = control.aux1 ^ true;
		keypress_bits ^= ((u32)(1U << 5));
	}
#endif

	LocalPlayer *player = client->getEnv().getLocalPlayer();

	// autojump if set: simulate "jump" key
	if (player->getAutojump()) {
		control.jump = true;
		keypress_bits |= 1U << 4;
	}

	// autoforward if set: simulate "up" key
	if (player->getPlayerSettings().continuous_forward &&
			client->activeObjectsReceived() && !player->isDead()) {
		control.up = true;
		keypress_bits |= 1U << 0;
	}

	client->setPlayerControl(control);
	player->keyPressed = keypress_bits;

	//tt.stop();
}


inline void Game::step(f32 *dtime)
{
	bool can_be_and_is_paused =
			(simple_singleplayer_mode && g_menumgr.pausesGame());

	if (can_be_and_is_paused) { // This is for a singleplayer server
		*dtime = 0;             // No time passes
	} else {
		if (server)
			server->step(*dtime);

		client->step(*dtime);
	}
}

const ClientEventHandler Game::clientEventHandler[CLIENTEVENT_MAX] = {
	{&Game::handleClientEvent_None},
	{&Game::handleClientEvent_PlayerDamage},
	{&Game::handleClientEvent_PlayerForceMove},
	{&Game::handleClientEvent_Deathscreen},
	{&Game::handleClientEvent_ShowFormSpec},
	{&Game::handleClientEvent_ShowLocalFormSpec},
	{&Game::handleClientEvent_HandleParticleEvent},
	{&Game::handleClientEvent_HandleParticleEvent},
	{&Game::handleClientEvent_HandleParticleEvent},
	{&Game::handleClientEvent_HudAdd},
	{&Game::handleClientEvent_HudRemove},
	{&Game::handleClientEvent_HudChange},
	{&Game::handleClientEvent_SetSky},
	{&Game::handleClientEvent_SetSun},
	{&Game::handleClientEvent_SetMoon},
	{&Game::handleClientEvent_SetStars},
	{&Game::handleClientEvent_OverrideDayNigthRatio},
	{&Game::handleClientEvent_CloudParams},
};

void Game::handleClientEvent_None(ClientEvent *event, CameraOrientation *cam)
{
	FATAL_ERROR("ClientEvent type None received");
}

void Game::handleClientEvent_PlayerDamage(ClientEvent *event, CameraOrientation *cam)
{
	if (client->modsLoaded())
		client->getScript()->on_damage_taken(event->player_damage.amount);

	// Damage flash and hurt tilt are not used at death
	if (client->getHP() > 0) {
		runData.damage_flash += 95.0f + 3.2f * event->player_damage.amount;
		runData.damage_flash = MYMIN(runData.damage_flash, 127.0f);

		LocalPlayer *player = client->getEnv().getLocalPlayer();

		player->hurt_tilt_timer = 1.5f;
		player->hurt_tilt_strength =
			rangelim(event->player_damage.amount / 4.0f, 1.0f, 4.0f);
	}

	// Play damage sound
	client->getEventManager()->put(new SimpleTriggerEvent(MtEvent::PLAYER_DAMAGE));
}

void Game::handleClientEvent_PlayerForceMove(ClientEvent *event, CameraOrientation *cam)
{
	cam->camera_yaw = event->player_force_move.yaw;
	cam->camera_pitch = event->player_force_move.pitch;
}

void Game::handleClientEvent_Deathscreen(ClientEvent *event, CameraOrientation *cam)
{
	// If client scripting is enabled, deathscreen is handled by CSM code in
	// builtin/client/init.lua
	if (client->modsLoaded())
		client->getScript()->on_death();
	else
		showDeathFormspec();

	/* Handle visualization */
	LocalPlayer *player = client->getEnv().getLocalPlayer();
	runData.damage_flash = 0;
	player->hurt_tilt_timer = 0;
	player->hurt_tilt_strength = 0;
}

void Game::handleClientEvent_ShowFormSpec(ClientEvent *event, CameraOrientation *cam)
{
	if (event->show_formspec.formspec->empty()) {
		auto formspec = m_game_ui->getFormspecGUI();
		if (formspec && (event->show_formspec.formname->empty()
				|| *(event->show_formspec.formname) == m_game_ui->getFormspecName())) {
			formspec->quitMenu();
		}
	} else {
		FormspecFormSource *fs_src =
			new FormspecFormSource(*(event->show_formspec.formspec));
		TextDestPlayerInventory *txt_dst =
			new TextDestPlayerInventory(client, *(event->show_formspec.formname));

		auto *&formspec = m_game_ui->updateFormspec(*(event->show_formspec.formname));
		GUIFormSpecMenu::create(formspec, client, &input->joystick,
			fs_src, txt_dst, client->getFormspecPrepend());
	}

	delete event->show_formspec.formspec;
	delete event->show_formspec.formname;
}

void Game::handleClientEvent_ShowLocalFormSpec(ClientEvent *event, CameraOrientation *cam)
{
	FormspecFormSource *fs_src = new FormspecFormSource(*event->show_formspec.formspec);
	LocalFormspecHandler *txt_dst =
		new LocalFormspecHandler(*event->show_formspec.formname, client);
	GUIFormSpecMenu::create(m_game_ui->getFormspecGUI(), client, &input->joystick,
			fs_src, txt_dst, client->getFormspecPrepend());

	delete event->show_formspec.formspec;
	delete event->show_formspec.formname;
}

void Game::handleClientEvent_HandleParticleEvent(ClientEvent *event,
		CameraOrientation *cam)
{
	LocalPlayer *player = client->getEnv().getLocalPlayer();
	client->getParticleManager()->handleParticleEvent(event, client, player);
}

void Game::handleClientEvent_HudAdd(ClientEvent *event, CameraOrientation *cam)
{
	LocalPlayer *player = client->getEnv().getLocalPlayer();
	auto &hud_server_to_client = client->getHUDTranslationMap();

	u32 server_id = event->hudadd.server_id;
	// ignore if we already have a HUD with that ID
	auto i = hud_server_to_client.find(server_id);
	if (i != hud_server_to_client.end()) {
		delete event->hudadd.pos;
		delete event->hudadd.name;
		delete event->hudadd.scale;
		delete event->hudadd.text;
		delete event->hudadd.align;
		delete event->hudadd.offset;
		delete event->hudadd.world_pos;
		delete event->hudadd.size;
		delete event->hudadd.text2;
		return;
	}

	HudElement *e = new HudElement;
	e->type   = (HudElementType)event->hudadd.type;
	e->pos    = *event->hudadd.pos;
	e->name   = *event->hudadd.name;
	e->scale  = *event->hudadd.scale;
	e->text   = *event->hudadd.text;
	e->number = event->hudadd.number;
	e->item   = event->hudadd.item;
	e->dir    = event->hudadd.dir;
	e->align  = *event->hudadd.align;
	e->offset = *event->hudadd.offset;
	e->world_pos = *event->hudadd.world_pos;
	e->size = *event->hudadd.size;
	e->z_index = event->hudadd.z_index;
	e->text2  = *event->hudadd.text2;
	hud_server_to_client[server_id] = player->addHud(e);

	delete event->hudadd.pos;
	delete event->hudadd.name;
	delete event->hudadd.scale;
	delete event->hudadd.text;
	delete event->hudadd.align;
	delete event->hudadd.offset;
	delete event->hudadd.world_pos;
	delete event->hudadd.size;
	delete event->hudadd.text2;
}

void Game::handleClientEvent_HudRemove(ClientEvent *event, CameraOrientation *cam)
{
	LocalPlayer *player = client->getEnv().getLocalPlayer();
	HudElement *e = player->removeHud(event->hudrm.id);
	delete e;
}

void Game::handleClientEvent_HudChange(ClientEvent *event, CameraOrientation *cam)
{
	LocalPlayer *player = client->getEnv().getLocalPlayer();

	u32 id = event->hudchange.id;
	HudElement *e = player->getHud(id);

	if (e == NULL) {
		delete event->hudchange.v3fdata;
		delete event->hudchange.v2fdata;
		delete event->hudchange.sdata;
		delete event->hudchange.v2s32data;
		return;
	}

	switch (event->hudchange.stat) {
		case HUD_STAT_POS:
			e->pos = *event->hudchange.v2fdata;
			break;

		case HUD_STAT_NAME:
			e->name = *event->hudchange.sdata;
			break;

		case HUD_STAT_SCALE:
			e->scale = *event->hudchange.v2fdata;
			break;

		case HUD_STAT_TEXT:
			e->text = *event->hudchange.sdata;
			break;

		case HUD_STAT_NUMBER:
			e->number = event->hudchange.data;
			break;

		case HUD_STAT_ITEM:
			e->item = event->hudchange.data;
			break;

		case HUD_STAT_DIR:
			e->dir = event->hudchange.data;
			break;

		case HUD_STAT_ALIGN:
			e->align = *event->hudchange.v2fdata;
			break;

		case HUD_STAT_OFFSET:
			e->offset = *event->hudchange.v2fdata;
			break;

		case HUD_STAT_WORLD_POS:
			e->world_pos = *event->hudchange.v3fdata;
			break;

		case HUD_STAT_SIZE:
			e->size = *event->hudchange.v2s32data;
			break;

		case HUD_STAT_Z_INDEX:
			e->z_index = event->hudchange.data;
			break;

		case HUD_STAT_TEXT2:
			e->text2 = *event->hudchange.sdata;
			break;
	}

	delete event->hudchange.v3fdata;
	delete event->hudchange.v2fdata;
	delete event->hudchange.sdata;
	delete event->hudchange.v2s32data;
}

void Game::handleClientEvent_SetSky(ClientEvent *event, CameraOrientation *cam)
{
	sky->setVisible(false);
	// Whether clouds are visible in front of a custom skybox.
	sky->setCloudsEnabled(event->set_sky->clouds);

	if (skybox) {
		skybox->remove();
		skybox = NULL;
	}
	// Clear the old textures out in case we switch rendering type.
	sky->clearSkyboxTextures();
	// Handle according to type
	if (event->set_sky->type == "regular") {
		// Shows the mesh skybox
		sky->setVisible(true);
		// Update mesh based skybox colours if applicable.
		sky->setSkyColors(event->set_sky->sky_color);
		sky->setHorizonTint(
			event->set_sky->fog_sun_tint,
			event->set_sky->fog_moon_tint,
			event->set_sky->fog_tint_type
		);
	} else if (event->set_sky->type == "skybox" &&
			event->set_sky->textures.size() == 6) {
		// Disable the dyanmic mesh skybox:
		sky->setVisible(false);
		// Set fog colors:
		sky->setFallbackBgColor(event->set_sky->bgcolor);
		// Set sunrise and sunset fog tinting:
		sky->setHorizonTint(
			event->set_sky->fog_sun_tint,
			event->set_sky->fog_moon_tint,
			event->set_sky->fog_tint_type
		);
		// Add textures to skybox.
		for (int i = 0; i < 6; i++)
			sky->addTextureToSkybox(event->set_sky->textures[i], i, texture_src);
	} else {
		// Handle everything else as plain color.
		if (event->set_sky->type != "plain")
			infostream << "Unknown sky type: "
				<< (event->set_sky->type) << std::endl;
		sky->setVisible(false);
		sky->setFallbackBgColor(event->set_sky->bgcolor);
		// Disable directional sun/moon tinting on plain or invalid skyboxes.
		sky->setHorizonTint(
			event->set_sky->bgcolor,
			event->set_sky->bgcolor,
			"custom"
		);
	}
	delete event->set_sky;
}

void Game::handleClientEvent_SetSun(ClientEvent *event, CameraOrientation *cam)
{
	sky->setSunVisible(event->sun_params->visible);
	sky->setSunTexture(event->sun_params->texture,
		event->sun_params->tonemap, texture_src);
	sky->setSunScale(event->sun_params->scale);
	sky->setSunriseVisible(event->sun_params->sunrise_visible);
	sky->setSunriseTexture(event->sun_params->sunrise, texture_src);
	delete event->sun_params;
}

void Game::handleClientEvent_SetMoon(ClientEvent *event, CameraOrientation *cam)
{
	sky->setMoonVisible(event->moon_params->visible);
	sky->setMoonTexture(event->moon_params->texture,
		event->moon_params->tonemap, texture_src);
	sky->setMoonScale(event->moon_params->scale);
	delete event->moon_params;
}

void Game::handleClientEvent_SetStars(ClientEvent *event, CameraOrientation *cam)
{
	sky->setStarsVisible(event->star_params->visible);
	sky->setStarCount(event->star_params->count, false);
	sky->setStarColor(event->star_params->starcolor);
	sky->setStarScale(event->star_params->scale);
	delete event->star_params;
}

void Game::handleClientEvent_OverrideDayNigthRatio(ClientEvent *event,
		CameraOrientation *cam)
{
	client->getEnv().setDayNightRatioOverride(
		event->override_day_night_ratio.do_override,
		event->override_day_night_ratio.ratio_f * 1000.0f);
}

void Game::handleClientEvent_CloudParams(ClientEvent *event, CameraOrientation *cam)
{
	if (!clouds)
		return;

	clouds->setDensity(event->cloud_params.density);
	clouds->setColorBright(video::SColor(event->cloud_params.color_bright));
	clouds->setColorAmbient(video::SColor(event->cloud_params.color_ambient));
	clouds->setHeight(event->cloud_params.height);
	clouds->setThickness(event->cloud_params.thickness);
	clouds->setSpeed(v2f(event->cloud_params.speed_x, event->cloud_params.speed_y));
}

void Game::processClientEvents(CameraOrientation *cam)
{
	while (client->hasClientEvents()) {
		std::unique_ptr<ClientEvent> event(client->getClientEvent());
		FATAL_ERROR_IF(event->type >= CLIENTEVENT_MAX, "Invalid clientevent type");
		const ClientEventHandler& evHandler = clientEventHandler[event->type];
		(this->*evHandler.handler)(event.get(), cam);
	}
}

void Game::updateChat(f32 dtime, const v2u32 &screensize)
{
	// Get new messages from error log buffer
	while (!m_chat_log_buf.empty())
		chat_backend->addMessage(L"", utf8_to_wide(m_chat_log_buf.get()));

	// Get new messages from client
	std::wstring message;
	while (client->getChatMessage(message)) {
		chat_backend->addUnparsedMessage(message);
	}

	// Remove old messages
	chat_backend->step(dtime);

	// Display all messages in a static text element
	m_game_ui->setChatText(chat_backend->getRecentChat(),
		chat_backend->getRecentBuffer().getLineCount());
}

void Game::updateCamera(u32 busy_time, f32 dtime)
{
	LocalPlayer *player = client->getEnv().getLocalPlayer();

	/*
		For interaction purposes, get info about the held item
		- What item is it?
		- Is it a usable item?
		- Can it point to liquids?
	*/
	ItemStack playeritem;
	{
		ItemStack selected, hand;
		playeritem = player->getWieldedItem(&selected, &hand);
	}

	ToolCapabilities playeritem_toolcap =
		playeritem.getToolCapabilities(itemdef_manager);

	v3s16 old_camera_offset = camera->getOffset();

	if (wasKeyDown(KeyType::CAMERA_MODE)) {
		GenericCAO *playercao = player->getCAO();

		// If playercao not loaded, don't change camera
		if (!playercao)
			return;

		camera->toggleCameraMode();

		playercao->setVisible(camera->getCameraMode() > CAMERA_MODE_FIRST);
		playercao->setChildrenVisible(camera->getCameraMode() > CAMERA_MODE_FIRST);
	}

	float full_punch_interval = playeritem_toolcap.full_punch_interval;
	float tool_reload_ratio = runData.time_from_last_punch / full_punch_interval;

	tool_reload_ratio = MYMIN(tool_reload_ratio, 1.0);
	camera->update(player, dtime, busy_time / 1000.0f, tool_reload_ratio);
	camera->step(dtime);

	v3f camera_position = camera->getPosition();
	v3f camera_direction = camera->getDirection();
	f32 camera_fov = camera->getFovMax();
	v3s16 camera_offset = camera->getOffset();

	m_camera_offset_changed = (camera_offset != old_camera_offset);

	if (!m_flags.disable_camera_update) {
		client->getEnv().getClientMap().updateCamera(camera_position,
				camera_direction, camera_fov, camera_offset);

		if (m_camera_offset_changed) {
			client->updateCameraOffset(camera_offset);
			client->getEnv().updateCameraOffset(camera_offset);

			if (clouds)
				clouds->updateCameraOffset(camera_offset);
		}
	}
}


void Game::updateSound(f32 dtime)
{
	// Update sound listener
	v3s16 camera_offset = camera->getOffset();
	sound->updateListener(camera->getCameraNode()->getPosition() + intToFloat(camera_offset, BS),
			      v3f(0, 0, 0), // velocity
			      camera->getDirection(),
			      camera->getCameraNode()->getUpVector());

	bool mute_sound = g_settings->getBool("mute_sound");
	if (mute_sound) {
		sound->setListenerGain(0.0f);
	} else {
		// Check if volume is in the proper range, else fix it.
		float old_volume = g_settings->getFloat("sound_volume");
		float new_volume = rangelim(old_volume, 0.0f, 1.0f);
		sound->setListenerGain(new_volume);

		if (old_volume != new_volume) {
			g_settings->setFloat("sound_volume", new_volume);
		}
	}

	LocalPlayer *player = client->getEnv().getLocalPlayer();

	// Tell the sound maker whether to make footstep sounds
	soundmaker->makes_footstep_sound = player->makes_footstep_sound;

	//	Update sound maker
	if (player->makes_footstep_sound)
		soundmaker->step(dtime);

	ClientMap &map = client->getEnv().getClientMap();
	MapNode n = map.getNode(player->getFootstepNodePos());
	soundmaker->m_player_step_sound = nodedef_manager->get(n).sound_footstep;
}


void Game::processPlayerInteraction(f32 dtime, bool show_hud, bool show_debug)
{
	LocalPlayer *player = client->getEnv().getLocalPlayer();

	const v3f camera_direction = camera->getDirection();
	const v3s16 camera_offset  = camera->getOffset();

	/*
		Calculate what block is the crosshair pointing to
	*/

	ItemStack selected_item, hand_item;
	const ItemStack &tool_item = player->getWieldedItem(&selected_item, &hand_item);

	const ItemDefinition &selected_def = selected_item.getDefinition(itemdef_manager);
	f32 d = getToolRange(selected_def, hand_item.getDefinition(itemdef_manager));

	core::line3d<f32> shootline;

	switch (camera->getCameraMode()) {
	case CAMERA_MODE_FIRST:
		// Shoot from camera position, with bobbing
		shootline.start = camera->getPosition();
		break;
	case CAMERA_MODE_THIRD:
		// Shoot from player head, no bobbing
		shootline.start = camera->getHeadPosition();
		break;
	case CAMERA_MODE_THIRD_FRONT:
		shootline.start = camera->getHeadPosition();
		// prevent player pointing anything in front-view
		d = d == -1 ? d : 0;
		break;
	}
	shootline.end = shootline.start + camera_direction * BS * d;

#ifdef HAVE_TOUCHSCREENGUI

	if ((g_settings->getBool("touchtarget")) && (g_touchscreengui)) {
		shootline = g_touchscreengui->getShootline();
		// Scale shootline to the acual distance the player can reach
		shootline.end = shootline.start
			+ shootline.getVector().normalize() * BS * d;
		shootline.start += intToFloat(camera_offset, BS);
		shootline.end += intToFloat(camera_offset, BS);
	}

#endif

<<<<<<< HEAD
	PointedThing pointed;
	if (d != -1) pointed = updatePointedThing(shootline, selected_def.liquids_pointable,
			!runData.ldown_for_dig, camera_offset);
=======
	PointedThing pointed = updatePointedThing(shootline,
			selected_def.liquids_pointable,
			!runData.btn_down_for_dig,
			camera_offset);
>>>>>>> d3d21894

	if (pointed != runData.pointed_old) {
		infostream << "Pointing at " << pointed.dump() << std::endl;
		hud->updateSelectionMesh(camera_offset);
	}

	// Allow digging again if button is not pressed
	if (runData.digging_blocked && !isKeyDown(KeyType::DIG))
		runData.digging_blocked = false;

	/*
		Stop digging when
		- releasing dig button
		- pointing away from node
	*/
	if (runData.digging) {
		if (wasKeyReleased(KeyType::DIG)) {
			infostream << "Dig button released (stopped digging)" << std::endl;
			runData.digging = false;
		} else if (pointed != runData.pointed_old) {
			if (pointed.type == POINTEDTHING_NODE
					&& runData.pointed_old.type == POINTEDTHING_NODE
					&& pointed.node_undersurface
							== runData.pointed_old.node_undersurface) {
				// Still pointing to the same node, but a different face.
				// Don't reset.
			} else {
				infostream << "Pointing away from node (stopped digging)" << std::endl;
				runData.digging = false;
				hud->updateSelectionMesh(camera_offset);
			}
		}

		if (!runData.digging) {
			client->interact(INTERACT_STOP_DIGGING, runData.pointed_old);
			client->setCrack(-1, v3s16(0, 0, 0));
			runData.dig_time = 0.0;
		}
	} else if (runData.dig_instantly && wasKeyReleased(KeyType::DIG)) {
		// Remove e.g. torches faster when clicking instead of holding dig button
		runData.nodig_delay_timer = 0;
		runData.dig_instantly = false;
	}

	if (!runData.digging && runData.btn_down_for_dig && !isKeyDown(KeyType::DIG))
		runData.btn_down_for_dig = false;

	runData.punching = false;

	soundmaker->m_player_leftpunch_sound.name = "";

	// Prepare for repeating, unless we're not supposed to
	if (isKeyDown(KeyType::PLACE) && !g_settings->getBool("safe_dig_and_place"))
		runData.repeat_place_timer += dtime;
	else
		runData.repeat_place_timer = 0;

	if (selected_def.usable && isKeyDown(KeyType::DIG)) {
		if (wasKeyPressed(KeyType::DIG) && (!client->modsLoaded() ||
				!client->getScript()->on_item_use(selected_item, pointed)))
			client->interact(INTERACT_USE, pointed);
	} else if (pointed.type == POINTEDTHING_NODE) {
		handlePointingAtNode(pointed, selected_item, hand_item, dtime);
	} else if (pointed.type == POINTEDTHING_OBJECT) {
		v3f player_position  = player->getPosition();
		handlePointingAtObject(pointed, tool_item, player_position, show_debug);
	} else if (isKeyDown(KeyType::DIG)) {
		// When button is held down in air, show continuous animation
		runData.punching = true;
		// Run callback even though item is not usable
		if (wasKeyPressed(KeyType::DIG) && client->modsLoaded())
			client->getScript()->on_item_use(selected_item, pointed);
	} else if (wasKeyPressed(KeyType::PLACE)) {
		handlePointingAtNothing(selected_item);
	}

	runData.pointed_old = pointed;

	if (runData.punching || wasKeyPressed(KeyType::DIG))
		camera->setDigging(0); // dig animation

	input->clearWasKeyPressed();
	input->clearWasKeyReleased();

	input->joystick.clearWasKeyDown(KeyType::MOUSE_L);
	input->joystick.clearWasKeyDown(KeyType::MOUSE_R);

	input->joystick.clearWasKeyReleased(KeyType::MOUSE_L);
	input->joystick.clearWasKeyReleased(KeyType::MOUSE_R);
}


PointedThing Game::updatePointedThing(
	const core::line3d<f32> &shootline,
	bool liquids_pointable,
	bool look_for_object,
	const v3s16 &camera_offset)
{
	std::vector<aabb3f> *selectionboxes = hud->getSelectionBoxes();
	selectionboxes->clear();
	hud->setSelectedFaceNormal(v3f(0.0, 0.0, 0.0));
	static thread_local const bool show_entity_selectionbox = g_settings->getBool(
		"show_entity_selectionbox");

	ClientEnvironment &env = client->getEnv();
	ClientMap &map = env.getClientMap();
	const NodeDefManager *nodedef = map.getNodeDefManager();

	runData.selected_object = NULL;
	hud->pointing_at_object = false;

	RaycastState s(shootline, look_for_object, liquids_pointable);
	PointedThing result;
	env.continueRaycast(&s, &result);
	if (result.type == POINTEDTHING_OBJECT) {
		hud->pointing_at_object = true;

		runData.selected_object = client->getEnv().getActiveObject(result.object_id);
		aabb3f selection_box;
		if (show_entity_selectionbox && runData.selected_object->doShowSelectionBox() &&
				runData.selected_object->getSelectionBox(&selection_box)) {
			v3f pos = runData.selected_object->getPosition();
			selectionboxes->push_back(aabb3f(selection_box));
			hud->setSelectionPos(pos, camera_offset);
		}
	} else if (result.type == POINTEDTHING_NODE) {
		// Update selection boxes
		MapNode n = map.getNode(result.node_undersurface);
		std::vector<aabb3f> boxes;
		n.getSelectionBoxes(nodedef, &boxes,
			n.getNeighbors(result.node_undersurface, &map));

		f32 d = 0.002 * BS;
		for (std::vector<aabb3f>::const_iterator i = boxes.begin();
			i != boxes.end(); ++i) {
			aabb3f box = *i;
			box.MinEdge -= v3f(d, d, d);
			box.MaxEdge += v3f(d, d, d);
			selectionboxes->push_back(box);
		}
		hud->setSelectionPos(intToFloat(result.node_undersurface, BS),
			camera_offset);
		hud->setSelectedFaceNormal(v3f(
			result.intersection_normal.X,
			result.intersection_normal.Y,
			result.intersection_normal.Z));
	}

	// Update selection mesh light level and vertex colors
	if (!selectionboxes->empty()) {
		v3f pf = hud->getSelectionPos();
		v3s16 p = floatToInt(pf, BS);

		// Get selection mesh light level
		MapNode n = map.getNode(p);
		u16 node_light = getInteriorLight(n, -1, nodedef);
		u16 light_level = node_light;

		for (const v3s16 &dir : g_6dirs) {
			n = map.getNode(p + dir);
			node_light = getInteriorLight(n, -1, nodedef);
			if (node_light > light_level)
				light_level = node_light;
		}

		u32 daynight_ratio = client->getEnv().getDayNightRatio();
		video::SColor c;
		final_color_blend(&c, light_level, daynight_ratio);

		// Modify final color a bit with time
		u32 timer = porting::getTimeMs() % 5000;
		float timerf = (float) (irr::core::PI * ((timer / 2500.0) - 0.5));
		float sin_r = 0.08f * std::sin(timerf);
		float sin_g = 0.08f * std::sin(timerf + irr::core::PI * 0.5f);
		float sin_b = 0.08f * std::sin(timerf + irr::core::PI);
		c.setRed(core::clamp(core::round32(c.getRed() * (0.8 + sin_r)), 0, 255));
		c.setGreen(core::clamp(core::round32(c.getGreen() * (0.8 + sin_g)), 0, 255));
		c.setBlue(core::clamp(core::round32(c.getBlue() * (0.8 + sin_b)), 0, 255));

		// Set mesh final color
		hud->setSelectionMeshColor(c);
	}
	return result;
}


void Game::handlePointingAtNothing(const ItemStack &playerItem)
{
	infostream << "Attempted to place item while pointing at nothing" << std::endl;
	PointedThing fauxPointed;
	fauxPointed.type = POINTEDTHING_NOTHING;
	client->interact(INTERACT_ACTIVATE, fauxPointed);
}


void Game::handlePointingAtNode(const PointedThing &pointed,
	const ItemStack &selected_item, const ItemStack &hand_item, f32 dtime)
{
	v3s16 nodepos = pointed.node_undersurface;
	v3s16 neighbourpos = pointed.node_abovesurface;

	/*
		Check information text of node
	*/

	ClientMap &map = client->getEnv().getClientMap();

	if (runData.nodig_delay_timer <= 0.0 && isKeyDown(KeyType::DIG)
			&& !runData.digging_blocked
			&& client->checkPrivilege("interact")) {
		handleDigging(pointed, nodepos, selected_item, hand_item, dtime);
	}

	// This should be done after digging handling
	NodeMetadata *meta = map.getNodeMetadata(nodepos);

	if (meta) {
		m_game_ui->setInfoText(unescape_translate(utf8_to_wide(
			meta->getString("infotext"))));
	} else {
		MapNode n = map.getNode(nodepos);

		if (nodedef_manager->get(n).tiledef[0].name == "unknown_node.png") {
			m_game_ui->setInfoText(L"Unknown node: " +
				utf8_to_wide(nodedef_manager->get(n).name));
		}
	}

	if ((wasKeyPressed(KeyType::PLACE) ||
			runData.repeat_place_timer >= m_repeat_place_time) &&
			client->checkPrivilege("interact")) {
		runData.repeat_place_timer = 0;
		infostream << "Place button pressed while looking at ground" << std::endl;

		// Placing animation (always shown for feedback)
		camera->setDigging(1);

		soundmaker->m_player_rightpunch_sound = SimpleSoundSpec();

		// If the wielded item has node placement prediction,
		// make that happen
		// And also set the sound and send the interact
		// But first check for meta formspec and rightclickable
		auto &def = selected_item.getDefinition(itemdef_manager);
		bool placed = nodePlacement(def, selected_item, nodepos, neighbourpos,
			pointed, meta);

		if (placed && client->modsLoaded())
			client->getScript()->on_placenode(pointed, def);
	}
}

bool Game::nodePlacement(const ItemDefinition &selected_def,
	const ItemStack &selected_item, const v3s16 &nodepos, const v3s16 &neighbourpos,
	const PointedThing &pointed, const NodeMetadata *meta)
{
	std::string prediction = selected_def.node_placement_prediction;
	const NodeDefManager *nodedef = client->ndef();
	ClientMap &map = client->getEnv().getClientMap();
	MapNode node;
	bool is_valid_position;

	node = map.getNode(nodepos, &is_valid_position);
	if (!is_valid_position) {
		soundmaker->m_player_rightpunch_sound = selected_def.sound_place_failed;
		return false;
	}

	// formspec in meta
	if (meta && !meta->getString("formspec").empty() && !input->isRandom()
			&& !isKeyDown(KeyType::SNEAK)) {
		// on_rightclick callbacks are called anyway
		if (nodedef_manager->get(map.getNode(nodepos)).rightclickable)
			client->interact(INTERACT_PLACE, pointed);

		infostream << "Launching custom inventory view" << std::endl;

		InventoryLocation inventoryloc;
		inventoryloc.setNodeMeta(nodepos);

		NodeMetadataFormSource *fs_src = new NodeMetadataFormSource(
			&client->getEnv().getClientMap(), nodepos);
		TextDest *txt_dst = new TextDestNodeMetadata(nodepos, client);

		auto *&formspec = m_game_ui->updateFormspec("");
		GUIFormSpecMenu::create(formspec, client, &input->joystick, fs_src,
			txt_dst, client->getFormspecPrepend());

		formspec->setFormSpec(meta->getString("formspec"), inventoryloc);
		return false;
	}

	// on_rightclick callback
	if (prediction.empty() || (nodedef->get(node).rightclickable &&
			!isKeyDown(KeyType::SNEAK))) {
		// Report to server
		client->interact(INTERACT_PLACE, pointed);
		return false;
	}

	verbosestream << "Node placement prediction for "
		<< selected_def.name << " is " << prediction << std::endl;
	v3s16 p = neighbourpos;

	// Place inside node itself if buildable_to
	MapNode n_under = map.getNode(nodepos, &is_valid_position);
	if (is_valid_position) {
		if (nodedef->get(n_under).buildable_to) {
			p = nodepos;
		} else {
			node = map.getNode(p, &is_valid_position);
			if (is_valid_position && !nodedef->get(node).buildable_to) {
				soundmaker->m_player_rightpunch_sound = selected_def.sound_place_failed;
				// Report to server
				client->interact(INTERACT_PLACE, pointed);
				return false;
			}
		}
	}

	// Find id of predicted node
	content_t id;
	bool found = nodedef->getId(prediction, id);

	if (!found) {
		errorstream << "Node placement prediction failed for "
			<< selected_def.name << " (places "
			<< prediction
			<< ") - Name not known" << std::endl;
		// Handle this as if prediction was empty
		// Report to server
		client->interact(INTERACT_PLACE, pointed);
		return false;
	}

	const ContentFeatures &predicted_f = nodedef->get(id);

	// Predict param2 for facedir and wallmounted nodes
	u8 param2 = 0;

	if (predicted_f.param_type_2 == CPT2_WALLMOUNTED ||
			predicted_f.param_type_2 == CPT2_COLORED_WALLMOUNTED) {
		v3s16 dir = nodepos - neighbourpos;

		if (abs(dir.Y) > MYMAX(abs(dir.X), abs(dir.Z))) {
			param2 = dir.Y < 0 ? 1 : 0;
		} else if (abs(dir.X) > abs(dir.Z)) {
			param2 = dir.X < 0 ? 3 : 2;
		} else {
			param2 = dir.Z < 0 ? 5 : 4;
		}
	}

	if (predicted_f.param_type_2 == CPT2_FACEDIR ||
			predicted_f.param_type_2 == CPT2_COLORED_FACEDIR) {
		v3s16 dir = nodepos - floatToInt(client->getEnv().getLocalPlayer()->getPosition(), BS);

		if (abs(dir.X) > abs(dir.Z)) {
			param2 = dir.X < 0 ? 3 : 1;
		} else {
			param2 = dir.Z < 0 ? 2 : 0;
		}
	}

	assert(param2 <= 5);

	//Check attachment if node is in group attached_node
	if (((ItemGroupList) predicted_f.groups)["attached_node"] != 0) {
		static v3s16 wallmounted_dirs[8] = {
			v3s16(0, 1, 0),
			v3s16(0, -1, 0),
			v3s16(1, 0, 0),
			v3s16(-1, 0, 0),
			v3s16(0, 0, 1),
			v3s16(0, 0, -1),
		};
		v3s16 pp;

		if (predicted_f.param_type_2 == CPT2_WALLMOUNTED ||
				predicted_f.param_type_2 == CPT2_COLORED_WALLMOUNTED)
			pp = p + wallmounted_dirs[param2];
		else
			pp = p + v3s16(0, -1, 0);

		if (!nodedef->get(map.getNode(pp)).walkable) {
			soundmaker->m_player_rightpunch_sound = selected_def.sound_place_failed;
			// Report to server
			client->interact(INTERACT_PLACE, pointed);
			return false;
		}
	}

	// Apply color
	if ((predicted_f.param_type_2 == CPT2_COLOR
			|| predicted_f.param_type_2 == CPT2_COLORED_FACEDIR
			|| predicted_f.param_type_2 == CPT2_COLORED_WALLMOUNTED)) {
		const std::string &indexstr = selected_item.metadata.getString(
			"palette_index", 0);
		if (!indexstr.empty()) {
			s32 index = mystoi(indexstr);
			if (predicted_f.param_type_2 == CPT2_COLOR) {
				param2 = index;
			} else if (predicted_f.param_type_2 == CPT2_COLORED_WALLMOUNTED) {
				// param2 = pure palette index + other
				param2 = (index & 0xf8) | (param2 & 0x07);
			} else if (predicted_f.param_type_2 == CPT2_COLORED_FACEDIR) {
				// param2 = pure palette index + other
				param2 = (index & 0xe0) | (param2 & 0x1f);
			}
		}
	}

	// Add node to client map
	MapNode n(id, 0, param2);

	try {
		LocalPlayer *player = client->getEnv().getLocalPlayer();

		// Dont place node when player would be inside new node
		// NOTE: This is to be eventually implemented by a mod as client-side Lua
		if (!nodedef->get(n).walkable ||
				g_settings->getBool("enable_build_where_you_stand") ||
				(client->checkPrivilege("noclip") && g_settings->getBool("noclip")) ||
				(nodedef->get(n).walkable &&
					neighbourpos != player->getStandingNodePos() + v3s16(0, 1, 0) &&
					neighbourpos != player->getStandingNodePos() + v3s16(0, 2, 0))) {
			// This triggers the required mesh update too
			client->addNode(p, n);
			// Report to server
			client->interact(INTERACT_PLACE, pointed);
			// A node is predicted, also play a sound
			soundmaker->m_player_rightpunch_sound = selected_def.sound_place;
			return true;
		} else {
			soundmaker->m_player_rightpunch_sound = selected_def.sound_place_failed;
			return false;
		}
	} catch (InvalidPositionException &e) {
		errorstream << "Node placement prediction failed for "
			<< selected_def.name << " (places "
			<< prediction
			<< ") - Position not loaded" << std::endl;
		soundmaker->m_player_rightpunch_sound = selected_def.sound_place_failed;
		return false;
	}
}

void Game::handlePointingAtObject(const PointedThing &pointed,
		const ItemStack &tool_item, const v3f &player_position, bool show_debug)
{
	std::wstring infotext = unescape_translate(
		utf8_to_wide(runData.selected_object->infoText()));

	if (show_debug) {
		if (!infotext.empty()) {
			infotext += L"\n";
		}
		infotext += utf8_to_wide(runData.selected_object->debugInfoText());
	}

	m_game_ui->setInfoText(infotext);

	if (isKeyDown(KeyType::DIG)) {
		bool do_punch = false;
		bool do_punch_damage = false;

		if (runData.object_hit_delay_timer <= 0.0) {
			do_punch = true;
			do_punch_damage = true;
			runData.object_hit_delay_timer = object_hit_delay;
		}

		if (wasKeyPressed(KeyType::DIG))
			do_punch = true;

		if (do_punch) {
			infostream << "Punched object" << std::endl;
			runData.punching = true;
		}

		if (do_punch_damage) {
			// Report direct punch
			v3f objpos = runData.selected_object->getPosition();
			v3f dir = (objpos - player_position).normalize();

			bool disable_send = runData.selected_object->directReportPunch(
					dir, &tool_item, runData.time_from_last_punch);
			runData.time_from_last_punch = 0;

			if (!disable_send)
				client->interact(INTERACT_START_DIGGING, pointed);
		}
	} else if (wasKeyDown(KeyType::PLACE)) {
		infostream << "Pressed place button while pointing at object" << std::endl;
		client->interact(INTERACT_PLACE, pointed);  // place
	}
}


void Game::handleDigging(const PointedThing &pointed, const v3s16 &nodepos,
		const ItemStack &selected_item, const ItemStack &hand_item, f32 dtime)
{
	// See also: serverpackethandle.cpp, action == 2
	LocalPlayer *player = client->getEnv().getLocalPlayer();
	ClientMap &map = client->getEnv().getClientMap();
	MapNode n = client->getEnv().getClientMap().getNode(nodepos);

	// NOTE: Similar piece of code exists on the server side for
	// cheat detection.
	// Get digging parameters
	DigParams params = getDigParams(nodedef_manager->get(n).groups,
			&selected_item.getToolCapabilities(itemdef_manager));

	// If can't dig, try hand
	if (!params.diggable) {
		params = getDigParams(nodedef_manager->get(n).groups,
				&hand_item.getToolCapabilities(itemdef_manager));
	}

	if (!params.diggable) {
		// I guess nobody will wait for this long
		runData.dig_time_complete = 10000000.0;
	} else {
		runData.dig_time_complete = params.time;

		if (m_cache_enable_particles) {
			const ContentFeatures &features = client->getNodeDefManager()->get(n);
			client->getParticleManager()->addNodeParticle(client,
					player, nodepos, n, features);
		}
	}

	if (!runData.digging) {
		infostream << "Started digging" << std::endl;
		runData.dig_instantly = runData.dig_time_complete == 0;
		if (client->modsLoaded() && client->getScript()->on_punchnode(nodepos, n))
			return;
		client->interact(INTERACT_START_DIGGING, pointed);
		runData.digging = true;
		runData.btn_down_for_dig = true;
	}

	if (!runData.dig_instantly) {
		runData.dig_index = (float)crack_animation_length
				* runData.dig_time
				/ runData.dig_time_complete;
	} else {
		// This is for e.g. torches
		runData.dig_index = crack_animation_length;
	}

	SimpleSoundSpec sound_dig = nodedef_manager->get(n).sound_dig;

	if (sound_dig.exists() && params.diggable) {
		if (sound_dig.name == "__group") {
			if (!params.main_group.empty()) {
				soundmaker->m_player_leftpunch_sound.gain = 0.5;
				soundmaker->m_player_leftpunch_sound.name =
						std::string("default_dig_") +
						params.main_group;
			}
		} else {
			soundmaker->m_player_leftpunch_sound = sound_dig;
		}
	}

	// Don't show cracks if not diggable
	if (runData.dig_time_complete >= 100000.0) {
	} else if (runData.dig_index < crack_animation_length) {
		//TimeTaker timer("client.setTempMod");
		//infostream<<"dig_index="<<dig_index<<std::endl;
		client->setCrack(runData.dig_index, nodepos);
	} else {
		infostream << "Digging completed" << std::endl;
		client->setCrack(-1, v3s16(0, 0, 0));

		runData.dig_time = 0;
		runData.digging = false;
		// we successfully dug, now block it from repeating if we want to be safe
		if (g_settings->getBool("safe_dig_and_place"))
			runData.digging_blocked = true;

		runData.nodig_delay_timer =
				runData.dig_time_complete / (float)crack_animation_length;

		// We don't want a corresponding delay to very time consuming nodes
		// and nodes without digging time (e.g. torches) get a fixed delay.
		if (runData.nodig_delay_timer > 0.3)
			runData.nodig_delay_timer = 0.3;
		else if (runData.dig_instantly)
			runData.nodig_delay_timer = 0.15;

		bool is_valid_position;
		MapNode wasnode = map.getNode(nodepos, &is_valid_position);
		if (is_valid_position) {
			if (client->modsLoaded() &&
					client->getScript()->on_dignode(nodepos, wasnode)) {
				return;
			}

			const ContentFeatures &f = client->ndef()->get(wasnode);
			if (f.node_dig_prediction == "air") {
				client->removeNode(nodepos);
			} else if (!f.node_dig_prediction.empty()) {
				content_t id;
				bool found = client->ndef()->getId(f.node_dig_prediction, id);
				if (found)
					client->addNode(nodepos, id, true);
			}
			// implicit else: no prediction
		}

		client->interact(INTERACT_DIGGING_COMPLETED, pointed);

		if (m_cache_enable_particles) {
			const ContentFeatures &features =
				client->getNodeDefManager()->get(wasnode);
			client->getParticleManager()->addDiggingParticles(client,
				player, nodepos, wasnode, features);
		}


		// Send event to trigger sound
		client->getEventManager()->put(new NodeDugEvent(nodepos, wasnode));
	}

	if (runData.dig_time_complete < 100000.0) {
		runData.dig_time += dtime;
	} else {
		runData.dig_time = 0;
		client->setCrack(-1, nodepos);
	}

	camera->setDigging(0);  // Dig animation
}


void Game::updateFrame(ProfilerGraph *graph, RunStats *stats, f32 dtime,
		const CameraOrientation &cam)
{
	TimeTaker tt_update("Game::updateFrame()");
	LocalPlayer *player = client->getEnv().getLocalPlayer();

	/*
		Fog range
	*/

	if (draw_control->range_all) {
		runData.fog_range = 100000 * BS;
	} else {
		runData.fog_range = draw_control->wanted_range * BS;
	}

	/*
		Calculate general brightness
	*/
	u32 daynight_ratio = client->getEnv().getDayNightRatio();
	float time_brightness = decode_light_f((float)daynight_ratio / 1000.0);
	float direct_brightness;
	bool sunlight_seen;

	if (m_cache_enable_noclip && m_cache_enable_free_move) {
		direct_brightness = time_brightness;
		sunlight_seen = true;
	} else {
		float old_brightness = sky->getBrightness();
		direct_brightness = client->getEnv().getClientMap()
				.getBackgroundBrightness(MYMIN(runData.fog_range * 1.2, 60 * BS),
					daynight_ratio, (int)(old_brightness * 255.5), &sunlight_seen)
				    / 255.0;
	}

	float time_of_day_smooth = runData.time_of_day_smooth;
	float time_of_day = client->getEnv().getTimeOfDayF();

	static const float maxsm = 0.05f;
	static const float todsm = 0.05f;

	if (std::fabs(time_of_day - time_of_day_smooth) > maxsm &&
			std::fabs(time_of_day - time_of_day_smooth + 1.0) > maxsm &&
			std::fabs(time_of_day - time_of_day_smooth - 1.0) > maxsm)
		time_of_day_smooth = time_of_day;

	if (time_of_day_smooth > 0.8 && time_of_day < 0.2)
		time_of_day_smooth = time_of_day_smooth * (1.0 - todsm)
				+ (time_of_day + 1.0) * todsm;
	else
		time_of_day_smooth = time_of_day_smooth * (1.0 - todsm)
				+ time_of_day * todsm;

	runData.time_of_day_smooth = time_of_day_smooth;

	sky->update(time_of_day_smooth, time_brightness, direct_brightness,
			sunlight_seen, camera->getCameraMode(), player->getYaw(),
			player->getPitch());

	/*
		Update clouds
	*/
	if (clouds) {
		if (sky->getCloudsVisible()) {
			clouds->setVisible(true);
			clouds->step(dtime);
			// camera->getPosition is not enough for 3rd person views
			v3f camera_node_position = camera->getCameraNode()->getPosition();
			v3s16 camera_offset      = camera->getOffset();
			camera_node_position.X   = camera_node_position.X + camera_offset.X * BS;
			camera_node_position.Y   = camera_node_position.Y + camera_offset.Y * BS;
			camera_node_position.Z   = camera_node_position.Z + camera_offset.Z * BS;
			clouds->update(camera_node_position,
					sky->getCloudColor());
			if (clouds->isCameraInsideCloud() && m_cache_enable_fog) {
				// if inside clouds, and fog enabled, use that as sky
				// color(s)
				video::SColor clouds_dark = clouds->getColor()
						.getInterpolated(video::SColor(255, 0, 0, 0), 0.9);
				sky->overrideColors(clouds_dark, clouds->getColor());
				sky->setInClouds(true);
				runData.fog_range = std::fmin(runData.fog_range * 0.5f, 32.0f * BS);
				// do not draw clouds after all
				clouds->setVisible(false);
			}
		} else {
			clouds->setVisible(false);
		}
	}

	/*
		Update particles
	*/
	client->getParticleManager()->step(dtime);

	/*
		Fog
	*/

	if (m_cache_enable_fog) {
		driver->setFog(
				sky->getBgColor(),
				video::EFT_FOG_LINEAR,
				runData.fog_range * m_cache_fog_start,
				runData.fog_range * 1.0,
				0.01,
				false, // pixel fog
				true // range fog
		);
	} else {
		driver->setFog(
				sky->getBgColor(),
				video::EFT_FOG_LINEAR,
				100000 * BS,
				110000 * BS,
				0.01f,
				false, // pixel fog
				false // range fog
		);
	}

	/*
		Get chat messages from client
	*/

	v2u32 screensize = driver->getScreenSize();

	updateChat(dtime, screensize);

	/*
		Inventory
	*/

	if (player->getWieldIndex() != runData.new_playeritem)
		client->setPlayerItem(runData.new_playeritem);

	if (client->updateWieldedItem()) {
		// Update wielded tool
		ItemStack selected_item, hand_item;
		ItemStack &tool_item = player->getWieldedItem(&selected_item, &hand_item);
		camera->wield(tool_item);
	}

	/*
		Update block draw list every 200ms or when camera direction has
		changed much
	*/
	runData.update_draw_list_timer += dtime;

	v3f camera_direction = camera->getDirection();
	if (runData.update_draw_list_timer >= 0.2
			|| runData.update_draw_list_last_cam_dir.getDistanceFrom(camera_direction) > 0.2
			|| m_camera_offset_changed) {
		runData.update_draw_list_timer = 0;
		client->getEnv().getClientMap().updateDrawList();
		runData.update_draw_list_last_cam_dir = camera_direction;
	}

	m_game_ui->update(*stats, client, draw_control, cam, runData.pointed_old, gui_chat_console, dtime);

	/*
	   make sure menu is on top
	   1. Delete formspec menu reference if menu was removed
	   2. Else, make sure formspec menu is on top
	*/
	auto formspec = m_game_ui->getFormspecGUI();
	do { // breakable. only runs for one iteration
		if (!formspec)
			break;

		if (formspec->getReferenceCount() == 1) {
			m_game_ui->deleteFormspec();
			break;
		}

		auto &loc = formspec->getFormspecLocation();
		if (loc.type == InventoryLocation::NODEMETA) {
			NodeMetadata *meta = client->getEnv().getClientMap().getNodeMetadata(loc.p);
			if (!meta || meta->getString("formspec").empty()) {
				formspec->quitMenu();
				break;
			}
		}

		if (isMenuActive())
			guiroot->bringToFront(formspec);
	} while (false);

	/*
		Drawing begins
	*/
	const video::SColor &skycolor = sky->getSkyColor();

	TimeTaker tt_draw("Draw scene");
	driver->beginScene(true, true, skycolor);

	bool draw_wield_tool = (m_game_ui->m_flags.show_hud &&
			(player->hud_flags & HUD_FLAG_WIELDITEM_VISIBLE) &&
			(camera->getCameraMode() == CAMERA_MODE_FIRST));
	bool draw_crosshair = (
			(player->hud_flags & HUD_FLAG_CROSSHAIR_VISIBLE) &&
			(camera->getCameraMode() != CAMERA_MODE_THIRD_FRONT));
#ifdef HAVE_TOUCHSCREENGUI
	try {
		draw_crosshair = !g_settings->getBool("touchtarget");
	} catch (SettingNotFoundException) {
	}
#endif
	RenderingEngine::draw_scene(skycolor, m_game_ui->m_flags.show_hud,
			m_game_ui->m_flags.show_minimap, draw_wield_tool, draw_crosshair);

	/*
		Profiler graph
	*/
	if (m_game_ui->m_flags.show_profiler_graph)
		graph->draw(10, screensize.Y - 10, driver, g_fontengine->getFont());

	/*
		Damage flash
	*/
	if (runData.damage_flash > 0.0f) {
		video::SColor color(runData.damage_flash, 180, 0, 0);
		driver->draw2DRectangle(color,
					core::rect<s32>(0, 0, screensize.X, screensize.Y),
					NULL);

		runData.damage_flash -= 384.0f * dtime;
	}

	/*
		Damage camera tilt
	*/
	if (player->hurt_tilt_timer > 0.0f) {
		player->hurt_tilt_timer -= dtime * 6.0f;

		if (player->hurt_tilt_timer < 0.0f)
			player->hurt_tilt_strength = 0.0f;
	}

	/*
		Update minimap pos and rotation
	*/
	if (mapper && m_game_ui->m_flags.show_minimap && m_game_ui->m_flags.show_hud) {
		mapper->setPos(floatToInt(player->getPosition(), BS));
		mapper->setAngle(player->getYaw());
	}

	/*
		End scene
	*/
	driver->endScene();

	stats->drawtime = tt_draw.stop(true);
	g_profiler->avg("Game::updateFrame(): draw scene [ms]", stats->drawtime);
	g_profiler->graphAdd("Update frame [ms]", tt_update.stop(true));
}

/* Log times and stuff for visualization */
inline void Game::updateProfilerGraphs(ProfilerGraph *graph)
{
	Profiler::GraphValues values;
	g_profiler->graphGet(values);
	graph->put(values);
}



/****************************************************************************
 Misc
 ****************************************************************************/

/* On some computers framerate doesn't seem to be automatically limited
 */
inline void Game::limitFps(FpsControl *fps_timings, f32 *dtime)
{
	// not using getRealTime is necessary for wine
	device->getTimer()->tick(); // Maker sure device time is up-to-date
	u32 time = device->getTimer()->getTime();
	u32 last_time = fps_timings->last_time;

	if (time > last_time)  // Make sure time hasn't overflowed
		fps_timings->busy_time = time - last_time;
	else
		fps_timings->busy_time = 0;

	u32 frametime_min = 1000 / (g_menumgr.pausesGame()
			? g_settings->getFloat("pause_fps_max")
			: g_settings->getFloat("fps_max"));

	if (fps_timings->busy_time < frametime_min) {
		fps_timings->sleep_time = frametime_min - fps_timings->busy_time;
		device->sleep(fps_timings->sleep_time);
	} else {
		fps_timings->sleep_time = 0;
	}

	/* Get the new value of the device timer. Note that device->sleep() may
	 * not sleep for the entire requested time as sleep may be interrupted and
	 * therefore it is arguably more accurate to get the new time from the
	 * device rather than calculating it by adding sleep_time to time.
	 */

	device->getTimer()->tick(); // Update device timer
	time = device->getTimer()->getTime();

	if (time > last_time)  // Make sure last_time hasn't overflowed
		*dtime = (time - last_time) / 1000.0;
	else
		*dtime = 0;

	fps_timings->last_time = time;
}

void Game::showOverlayMessage(const char *msg, float dtime, int percent, bool draw_clouds)
{
	const wchar_t *wmsg = wgettext(msg);
	RenderingEngine::draw_load_screen(wmsg, guienv, texture_src, dtime, percent,
		draw_clouds);
	delete[] wmsg;
}

void Game::settingChangedCallback(const std::string &setting_name, void *data)
{
	((Game *)data)->readSettings();
}

void Game::readSettings()
{
	m_cache_doubletap_jump               = g_settings->getBool("doubletap_jump");
	m_cache_enable_clouds                = g_settings->getBool("enable_clouds");
	m_cache_enable_joysticks             = g_settings->getBool("enable_joysticks");
	m_cache_enable_particles             = g_settings->getBool("enable_particles");
	m_cache_enable_fog                   = g_settings->getBool("enable_fog");
	m_cache_mouse_sensitivity            = g_settings->getFloat("mouse_sensitivity");
	m_cache_joystick_frustum_sensitivity = g_settings->getFloat("joystick_frustum_sensitivity");
	m_repeat_place_time                  = g_settings->getFloat("repeat_place_time");

	m_cache_enable_noclip                = g_settings->getBool("noclip");
	m_cache_enable_free_move             = g_settings->getBool("free_move");

	m_cache_fog_start                    = g_settings->getFloat("fog_start");

	m_cache_cam_smoothing = 0;
	if (g_settings->getBool("cinematic"))
		m_cache_cam_smoothing = 1 - g_settings->getFloat("cinematic_camera_smoothing");
	else
		m_cache_cam_smoothing = 1 - g_settings->getFloat("camera_smoothing");

	m_cache_fog_start = rangelim(m_cache_fog_start, 0.0f, 0.99f);
	m_cache_cam_smoothing = rangelim(m_cache_cam_smoothing, 0.01f, 1.0f);
	m_cache_mouse_sensitivity = rangelim(m_cache_mouse_sensitivity, 0.001, 100.0);

	m_does_lost_focus_pause_game = g_settings->getBool("pause_on_lost_focus");
}

/****************************************************************************/
/****************************************************************************
 Shutdown / cleanup
 ****************************************************************************/
/****************************************************************************/

void Game::extendedResourceCleanup()
{
	// Extended resource accounting
	infostream << "Irrlicht resources after cleanup:" << std::endl;
	infostream << "\tRemaining meshes   : "
	           << RenderingEngine::get_mesh_cache()->getMeshCount() << std::endl;
	infostream << "\tRemaining textures : "
	           << driver->getTextureCount() << std::endl;

	for (unsigned int i = 0; i < driver->getTextureCount(); i++) {
		irr::video::ITexture *texture = driver->getTextureByIndex(i);
		infostream << "\t\t" << i << ":" << texture->getName().getPath().c_str()
		           << std::endl;
	}

	clearTextureNameCache();
	infostream << "\tRemaining materials: "
               << driver-> getMaterialRendererCount()
		       << " (note: irrlicht doesn't support removing renderers)" << std::endl;
}

void Game::showDeathFormspec()
{
	static std::string formspec_str =
		std::string("formspec_version[1]") +
		SIZE_TAG
		"bgcolor[#320000b4;true]"
		"label[4.85,1.35;" + gettext("You died") + "]"
		"button_exit[4,3;3,0.5;btn_respawn;" + gettext("Respawn") + "]"
		;

	/* Create menu */
	/* Note: FormspecFormSource and LocalFormspecHandler  *
	 * are deleted by guiFormSpecMenu                     */
	FormspecFormSource *fs_src = new FormspecFormSource(formspec_str);
	LocalFormspecHandler *txt_dst = new LocalFormspecHandler("MT_DEATH_SCREEN", client);

	auto *&formspec = m_game_ui->getFormspecGUI();
	GUIFormSpecMenu::create(formspec, client, &input->joystick,
		fs_src, txt_dst, client->getFormspecPrepend());
	formspec->setFocus("btn_respawn");
}

#define GET_KEY_NAME(KEY) gettext(getKeySetting(#KEY).name())
void Game::showPauseMenu()
{
#ifdef __ANDROID__
	static const std::string control_text = strgettext("Default Controls:\n"
		"No menu visible:\n"
		"- single tap: button activate\n"
		"- double tap: place/use\n"
		"- slide finger: look around\n"
		"Menu/Inventory visible:\n"
		"- double tap (outside):\n"
		" -->close\n"
		"- touch stack, touch slot:\n"
		" --> move stack\n"
		"- touch&drag, tap 2nd finger\n"
		" --> place single item to slot\n"
		);
#else
	static const std::string control_text_template = strgettext("Controls:\n"
		"- %s: move forwards\n"
		"- %s: move backwards\n"
		"- %s: move left\n"
		"- %s: move right\n"
		"- %s: jump/climb up\n"
		"- %s: dig/punch\n"
		"- %s: place/use\n"
		"- %s: sneak/climb down\n"
		"- %s: drop item\n"
		"- %s: inventory\n"
		"- Mouse: turn/look\n"
		"- Mouse wheel: select item\n"
		"- %s: chat\n"
	);

	char control_text_buf[600];

	porting::mt_snprintf(control_text_buf, sizeof(control_text_buf), control_text_template.c_str(),
		GET_KEY_NAME(keymap_forward),
		GET_KEY_NAME(keymap_backward),
		GET_KEY_NAME(keymap_left),
		GET_KEY_NAME(keymap_right),
		GET_KEY_NAME(keymap_jump),
		GET_KEY_NAME(keymap_dig),
		GET_KEY_NAME(keymap_place),
		GET_KEY_NAME(keymap_sneak),
		GET_KEY_NAME(keymap_drop),
		GET_KEY_NAME(keymap_inventory),
		GET_KEY_NAME(keymap_chat)
	);

	std::string control_text = std::string(control_text_buf);
	str_formspec_escape(control_text);
#endif

	float ypos = simple_singleplayer_mode ? 0.7f : 0.1f;
	std::ostringstream os;

	os << "formspec_version[1]" << SIZE_TAG
		<< "button_exit[4," << (ypos++) << ";3,0.5;btn_continue;"
		<< strgettext("Continue") << "]";

	if (!simple_singleplayer_mode) {
		os << "button_exit[4," << (ypos++) << ";3,0.5;btn_change_password;"
			<< strgettext("Change Password") << "]";
	} else {
		os << "field[4.95,0;5,1.5;;" << strgettext("Game paused") << ";]";
	}

#ifndef __ANDROID__
#if USE_SOUND
	if (g_settings->getBool("enable_sound")) {
		os << "button_exit[4," << (ypos++) << ";3,0.5;btn_sound;"
			<< strgettext("Sound Volume") << "]";
	}
#endif
	os		<< "button_exit[4," << (ypos++) << ";3,0.5;btn_key_config;"
		<< strgettext("Change Keys")  << "]";
#endif
	os		<< "button_exit[4," << (ypos++) << ";3,0.5;btn_exit_menu;"
		<< strgettext("Exit to Menu") << "]";
	os		<< "button_exit[4," << (ypos++) << ";3,0.5;btn_exit_os;"
		<< strgettext("Exit to OS")   << "]"
		<< "textarea[7.5,0.25;3.9,6.25;;" << control_text << ";]"
		<< "textarea[0.4,0.25;3.9,6.25;;" << PROJECT_NAME_C " " VERSION_STRING "\n"
		<< "\n"
		<<  strgettext("Game info:") << "\n";
	const std::string &address = client->getAddressName();
	static const std::string mode = strgettext("- Mode: ");
	if (!simple_singleplayer_mode) {
		Address serverAddress = client->getServerAddress();
		if (!address.empty()) {
			os << mode << strgettext("Remote server") << "\n"
					<< strgettext("- Address: ") << address;
		} else {
			os << mode << strgettext("Hosting server");
		}
		os << "\n" << strgettext("- Port: ") << serverAddress.getPort() << "\n";
	} else {
		os << mode << strgettext("Singleplayer") << "\n";
	}
	if (simple_singleplayer_mode || address.empty()) {
		static const std::string on = strgettext("On");
		static const std::string off = strgettext("Off");
		const std::string &damage = g_settings->getBool("enable_damage") ? on : off;
		const std::string &creative = g_settings->getBool("creative_mode") ? on : off;
		const std::string &announced = g_settings->getBool("server_announce") ? on : off;
		os << strgettext("- Damage: ") << damage << "\n"
				<< strgettext("- Creative Mode: ") << creative << "\n";
		if (!simple_singleplayer_mode) {
			const std::string &pvp = g_settings->getBool("enable_pvp") ? on : off;
			//~ PvP = Player versus Player
			os << strgettext("- PvP: ") << pvp << "\n"
					<< strgettext("- Public: ") << announced << "\n";
			std::string server_name = g_settings->get("server_name");
			str_formspec_escape(server_name);
			if (announced == on && !server_name.empty())
				os << strgettext("- Server Name: ") << server_name;

		}
	}
	os << ";]";

	/* Create menu */
	/* Note: FormspecFormSource and LocalFormspecHandler  *
	 * are deleted by guiFormSpecMenu                     */
	FormspecFormSource *fs_src = new FormspecFormSource(os.str());
	LocalFormspecHandler *txt_dst = new LocalFormspecHandler("MT_PAUSE_MENU");

	auto *&formspec = m_game_ui->getFormspecGUI();
	GUIFormSpecMenu::create(formspec, client, &input->joystick,
			fs_src, txt_dst, client->getFormspecPrepend());
	formspec->setFocus("btn_continue");
	formspec->doPause = true;
}

/****************************************************************************/
/****************************************************************************
 extern function for launching the game
 ****************************************************************************/
/****************************************************************************/

void the_game(bool *kill,
		InputHandler *input,
		const GameStartData &start_data,
		std::string &error_message,
		ChatBackend &chat_backend,
		bool *reconnect_requested) // Used for local game
{
	Game game;

	/* Make a copy of the server address because if a local singleplayer server
	 * is created then this is updated and we don't want to change the value
	 * passed to us by the calling function
	 */

	try {

		if (game.startup(kill, input, start_data, error_message,
				reconnect_requested, &chat_backend)) {
			game.run();
		}

	} catch (SerializationError &e) {
		error_message = std::string("A serialization error occurred:\n")
				+ e.what() + "\n\nThe server is probably "
				" running a different version of " PROJECT_NAME_C ".";
		errorstream << error_message << std::endl;
	} catch (ServerError &e) {
		error_message = e.what();
		errorstream << "ServerError: " << error_message << std::endl;
	} catch (ModError &e) {
		error_message = std::string("ModError: ") + e.what() +
				strgettext("\nCheck debug.txt for details.");
		errorstream << error_message << std::endl;
	}
	game.shutdown();
}<|MERGE_RESOLUTION|>--- conflicted
+++ resolved
@@ -3070,16 +3070,9 @@
 
 #endif
 
-<<<<<<< HEAD
 	PointedThing pointed;
 	if (d != -1) pointed = updatePointedThing(shootline, selected_def.liquids_pointable,
-			!runData.ldown_for_dig, camera_offset);
-=======
-	PointedThing pointed = updatePointedThing(shootline,
-			selected_def.liquids_pointable,
-			!runData.btn_down_for_dig,
-			camera_offset);
->>>>>>> d3d21894
+			!runData.down_for_dig, camera_offset);
 
 	if (pointed != runData.pointed_old) {
 		infostream << "Pointing at " << pointed.dump() << std::endl;
