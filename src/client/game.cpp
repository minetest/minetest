/*
Minetest
Copyright (C) 2010-2013 celeron55, Perttu Ahola <celeron55@gmail.com>

This program is free software; you can redistribute it and/or modify
it under the terms of the GNU Lesser General Public License as published by
the Free Software Foundation; either version 2.1 of the License, or
(at your option) any later version.

This program is distributed in the hope that it will be useful,
but WITHOUT ANY WARRANTY; without even the implied warranty of
MERCHANTABILITY or FITNESS FOR A PARTICULAR PURPOSE.  See the
GNU Lesser General Public License for more details.

You should have received a copy of the GNU Lesser General Public License along
with this program; if not, write to the Free Software Foundation, Inc.,
51 Franklin Street, Fifth Floor, Boston, MA 02110-1301 USA.
*/

#include "game.h"

#include <iomanip>
#include <cmath>
#include "client/renderingengine.h"
#include "camera.h"
#include "client.h"
#include "client/clientevent.h"
#include "client/gameui.h"
#include "client/inputhandler.h"
#include "client/tile.h"     // For TextureSource
#include "client/keys.h"
#include "client/joystick_controller.h"
#include "clientmap.h"
#include "clouds.h"
#include "config.h"
#include "content_cao.h"
#include "client/event_manager.h"
#include "fontengine.h"
#include "itemdef.h"
#include "log.h"
#include "filesys.h"
#include "gettext.h"
#include "gui/guiChatConsole.h"
#include "gui/guiConfirmRegistration.h"
#include "gui/guiFormSpecMenu.h"
#include "gui/guiKeyChangeMenu.h"
#include "gui/guiPasswordChange.h"
#include "gui/guiVolumeChange.h"
#include "gui/mainmenumanager.h"
#include "gui/profilergraph.h"
#include "mapblock.h"
#include "minimap.h"
#include "nodedef.h"         // Needed for determining pointing to nodes
#include "nodemetadata.h"
#include "particles.h"
#include "porting.h"
#include "profiler.h"
#include "raycast.h"
#include "server.h"
#include "settings.h"
#include "shader.h"
#include "sky.h"
#include "translation.h"
#include "util/basic_macros.h"
#include "util/directiontables.h"
#include "util/pointedthing.h"
#include "util/quicktune_shortcutter.h"
#include "irrlicht_changes/static_text.h"
#include "version.h"
#include "script/scripting_client.h"
#include "hud.h"

#if USE_SOUND
	#include "client/sound_openal.h"
#else
	#include "client/sound.h"
#endif
/*
	Text input system
*/

struct TextDestNodeMetadata : public TextDest
{
	TextDestNodeMetadata(v3s16 p, Client *client)
	{
		m_p = p;
		m_client = client;
	}
	// This is deprecated I guess? -celeron55
	void gotText(const std::wstring &text)
	{
		std::string ntext = wide_to_utf8(text);
		infostream << "Submitting 'text' field of node at (" << m_p.X << ","
			   << m_p.Y << "," << m_p.Z << "): " << ntext << std::endl;
		StringMap fields;
		fields["text"] = ntext;
		m_client->sendNodemetaFields(m_p, "", fields);
	}
	void gotText(const StringMap &fields)
	{
		m_client->sendNodemetaFields(m_p, "", fields);
	}

	v3s16 m_p;
	Client *m_client;
};

struct TextDestPlayerInventory : public TextDest
{
	TextDestPlayerInventory(Client *client)
	{
		m_client = client;
		m_formname = "";
	}
	TextDestPlayerInventory(Client *client, const std::string &formname)
	{
		m_client = client;
		m_formname = formname;
	}
	void gotText(const StringMap &fields)
	{
		m_client->sendInventoryFields(m_formname, fields);
	}

	Client *m_client;
};

struct LocalFormspecHandler : public TextDest
{
	LocalFormspecHandler(const std::string &formname)
	{
		m_formname = formname;
	}

	LocalFormspecHandler(const std::string &formname, Client *client):
		m_client(client)
	{
		m_formname = formname;
	}

	void gotText(const StringMap &fields)
	{
		if (m_formname == "MT_PAUSE_MENU") {
			if (fields.find("btn_sound") != fields.end()) {
				g_gamecallback->changeVolume();
				return;
			}

			if (fields.find("btn_key_config") != fields.end()) {
				g_gamecallback->keyConfig();
				return;
			}

			if (fields.find("btn_exit_menu") != fields.end()) {
				g_gamecallback->disconnect();
				return;
			}

			if (fields.find("btn_exit_os") != fields.end()) {
				g_gamecallback->exitToOS();
#ifndef __ANDROID__
				RenderingEngine::get_raw_device()->closeDevice();
#endif
				return;
			}

			if (fields.find("btn_change_password") != fields.end()) {
				g_gamecallback->changePassword();
				return;
			}

			if (fields.find("quit") != fields.end()) {
				return;
			}

			if (fields.find("btn_continue") != fields.end()) {
				return;
			}
		}

		if (m_formname == "MT_DEATH_SCREEN") {
			assert(m_client != 0);
			m_client->sendRespawn();
			return;
		}

		if (m_client && m_client->modsLoaded())
			m_client->getScript()->on_formspec_input(m_formname, fields);
	}

	Client *m_client = nullptr;
};

/* Form update callback */

class NodeMetadataFormSource: public IFormSource
{
public:
	NodeMetadataFormSource(ClientMap *map, v3s16 p):
		m_map(map),
		m_p(p)
	{
	}
	const std::string &getForm() const
	{
		static const std::string empty_string = "";
		NodeMetadata *meta = m_map->getNodeMetadata(m_p);

		if (!meta)
			return empty_string;

		return meta->getString("formspec");
	}

	virtual std::string resolveText(const std::string &str)
	{
		NodeMetadata *meta = m_map->getNodeMetadata(m_p);

		if (!meta)
			return str;

		return meta->resolveString(str);
	}

	ClientMap *m_map;
	v3s16 m_p;
};

class PlayerInventoryFormSource: public IFormSource
{
public:
	PlayerInventoryFormSource(Client *client):
		m_client(client)
	{
	}

	const std::string &getForm() const
	{
		LocalPlayer *player = m_client->getEnv().getLocalPlayer();
		return player->inventory_formspec;
	}

	Client *m_client;
};

class NodeDugEvent: public MtEvent
{
public:
	v3s16 p;
	MapNode n;

	NodeDugEvent(v3s16 p, MapNode n):
		p(p),
		n(n)
	{}
	MtEvent::Type getType() const
	{
		return MtEvent::NODE_DUG;
	}
};

class SoundMaker
{
	ISoundManager *m_sound;
	const NodeDefManager *m_ndef;
public:
	bool makes_footstep_sound;
	float m_player_step_timer;
	float m_player_jump_timer;

	SimpleSoundSpec m_player_step_sound;
	SimpleSoundSpec m_player_leftpunch_sound;
	SimpleSoundSpec m_player_rightpunch_sound;

	SoundMaker(ISoundManager *sound, const NodeDefManager *ndef):
		m_sound(sound),
		m_ndef(ndef),
		makes_footstep_sound(true),
		m_player_step_timer(0.0f),
		m_player_jump_timer(0.0f)
	{
	}

	void playPlayerStep()
	{
		if (m_player_step_timer <= 0 && m_player_step_sound.exists()) {
			m_player_step_timer = 0.03;
			if (makes_footstep_sound)
				m_sound->playSound(m_player_step_sound, false);
		}
	}

	void playPlayerJump()
	{
		if (m_player_jump_timer <= 0.0f) {
			m_player_jump_timer = 0.2f;
			m_sound->playSound(SimpleSoundSpec("player_jump", 0.5f), false);
		}
	}

	static void viewBobbingStep(MtEvent *e, void *data)
	{
		SoundMaker *sm = (SoundMaker *)data;
		sm->playPlayerStep();
	}

	static void playerRegainGround(MtEvent *e, void *data)
	{
		SoundMaker *sm = (SoundMaker *)data;
		sm->playPlayerStep();
	}

	static void playerJump(MtEvent *e, void *data)
	{
		SoundMaker *sm = (SoundMaker *)data;
		sm->playPlayerJump();
	}

	static void cameraPunchLeft(MtEvent *e, void *data)
	{
		SoundMaker *sm = (SoundMaker *)data;
		sm->m_sound->playSound(sm->m_player_leftpunch_sound, false);
	}

	static void cameraPunchRight(MtEvent *e, void *data)
	{
		SoundMaker *sm = (SoundMaker *)data;
		sm->m_sound->playSound(sm->m_player_rightpunch_sound, false);
	}

	static void nodeDug(MtEvent *e, void *data)
	{
		SoundMaker *sm = (SoundMaker *)data;
		NodeDugEvent *nde = (NodeDugEvent *)e;
		sm->m_sound->playSound(sm->m_ndef->get(nde->n).sound_dug, false);
	}

	static void playerDamage(MtEvent *e, void *data)
	{
		SoundMaker *sm = (SoundMaker *)data;
		sm->m_sound->playSound(SimpleSoundSpec("player_damage", 0.5), false);
	}

	static void playerFallingDamage(MtEvent *e, void *data)
	{
		SoundMaker *sm = (SoundMaker *)data;
		sm->m_sound->playSound(SimpleSoundSpec("player_falling_damage", 0.5), false);
	}

	void registerReceiver(MtEventManager *mgr)
	{
		mgr->reg(MtEvent::VIEW_BOBBING_STEP, SoundMaker::viewBobbingStep, this);
		mgr->reg(MtEvent::PLAYER_REGAIN_GROUND, SoundMaker::playerRegainGround, this);
		mgr->reg(MtEvent::PLAYER_JUMP, SoundMaker::playerJump, this);
		mgr->reg(MtEvent::CAMERA_PUNCH_LEFT, SoundMaker::cameraPunchLeft, this);
		mgr->reg(MtEvent::CAMERA_PUNCH_RIGHT, SoundMaker::cameraPunchRight, this);
		mgr->reg(MtEvent::NODE_DUG, SoundMaker::nodeDug, this);
		mgr->reg(MtEvent::PLAYER_DAMAGE, SoundMaker::playerDamage, this);
		mgr->reg(MtEvent::PLAYER_FALLING_DAMAGE, SoundMaker::playerFallingDamage, this);
	}

	void step(float dtime)
	{
		m_player_step_timer -= dtime;
		m_player_jump_timer -= dtime;
	}
};

// Locally stored sounds don't need to be preloaded because of this
class GameOnDemandSoundFetcher: public OnDemandSoundFetcher
{
	std::set<std::string> m_fetched;
private:
	void paths_insert(std::set<std::string> &dst_paths,
		const std::string &base,
		const std::string &name)
	{
		dst_paths.insert(base + DIR_DELIM + "sounds" + DIR_DELIM + name + ".ogg");
		dst_paths.insert(base + DIR_DELIM + "sounds" + DIR_DELIM + name + ".0.ogg");
		dst_paths.insert(base + DIR_DELIM + "sounds" + DIR_DELIM + name + ".1.ogg");
		dst_paths.insert(base + DIR_DELIM + "sounds" + DIR_DELIM + name + ".2.ogg");
		dst_paths.insert(base + DIR_DELIM + "sounds" + DIR_DELIM + name + ".3.ogg");
		dst_paths.insert(base + DIR_DELIM + "sounds" + DIR_DELIM + name + ".4.ogg");
		dst_paths.insert(base + DIR_DELIM + "sounds" + DIR_DELIM + name + ".5.ogg");
		dst_paths.insert(base + DIR_DELIM + "sounds" + DIR_DELIM + name + ".6.ogg");
		dst_paths.insert(base + DIR_DELIM + "sounds" + DIR_DELIM + name + ".7.ogg");
		dst_paths.insert(base + DIR_DELIM + "sounds" + DIR_DELIM + name + ".8.ogg");
		dst_paths.insert(base + DIR_DELIM + "sounds" + DIR_DELIM + name + ".9.ogg");
	}
public:
	void fetchSounds(const std::string &name,
		std::set<std::string> &dst_paths,
		std::set<std::string> &dst_datas)
	{
		if (m_fetched.count(name))
			return;

		m_fetched.insert(name);

		paths_insert(dst_paths, porting::path_share, name);
		paths_insert(dst_paths, porting::path_user,  name);
	}
};


// before 1.8 there isn't a "integer interface", only float
#if (IRRLICHT_VERSION_MAJOR == 1 && IRRLICHT_VERSION_MINOR < 8)
typedef f32 SamplerLayer_t;
#else
typedef s32 SamplerLayer_t;
#endif


class GameGlobalShaderConstantSetter : public IShaderConstantSetter
{
	Sky *m_sky;
	bool *m_force_fog_off;
	f32 *m_fog_range;
	bool m_fog_enabled;
	CachedPixelShaderSetting<float, 4> m_sky_bg_color;
	CachedPixelShaderSetting<float> m_fog_distance;
	CachedVertexShaderSetting<float> m_animation_timer_vertex;
	CachedPixelShaderSetting<float> m_animation_timer_pixel;
	CachedPixelShaderSetting<float, 3> m_day_light;
	CachedPixelShaderSetting<float, 3> m_eye_position_pixel;
	CachedVertexShaderSetting<float, 3> m_eye_position_vertex;
	CachedPixelShaderSetting<float, 3> m_minimap_yaw;
	CachedPixelShaderSetting<float, 3> m_camera_offset_pixel;
	CachedPixelShaderSetting<float, 3> m_camera_offset_vertex;
	CachedPixelShaderSetting<SamplerLayer_t> m_base_texture;
	CachedPixelShaderSetting<SamplerLayer_t> m_normal_texture;
	CachedPixelShaderSetting<SamplerLayer_t> m_texture_flags;
	Client *m_client;

public:
	void onSettingsChange(const std::string &name)
	{
		if (name == "enable_fog")
			m_fog_enabled = g_settings->getBool("enable_fog");
	}

	static void settingsCallback(const std::string &name, void *userdata)
	{
		reinterpret_cast<GameGlobalShaderConstantSetter*>(userdata)->onSettingsChange(name);
	}

	void setSky(Sky *sky) { m_sky = sky; }

	GameGlobalShaderConstantSetter(Sky *sky, bool *force_fog_off,
			f32 *fog_range, Client *client) :
		m_sky(sky),
		m_force_fog_off(force_fog_off),
		m_fog_range(fog_range),
		m_sky_bg_color("skyBgColor"),
		m_fog_distance("fogDistance"),
		m_animation_timer_vertex("animationTimer"),
		m_animation_timer_pixel("animationTimer"),
		m_day_light("dayLight"),
		m_eye_position_pixel("eyePosition"),
		m_eye_position_vertex("eyePosition"),
		m_minimap_yaw("yawVec"),
		m_camera_offset_pixel("cameraOffset"),
		m_camera_offset_vertex("cameraOffset"),
		m_base_texture("baseTexture"),
		m_normal_texture("normalTexture"),
		m_texture_flags("textureFlags"),
		m_client(client)
	{
		g_settings->registerChangedCallback("enable_fog", settingsCallback, this);
		m_fog_enabled = g_settings->getBool("enable_fog");
	}

	~GameGlobalShaderConstantSetter()
	{
		g_settings->deregisterChangedCallback("enable_fog", settingsCallback, this);
	}

	virtual void onSetConstants(video::IMaterialRendererServices *services,
			bool is_highlevel)
	{
		if (!is_highlevel)
			return;

		// Background color
		video::SColor bgcolor = m_sky->getBgColor();
		video::SColorf bgcolorf(bgcolor);
		float bgcolorfa[4] = {
			bgcolorf.r,
			bgcolorf.g,
			bgcolorf.b,
			bgcolorf.a,
		};
		m_sky_bg_color.set(bgcolorfa, services);

		// Fog distance
		float fog_distance = 10000 * BS;

		if (m_fog_enabled && !*m_force_fog_off)
			fog_distance = *m_fog_range;

		m_fog_distance.set(&fog_distance, services);

		u32 daynight_ratio = (float)m_client->getEnv().getDayNightRatio();
		video::SColorf sunlight;
		get_sunlight_color(&sunlight, daynight_ratio);
		float dnc[3] = {
			sunlight.r,
			sunlight.g,
			sunlight.b };
		m_day_light.set(dnc, services);

		u32 animation_timer = porting::getTimeMs() % 1000000;
		float animation_timer_f = (float)animation_timer / 100000.f;
		m_animation_timer_vertex.set(&animation_timer_f, services);
		m_animation_timer_pixel.set(&animation_timer_f, services);

		float eye_position_array[3];
		v3f epos = m_client->getEnv().getLocalPlayer()->getEyePosition();
#if (IRRLICHT_VERSION_MAJOR == 1 && IRRLICHT_VERSION_MINOR < 8)
		eye_position_array[0] = epos.X;
		eye_position_array[1] = epos.Y;
		eye_position_array[2] = epos.Z;
#else
		epos.getAs3Values(eye_position_array);
#endif
		m_eye_position_pixel.set(eye_position_array, services);
		m_eye_position_vertex.set(eye_position_array, services);

		if (m_client->getMinimap()) {
			float minimap_yaw_array[3];
			v3f minimap_yaw = m_client->getMinimap()->getYawVec();
#if (IRRLICHT_VERSION_MAJOR == 1 && IRRLICHT_VERSION_MINOR < 8)
			minimap_yaw_array[0] = minimap_yaw.X;
			minimap_yaw_array[1] = minimap_yaw.Y;
			minimap_yaw_array[2] = minimap_yaw.Z;
#else
			minimap_yaw.getAs3Values(minimap_yaw_array);
#endif
			m_minimap_yaw.set(minimap_yaw_array, services);
		}

		float camera_offset_array[3];
		v3f offset = intToFloat(m_client->getCamera()->getOffset(), BS);
#if (IRRLICHT_VERSION_MAJOR == 1 && IRRLICHT_VERSION_MINOR < 8)
		camera_offset_array[0] = offset.X;
		camera_offset_array[1] = offset.Y;
		camera_offset_array[2] = offset.Z;
#else
		offset.getAs3Values(camera_offset_array);
#endif
		m_camera_offset_pixel.set(camera_offset_array, services);
		m_camera_offset_vertex.set(camera_offset_array, services);

		SamplerLayer_t base_tex = 0,
				normal_tex = 1,
				flags_tex = 2;
		m_base_texture.set(&base_tex, services);
		m_normal_texture.set(&normal_tex, services);
		m_texture_flags.set(&flags_tex, services);
	}
};


class GameGlobalShaderConstantSetterFactory : public IShaderConstantSetterFactory
{
	Sky *m_sky;
	bool *m_force_fog_off;
	f32 *m_fog_range;
	Client *m_client;
	std::vector<GameGlobalShaderConstantSetter *> created_nosky;
public:
	GameGlobalShaderConstantSetterFactory(bool *force_fog_off,
			f32 *fog_range, Client *client) :
		m_sky(NULL),
		m_force_fog_off(force_fog_off),
		m_fog_range(fog_range),
		m_client(client)
	{}

	void setSky(Sky *sky) {
		m_sky = sky;
		for (GameGlobalShaderConstantSetter *ggscs : created_nosky) {
			ggscs->setSky(m_sky);
		}
		created_nosky.clear();
	}

	virtual IShaderConstantSetter* create()
	{
		GameGlobalShaderConstantSetter *scs = new GameGlobalShaderConstantSetter(
				m_sky, m_force_fog_off, m_fog_range, m_client);
		if (!m_sky)
			created_nosky.push_back(scs);
		return scs;
	}
};

#ifdef __ANDROID__
#define SIZE_TAG "size[11,5.5]"
#else
#define SIZE_TAG "size[11,5.5,true]" // Fixed size on desktop
#endif

/****************************************************************************

 ****************************************************************************/

const float object_hit_delay = 0.2;

struct FpsControl {
	u32 last_time, busy_time, sleep_time;
};


/* The reason the following structs are not anonymous structs within the
 * class is that they are not used by the majority of member functions and
 * many functions that do require objects of thse types do not modify them
 * (so they can be passed as a const qualified parameter)
 */

struct GameRunData {
	u16 dig_index;
	u16 new_playeritem;
	PointedThing pointed_old;
	bool digging;
	bool ldown_for_dig;
	bool dig_instantly;
	bool digging_blocked;
	bool left_punch;
	bool reset_jump_timer;
	float nodig_delay_timer;
	float dig_time;
	float dig_time_complete;
	float repeat_rightclick_timer;
	float object_hit_delay_timer;
	float time_from_last_punch;
	ClientActiveObject *selected_object;

	float jump_timer;
	float damage_flash;
	float update_draw_list_timer;

	f32 fog_range;

	v3f update_draw_list_last_cam_dir;

	float time_of_day_smooth;
};

class Game;

struct ClientEventHandler
{
	void (Game::*handler)(ClientEvent *, CameraOrientation *);
};

/****************************************************************************
 THE GAME
 ****************************************************************************/

/* This is not intended to be a public class. If a public class becomes
 * desirable then it may be better to create another 'wrapper' class that
 * hides most of the stuff in this class (nothing in this class is required
 * by any other file) but exposes the public methods/data only.
 */
class Game {
public:
	Game();
	~Game();

	bool startup(bool *kill,
			bool random_input,
			InputHandler *input,
			const std::string &map_dir,
			const std::string &playername,
			const std::string &password,
			// If address is "", local server is used and address is updated
			std::string *address,
			u16 port,
			std::string &error_message,
			bool *reconnect,
			ChatBackend *chat_backend,
			const SubgameSpec &gamespec,    // Used for local game
			bool simple_singleplayer_mode);

	void run();
	void shutdown();

protected:

	void extendedResourceCleanup();

	// Basic initialisation
	bool init(const std::string &map_dir, std::string *address,
			u16 port,
			const SubgameSpec &gamespec);
	bool initSound();
	bool createSingleplayerServer(const std::string &map_dir,
			const SubgameSpec &gamespec, u16 port, std::string *address);

	// Client creation
	bool createClient(const std::string &playername,
			const std::string &password, std::string *address, u16 port);
	bool initGui();

	// Client connection
	bool connectToServer(const std::string &playername,
			const std::string &password, std::string *address, u16 port,
			bool *connect_ok, bool *aborted);
	bool getServerContent(bool *aborted);

	// Main loop

	void updateInteractTimers(f32 dtime);
	bool checkConnection();
	bool handleCallbacks();
	void processQueues();
	void updateProfilers(const RunStats &stats, const FpsControl &draw_times, f32 dtime);
	void updateStats(RunStats *stats, const FpsControl &draw_times, f32 dtime);
	void updateProfilerGraphs(ProfilerGraph *graph);

	// Input related
	void processUserInput(f32 dtime);
	void processKeyInput();
	void processItemSelection(u16 *new_playeritem);

	void dropSelectedItem(bool single_item = false);
	void openInventory();
	void openConsole(float scale, const wchar_t *line=NULL);
	void toggleFreeMove();
	void toggleFreeMoveAlt();
	void togglePitchMove();
	void toggleFast();
	void toggleNoClip();
	void toggleCinematic();
	void toggleAutoforward();

	void toggleMinimap(bool shift_pressed);
	void toggleFog();
	void toggleDebug();
	void toggleUpdateCamera();

	void increaseViewRange();
	void decreaseViewRange();
	void toggleFullViewRange();
	void checkZoomEnabled();

	void updateCameraDirection(CameraOrientation *cam, float dtime);
	void updateCameraOrientation(CameraOrientation *cam, float dtime);
	void updatePlayerControl(const CameraOrientation &cam);
	void step(f32 *dtime);
	void processClientEvents(CameraOrientation *cam);
	void updateCamera(u32 busy_time, f32 dtime);
	void updateSound(f32 dtime);
	void processPlayerInteraction(f32 dtime, bool show_hud, bool show_debug);
	/*!
	 * Returns the object or node the player is pointing at.
	 * Also updates the selected thing in the Hud.
	 *
	 * @param[in]  shootline         the shootline, starting from
	 * the camera position. This also gives the maximal distance
	 * of the search.
	 * @param[in]  liquids_pointable if false, liquids are ignored
	 * @param[in]  look_for_object   if false, objects are ignored
	 * @param[in]  camera_offset     offset of the camera
	 * @param[out] selected_object   the selected object or
	 * NULL if not found
	 */
	PointedThing updatePointedThing(
			const core::line3d<f32> &shootline, bool liquids_pointable,
			bool look_for_object, const v3s16 &camera_offset);
	void handlePointingAtNothing(const ItemStack &playerItem);
	void handlePointingAtNode(const PointedThing &pointed,
			const ItemStack &selected_item, const ItemStack &hand_item, f32 dtime);
	void handlePointingAtObject(const PointedThing &pointed, const ItemStack &playeritem,
			const v3f &player_position, bool show_debug);
	void handleDigging(const PointedThing &pointed, const v3s16 &nodepos,
			const ItemStack &selected_item, const ItemStack &hand_item, f32 dtime);
	void updateFrame(ProfilerGraph *graph, RunStats *stats, f32 dtime,
			const CameraOrientation &cam);

	// Misc
	void limitFps(FpsControl *fps_timings, f32 *dtime);

	void showOverlayMessage(const char *msg, float dtime, int percent,
			bool draw_clouds = true);

	static void settingChangedCallback(const std::string &setting_name, void *data);
	void readSettings();

	inline bool isKeyDown(GameKeyType k)
	{
		return input->isKeyDown(k);
	}
	inline bool wasKeyDown(GameKeyType k)
	{
		return input->wasKeyDown(k);
	}

#ifdef __ANDROID__
	void handleAndroidChatInput();
#endif

private:
	struct Flags {
		bool force_fog_off = false;
		bool disable_camera_update = false;
	};

	void showDeathFormspec();
	void showPauseMenu();

	// ClientEvent handlers
	void handleClientEvent_None(ClientEvent *event, CameraOrientation *cam);
	void handleClientEvent_PlayerDamage(ClientEvent *event, CameraOrientation *cam);
	void handleClientEvent_PlayerForceMove(ClientEvent *event, CameraOrientation *cam);
	void handleClientEvent_Deathscreen(ClientEvent *event, CameraOrientation *cam);
	void handleClientEvent_ShowFormSpec(ClientEvent *event, CameraOrientation *cam);
	void handleClientEvent_ShowLocalFormSpec(ClientEvent *event, CameraOrientation *cam);
	void handleClientEvent_HandleParticleEvent(ClientEvent *event,
		CameraOrientation *cam);
	void handleClientEvent_HudAdd(ClientEvent *event, CameraOrientation *cam);
	void handleClientEvent_HudRemove(ClientEvent *event, CameraOrientation *cam);
	void handleClientEvent_HudChange(ClientEvent *event, CameraOrientation *cam);
	void handleClientEvent_SetSky(ClientEvent *event, CameraOrientation *cam);
	void handleClientEvent_SetSun(ClientEvent *event, CameraOrientation *cam);
	void handleClientEvent_SetMoon(ClientEvent *event, CameraOrientation *cam);
	void handleClientEvent_SetStars(ClientEvent *event, CameraOrientation *cam);
	void handleClientEvent_OverrideDayNigthRatio(ClientEvent *event,
		CameraOrientation *cam);
	void handleClientEvent_CloudParams(ClientEvent *event, CameraOrientation *cam);

	void updateChat(f32 dtime, const v2u32 &screensize);

	bool nodePlacement(const ItemDefinition &selected_def, const ItemStack &selected_item,
		const v3s16 &nodepos, const v3s16 &neighbourpos, const PointedThing &pointed,
		const NodeMetadata *meta);
	static const ClientEventHandler clientEventHandler[CLIENTEVENT_MAX];

	InputHandler *input = nullptr;

	Client *client = nullptr;
	Server *server = nullptr;

	IWritableTextureSource *texture_src = nullptr;
	IWritableShaderSource *shader_src = nullptr;

	// When created, these will be filled with data received from the server
	IWritableItemDefManager *itemdef_manager = nullptr;
	NodeDefManager *nodedef_manager = nullptr;

	GameOnDemandSoundFetcher soundfetcher; // useful when testing
	ISoundManager *sound = nullptr;
	bool sound_is_dummy = false;
	SoundMaker *soundmaker = nullptr;

	ChatBackend *chat_backend = nullptr;

	EventManager *eventmgr = nullptr;
	QuicktuneShortcutter *quicktune = nullptr;
	bool registration_confirmation_shown = false;

	std::unique_ptr<GameUI> m_game_ui;
	GUIChatConsole *gui_chat_console = nullptr; // Free using ->Drop()
	MapDrawControl *draw_control = nullptr;
	Camera *camera = nullptr;
	Clouds *clouds = nullptr;	                  // Free using ->Drop()
	Sky *sky = nullptr;                         // Free using ->Drop()
	Hud *hud = nullptr;
	Minimap *mapper = nullptr;

	GameRunData runData;
	Flags m_flags;

	/* 'cache'
	   This class does take ownership/responsibily for cleaning up etc of any of
	   these items (e.g. device)
	*/
	IrrlichtDevice *device;
	video::IVideoDriver *driver;
	scene::ISceneManager *smgr;
	bool *kill;
	std::string *error_message;
	bool *reconnect_requested;
	scene::ISceneNode *skybox;

	bool random_input;
	bool simple_singleplayer_mode;
	/* End 'cache' */

	/* Pre-calculated values
	 */
	int crack_animation_length;

	IntervalLimiter profiler_interval;

	/*
	 * TODO: Local caching of settings is not optimal and should at some stage
	 *       be updated to use a global settings object for getting thse values
	 *       (as opposed to the this local caching). This can be addressed in
	 *       a later release.
	 */
	bool m_cache_doubletap_jump;
	bool m_cache_enable_clouds;
	bool m_cache_enable_joysticks;
	bool m_cache_enable_particles;
	bool m_cache_enable_fog;
	bool m_cache_enable_noclip;
	bool m_cache_enable_free_move;
	f32  m_cache_mouse_sensitivity;
	f32  m_cache_joystick_frustum_sensitivity;
	f32  m_repeat_right_click_time;
	f32  m_cache_cam_smoothing;
	f32  m_cache_fog_start;

	bool m_invert_mouse = false;
	bool m_first_loop_after_window_activation = false;
	bool m_camera_offset_changed = false;

	bool m_does_lost_focus_pause_game = false;

#ifdef __ANDROID__
	bool m_cache_hold_aux1;
	bool m_android_chat_open;
#endif
};

Game::Game() :
	m_game_ui(new GameUI())
{
	g_settings->registerChangedCallback("doubletap_jump",
		&settingChangedCallback, this);
	g_settings->registerChangedCallback("enable_clouds",
		&settingChangedCallback, this);
	g_settings->registerChangedCallback("doubletap_joysticks",
		&settingChangedCallback, this);
	g_settings->registerChangedCallback("enable_particles",
		&settingChangedCallback, this);
	g_settings->registerChangedCallback("enable_fog",
		&settingChangedCallback, this);
	g_settings->registerChangedCallback("mouse_sensitivity",
		&settingChangedCallback, this);
	g_settings->registerChangedCallback("joystick_frustum_sensitivity",
		&settingChangedCallback, this);
	g_settings->registerChangedCallback("repeat_rightclick_time",
		&settingChangedCallback, this);
	g_settings->registerChangedCallback("noclip",
		&settingChangedCallback, this);
	g_settings->registerChangedCallback("free_move",
		&settingChangedCallback, this);
	g_settings->registerChangedCallback("cinematic",
		&settingChangedCallback, this);
	g_settings->registerChangedCallback("cinematic_camera_smoothing",
		&settingChangedCallback, this);
	g_settings->registerChangedCallback("camera_smoothing",
		&settingChangedCallback, this);

	readSettings();

#ifdef __ANDROID__
	m_cache_hold_aux1 = false;	// This is initialised properly later
#endif

}



/****************************************************************************
 MinetestApp Public
 ****************************************************************************/

Game::~Game()
{
	delete client;
	delete soundmaker;
	if (!sound_is_dummy)
		delete sound;

	delete server; // deleted first to stop all server threads

	delete hud;
	delete camera;
	delete quicktune;
	delete eventmgr;
	delete texture_src;
	delete shader_src;
	delete nodedef_manager;
	delete itemdef_manager;
	delete draw_control;

	extendedResourceCleanup();

	g_settings->deregisterChangedCallback("doubletap_jump",
		&settingChangedCallback, this);
	g_settings->deregisterChangedCallback("enable_clouds",
		&settingChangedCallback, this);
	g_settings->deregisterChangedCallback("enable_particles",
		&settingChangedCallback, this);
	g_settings->deregisterChangedCallback("enable_fog",
		&settingChangedCallback, this);
	g_settings->deregisterChangedCallback("mouse_sensitivity",
		&settingChangedCallback, this);
	g_settings->deregisterChangedCallback("repeat_rightclick_time",
		&settingChangedCallback, this);
	g_settings->deregisterChangedCallback("noclip",
		&settingChangedCallback, this);
	g_settings->deregisterChangedCallback("free_move",
		&settingChangedCallback, this);
	g_settings->deregisterChangedCallback("cinematic",
		&settingChangedCallback, this);
	g_settings->deregisterChangedCallback("cinematic_camera_smoothing",
		&settingChangedCallback, this);
	g_settings->deregisterChangedCallback("camera_smoothing",
		&settingChangedCallback, this);
}

bool Game::startup(bool *kill,
		bool random_input,
		InputHandler *input,
		const std::string &map_dir,
		const std::string &playername,
		const std::string &password,
		std::string *address,     // can change if simple_singleplayer_mode
		u16 port,
		std::string &error_message,
		bool *reconnect,
		ChatBackend *chat_backend,
		const SubgameSpec &gamespec,
		bool simple_singleplayer_mode)
{
	// "cache"
	this->device              = RenderingEngine::get_raw_device();
	this->kill                = kill;
	this->error_message       = &error_message;
	this->reconnect_requested = reconnect;
	this->random_input        = random_input;
	this->input               = input;
	this->chat_backend        = chat_backend;
	this->simple_singleplayer_mode = simple_singleplayer_mode;

	input->keycache.populate();

	driver = device->getVideoDriver();
	smgr = RenderingEngine::get_scene_manager();

	RenderingEngine::get_scene_manager()->getParameters()->
		setAttribute(scene::OBJ_LOADER_IGNORE_MATERIAL_FILES, true);

	// Reinit runData
	runData = GameRunData();
	runData.time_from_last_punch = 10.0;

	m_game_ui->initFlags();

	m_invert_mouse = g_settings->getBool("invert_mouse");
	m_first_loop_after_window_activation = true;

	g_client_translations->clear();

	if (!init(map_dir, address, port, gamespec))
		return false;

	if (!createClient(playername, password, address, port))
		return false;

	RenderingEngine::initialize(client, hud);

	return true;
}


void Game::run()
{
	ProfilerGraph graph;
	RunStats stats              = { 0 };
	CameraOrientation cam_view_target  = { 0 };
	CameraOrientation cam_view  = { 0 };
	FpsControl draw_times       = { 0 };
	f32 dtime; // in seconds

	/* Clear the profiler */
	Profiler::GraphValues dummyvalues;
	g_profiler->graphGet(dummyvalues);

	draw_times.last_time = RenderingEngine::get_timer_time();

	set_light_table(g_settings->getFloat("display_gamma"));

#ifdef __ANDROID__
	m_cache_hold_aux1 = g_settings->getBool("fast_move")
			&& client->checkPrivilege("fast");
#endif

	irr::core::dimension2d<u32> previous_screen_size(g_settings->getU16("screen_w"),
		g_settings->getU16("screen_h"));

	while (RenderingEngine::run()
			&& !(*kill || g_gamecallback->shutdown_requested
			|| (server && server->isShutdownRequested()))) {

		const irr::core::dimension2d<u32> &current_screen_size =
			RenderingEngine::get_video_driver()->getScreenSize();
		// Verify if window size has changed and save it if it's the case
		// Ensure evaluating settings->getBool after verifying screensize
		// First condition is cheaper
		if (previous_screen_size != current_screen_size &&
				current_screen_size != irr::core::dimension2d<u32>(0,0) &&
				g_settings->getBool("autosave_screensize")) {
			g_settings->setU16("screen_w", current_screen_size.Width);
			g_settings->setU16("screen_h", current_screen_size.Height);
			previous_screen_size = current_screen_size;
		}

		// Calculate dtime =
		//    RenderingEngine::run() from this iteration
		//  + Sleep time until the wanted FPS are reached
		limitFps(&draw_times, &dtime);

		// Prepare render data for next iteration

		updateStats(&stats, draw_times, dtime);
		updateInteractTimers(dtime);

		if (!checkConnection())
			break;
		if (!handleCallbacks())
			break;

		processQueues();

		m_game_ui->clearInfoText();
		hud->resizeHotbar();

		updateProfilers(stats, draw_times, dtime);
		processUserInput(dtime);
		// Update camera before player movement to avoid camera lag of one frame
		updateCameraDirection(&cam_view_target, dtime);
		cam_view.camera_yaw += (cam_view_target.camera_yaw -
				cam_view.camera_yaw) * m_cache_cam_smoothing;
		cam_view.camera_pitch += (cam_view_target.camera_pitch -
				cam_view.camera_pitch) * m_cache_cam_smoothing;
		updatePlayerControl(cam_view);
		step(&dtime);
		processClientEvents(&cam_view_target);
		updateCamera(draw_times.busy_time, dtime);
		updateSound(dtime);
		processPlayerInteraction(dtime, m_game_ui->m_flags.show_hud,
			m_game_ui->m_flags.show_debug);
		updateFrame(&graph, &stats, dtime, cam_view);
		updateProfilerGraphs(&graph);

		// Update if minimap has been disabled by the server
		m_game_ui->m_flags.show_minimap &= client->shouldShowMinimap();

		if (m_does_lost_focus_pause_game && !device->isWindowFocused() && !isMenuActive()) {
			showPauseMenu();
		}
	}
}


void Game::shutdown()
{
	RenderingEngine::finalize();
#if IRRLICHT_VERSION_MAJOR == 1 && IRRLICHT_VERSION_MINOR <= 8
	if (g_settings->get("3d_mode") == "pageflip") {
		driver->setRenderTarget(irr::video::ERT_STEREO_BOTH_BUFFERS);
	}
#endif
	auto formspec = m_game_ui->getFormspecGUI();
	if (formspec)
		formspec->quitMenu();

	showOverlayMessage(N_("Shutting down..."), 0, 0, false);

	if (clouds)
		clouds->drop();

	if (gui_chat_console)
		gui_chat_console->drop();

	if (sky)
		sky->drop();

	/* cleanup menus */
	while (g_menumgr.menuCount() > 0) {
		g_menumgr.m_stack.front()->setVisible(false);
		g_menumgr.deletingMenu(g_menumgr.m_stack.front());
	}

	m_game_ui->deleteFormspec();

	chat_backend->addMessage(L"", L"# Disconnected.");
	chat_backend->addMessage(L"", L"");

	if (client) {
		client->Stop();
		while (!client->isShutdown()) {
			assert(texture_src != NULL);
			assert(shader_src != NULL);
			texture_src->processQueue();
			shader_src->processQueue();
			sleep_ms(100);
		}
	}
}


/****************************************************************************/
/****************************************************************************
 Startup
 ****************************************************************************/
/****************************************************************************/

bool Game::init(
		const std::string &map_dir,
		std::string *address,
		u16 port,
		const SubgameSpec &gamespec)
{
	texture_src = createTextureSource();

	showOverlayMessage(N_("Loading..."), 0, 0);

	shader_src = createShaderSource();

	itemdef_manager = createItemDefManager();
	nodedef_manager = createNodeDefManager();

	eventmgr = new EventManager();
	quicktune = new QuicktuneShortcutter();

	if (!(texture_src && shader_src && itemdef_manager && nodedef_manager
			&& eventmgr && quicktune))
		return false;

	if (!initSound())
		return false;

	// Create a server if not connecting to an existing one
	if (address->empty()) {
		if (!createSingleplayerServer(map_dir, gamespec, port, address))
			return false;
	}

	return true;
}

bool Game::initSound()
{
#if USE_SOUND
	if (g_settings->getBool("enable_sound") && g_sound_manager_singleton.get()) {
		infostream << "Attempting to use OpenAL audio" << std::endl;
		sound = createOpenALSoundManager(g_sound_manager_singleton.get(), &soundfetcher);
		if (!sound)
			infostream << "Failed to initialize OpenAL audio" << std::endl;
	} else
		infostream << "Sound disabled." << std::endl;
#endif

	if (!sound) {
		infostream << "Using dummy audio." << std::endl;
		sound = &dummySoundManager;
		sound_is_dummy = true;
	}

	soundmaker = new SoundMaker(sound, nodedef_manager);
	if (!soundmaker)
		return false;

	soundmaker->registerReceiver(eventmgr);

	return true;
}

bool Game::createSingleplayerServer(const std::string &map_dir,
		const SubgameSpec &gamespec, u16 port, std::string *address)
{
	showOverlayMessage(N_("Creating server..."), 0, 5);

	std::string bind_str = g_settings->get("bind_address");
	Address bind_addr(0, 0, 0, 0, port);

	if (g_settings->getBool("ipv6_server")) {
		bind_addr.setAddress((IPv6AddressBytes *) NULL);
	}

	try {
		bind_addr.Resolve(bind_str.c_str());
	} catch (ResolveError &e) {
		infostream << "Resolving bind address \"" << bind_str
			   << "\" failed: " << e.what()
			   << " -- Listening on all addresses." << std::endl;
	}

	if (bind_addr.isIPv6() && !g_settings->getBool("enable_ipv6")) {
		*error_message = "Unable to listen on " +
				bind_addr.serializeString() +
				" because IPv6 is disabled";
		errorstream << *error_message << std::endl;
		return false;
	}

	server = new Server(map_dir, gamespec, simple_singleplayer_mode, bind_addr, false);
	server->init();
	server->start();

	return true;
}

bool Game::createClient(const std::string &playername,
		const std::string &password, std::string *address, u16 port)
{
	showOverlayMessage(N_("Creating client..."), 0, 10);

	draw_control = new MapDrawControl;
	if (!draw_control)
		return false;

	bool could_connect, connect_aborted;
#ifdef HAVE_TOUCHSCREENGUI
	if (g_touchscreengui) {
		g_touchscreengui->init(texture_src);
		g_touchscreengui->hide();
	}
#endif
	if (!connectToServer(playername, password, address, port,
			&could_connect, &connect_aborted))
		return false;

	if (!could_connect) {
		if (error_message->empty() && !connect_aborted) {
			// Should not happen if error messages are set properly
			*error_message = "Connection failed for unknown reason";
			errorstream << *error_message << std::endl;
		}
		return false;
	}

	if (!getServerContent(&connect_aborted)) {
		if (error_message->empty() && !connect_aborted) {
			// Should not happen if error messages are set properly
			*error_message = "Connection failed for unknown reason";
			errorstream << *error_message << std::endl;
		}
		return false;
	}

	GameGlobalShaderConstantSetterFactory *scsf = new GameGlobalShaderConstantSetterFactory(
			&m_flags.force_fog_off, &runData.fog_range, client);
	shader_src->addShaderConstantSetterFactory(scsf);

	// Update cached textures, meshes and materials
	client->afterContentReceived();

	/* Camera
	 */
	camera = new Camera(*draw_control, client);
	if (!camera || !camera->successfullyCreated(*error_message))
		return false;
	client->setCamera(camera);

	/* Clouds
	 */
	if (m_cache_enable_clouds) {
		clouds = new Clouds(smgr, -1, time(0));
		if (!clouds) {
			*error_message = "Memory allocation error (clouds)";
			errorstream << *error_message << std::endl;
			return false;
		}
	}

	/* Skybox
	 */
	sky = new Sky(-1, texture_src);
	scsf->setSky(sky);
	skybox = NULL;	// This is used/set later on in the main run loop

	if (!sky) {
		*error_message = "Memory allocation error sky";
		errorstream << *error_message << std::endl;
		return false;
	}

	/* Pre-calculated values
	 */
	video::ITexture *t = texture_src->getTexture("crack_anylength.png");
	if (t) {
		v2u32 size = t->getOriginalSize();
		crack_animation_length = size.Y / size.X;
	} else {
		crack_animation_length = 5;
	}

	if (!initGui())
		return false;

	/* Set window caption
	 */
	std::wstring str = utf8_to_wide(PROJECT_NAME_C);
	str += L" ";
	str += utf8_to_wide(g_version_hash);
	str += L" [";
	str += driver->getName();
	str += L"]";
	device->setWindowCaption(str.c_str());

	LocalPlayer *player = client->getEnv().getLocalPlayer();
	player->hurt_tilt_timer = 0;
	player->hurt_tilt_strength = 0;

	hud = new Hud(guienv, client, player, &player->inventory);

	if (!hud) {
		*error_message = "Memory error: could not create HUD";
		errorstream << *error_message << std::endl;
		return false;
	}

	mapper = client->getMinimap();
<<<<<<< HEAD
=======
	if (mapper) {
		mapper->setMinimapMode(MINIMAP_MODE_OFF);
		if (client->modsLoaded())
			client->getScript()->on_minimap_ready(mapper);
	}
>>>>>>> f34c62c4

	return true;
}

bool Game::initGui()
{
	m_game_ui->init();

	// Remove stale "recent" chat messages from previous connections
	chat_backend->clearRecentChat();

	// Make sure the size of the recent messages buffer is right
	chat_backend->applySettings();

	// Chat backend and console
	gui_chat_console = new GUIChatConsole(guienv, guienv->getRootGUIElement(),
			-1, chat_backend, client, &g_menumgr);
	if (!gui_chat_console) {
		*error_message = "Could not allocate memory for chat console";
		errorstream << *error_message << std::endl;
		return false;
	}

#ifdef HAVE_TOUCHSCREENGUI

	if (g_touchscreengui)
		g_touchscreengui->show();

#endif

	return true;
}

bool Game::connectToServer(const std::string &playername,
		const std::string &password, std::string *address, u16 port,
		bool *connect_ok, bool *connection_aborted)
{
	*connect_ok = false;	// Let's not be overly optimistic
	*connection_aborted = false;
	bool local_server_mode = false;

	showOverlayMessage(N_("Resolving address..."), 0, 15);

	Address connect_address(0, 0, 0, 0, port);

	try {
		connect_address.Resolve(address->c_str());

		if (connect_address.isZero()) { // i.e. INADDR_ANY, IN6ADDR_ANY
			//connect_address.Resolve("localhost");
			if (connect_address.isIPv6()) {
				IPv6AddressBytes addr_bytes;
				addr_bytes.bytes[15] = 1;
				connect_address.setAddress(&addr_bytes);
			} else {
				connect_address.setAddress(127, 0, 0, 1);
			}
			local_server_mode = true;
		}
	} catch (ResolveError &e) {
		*error_message = std::string("Couldn't resolve address: ") + e.what();
		errorstream << *error_message << std::endl;
		return false;
	}

	if (connect_address.isIPv6() && !g_settings->getBool("enable_ipv6")) {
		*error_message = "Unable to connect to " +
				connect_address.serializeString() +
				" because IPv6 is disabled";
		errorstream << *error_message << std::endl;
		return false;
	}

	client = new Client(playername.c_str(), password, *address,
			*draw_control, texture_src, shader_src,
			itemdef_manager, nodedef_manager, sound, eventmgr,
			connect_address.isIPv6(), m_game_ui.get());

	if (!client)
		return false;

	client->m_simple_singleplayer_mode = simple_singleplayer_mode;

	infostream << "Connecting to server at ";
	connect_address.print(&infostream);
	infostream << std::endl;

	client->connect(connect_address,
		simple_singleplayer_mode || local_server_mode);

	/*
		Wait for server to accept connection
	*/

	try {
		input->clear();

		FpsControl fps_control = { 0 };
		f32 dtime;
		f32 wait_time = 0; // in seconds

		fps_control.last_time = RenderingEngine::get_timer_time();

		while (RenderingEngine::run()) {

			limitFps(&fps_control, &dtime);

			// Update client and server
			client->step(dtime);

			if (server != NULL)
				server->step(dtime);

			// End condition
			if (client->getState() == LC_Init) {
				*connect_ok = true;
				break;
			}

			// Break conditions
			if (*connection_aborted)
				break;

			if (client->accessDenied()) {
				*error_message = "Access denied. Reason: "
						+ client->accessDeniedReason();
				*reconnect_requested = client->reconnectRequested();
				errorstream << *error_message << std::endl;
				break;
			}

			if (input->cancelPressed()) {
				*connection_aborted = true;
				infostream << "Connect aborted [Escape]" << std::endl;
				break;
			}

			if (client->m_is_registration_confirmation_state) {
				if (registration_confirmation_shown) {
					// Keep drawing the GUI
					RenderingEngine::draw_menu_scene(guienv, dtime, true);
				} else {
					registration_confirmation_shown = true;
					(new GUIConfirmRegistration(guienv, guienv->getRootGUIElement(), -1,
						   &g_menumgr, client, playername, password,
						   connection_aborted, texture_src))->drop();
				}
			} else {
				wait_time += dtime;
				// Only time out if we aren't waiting for the server we started
				if (!address->empty() && wait_time > 10) {
					*error_message = "Connection timed out.";
					errorstream << *error_message << std::endl;
					break;
				}

				// Update status
				showOverlayMessage(N_("Connecting to server..."), dtime, 20);
			}
		}
	} catch (con::PeerNotFoundException &e) {
		// TODO: Should something be done here? At least an info/error
		// message?
		return false;
	}

	return true;
}

bool Game::getServerContent(bool *aborted)
{
	input->clear();

	FpsControl fps_control = { 0 };
	f32 dtime; // in seconds

	fps_control.last_time = RenderingEngine::get_timer_time();

	while (RenderingEngine::run()) {

		limitFps(&fps_control, &dtime);

		// Update client and server
		client->step(dtime);

		if (server != NULL)
			server->step(dtime);

		// End condition
		if (client->mediaReceived() && client->itemdefReceived() &&
				client->nodedefReceived()) {
			break;
		}

		// Error conditions
		if (!checkConnection())
			return false;

		if (client->getState() < LC_Init) {
			*error_message = "Client disconnected";
			errorstream << *error_message << std::endl;
			return false;
		}

		if (input->cancelPressed()) {
			*aborted = true;
			infostream << "Connect aborted [Escape]" << std::endl;
			return false;
		}

		// Display status
		int progress = 25;

		if (!client->itemdefReceived()) {
			const wchar_t *text = wgettext("Item definitions...");
			progress = 25;
			RenderingEngine::draw_load_screen(text, guienv, texture_src,
				dtime, progress);
			delete[] text;
		} else if (!client->nodedefReceived()) {
			const wchar_t *text = wgettext("Node definitions...");
			progress = 30;
			RenderingEngine::draw_load_screen(text, guienv, texture_src,
				dtime, progress);
			delete[] text;
		} else {
			std::stringstream message;
			std::fixed(message);
			message.precision(0);
			message << gettext("Media...") << " " << (client->mediaReceiveProgress()*100) << "%";
			message.precision(2);

			if ((USE_CURL == 0) ||
					(!g_settings->getBool("enable_remote_media_server"))) {
				float cur = client->getCurRate();
				std::string cur_unit = gettext("KiB/s");

				if (cur > 900) {
					cur /= 1024.0;
					cur_unit = gettext("MiB/s");
				}

				message << " (" << cur << ' ' << cur_unit << ")";
			}

			progress = 30 + client->mediaReceiveProgress() * 35 + 0.5;
			RenderingEngine::draw_load_screen(utf8_to_wide(message.str()), guienv,
				texture_src, dtime, progress);
		}
	}

	return true;
}


/****************************************************************************/
/****************************************************************************
 Run
 ****************************************************************************/
/****************************************************************************/

inline void Game::updateInteractTimers(f32 dtime)
{
	if (runData.nodig_delay_timer >= 0)
		runData.nodig_delay_timer -= dtime;

	if (runData.object_hit_delay_timer >= 0)
		runData.object_hit_delay_timer -= dtime;

	runData.time_from_last_punch += dtime;
}


/* returns false if game should exit, otherwise true
 */
inline bool Game::checkConnection()
{
	if (client->accessDenied()) {
		*error_message = "Access denied. Reason: "
				+ client->accessDeniedReason();
		*reconnect_requested = client->reconnectRequested();
		errorstream << *error_message << std::endl;
		return false;
	}

	return true;
}


/* returns false if game should exit, otherwise true
 */
inline bool Game::handleCallbacks()
{
	if (g_gamecallback->disconnect_requested) {
		g_gamecallback->disconnect_requested = false;
		return false;
	}

	if (g_gamecallback->changepassword_requested) {
		(new GUIPasswordChange(guienv, guiroot, -1,
				       &g_menumgr, client, texture_src))->drop();
		g_gamecallback->changepassword_requested = false;
	}

	if (g_gamecallback->changevolume_requested) {
		(new GUIVolumeChange(guienv, guiroot, -1,
				     &g_menumgr, texture_src))->drop();
		g_gamecallback->changevolume_requested = false;
	}

	if (g_gamecallback->keyconfig_requested) {
		(new GUIKeyChangeMenu(guienv, guiroot, -1,
				      &g_menumgr, texture_src))->drop();
		g_gamecallback->keyconfig_requested = false;
	}

	if (g_gamecallback->keyconfig_changed) {
		input->keycache.populate(); // update the cache with new settings
		g_gamecallback->keyconfig_changed = false;
	}

	return true;
}


void Game::processQueues()
{
	texture_src->processQueue();
	itemdef_manager->processQueue(client);
	shader_src->processQueue();
}


void Game::updateProfilers(const RunStats &stats, const FpsControl &draw_times,
		f32 dtime)
{
	float profiler_print_interval =
			g_settings->getFloat("profiler_print_interval");
	bool print_to_log = true;

	if (profiler_print_interval == 0) {
		print_to_log = false;
		profiler_print_interval = 3;
	}

	if (profiler_interval.step(dtime, profiler_print_interval)) {
		if (print_to_log) {
			infostream << "Profiler:" << std::endl;
			g_profiler->print(infostream);
		}

		m_game_ui->updateProfiler();
		g_profiler->clear();
	}

	// Update update graphs
	g_profiler->graphAdd("Time non-rendering [ms]",
		draw_times.busy_time - stats.drawtime);

	g_profiler->graphAdd("Sleep [ms]", draw_times.sleep_time);
	g_profiler->graphAdd("FPS", 1.0f / dtime);
}

void Game::updateStats(RunStats *stats, const FpsControl &draw_times,
		f32 dtime)
{

	f32 jitter;
	Jitter *jp;

	/* Time average and jitter calculation
	 */
	jp = &stats->dtime_jitter;
	jp->avg = jp->avg * 0.96 + dtime * 0.04;

	jitter = dtime - jp->avg;

	if (jitter > jp->max)
		jp->max = jitter;

	jp->counter += dtime;

	if (jp->counter > 0.0) {
		jp->counter -= 3.0;
		jp->max_sample = jp->max;
		jp->max_fraction = jp->max_sample / (jp->avg + 0.001);
		jp->max = 0.0;
	}

	/* Busytime average and jitter calculation
	 */
	jp = &stats->busy_time_jitter;
	jp->avg = jp->avg + draw_times.busy_time * 0.02;

	jitter = draw_times.busy_time - jp->avg;

	if (jitter > jp->max)
		jp->max = jitter;
	if (jitter < jp->min)
		jp->min = jitter;

	jp->counter += dtime;

	if (jp->counter > 0.0) {
		jp->counter -= 3.0;
		jp->max_sample = jp->max;
		jp->min_sample = jp->min;
		jp->max = 0.0;
		jp->min = 0.0;
	}
}



/****************************************************************************
 Input handling
 ****************************************************************************/

void Game::processUserInput(f32 dtime)
{
	// Reset input if window not active or some menu is active
	if (!device->isWindowActive() || isMenuActive() || guienv->hasFocus(gui_chat_console)) {
		input->clear();
#ifdef HAVE_TOUCHSCREENGUI
		g_touchscreengui->hide();
#endif
	}
#ifdef HAVE_TOUCHSCREENGUI
	else if (g_touchscreengui) {
		/* on touchscreengui step may generate own input events which ain't
		 * what we want in case we just did clear them */
		g_touchscreengui->step(dtime);
	}
#endif

	if (!guienv->hasFocus(gui_chat_console) && gui_chat_console->isOpen()) {
		gui_chat_console->closeConsoleAtOnce();
	}

	// Input handler step() (used by the random input generator)
	input->step(dtime);

#ifdef __ANDROID__
	auto formspec = m_game_ui->getFormspecGUI();
	if (formspec)
		formspec->getAndroidUIInput();
	else
		handleAndroidChatInput();
#endif

	// Increase timer for double tap of "keymap_jump"
	if (m_cache_doubletap_jump && runData.jump_timer <= 0.2f)
		runData.jump_timer += dtime;

	processKeyInput();
	processItemSelection(&runData.new_playeritem);
}


void Game::processKeyInput()
{
	if (wasKeyDown(KeyType::DROP)) {
		dropSelectedItem(isKeyDown(KeyType::SNEAK));
	} else if (wasKeyDown(KeyType::AUTOFORWARD)) {
		toggleAutoforward();
	} else if (wasKeyDown(KeyType::BACKWARD)) {
		if (g_settings->getBool("continuous_forward"))
			toggleAutoforward();
	} else if (wasKeyDown(KeyType::INVENTORY)) {
		openInventory();
	} else if (input->cancelPressed()) {
#ifdef __ANDROID__
		m_android_chat_open = false;
#endif
		if (!gui_chat_console->isOpenInhibited()) {
			showPauseMenu();
		}
	} else if (wasKeyDown(KeyType::CHAT)) {
		openConsole(0.2, L"");
	} else if (wasKeyDown(KeyType::CMD)) {
		openConsole(0.2, L"/");
	} else if (wasKeyDown(KeyType::CMD_LOCAL)) {
		if (client->modsLoaded())
			openConsole(0.2, L".");
		else
			m_game_ui->showStatusText(wgettext("Client side scripting is disabled"));
	} else if (wasKeyDown(KeyType::CONSOLE)) {
		openConsole(core::clamp(g_settings->getFloat("console_height"), 0.1f, 1.0f));
	} else if (wasKeyDown(KeyType::FREEMOVE)) {
		toggleFreeMove();
	} else if (wasKeyDown(KeyType::JUMP)) {
		toggleFreeMoveAlt();
	} else if (wasKeyDown(KeyType::PITCHMOVE)) {
		togglePitchMove();
	} else if (wasKeyDown(KeyType::FASTMOVE)) {
		toggleFast();
	} else if (wasKeyDown(KeyType::NOCLIP)) {
		toggleNoClip();
#if USE_SOUND
	} else if (wasKeyDown(KeyType::MUTE)) {
		if (g_settings->getBool("enable_sound")) {
			bool new_mute_sound = !g_settings->getBool("mute_sound");
			g_settings->setBool("mute_sound", new_mute_sound);
			if (new_mute_sound)
				m_game_ui->showTranslatedStatusText("Sound muted");
			else
				m_game_ui->showTranslatedStatusText("Sound unmuted");
		} else {
			m_game_ui->showTranslatedStatusText("Sound system is disabled");
		}
	} else if (wasKeyDown(KeyType::INC_VOLUME)) {
		if (g_settings->getBool("enable_sound")) {
			float new_volume = rangelim(g_settings->getFloat("sound_volume") + 0.1f, 0.0f, 1.0f);
			wchar_t buf[100];
			g_settings->setFloat("sound_volume", new_volume);
			const wchar_t *str = wgettext("Volume changed to %d%%");
			swprintf(buf, sizeof(buf) / sizeof(wchar_t), str, myround(new_volume * 100));
			delete[] str;
			m_game_ui->showStatusText(buf);
		} else {
			m_game_ui->showTranslatedStatusText("Sound system is disabled");
		}
	} else if (wasKeyDown(KeyType::DEC_VOLUME)) {
		if (g_settings->getBool("enable_sound")) {
			float new_volume = rangelim(g_settings->getFloat("sound_volume") - 0.1f, 0.0f, 1.0f);
			wchar_t buf[100];
			g_settings->setFloat("sound_volume", new_volume);
			const wchar_t *str = wgettext("Volume changed to %d%%");
			swprintf(buf, sizeof(buf) / sizeof(wchar_t), str, myround(new_volume * 100));
			delete[] str;
			m_game_ui->showStatusText(buf);
		} else {
			m_game_ui->showTranslatedStatusText("Sound system is disabled");
		}
#else
	} else if (wasKeyDown(KeyType::MUTE) || wasKeyDown(KeyType::INC_VOLUME)
			|| wasKeyDown(KeyType::DEC_VOLUME)) {
		m_game_ui->showTranslatedStatusText("Sound system is not supported on this build");
#endif
	} else if (wasKeyDown(KeyType::CINEMATIC)) {
		toggleCinematic();
	} else if (wasKeyDown(KeyType::SCREENSHOT)) {
		client->makeScreenshot();
	} else if (wasKeyDown(KeyType::TOGGLE_HUD)) {
		m_game_ui->toggleHud();
	} else if (wasKeyDown(KeyType::MINIMAP)) {
		toggleMinimap(isKeyDown(KeyType::SNEAK));
	} else if (wasKeyDown(KeyType::TOGGLE_CHAT)) {
		m_game_ui->toggleChat();
	} else if (wasKeyDown(KeyType::TOGGLE_FOG)) {
		toggleFog();
	} else if (wasKeyDown(KeyType::TOGGLE_UPDATE_CAMERA)) {
		toggleUpdateCamera();
	} else if (wasKeyDown(KeyType::TOGGLE_DEBUG)) {
		toggleDebug();
	} else if (wasKeyDown(KeyType::TOGGLE_PROFILER)) {
		m_game_ui->toggleProfiler();
	} else if (wasKeyDown(KeyType::INCREASE_VIEWING_RANGE)) {
		increaseViewRange();
	} else if (wasKeyDown(KeyType::DECREASE_VIEWING_RANGE)) {
		decreaseViewRange();
	} else if (wasKeyDown(KeyType::RANGESELECT)) {
		toggleFullViewRange();
	} else if (wasKeyDown(KeyType::ZOOM)) {
		checkZoomEnabled();
	} else if (wasKeyDown(KeyType::QUICKTUNE_NEXT)) {
		quicktune->next();
	} else if (wasKeyDown(KeyType::QUICKTUNE_PREV)) {
		quicktune->prev();
	} else if (wasKeyDown(KeyType::QUICKTUNE_INC)) {
		quicktune->inc();
	} else if (wasKeyDown(KeyType::QUICKTUNE_DEC)) {
		quicktune->dec();
	}

	if (!isKeyDown(KeyType::JUMP) && runData.reset_jump_timer) {
		runData.reset_jump_timer = false;
		runData.jump_timer = 0.0f;
	}

	if (quicktune->hasMessage()) {
		m_game_ui->showStatusText(utf8_to_wide(quicktune->getMessage()));
	}
}

void Game::processItemSelection(u16 *new_playeritem)
{
	LocalPlayer *player = client->getEnv().getLocalPlayer();

	/* Item selection using mouse wheel
	 */
	*new_playeritem = player->getWieldIndex();

	s32 wheel = input->getMouseWheel();
	u16 max_item = MYMIN(PLAYER_INVENTORY_SIZE - 1,
		    player->hud_hotbar_itemcount - 1);

	s32 dir = wheel;

	if (input->joystick.wasKeyDown(KeyType::SCROLL_DOWN) ||
			wasKeyDown(KeyType::HOTBAR_NEXT)) {
		dir = -1;
	}

	if (input->joystick.wasKeyDown(KeyType::SCROLL_UP) ||
			wasKeyDown(KeyType::HOTBAR_PREV)) {
		dir = 1;
	}

	if (dir < 0)
		*new_playeritem = *new_playeritem < max_item ? *new_playeritem + 1 : 0;
	else if (dir > 0)
		*new_playeritem = *new_playeritem > 0 ? *new_playeritem - 1 : max_item;
	// else dir == 0

	/* Item selection using hotbar slot keys
	 */
	for (u16 i = 0; i <= max_item; i++) {
		if (wasKeyDown((GameKeyType) (KeyType::SLOT_1 + i))) {
			*new_playeritem = i;
			break;
		}
	}
}


void Game::dropSelectedItem(bool single_item)
{
	IDropAction *a = new IDropAction();
	a->count = single_item ? 1 : 0;
	a->from_inv.setCurrentPlayer();
	a->from_list = "main";
	a->from_i = client->getEnv().getLocalPlayer()->getWieldIndex();
	client->inventoryAction(a);
}


void Game::openInventory()
{
	/*
	 * Don't permit to open inventory is CAO or player doesn't exists.
	 * This prevent showing an empty inventory at player load
	 */

	LocalPlayer *player = client->getEnv().getLocalPlayer();
	if (!player || !player->getCAO())
		return;

	infostream << "Game: Launching inventory" << std::endl;

	PlayerInventoryFormSource *fs_src = new PlayerInventoryFormSource(client);

	InventoryLocation inventoryloc;
	inventoryloc.setCurrentPlayer();

	if (!client->modsLoaded()
			|| !client->getScript()->on_inventory_open(fs_src->m_client->getInventory(inventoryloc))) {
		TextDest *txt_dst = new TextDestPlayerInventory(client);
		auto *&formspec = m_game_ui->updateFormspec("");
		GUIFormSpecMenu::create(formspec, client, &input->joystick, fs_src,
			txt_dst, client->getFormspecPrepend());

		formspec->setFormSpec(fs_src->getForm(), inventoryloc);
	}
}


void Game::openConsole(float scale, const wchar_t *line)
{
	assert(scale > 0.0f && scale <= 1.0f);

#ifdef __ANDROID__
	porting::showInputDialog(gettext("ok"), "", "", 2);
	m_android_chat_open = true;
#else
	if (gui_chat_console->isOpenInhibited())
		return;
	gui_chat_console->openConsole(scale);
	if (line) {
		gui_chat_console->setCloseOnEnter(true);
		gui_chat_console->replaceAndAddToHistory(line);
	}
#endif
}

#ifdef __ANDROID__
void Game::handleAndroidChatInput()
{
	if (m_android_chat_open && porting::getInputDialogState() == 0) {
		std::string text = porting::getInputDialogValue();
		client->typeChatMessage(utf8_to_wide(text));
		m_android_chat_open = false;
	}
}
#endif


void Game::toggleFreeMove()
{
	bool free_move = !g_settings->getBool("free_move");
	g_settings->set("free_move", bool_to_cstr(free_move));

	if (free_move) {
		if (client->checkPrivilege("fly")) {
			m_game_ui->showTranslatedStatusText("Fly mode enabled");
		} else {
			m_game_ui->showTranslatedStatusText("Fly mode enabled (note: no 'fly' privilege)");
		}
	} else {
		m_game_ui->showTranslatedStatusText("Fly mode disabled");
	}
}

void Game::toggleFreeMoveAlt()
{
	if (m_cache_doubletap_jump && runData.jump_timer < 0.2f)
		toggleFreeMove();

	runData.reset_jump_timer = true;
}


void Game::togglePitchMove()
{
	bool pitch_move = !g_settings->getBool("pitch_move");
	g_settings->set("pitch_move", bool_to_cstr(pitch_move));

	if (pitch_move) {
		m_game_ui->showTranslatedStatusText("Pitch move mode enabled");
	} else {
		m_game_ui->showTranslatedStatusText("Pitch move mode disabled");
	}
}


void Game::toggleFast()
{
	bool fast_move = !g_settings->getBool("fast_move");
	bool has_fast_privs = client->checkPrivilege("fast");
	g_settings->set("fast_move", bool_to_cstr(fast_move));

	if (fast_move) {
		if (has_fast_privs) {
			m_game_ui->showTranslatedStatusText("Fast mode enabled");
		} else {
			m_game_ui->showTranslatedStatusText("Fast mode enabled (note: no 'fast' privilege)");
		}
	} else {
		m_game_ui->showTranslatedStatusText("Fast mode disabled");
	}

#ifdef __ANDROID__
	m_cache_hold_aux1 = fast_move && has_fast_privs;
#endif
}


void Game::toggleNoClip()
{
	bool noclip = !g_settings->getBool("noclip");
	g_settings->set("noclip", bool_to_cstr(noclip));

	if (noclip) {
		if (client->checkPrivilege("noclip")) {
			m_game_ui->showTranslatedStatusText("Noclip mode enabled");
		} else {
			m_game_ui->showTranslatedStatusText("Noclip mode enabled (note: no 'noclip' privilege)");
		}
	} else {
		m_game_ui->showTranslatedStatusText("Noclip mode disabled");
	}
}

void Game::toggleCinematic()
{
	bool cinematic = !g_settings->getBool("cinematic");
	g_settings->set("cinematic", bool_to_cstr(cinematic));

	if (cinematic)
		m_game_ui->showTranslatedStatusText("Cinematic mode enabled");
	else
		m_game_ui->showTranslatedStatusText("Cinematic mode disabled");
}

// Autoforward by toggling continuous forward.
void Game::toggleAutoforward()
{
	bool autorun_enabled = !g_settings->getBool("continuous_forward");
	g_settings->set("continuous_forward", bool_to_cstr(autorun_enabled));

	if (autorun_enabled)
		m_game_ui->showTranslatedStatusText("Automatic forward enabled");
	else
		m_game_ui->showTranslatedStatusText("Automatic forward disabled");
}

void Game::toggleMinimap(bool shift_pressed)
{
	if (!mapper || !m_game_ui->m_flags.show_hud || !g_settings->getBool("enable_minimap"))
		return;

	if (shift_pressed)
		mapper->toggleMinimapShape();
	else
		mapper->nextMode();

	// TODO: When legacy minimap is deprecated, keep only HUD minimap stuff here

	// Not so satisying code to keep compatibility with old fixed mode system
	// -->
	u32 hud_flags = client->getEnv().getLocalPlayer()->hud_flags;

	if (!(hud_flags & HUD_FLAG_MINIMAP_VISIBLE)) {
		m_game_ui->m_flags.show_minimap = false;
	} else {

	// If radar is disabled, try to find a non radar mode or fall back to 0
		if (!(hud_flags & HUD_FLAG_MINIMAP_RADAR_VISIBLE))
			while (mapper->getModeIndex() &&
					mapper->getModeDef().type == MINIMAP_TYPE_RADAR)
				mapper->nextMode();

		m_game_ui->m_flags.show_minimap = mapper->getModeDef().type !=
				MINIMAP_TYPE_OFF;
	}
	// <--
	// End of 'not so satifying code'
	if ((hud_flags & HUD_FLAG_MINIMAP_VISIBLE) ||
			(hud && hud->hasElementOfType(HUD_ELEM_MINIMAP)))
		m_game_ui->showStatusText(utf8_to_wide(mapper->getModeDef().label));
	else
		m_game_ui->showTranslatedStatusText("Minimap currently disabled by game or mod");
}

void Game::toggleFog()
{
	bool fog_enabled = g_settings->getBool("enable_fog");
	g_settings->setBool("enable_fog", !fog_enabled);
	if (fog_enabled)
		m_game_ui->showTranslatedStatusText("Fog disabled");
	else
		m_game_ui->showTranslatedStatusText("Fog enabled");
}


void Game::toggleDebug()
{
	// Initial / 4x toggle: Chat only
	// 1x toggle: Debug text with chat
	// 2x toggle: Debug text with profiler graph
	// 3x toggle: Debug text and wireframe
	if (!m_game_ui->m_flags.show_debug) {
		m_game_ui->m_flags.show_debug = true;
		m_game_ui->m_flags.show_profiler_graph = false;
		draw_control->show_wireframe = false;
		m_game_ui->showTranslatedStatusText("Debug info shown");
	} else if (!m_game_ui->m_flags.show_profiler_graph && !draw_control->show_wireframe) {
		m_game_ui->m_flags.show_profiler_graph = true;
		m_game_ui->showTranslatedStatusText("Profiler graph shown");
	} else if (!draw_control->show_wireframe && client->checkPrivilege("debug")) {
		m_game_ui->m_flags.show_profiler_graph = false;
		draw_control->show_wireframe = true;
		m_game_ui->showTranslatedStatusText("Wireframe shown");
	} else {
		m_game_ui->m_flags.show_debug = false;
		m_game_ui->m_flags.show_profiler_graph = false;
		draw_control->show_wireframe = false;
		if (client->checkPrivilege("debug")) {
			m_game_ui->showTranslatedStatusText("Debug info, profiler graph, and wireframe hidden");
		} else {
			m_game_ui->showTranslatedStatusText("Debug info and profiler graph hidden");
		}
	}
}


void Game::toggleUpdateCamera()
{
	m_flags.disable_camera_update = !m_flags.disable_camera_update;
	if (m_flags.disable_camera_update)
		m_game_ui->showTranslatedStatusText("Camera update disabled");
	else
		m_game_ui->showTranslatedStatusText("Camera update enabled");
}


void Game::increaseViewRange()
{
	s16 range = g_settings->getS16("viewing_range");
	s16 range_new = range + 10;

	wchar_t buf[255];
	const wchar_t *str;
	if (range_new > 4000) {
		range_new = 4000;
		str = wgettext("Viewing range is at maximum: %d");
		swprintf(buf, sizeof(buf) / sizeof(wchar_t), str, range_new);
		delete[] str;
		m_game_ui->showStatusText(buf);

	} else {
		str = wgettext("Viewing range changed to %d");
		swprintf(buf, sizeof(buf) / sizeof(wchar_t), str, range_new);
		delete[] str;
		m_game_ui->showStatusText(buf);
	}
	g_settings->set("viewing_range", itos(range_new));
}


void Game::decreaseViewRange()
{
	s16 range = g_settings->getS16("viewing_range");
	s16 range_new = range - 10;

	wchar_t buf[255];
	const wchar_t *str;
	if (range_new < 20) {
		range_new = 20;
		str = wgettext("Viewing range is at minimum: %d");
		swprintf(buf, sizeof(buf) / sizeof(wchar_t), str, range_new);
		delete[] str;
		m_game_ui->showStatusText(buf);
	} else {
		str = wgettext("Viewing range changed to %d");
		swprintf(buf, sizeof(buf) / sizeof(wchar_t), str, range_new);
		delete[] str;
		m_game_ui->showStatusText(buf);
	}
	g_settings->set("viewing_range", itos(range_new));
}


void Game::toggleFullViewRange()
{
	draw_control->range_all = !draw_control->range_all;
	if (draw_control->range_all)
		m_game_ui->showTranslatedStatusText("Enabled unlimited viewing range");
	else
		m_game_ui->showTranslatedStatusText("Disabled unlimited viewing range");
}


void Game::checkZoomEnabled()
{
	LocalPlayer *player = client->getEnv().getLocalPlayer();
	if (player->getZoomFOV() < 0.001f || player->getFov().fov > 0.0f)
		m_game_ui->showTranslatedStatusText("Zoom currently disabled by game or mod");
}


void Game::updateCameraDirection(CameraOrientation *cam, float dtime)
{
	if ((device->isWindowActive() && device->isWindowFocused()
			&& !isMenuActive()) || random_input) {

#ifndef __ANDROID__
		if (!random_input) {
			// Mac OSX gets upset if this is set every frame
			if (device->getCursorControl()->isVisible())
				device->getCursorControl()->setVisible(false);
		}
#endif

		if (m_first_loop_after_window_activation) {
			m_first_loop_after_window_activation = false;

			input->setMousePos(driver->getScreenSize().Width / 2,
				driver->getScreenSize().Height / 2);
		} else {
			updateCameraOrientation(cam, dtime);
		}

	} else {

#ifndef ANDROID
		// Mac OSX gets upset if this is set every frame
		if (!device->getCursorControl()->isVisible())
			device->getCursorControl()->setVisible(true);
#endif

		m_first_loop_after_window_activation = true;

	}
}

void Game::updateCameraOrientation(CameraOrientation *cam, float dtime)
{
#ifdef HAVE_TOUCHSCREENGUI
	if (g_touchscreengui) {
		cam->camera_yaw   += g_touchscreengui->getYawChange();
		cam->camera_pitch  = g_touchscreengui->getPitch();
	} else {
#endif
		v2s32 center(driver->getScreenSize().Width / 2, driver->getScreenSize().Height / 2);
		v2s32 dist = input->getMousePos() - center;

		if (m_invert_mouse || camera->getCameraMode() == CAMERA_MODE_THIRD_FRONT) {
			dist.Y = -dist.Y;
		}

		cam->camera_yaw   -= dist.X * m_cache_mouse_sensitivity;
		cam->camera_pitch += dist.Y * m_cache_mouse_sensitivity;

		if (dist.X != 0 || dist.Y != 0)
			input->setMousePos(center.X, center.Y);
#ifdef HAVE_TOUCHSCREENGUI
	}
#endif

	if (m_cache_enable_joysticks) {
		f32 c = m_cache_joystick_frustum_sensitivity * (1.f / 32767.f) * dtime;
		cam->camera_yaw -= input->joystick.getAxisWithoutDead(JA_FRUSTUM_HORIZONTAL) * c;
		cam->camera_pitch += input->joystick.getAxisWithoutDead(JA_FRUSTUM_VERTICAL) * c;
	}

	cam->camera_pitch = rangelim(cam->camera_pitch, -89.5, 89.5);
}


void Game::updatePlayerControl(const CameraOrientation &cam)
{
	//TimeTaker tt("update player control", NULL, PRECISION_NANO);

	// DO NOT use the isKeyDown method for the forward, backward, left, right
	// buttons, as the code that uses the controls needs to be able to
	// distinguish between the two in order to know when to use joysticks.

	PlayerControl control(
		input->isKeyDown(KeyType::FORWARD),
		input->isKeyDown(KeyType::BACKWARD),
		input->isKeyDown(KeyType::LEFT),
		input->isKeyDown(KeyType::RIGHT),
		isKeyDown(KeyType::JUMP),
		isKeyDown(KeyType::SPECIAL1),
		isKeyDown(KeyType::SNEAK),
		isKeyDown(KeyType::ZOOM),
		input->getLeftState(),
		input->getRightState(),
		cam.camera_pitch,
		cam.camera_yaw,
		input->joystick.getAxisWithoutDead(JA_SIDEWARD_MOVE),
		input->joystick.getAxisWithoutDead(JA_FORWARD_MOVE)
	);

	u32 keypress_bits =
			( (u32)(isKeyDown(KeyType::FORWARD)                       & 0x1) << 0) |
			( (u32)(isKeyDown(KeyType::BACKWARD)                      & 0x1) << 1) |
			( (u32)(isKeyDown(KeyType::LEFT)                          & 0x1) << 2) |
			( (u32)(isKeyDown(KeyType::RIGHT)                         & 0x1) << 3) |
			( (u32)(isKeyDown(KeyType::JUMP)                          & 0x1) << 4) |
			( (u32)(isKeyDown(KeyType::SPECIAL1)                      & 0x1) << 5) |
			( (u32)(isKeyDown(KeyType::SNEAK)                         & 0x1) << 6) |
			( (u32)(input->getLeftState()                             & 0x1) << 7) |
			( (u32)(input->getRightState()                            & 0x1) << 8
		);

#ifdef ANDROID
	/* For Android, simulate holding down AUX1 (fast move) if the user has
	 * the fast_move setting toggled on. If there is an aux1 key defined for
	 * Android then its meaning is inverted (i.e. holding aux1 means walk and
	 * not fast)
	 */
	if (m_cache_hold_aux1) {
		control.aux1 = control.aux1 ^ true;
		keypress_bits ^= ((u32)(1U << 5));
	}
#endif

	LocalPlayer *player = client->getEnv().getLocalPlayer();

	// autojump if set: simulate "jump" key
	if (player->getAutojump()) {
		control.jump = true;
		keypress_bits |= 1U << 4;
	}

	// autoforward if set: simulate "up" key
	if (player->getPlayerSettings().continuous_forward &&
			client->activeObjectsReceived() && !player->isDead()) {
		control.up = true;
		keypress_bits |= 1U << 0;
	}

	client->setPlayerControl(control);
	player->keyPressed = keypress_bits;

	//tt.stop();
}


inline void Game::step(f32 *dtime)
{
	bool can_be_and_is_paused =
			(simple_singleplayer_mode && g_menumgr.pausesGame());

	if (can_be_and_is_paused) { // This is for a singleplayer server
		*dtime = 0;             // No time passes
	} else {
		if (server)
			server->step(*dtime);

		client->step(*dtime);
	}
}

const ClientEventHandler Game::clientEventHandler[CLIENTEVENT_MAX] = {
	{&Game::handleClientEvent_None},
	{&Game::handleClientEvent_PlayerDamage},
	{&Game::handleClientEvent_PlayerForceMove},
	{&Game::handleClientEvent_Deathscreen},
	{&Game::handleClientEvent_ShowFormSpec},
	{&Game::handleClientEvent_ShowLocalFormSpec},
	{&Game::handleClientEvent_HandleParticleEvent},
	{&Game::handleClientEvent_HandleParticleEvent},
	{&Game::handleClientEvent_HandleParticleEvent},
	{&Game::handleClientEvent_HudAdd},
	{&Game::handleClientEvent_HudRemove},
	{&Game::handleClientEvent_HudChange},
	{&Game::handleClientEvent_SetSky},
	{&Game::handleClientEvent_SetSun},
	{&Game::handleClientEvent_SetMoon},
	{&Game::handleClientEvent_SetStars},
	{&Game::handleClientEvent_OverrideDayNigthRatio},
	{&Game::handleClientEvent_CloudParams},
};

void Game::handleClientEvent_None(ClientEvent *event, CameraOrientation *cam)
{
	FATAL_ERROR("ClientEvent type None received");
}

void Game::handleClientEvent_PlayerDamage(ClientEvent *event, CameraOrientation *cam)
{
	if (client->modsLoaded())
		client->getScript()->on_damage_taken(event->player_damage.amount);

	// Damage flash and hurt tilt are not used at death
	if (client->getHP() > 0) {
		runData.damage_flash += 95.0f + 3.2f * event->player_damage.amount;
		runData.damage_flash = MYMIN(runData.damage_flash, 127.0f);

		LocalPlayer *player = client->getEnv().getLocalPlayer();

		player->hurt_tilt_timer = 1.5f;
		player->hurt_tilt_strength =
			rangelim(event->player_damage.amount / 4.0f, 1.0f, 4.0f);
	}

	// Play damage sound
	client->getEventManager()->put(new SimpleTriggerEvent(MtEvent::PLAYER_DAMAGE));
}

void Game::handleClientEvent_PlayerForceMove(ClientEvent *event, CameraOrientation *cam)
{
	cam->camera_yaw = event->player_force_move.yaw;
	cam->camera_pitch = event->player_force_move.pitch;
}

void Game::handleClientEvent_Deathscreen(ClientEvent *event, CameraOrientation *cam)
{
	// If client scripting is enabled, deathscreen is handled by CSM code in
	// builtin/client/init.lua
	if (client->modsLoaded())
		client->getScript()->on_death();
	else
		showDeathFormspec();

	/* Handle visualization */
	LocalPlayer *player = client->getEnv().getLocalPlayer();
	runData.damage_flash = 0;
	player->hurt_tilt_timer = 0;
	player->hurt_tilt_strength = 0;
}

void Game::handleClientEvent_ShowFormSpec(ClientEvent *event, CameraOrientation *cam)
{
	if (event->show_formspec.formspec->empty()) {
		auto formspec = m_game_ui->getFormspecGUI();
		if (formspec && (event->show_formspec.formname->empty()
				|| *(event->show_formspec.formname) == m_game_ui->getFormspecName())) {
			formspec->quitMenu();
		}
	} else {
		FormspecFormSource *fs_src =
			new FormspecFormSource(*(event->show_formspec.formspec));
		TextDestPlayerInventory *txt_dst =
			new TextDestPlayerInventory(client, *(event->show_formspec.formname));

		auto *&formspec = m_game_ui->updateFormspec(*(event->show_formspec.formname));
		GUIFormSpecMenu::create(formspec, client, &input->joystick,
			fs_src, txt_dst, client->getFormspecPrepend());
	}

	delete event->show_formspec.formspec;
	delete event->show_formspec.formname;
}

void Game::handleClientEvent_ShowLocalFormSpec(ClientEvent *event, CameraOrientation *cam)
{
	FormspecFormSource *fs_src = new FormspecFormSource(*event->show_formspec.formspec);
	LocalFormspecHandler *txt_dst =
		new LocalFormspecHandler(*event->show_formspec.formname, client);
	GUIFormSpecMenu::create(m_game_ui->getFormspecGUI(), client, &input->joystick,
			fs_src, txt_dst, client->getFormspecPrepend());

	delete event->show_formspec.formspec;
	delete event->show_formspec.formname;
}

void Game::handleClientEvent_HandleParticleEvent(ClientEvent *event,
		CameraOrientation *cam)
{
	LocalPlayer *player = client->getEnv().getLocalPlayer();
	client->getParticleManager()->handleParticleEvent(event, client, player);
}

void Game::handleClientEvent_HudAdd(ClientEvent *event, CameraOrientation *cam)
{
	LocalPlayer *player = client->getEnv().getLocalPlayer();
	auto &hud_server_to_client = client->getHUDTranslationMap();

	u32 server_id = event->hudadd.server_id;
	// ignore if we already have a HUD with that ID
	auto i = hud_server_to_client.find(server_id);
	if (i != hud_server_to_client.end()) {
		delete event->hudadd.pos;
		delete event->hudadd.name;
		delete event->hudadd.scale;
		delete event->hudadd.text;
		delete event->hudadd.align;
		delete event->hudadd.offset;
		delete event->hudadd.world_pos;
		delete event->hudadd.size;
		return;
	}

	HudElement *e = new HudElement;
	e->type   = (HudElementType)event->hudadd.type;
	e->pos    = *event->hudadd.pos;
	e->name   = *event->hudadd.name;
	e->scale  = *event->hudadd.scale;
	e->text   = *event->hudadd.text;
	e->number = event->hudadd.number;
	e->item   = event->hudadd.item;
	e->dir    = event->hudadd.dir;
	e->align  = *event->hudadd.align;
	e->offset = *event->hudadd.offset;
	e->world_pos = *event->hudadd.world_pos;
	e->size = *event->hudadd.size;
	e->z_index = event->hudadd.z_index;
	hud_server_to_client[server_id] = player->addHud(e);

	delete event->hudadd.pos;
	delete event->hudadd.name;
	delete event->hudadd.scale;
	delete event->hudadd.text;
	delete event->hudadd.align;
	delete event->hudadd.offset;
	delete event->hudadd.world_pos;
	delete event->hudadd.size;
}

void Game::handleClientEvent_HudRemove(ClientEvent *event, CameraOrientation *cam)
{
	LocalPlayer *player = client->getEnv().getLocalPlayer();
	HudElement *e = player->removeHud(event->hudrm.id);
	delete e;
}

void Game::handleClientEvent_HudChange(ClientEvent *event, CameraOrientation *cam)
{
	LocalPlayer *player = client->getEnv().getLocalPlayer();

	u32 id = event->hudchange.id;
	HudElement *e = player->getHud(id);

	if (e == NULL) {
		delete event->hudchange.v3fdata;
		delete event->hudchange.v2fdata;
		delete event->hudchange.sdata;
		delete event->hudchange.v2s32data;
		return;
	}

	switch (event->hudchange.stat) {
		case HUD_STAT_POS:
			e->pos = *event->hudchange.v2fdata;
			break;

		case HUD_STAT_NAME:
			e->name = *event->hudchange.sdata;
			break;

		case HUD_STAT_SCALE:
			e->scale = *event->hudchange.v2fdata;
			break;

		case HUD_STAT_TEXT:
			e->text = *event->hudchange.sdata;
			break;

		case HUD_STAT_NUMBER:
			e->number = event->hudchange.data;
			break;

		case HUD_STAT_ITEM:
			e->item = event->hudchange.data;
			break;

		case HUD_STAT_DIR:
			e->dir = event->hudchange.data;
			break;

		case HUD_STAT_ALIGN:
			e->align = *event->hudchange.v2fdata;
			break;

		case HUD_STAT_OFFSET:
			e->offset = *event->hudchange.v2fdata;
			break;

		case HUD_STAT_WORLD_POS:
			e->world_pos = *event->hudchange.v3fdata;
			break;

		case HUD_STAT_SIZE:
			e->size = *event->hudchange.v2s32data;
			break;

		case HUD_STAT_Z_INDEX:
			e->z_index = event->hudchange.data;
			break;
	}

	delete event->hudchange.v3fdata;
	delete event->hudchange.v2fdata;
	delete event->hudchange.sdata;
	delete event->hudchange.v2s32data;
}

void Game::handleClientEvent_SetSky(ClientEvent *event, CameraOrientation *cam)
{
	sky->setVisible(false);
	// Whether clouds are visible in front of a custom skybox.
	sky->setCloudsEnabled(event->set_sky->clouds);

	if (skybox) {
		skybox->remove();
		skybox = NULL;
	}
	// Clear the old textures out in case we switch rendering type.
	sky->clearSkyboxTextures();
	// Handle according to type
	if (event->set_sky->type == "regular") {
		// Shows the mesh skybox
		sky->setVisible(true);
		// Update mesh based skybox colours if applicable.
		sky->setSkyColors(*event->set_sky);
		sky->setHorizonTint(
			event->set_sky->fog_sun_tint,
			event->set_sky->fog_moon_tint,
			event->set_sky->fog_tint_type
		);
	} else if (event->set_sky->type == "skybox" &&
			event->set_sky->textures.size() == 6) {
		// Disable the dyanmic mesh skybox:
		sky->setVisible(false);
		// Set fog colors:
		sky->setFallbackBgColor(event->set_sky->bgcolor);
		// Set sunrise and sunset fog tinting:
		sky->setHorizonTint(
			event->set_sky->fog_sun_tint,
			event->set_sky->fog_moon_tint,
			event->set_sky->fog_tint_type
		);
		// Add textures to skybox.
		for (int i = 0; i < 6; i++)
			sky->addTextureToSkybox(event->set_sky->textures[i], i, texture_src);
	} else {
		// Handle everything else as plain color.
		if (event->set_sky->type != "plain")
			infostream << "Unknown sky type: "
				<< (event->set_sky->type) << std::endl;
		sky->setVisible(false);
		sky->setFallbackBgColor(event->set_sky->bgcolor);
		// Disable directional sun/moon tinting on plain or invalid skyboxes.
		sky->setHorizonTint(
			event->set_sky->bgcolor,
			event->set_sky->bgcolor,
			"custom"
		);
	}
	delete event->set_sky;
}

void Game::handleClientEvent_SetSun(ClientEvent *event, CameraOrientation *cam)
{
	sky->setSunVisible(event->sun_params->visible);
	sky->setSunTexture(event->sun_params->texture,
		event->sun_params->tonemap, texture_src);
	sky->setSunScale(event->sun_params->scale);
	sky->setSunriseVisible(event->sun_params->sunrise_visible);
	sky->setSunriseTexture(event->sun_params->sunrise, texture_src);
	delete event->sun_params;
}

void Game::handleClientEvent_SetMoon(ClientEvent *event, CameraOrientation *cam)
{
	sky->setMoonVisible(event->moon_params->visible);
	sky->setMoonTexture(event->moon_params->texture,
		event->moon_params->tonemap, texture_src);
	sky->setMoonScale(event->moon_params->scale);
	delete event->moon_params;
}

void Game::handleClientEvent_SetStars(ClientEvent *event, CameraOrientation *cam)
{
	sky->setStarsVisible(event->star_params->visible);
	sky->setStarCount(event->star_params->count, false);
	sky->setStarColor(event->star_params->starcolor);
	sky->setStarScale(event->star_params->scale);
	delete event->star_params;
}

void Game::handleClientEvent_OverrideDayNigthRatio(ClientEvent *event,
		CameraOrientation *cam)
{
	client->getEnv().setDayNightRatioOverride(
		event->override_day_night_ratio.do_override,
		event->override_day_night_ratio.ratio_f * 1000.0f);
}

void Game::handleClientEvent_CloudParams(ClientEvent *event, CameraOrientation *cam)
{
	if (!clouds)
		return;

	clouds->setDensity(event->cloud_params.density);
	clouds->setColorBright(video::SColor(event->cloud_params.color_bright));
	clouds->setColorAmbient(video::SColor(event->cloud_params.color_ambient));
	clouds->setHeight(event->cloud_params.height);
	clouds->setThickness(event->cloud_params.thickness);
	clouds->setSpeed(v2f(event->cloud_params.speed_x, event->cloud_params.speed_y));
}

void Game::processClientEvents(CameraOrientation *cam)
{
	while (client->hasClientEvents()) {
		std::unique_ptr<ClientEvent> event(client->getClientEvent());
		FATAL_ERROR_IF(event->type >= CLIENTEVENT_MAX, "Invalid clientevent type");
		const ClientEventHandler& evHandler = clientEventHandler[event->type];
		(this->*evHandler.handler)(event.get(), cam);
	}
}

void Game::updateChat(f32 dtime, const v2u32 &screensize)
{
	// Add chat log output for errors to be shown in chat
	static LogOutputBuffer chat_log_error_buf(g_logger, LL_ERROR);

	// Get new messages from error log buffer
	while (!chat_log_error_buf.empty()) {
		std::wstring error_message = utf8_to_wide(chat_log_error_buf.get());
		if (!g_settings->getBool("disable_escape_sequences")) {
			error_message.insert(0, L"\x1b(c@red)");
			error_message.append(L"\x1b(c@white)");
		}
		chat_backend->addMessage(L"", error_message);
	}

	// Get new messages from client
	std::wstring message;
	while (client->getChatMessage(message)) {
		chat_backend->addUnparsedMessage(message);
	}

	// Remove old messages
	chat_backend->step(dtime);

	// Display all messages in a static text element
	m_game_ui->setChatText(chat_backend->getRecentChat(),
		chat_backend->getRecentBuffer().getLineCount());
}

void Game::updateCamera(u32 busy_time, f32 dtime)
{
	LocalPlayer *player = client->getEnv().getLocalPlayer();

	/*
		For interaction purposes, get info about the held item
		- What item is it?
		- Is it a usable item?
		- Can it point to liquids?
	*/
	ItemStack playeritem;
	{
		ItemStack selected, hand;
		playeritem = player->getWieldedItem(&selected, &hand);
	}

	ToolCapabilities playeritem_toolcap =
		playeritem.getToolCapabilities(itemdef_manager);

	v3s16 old_camera_offset = camera->getOffset();

	if (wasKeyDown(KeyType::CAMERA_MODE)) {
		GenericCAO *playercao = player->getCAO();

		// If playercao not loaded, don't change camera
		if (!playercao)
			return;

		camera->toggleCameraMode();

		playercao->setVisible(camera->getCameraMode() > CAMERA_MODE_FIRST);
		playercao->setChildrenVisible(camera->getCameraMode() > CAMERA_MODE_FIRST);
	}

	float full_punch_interval = playeritem_toolcap.full_punch_interval;
	float tool_reload_ratio = runData.time_from_last_punch / full_punch_interval;

	tool_reload_ratio = MYMIN(tool_reload_ratio, 1.0);
	camera->update(player, dtime, busy_time / 1000.0f, tool_reload_ratio);
	camera->step(dtime);

	v3f camera_position = camera->getPosition();
	v3f camera_direction = camera->getDirection();
	f32 camera_fov = camera->getFovMax();
	v3s16 camera_offset = camera->getOffset();

	m_camera_offset_changed = (camera_offset != old_camera_offset);

	if (!m_flags.disable_camera_update) {
		client->getEnv().getClientMap().updateCamera(camera_position,
				camera_direction, camera_fov, camera_offset);

		if (m_camera_offset_changed) {
			client->updateCameraOffset(camera_offset);
			client->getEnv().updateCameraOffset(camera_offset);

			if (clouds)
				clouds->updateCameraOffset(camera_offset);
		}
	}
}


void Game::updateSound(f32 dtime)
{
	// Update sound listener
	v3s16 camera_offset = camera->getOffset();
	sound->updateListener(camera->getCameraNode()->getPosition() + intToFloat(camera_offset, BS),
			      v3f(0, 0, 0), // velocity
			      camera->getDirection(),
			      camera->getCameraNode()->getUpVector());

	bool mute_sound = g_settings->getBool("mute_sound");
	if (mute_sound) {
		sound->setListenerGain(0.0f);
	} else {
		// Check if volume is in the proper range, else fix it.
		float old_volume = g_settings->getFloat("sound_volume");
		float new_volume = rangelim(old_volume, 0.0f, 1.0f);
		sound->setListenerGain(new_volume);

		if (old_volume != new_volume) {
			g_settings->setFloat("sound_volume", new_volume);
		}
	}

	LocalPlayer *player = client->getEnv().getLocalPlayer();

	// Tell the sound maker whether to make footstep sounds
	soundmaker->makes_footstep_sound = player->makes_footstep_sound;

	//	Update sound maker
	if (player->makes_footstep_sound)
		soundmaker->step(dtime);

	ClientMap &map = client->getEnv().getClientMap();
	MapNode n = map.getNode(player->getFootstepNodePos());
	soundmaker->m_player_step_sound = nodedef_manager->get(n).sound_footstep;
}


void Game::processPlayerInteraction(f32 dtime, bool show_hud, bool show_debug)
{
	LocalPlayer *player = client->getEnv().getLocalPlayer();

	const v3f camera_direction = camera->getDirection();
	const v3s16 camera_offset  = camera->getOffset();

	/*
		Calculate what block is the crosshair pointing to
	*/

	ItemStack selected_item, hand_item;
	const ItemStack &tool_item = player->getWieldedItem(&selected_item, &hand_item);

	const ItemDefinition &selected_def = selected_item.getDefinition(itemdef_manager);
	f32 d = getToolRange(selected_def, hand_item.getDefinition(itemdef_manager));

	core::line3d<f32> shootline;

	switch (camera->getCameraMode()) {
	case CAMERA_MODE_FIRST:
		// Shoot from camera position, with bobbing
		shootline.start = camera->getPosition();
		break;
	case CAMERA_MODE_THIRD:
		// Shoot from player head, no bobbing
		shootline.start = camera->getHeadPosition();
		break;
	case CAMERA_MODE_THIRD_FRONT:
		shootline.start = camera->getHeadPosition();
		// prevent player pointing anything in front-view
		d = 0;
		break;
	}
	shootline.end = shootline.start + camera_direction * BS * d;

#ifdef HAVE_TOUCHSCREENGUI

	if ((g_settings->getBool("touchtarget")) && (g_touchscreengui)) {
		shootline = g_touchscreengui->getShootline();
		// Scale shootline to the acual distance the player can reach
		shootline.end = shootline.start
			+ shootline.getVector().normalize() * BS * d;
		shootline.start += intToFloat(camera_offset, BS);
		shootline.end += intToFloat(camera_offset, BS);
	}

#endif

	PointedThing pointed = updatePointedThing(shootline,
			selected_def.liquids_pointable,
			!runData.ldown_for_dig,
			camera_offset);

	if (pointed != runData.pointed_old) {
		infostream << "Pointing at " << pointed.dump() << std::endl;
		hud->updateSelectionMesh(camera_offset);
	}

	if (runData.digging_blocked && !input->getLeftState()) {
		// allow digging again if button is not pressed
		runData.digging_blocked = false;
	}

	/*
		Stop digging when
		- releasing left mouse button
		- pointing away from node
	*/
	if (runData.digging) {
		if (input->getLeftReleased()) {
			infostream << "Left button released"
					<< " (stopped digging)" << std::endl;
			runData.digging = false;
		} else if (pointed != runData.pointed_old) {
			if (pointed.type == POINTEDTHING_NODE
					&& runData.pointed_old.type == POINTEDTHING_NODE
					&& pointed.node_undersurface
							== runData.pointed_old.node_undersurface) {
				// Still pointing to the same node, but a different face.
				// Don't reset.
			} else {
				infostream << "Pointing away from node"
						<< " (stopped digging)" << std::endl;
				runData.digging = false;
				hud->updateSelectionMesh(camera_offset);
			}
		}

		if (!runData.digging) {
			client->interact(INTERACT_STOP_DIGGING, runData.pointed_old);
			client->setCrack(-1, v3s16(0, 0, 0));
			runData.dig_time = 0.0;
		}
	} else if (runData.dig_instantly && input->getLeftReleased()) {
		// Remove e.g. torches faster when clicking instead of holding LMB
		runData.nodig_delay_timer = 0;
		runData.dig_instantly = false;
	}

	if (!runData.digging && runData.ldown_for_dig && !input->getLeftState()) {
		runData.ldown_for_dig = false;
	}

	runData.left_punch = false;

	soundmaker->m_player_leftpunch_sound.name = "";

	// Prepare for repeating, unless we're not supposed to
	if (input->getRightState() && !g_settings->getBool("safe_dig_and_place"))
		runData.repeat_rightclick_timer += dtime;
	else
		runData.repeat_rightclick_timer = 0;

	if (selected_def.usable && input->getLeftState()) {
		if (input->getLeftClicked() && (!client->modsLoaded()
				|| !client->getScript()->on_item_use(selected_item, pointed)))
			client->interact(INTERACT_USE, pointed);
	} else if (pointed.type == POINTEDTHING_NODE) {
		handlePointingAtNode(pointed, selected_item, hand_item, dtime);
	} else if (pointed.type == POINTEDTHING_OBJECT) {
		v3f player_position  = player->getPosition();
		handlePointingAtObject(pointed, tool_item, player_position, show_debug);
	} else if (input->getLeftState()) {
		// When button is held down in air, show continuous animation
		runData.left_punch = true;
		// Run callback even though item is not usable
		if (input->getLeftClicked() && client->modsLoaded())
			client->getScript()->on_item_use(selected_item, pointed);
	} else if (input->getRightClicked()) {
		handlePointingAtNothing(selected_item);
	}

	runData.pointed_old = pointed;

	if (runData.left_punch || input->getLeftClicked())
		camera->setDigging(0); // left click animation

	input->resetLeftClicked();
	input->resetRightClicked();

	input->resetLeftReleased();
	input->resetRightReleased();
}


PointedThing Game::updatePointedThing(
	const core::line3d<f32> &shootline,
	bool liquids_pointable,
	bool look_for_object,
	const v3s16 &camera_offset)
{
	std::vector<aabb3f> *selectionboxes = hud->getSelectionBoxes();
	selectionboxes->clear();
	hud->setSelectedFaceNormal(v3f(0.0, 0.0, 0.0));
	static thread_local const bool show_entity_selectionbox = g_settings->getBool(
		"show_entity_selectionbox");

	ClientEnvironment &env = client->getEnv();
	ClientMap &map = env.getClientMap();
	const NodeDefManager *nodedef = map.getNodeDefManager();

	runData.selected_object = NULL;

	RaycastState s(shootline, look_for_object, liquids_pointable);
	PointedThing result;
	env.continueRaycast(&s, &result);
	if (result.type == POINTEDTHING_OBJECT) {
		runData.selected_object = client->getEnv().getActiveObject(result.object_id);
		aabb3f selection_box;
		if (show_entity_selectionbox && runData.selected_object->doShowSelectionBox() &&
				runData.selected_object->getSelectionBox(&selection_box)) {
			v3f pos = runData.selected_object->getPosition();
			selectionboxes->push_back(aabb3f(selection_box));
			hud->setSelectionPos(pos, camera_offset);
		}
	} else if (result.type == POINTEDTHING_NODE) {
		// Update selection boxes
		MapNode n = map.getNode(result.node_undersurface);
		std::vector<aabb3f> boxes;
		n.getSelectionBoxes(nodedef, &boxes,
			n.getNeighbors(result.node_undersurface, &map));

		f32 d = 0.002 * BS;
		for (std::vector<aabb3f>::const_iterator i = boxes.begin();
			i != boxes.end(); ++i) {
			aabb3f box = *i;
			box.MinEdge -= v3f(d, d, d);
			box.MaxEdge += v3f(d, d, d);
			selectionboxes->push_back(box);
		}
		hud->setSelectionPos(intToFloat(result.node_undersurface, BS),
			camera_offset);
		hud->setSelectedFaceNormal(v3f(
			result.intersection_normal.X,
			result.intersection_normal.Y,
			result.intersection_normal.Z));
	}

	// Update selection mesh light level and vertex colors
	if (!selectionboxes->empty()) {
		v3f pf = hud->getSelectionPos();
		v3s16 p = floatToInt(pf, BS);

		// Get selection mesh light level
		MapNode n = map.getNode(p);
		u16 node_light = getInteriorLight(n, -1, nodedef);
		u16 light_level = node_light;

		for (const v3s16 &dir : g_6dirs) {
			n = map.getNode(p + dir);
			node_light = getInteriorLight(n, -1, nodedef);
			if (node_light > light_level)
				light_level = node_light;
		}

		u32 daynight_ratio = client->getEnv().getDayNightRatio();
		video::SColor c;
		final_color_blend(&c, light_level, daynight_ratio);

		// Modify final color a bit with time
		u32 timer = porting::getTimeMs() % 5000;
		float timerf = (float) (irr::core::PI * ((timer / 2500.0) - 0.5));
		float sin_r = 0.08f * std::sin(timerf);
		float sin_g = 0.08f * std::sin(timerf + irr::core::PI * 0.5f);
		float sin_b = 0.08f * std::sin(timerf + irr::core::PI);
		c.setRed(core::clamp(core::round32(c.getRed() * (0.8 + sin_r)), 0, 255));
		c.setGreen(core::clamp(core::round32(c.getGreen() * (0.8 + sin_g)), 0, 255));
		c.setBlue(core::clamp(core::round32(c.getBlue() * (0.8 + sin_b)), 0, 255));

		// Set mesh final color
		hud->setSelectionMeshColor(c);
	}
	return result;
}


void Game::handlePointingAtNothing(const ItemStack &playerItem)
{
	infostream << "Right Clicked in Air" << std::endl;
	PointedThing fauxPointed;
	fauxPointed.type = POINTEDTHING_NOTHING;
	client->interact(INTERACT_ACTIVATE, fauxPointed);
}


void Game::handlePointingAtNode(const PointedThing &pointed,
	const ItemStack &selected_item, const ItemStack &hand_item, f32 dtime)
{
	v3s16 nodepos = pointed.node_undersurface;
	v3s16 neighbourpos = pointed.node_abovesurface;

	/*
		Check information text of node
	*/

	ClientMap &map = client->getEnv().getClientMap();

	if (runData.nodig_delay_timer <= 0.0 && input->getLeftState()
			&& !runData.digging_blocked
			&& client->checkPrivilege("interact")) {
		handleDigging(pointed, nodepos, selected_item, hand_item, dtime);
	}

	// This should be done after digging handling
	NodeMetadata *meta = map.getNodeMetadata(nodepos);

	if (meta) {
		m_game_ui->setInfoText(unescape_translate(utf8_to_wide(
			meta->getString("infotext"))));
	} else {
		MapNode n = map.getNode(nodepos);

		if (nodedef_manager->get(n).tiledef[0].name == "unknown_node.png") {
			m_game_ui->setInfoText(L"Unknown node: " +
				utf8_to_wide(nodedef_manager->get(n).name));
		}
	}

	if ((input->getRightClicked() ||
			runData.repeat_rightclick_timer >= m_repeat_right_click_time) &&
			client->checkPrivilege("interact")) {
		runData.repeat_rightclick_timer = 0;
		infostream << "Ground right-clicked" << std::endl;

		camera->setDigging(1);  // right click animation (always shown for feedback)

		soundmaker->m_player_rightpunch_sound = SimpleSoundSpec();

		// If the wielded item has node placement prediction,
		// make that happen
		// And also set the sound and send the interact
		// But first check for meta formspec and rightclickable
		auto &def = selected_item.getDefinition(itemdef_manager);
		bool placed = nodePlacement(def, selected_item, nodepos, neighbourpos,
			pointed, meta);

		if (placed && client->modsLoaded())
			client->getScript()->on_placenode(pointed, def);
	}
}

bool Game::nodePlacement(const ItemDefinition &selected_def,
	const ItemStack &selected_item, const v3s16 &nodepos, const v3s16 &neighbourpos,
	const PointedThing &pointed, const NodeMetadata *meta)
{
	std::string prediction = selected_def.node_placement_prediction;
	const NodeDefManager *nodedef = client->ndef();
	ClientMap &map = client->getEnv().getClientMap();
	MapNode node;
	bool is_valid_position;

	node = map.getNode(nodepos, &is_valid_position);
	if (!is_valid_position) {
		soundmaker->m_player_rightpunch_sound = selected_def.sound_place_failed;
		return false;
	}

	// formspec in meta
	if (meta && !meta->getString("formspec").empty() && !random_input
			&& !isKeyDown(KeyType::SNEAK)) {
		// on_rightclick callbacks are called anyway
		if (nodedef_manager->get(map.getNode(nodepos)).rightclickable)
			client->interact(INTERACT_PLACE, pointed);

		infostream << "Launching custom inventory view" << std::endl;

		InventoryLocation inventoryloc;
		inventoryloc.setNodeMeta(nodepos);

		NodeMetadataFormSource *fs_src = new NodeMetadataFormSource(
			&client->getEnv().getClientMap(), nodepos);
		TextDest *txt_dst = new TextDestNodeMetadata(nodepos, client);

		auto *&formspec = m_game_ui->updateFormspec("");
		GUIFormSpecMenu::create(formspec, client, &input->joystick, fs_src,
			txt_dst, client->getFormspecPrepend());

		formspec->setFormSpec(meta->getString("formspec"), inventoryloc);
		return false;
	}

	// on_rightclick callback
	if (prediction.empty() || (nodedef->get(node).rightclickable &&
			!isKeyDown(KeyType::SNEAK))) {
		// Report to server
		client->interact(INTERACT_PLACE, pointed);
		return false;
	}

	verbosestream << "Node placement prediction for "
		<< selected_def.name << " is "
		<< prediction << std::endl;
	v3s16 p = neighbourpos;

	// Place inside node itself if buildable_to
	MapNode n_under = map.getNode(nodepos, &is_valid_position);
	if (is_valid_position) {
		if (nodedef->get(n_under).buildable_to) {
			p = nodepos;
		} else {
			node = map.getNode(p, &is_valid_position);
			if (is_valid_position && !nodedef->get(node).buildable_to) {
				// Report to server
				client->interact(INTERACT_PLACE, pointed);
				return false;
			}
		}
	}

	// Find id of predicted node
	content_t id;
	bool found = nodedef->getId(prediction, id);

	if (!found) {
		errorstream << "Node placement prediction failed for "
			<< selected_def.name << " (places "
			<< prediction
			<< ") - Name not known" << std::endl;
		// Handle this as if prediction was empty
		// Report to server
		client->interact(INTERACT_PLACE, pointed);
		return false;
	}

	const ContentFeatures &predicted_f = nodedef->get(id);

	// Predict param2 for facedir and wallmounted nodes
	u8 param2 = 0;

	if (predicted_f.param_type_2 == CPT2_WALLMOUNTED ||
			predicted_f.param_type_2 == CPT2_COLORED_WALLMOUNTED) {
		v3s16 dir = nodepos - neighbourpos;

		if (abs(dir.Y) > MYMAX(abs(dir.X), abs(dir.Z))) {
			param2 = dir.Y < 0 ? 1 : 0;
		} else if (abs(dir.X) > abs(dir.Z)) {
			param2 = dir.X < 0 ? 3 : 2;
		} else {
			param2 = dir.Z < 0 ? 5 : 4;
		}
	}

	if (predicted_f.param_type_2 == CPT2_FACEDIR ||
			predicted_f.param_type_2 == CPT2_COLORED_FACEDIR) {
		v3s16 dir = nodepos - floatToInt(client->getEnv().getLocalPlayer()->getPosition(), BS);

		if (abs(dir.X) > abs(dir.Z)) {
			param2 = dir.X < 0 ? 3 : 1;
		} else {
			param2 = dir.Z < 0 ? 2 : 0;
		}
	}

	assert(param2 <= 5);

	//Check attachment if node is in group attached_node
	if (((ItemGroupList) predicted_f.groups)["attached_node"] != 0) {
		static v3s16 wallmounted_dirs[8] = {
			v3s16(0, 1, 0),
			v3s16(0, -1, 0),
			v3s16(1, 0, 0),
			v3s16(-1, 0, 0),
			v3s16(0, 0, 1),
			v3s16(0, 0, -1),
		};
		v3s16 pp;

		if (predicted_f.param_type_2 == CPT2_WALLMOUNTED ||
				predicted_f.param_type_2 == CPT2_COLORED_WALLMOUNTED)
			pp = p + wallmounted_dirs[param2];
		else
			pp = p + v3s16(0, -1, 0);

		if (!nodedef->get(map.getNode(pp)).walkable) {
			// Report to server
			client->interact(INTERACT_PLACE, pointed);
			return false;
		}
	}

	// Apply color
	if ((predicted_f.param_type_2 == CPT2_COLOR
			|| predicted_f.param_type_2 == CPT2_COLORED_FACEDIR
			|| predicted_f.param_type_2 == CPT2_COLORED_WALLMOUNTED)) {
		const std::string &indexstr = selected_item.metadata.getString(
			"palette_index", 0);
		if (!indexstr.empty()) {
			s32 index = mystoi(indexstr);
			if (predicted_f.param_type_2 == CPT2_COLOR) {
				param2 = index;
			} else if (predicted_f.param_type_2 == CPT2_COLORED_WALLMOUNTED) {
				// param2 = pure palette index + other
				param2 = (index & 0xf8) | (param2 & 0x07);
			} else if (predicted_f.param_type_2 == CPT2_COLORED_FACEDIR) {
				// param2 = pure palette index + other
				param2 = (index & 0xe0) | (param2 & 0x1f);
			}
		}
	}

	// Add node to client map
	MapNode n(id, 0, param2);

	try {
		LocalPlayer *player = client->getEnv().getLocalPlayer();

		// Dont place node when player would be inside new node
		// NOTE: This is to be eventually implemented by a mod as client-side Lua
		if (!nodedef->get(n).walkable ||
				g_settings->getBool("enable_build_where_you_stand") ||
				(client->checkPrivilege("noclip") && g_settings->getBool("noclip")) ||
				(nodedef->get(n).walkable &&
					neighbourpos != player->getStandingNodePos() + v3s16(0, 1, 0) &&
					neighbourpos != player->getStandingNodePos() + v3s16(0, 2, 0))) {
			// This triggers the required mesh update too
			client->addNode(p, n);
			// Report to server
			client->interact(INTERACT_PLACE, pointed);
			// A node is predicted, also play a sound
			soundmaker->m_player_rightpunch_sound = selected_def.sound_place;
			return true;
		} else {
			soundmaker->m_player_rightpunch_sound = selected_def.sound_place_failed;
			return false;
		}
	} catch (InvalidPositionException &e) {
		errorstream << "Node placement prediction failed for "
			<< selected_def.name << " (places "
			<< prediction
			<< ") - Position not loaded" << std::endl;
		soundmaker->m_player_rightpunch_sound = selected_def.sound_place_failed;
		return false;
	}
}

void Game::handlePointingAtObject(const PointedThing &pointed,
		const ItemStack &tool_item, const v3f &player_position, bool show_debug)
{
	std::wstring infotext = unescape_translate(
		utf8_to_wide(runData.selected_object->infoText()));

	if (show_debug) {
		if (!infotext.empty()) {
			infotext += L"\n";
		}
		infotext += utf8_to_wide(runData.selected_object->debugInfoText());
	}

	m_game_ui->setInfoText(infotext);

	if (input->getLeftState()) {
		bool do_punch = false;
		bool do_punch_damage = false;

		if (runData.object_hit_delay_timer <= 0.0) {
			do_punch = true;
			do_punch_damage = true;
			runData.object_hit_delay_timer = object_hit_delay;
		}

		if (input->getLeftClicked())
			do_punch = true;

		if (do_punch) {
			infostream << "Left-clicked object" << std::endl;
			runData.left_punch = true;
		}

		if (do_punch_damage) {
			// Report direct punch
			v3f objpos = runData.selected_object->getPosition();
			v3f dir = (objpos - player_position).normalize();

			bool disable_send = runData.selected_object->directReportPunch(
					dir, &tool_item, runData.time_from_last_punch);
			runData.time_from_last_punch = 0;

			if (!disable_send)
				client->interact(INTERACT_START_DIGGING, pointed);
		}
	} else if (input->getRightClicked()) {
		infostream << "Right-clicked object" << std::endl;
		client->interact(INTERACT_PLACE, pointed);  // place
	}
}


void Game::handleDigging(const PointedThing &pointed, const v3s16 &nodepos,
		const ItemStack &selected_item, const ItemStack &hand_item, f32 dtime)
{
	// See also: serverpackethandle.cpp, action == 2
	LocalPlayer *player = client->getEnv().getLocalPlayer();
	ClientMap &map = client->getEnv().getClientMap();
	MapNode n = client->getEnv().getClientMap().getNode(nodepos);

	// NOTE: Similar piece of code exists on the server side for
	// cheat detection.
	// Get digging parameters
	DigParams params = getDigParams(nodedef_manager->get(n).groups,
			&selected_item.getToolCapabilities(itemdef_manager));

	// If can't dig, try hand
	if (!params.diggable) {
		params = getDigParams(nodedef_manager->get(n).groups,
				&hand_item.getToolCapabilities(itemdef_manager));
	}

	if (!params.diggable) {
		// I guess nobody will wait for this long
		runData.dig_time_complete = 10000000.0;
	} else {
		runData.dig_time_complete = params.time;

		if (m_cache_enable_particles) {
			const ContentFeatures &features = client->getNodeDefManager()->get(n);
			client->getParticleManager()->addNodeParticle(client,
					player, nodepos, n, features);
		}
	}

	if (!runData.digging) {
		infostream << "Started digging" << std::endl;
		runData.dig_instantly = runData.dig_time_complete == 0;
		if (client->modsLoaded() && client->getScript()->on_punchnode(nodepos, n))
			return;
		client->interact(INTERACT_START_DIGGING, pointed);
		runData.digging = true;
		runData.ldown_for_dig = true;
	}

	if (!runData.dig_instantly) {
		runData.dig_index = (float)crack_animation_length
				* runData.dig_time
				/ runData.dig_time_complete;
	} else {
		// This is for e.g. torches
		runData.dig_index = crack_animation_length;
	}

	SimpleSoundSpec sound_dig = nodedef_manager->get(n).sound_dig;

	if (sound_dig.exists() && params.diggable) {
		if (sound_dig.name == "__group") {
			if (!params.main_group.empty()) {
				soundmaker->m_player_leftpunch_sound.gain = 0.5;
				soundmaker->m_player_leftpunch_sound.name =
						std::string("default_dig_") +
						params.main_group;
			}
		} else {
			soundmaker->m_player_leftpunch_sound = sound_dig;
		}
	}

	// Don't show cracks if not diggable
	if (runData.dig_time_complete >= 100000.0) {
	} else if (runData.dig_index < crack_animation_length) {
		//TimeTaker timer("client.setTempMod");
		//infostream<<"dig_index="<<dig_index<<std::endl;
		client->setCrack(runData.dig_index, nodepos);
	} else {
		infostream << "Digging completed" << std::endl;
		client->setCrack(-1, v3s16(0, 0, 0));

		runData.dig_time = 0;
		runData.digging = false;
		// we successfully dug, now block it from repeating if we want to be safe
		if (g_settings->getBool("safe_dig_and_place"))
			runData.digging_blocked = true;

		runData.nodig_delay_timer =
				runData.dig_time_complete / (float)crack_animation_length;

		// We don't want a corresponding delay to very time consuming nodes
		// and nodes without digging time (e.g. torches) get a fixed delay.
		if (runData.nodig_delay_timer > 0.3)
			runData.nodig_delay_timer = 0.3;
		else if (runData.dig_instantly)
			runData.nodig_delay_timer = 0.15;

		bool is_valid_position;
		MapNode wasnode = map.getNode(nodepos, &is_valid_position);
		if (is_valid_position) {
			if (client->modsLoaded() &&
					client->getScript()->on_dignode(nodepos, wasnode)) {
				return;
			}

			const ContentFeatures &f = client->ndef()->get(wasnode);
			if (f.node_dig_prediction == "air") {
				client->removeNode(nodepos);
			} else if (!f.node_dig_prediction.empty()) {
				content_t id;
				bool found = client->ndef()->getId(f.node_dig_prediction, id);
				if (found)
					client->addNode(nodepos, id, true);
			}
			// implicit else: no prediction
		}

		client->interact(INTERACT_DIGGING_COMPLETED, pointed);

		if (m_cache_enable_particles) {
			const ContentFeatures &features =
				client->getNodeDefManager()->get(wasnode);
			client->getParticleManager()->addDiggingParticles(client,
				player, nodepos, wasnode, features);
		}


		// Send event to trigger sound
		client->getEventManager()->put(new NodeDugEvent(nodepos, wasnode));
	}

	if (runData.dig_time_complete < 100000.0) {
		runData.dig_time += dtime;
	} else {
		runData.dig_time = 0;
		client->setCrack(-1, nodepos);
	}

	camera->setDigging(0);  // left click animation
}


void Game::updateFrame(ProfilerGraph *graph, RunStats *stats, f32 dtime,
		const CameraOrientation &cam)
{
	TimeTaker tt_update("Game::updateFrame()");
	LocalPlayer *player = client->getEnv().getLocalPlayer();

	/*
		Fog range
	*/

	if (draw_control->range_all) {
		runData.fog_range = 100000 * BS;
	} else {
		runData.fog_range = draw_control->wanted_range * BS;
	}

	/*
		Calculate general brightness
	*/
	u32 daynight_ratio = client->getEnv().getDayNightRatio();
	float time_brightness = decode_light_f((float)daynight_ratio / 1000.0);
	float direct_brightness;
	bool sunlight_seen;

	if (m_cache_enable_noclip && m_cache_enable_free_move) {
		direct_brightness = time_brightness;
		sunlight_seen = true;
	} else {
		float old_brightness = sky->getBrightness();
		direct_brightness = client->getEnv().getClientMap()
				.getBackgroundBrightness(MYMIN(runData.fog_range * 1.2, 60 * BS),
					daynight_ratio, (int)(old_brightness * 255.5), &sunlight_seen)
				    / 255.0;
	}

	float time_of_day_smooth = runData.time_of_day_smooth;
	float time_of_day = client->getEnv().getTimeOfDayF();

	static const float maxsm = 0.05f;
	static const float todsm = 0.05f;

	if (std::fabs(time_of_day - time_of_day_smooth) > maxsm &&
			std::fabs(time_of_day - time_of_day_smooth + 1.0) > maxsm &&
			std::fabs(time_of_day - time_of_day_smooth - 1.0) > maxsm)
		time_of_day_smooth = time_of_day;

	if (time_of_day_smooth > 0.8 && time_of_day < 0.2)
		time_of_day_smooth = time_of_day_smooth * (1.0 - todsm)
				+ (time_of_day + 1.0) * todsm;
	else
		time_of_day_smooth = time_of_day_smooth * (1.0 - todsm)
				+ time_of_day * todsm;

	runData.time_of_day_smooth = time_of_day_smooth;

	sky->update(time_of_day_smooth, time_brightness, direct_brightness,
			sunlight_seen, camera->getCameraMode(), player->getYaw(),
			player->getPitch());

	/*
		Update clouds
	*/
	if (clouds) {
		if (sky->getCloudsVisible()) {
			clouds->setVisible(true);
			clouds->step(dtime);
			// camera->getPosition is not enough for 3rd person views
			v3f camera_node_position = camera->getCameraNode()->getPosition();
			v3s16 camera_offset      = camera->getOffset();
			camera_node_position.X   = camera_node_position.X + camera_offset.X * BS;
			camera_node_position.Y   = camera_node_position.Y + camera_offset.Y * BS;
			camera_node_position.Z   = camera_node_position.Z + camera_offset.Z * BS;
			clouds->update(camera_node_position,
					sky->getCloudColor());
			if (clouds->isCameraInsideCloud() && m_cache_enable_fog) {
				// if inside clouds, and fog enabled, use that as sky
				// color(s)
				video::SColor clouds_dark = clouds->getColor()
						.getInterpolated(video::SColor(255, 0, 0, 0), 0.9);
				sky->overrideColors(clouds_dark, clouds->getColor());
				sky->setInClouds(true);
				runData.fog_range = std::fmin(runData.fog_range * 0.5f, 32.0f * BS);
				// do not draw clouds after all
				clouds->setVisible(false);
			}
		} else {
			clouds->setVisible(false);
		}
	}

	/*
		Update particles
	*/
	client->getParticleManager()->step(dtime);

	/*
		Fog
	*/

	if (m_cache_enable_fog) {
		driver->setFog(
				sky->getBgColor(),
				video::EFT_FOG_LINEAR,
				runData.fog_range * m_cache_fog_start,
				runData.fog_range * 1.0,
				0.01,
				false, // pixel fog
				true // range fog
		);
	} else {
		driver->setFog(
				sky->getBgColor(),
				video::EFT_FOG_LINEAR,
				100000 * BS,
				110000 * BS,
				0.01f,
				false, // pixel fog
				false // range fog
		);
	}

	/*
		Get chat messages from client
	*/

	v2u32 screensize = driver->getScreenSize();

	updateChat(dtime, screensize);

	/*
		Inventory
	*/

	if (player->getWieldIndex() != runData.new_playeritem)
		client->setPlayerItem(runData.new_playeritem);

	if (client->updateWieldedItem()) {
		// Update wielded tool
		ItemStack selected_item, hand_item;
		ItemStack &tool_item = player->getWieldedItem(&selected_item, &hand_item);
		camera->wield(tool_item);
	}

	/*
		Update block draw list every 200ms or when camera direction has
		changed much
	*/
	runData.update_draw_list_timer += dtime;

	v3f camera_direction = camera->getDirection();
	if (runData.update_draw_list_timer >= 0.2
			|| runData.update_draw_list_last_cam_dir.getDistanceFrom(camera_direction) > 0.2
			|| m_camera_offset_changed) {
		runData.update_draw_list_timer = 0;
		client->getEnv().getClientMap().updateDrawList();
		runData.update_draw_list_last_cam_dir = camera_direction;
	}

	m_game_ui->update(*stats, client, draw_control, cam, runData.pointed_old, gui_chat_console, dtime);

	/*
	   make sure menu is on top
	   1. Delete formspec menu reference if menu was removed
	   2. Else, make sure formspec menu is on top
	*/
	auto formspec = m_game_ui->getFormspecGUI();
	do { // breakable. only runs for one iteration
		if (!formspec)
			break;

		if (formspec->getReferenceCount() == 1) {
			m_game_ui->deleteFormspec();
			break;
		}

		auto &loc = formspec->getFormspecLocation();
		if (loc.type == InventoryLocation::NODEMETA) {
			NodeMetadata *meta = client->getEnv().getClientMap().getNodeMetadata(loc.p);
			if (!meta || meta->getString("formspec").empty()) {
				formspec->quitMenu();
				break;
			}
		}

		if (isMenuActive())
			guiroot->bringToFront(formspec);
	} while (false);

	/*
		Drawing begins
	*/
	const video::SColor &skycolor = sky->getSkyColor();

	TimeTaker tt_draw("Draw scene");
	driver->beginScene(true, true, skycolor);

	bool draw_wield_tool = (m_game_ui->m_flags.show_hud &&
			(player->hud_flags & HUD_FLAG_WIELDITEM_VISIBLE) &&
			(camera->getCameraMode() == CAMERA_MODE_FIRST));
	bool draw_crosshair = (
			(player->hud_flags & HUD_FLAG_CROSSHAIR_VISIBLE) &&
			(camera->getCameraMode() != CAMERA_MODE_THIRD_FRONT));
#ifdef HAVE_TOUCHSCREENGUI
	try {
		draw_crosshair = !g_settings->getBool("touchtarget");
	} catch (SettingNotFoundException) {
	}
#endif
	RenderingEngine::draw_scene(skycolor, m_game_ui->m_flags.show_hud,
			m_game_ui->m_flags.show_minimap, draw_wield_tool, draw_crosshair);

	/*
		Profiler graph
	*/
	if (m_game_ui->m_flags.show_profiler_graph)
		graph->draw(10, screensize.Y - 10, driver, g_fontengine->getFont());

	/*
		Damage flash
	*/
	if (runData.damage_flash > 0.0f) {
		video::SColor color(runData.damage_flash, 180, 0, 0);
		driver->draw2DRectangle(color,
					core::rect<s32>(0, 0, screensize.X, screensize.Y),
					NULL);

		runData.damage_flash -= 384.0f * dtime;
	}

	/*
		Damage camera tilt
	*/
	if (player->hurt_tilt_timer > 0.0f) {
		player->hurt_tilt_timer -= dtime * 6.0f;

		if (player->hurt_tilt_timer < 0.0f)
			player->hurt_tilt_strength = 0.0f;
	}

	/*
		Update minimap pos and rotation
	*/
	if (mapper && m_game_ui->m_flags.show_hud) {
		mapper->setPos(floatToInt(player->getPosition(), BS));
		mapper->setAngle(player->getYaw());
	}

	/*
		End scene
	*/
	driver->endScene();

	stats->drawtime = tt_draw.stop(true);
	g_profiler->avg("Game::updateFrame(): draw scene [ms]", stats->drawtime);
	g_profiler->graphAdd("Update frame [ms]", tt_update.stop(true));
}

/* Log times and stuff for visualization */
inline void Game::updateProfilerGraphs(ProfilerGraph *graph)
{
	Profiler::GraphValues values;
	g_profiler->graphGet(values);
	graph->put(values);
}



/****************************************************************************
 Misc
 ****************************************************************************/

/* On some computers framerate doesn't seem to be automatically limited
 */
inline void Game::limitFps(FpsControl *fps_timings, f32 *dtime)
{
	// not using getRealTime is necessary for wine
	device->getTimer()->tick(); // Maker sure device time is up-to-date
	u32 time = device->getTimer()->getTime();
	u32 last_time = fps_timings->last_time;

	if (time > last_time)  // Make sure time hasn't overflowed
		fps_timings->busy_time = time - last_time;
	else
		fps_timings->busy_time = 0;

	u32 frametime_min = 1000 / (g_menumgr.pausesGame()
			? g_settings->getFloat("pause_fps_max")
			: g_settings->getFloat("fps_max"));

	if (fps_timings->busy_time < frametime_min) {
		fps_timings->sleep_time = frametime_min - fps_timings->busy_time;
		device->sleep(fps_timings->sleep_time);
	} else {
		fps_timings->sleep_time = 0;
	}

	/* Get the new value of the device timer. Note that device->sleep() may
	 * not sleep for the entire requested time as sleep may be interrupted and
	 * therefore it is arguably more accurate to get the new time from the
	 * device rather than calculating it by adding sleep_time to time.
	 */

	device->getTimer()->tick(); // Update device timer
	time = device->getTimer()->getTime();

	if (time > last_time)  // Make sure last_time hasn't overflowed
		*dtime = (time - last_time) / 1000.0;
	else
		*dtime = 0;

	fps_timings->last_time = time;
}

void Game::showOverlayMessage(const char *msg, float dtime, int percent, bool draw_clouds)
{
	const wchar_t *wmsg = wgettext(msg);
	RenderingEngine::draw_load_screen(wmsg, guienv, texture_src, dtime, percent,
		draw_clouds);
	delete[] wmsg;
}

void Game::settingChangedCallback(const std::string &setting_name, void *data)
{
	((Game *)data)->readSettings();
}

void Game::readSettings()
{
	m_cache_doubletap_jump               = g_settings->getBool("doubletap_jump");
	m_cache_enable_clouds                = g_settings->getBool("enable_clouds");
	m_cache_enable_joysticks             = g_settings->getBool("enable_joysticks");
	m_cache_enable_particles             = g_settings->getBool("enable_particles");
	m_cache_enable_fog                   = g_settings->getBool("enable_fog");
	m_cache_mouse_sensitivity            = g_settings->getFloat("mouse_sensitivity");
	m_cache_joystick_frustum_sensitivity = g_settings->getFloat("joystick_frustum_sensitivity");
	m_repeat_right_click_time            = g_settings->getFloat("repeat_rightclick_time");

	m_cache_enable_noclip                = g_settings->getBool("noclip");
	m_cache_enable_free_move             = g_settings->getBool("free_move");

	m_cache_fog_start                    = g_settings->getFloat("fog_start");

	m_cache_cam_smoothing = 0;
	if (g_settings->getBool("cinematic"))
		m_cache_cam_smoothing = 1 - g_settings->getFloat("cinematic_camera_smoothing");
	else
		m_cache_cam_smoothing = 1 - g_settings->getFloat("camera_smoothing");

	m_cache_fog_start = rangelim(m_cache_fog_start, 0.0f, 0.99f);
	m_cache_cam_smoothing = rangelim(m_cache_cam_smoothing, 0.01f, 1.0f);
	m_cache_mouse_sensitivity = rangelim(m_cache_mouse_sensitivity, 0.001, 100.0);

	m_does_lost_focus_pause_game = g_settings->getBool("pause_on_lost_focus");
}

/****************************************************************************/
/****************************************************************************
 Shutdown / cleanup
 ****************************************************************************/
/****************************************************************************/

void Game::extendedResourceCleanup()
{
	// Extended resource accounting
	infostream << "Irrlicht resources after cleanup:" << std::endl;
	infostream << "\tRemaining meshes   : "
	           << RenderingEngine::get_mesh_cache()->getMeshCount() << std::endl;
	infostream << "\tRemaining textures : "
	           << driver->getTextureCount() << std::endl;

	for (unsigned int i = 0; i < driver->getTextureCount(); i++) {
		irr::video::ITexture *texture = driver->getTextureByIndex(i);
		infostream << "\t\t" << i << ":" << texture->getName().getPath().c_str()
		           << std::endl;
	}

	clearTextureNameCache();
	infostream << "\tRemaining materials: "
               << driver-> getMaterialRendererCount()
		       << " (note: irrlicht doesn't support removing renderers)" << std::endl;
}

void Game::showDeathFormspec()
{
	static std::string formspec_str =
		std::string("formspec_version[1]") +
		SIZE_TAG
		"bgcolor[#320000b4;true]"
		"label[4.85,1.35;" + gettext("You died") + "]"
		"button_exit[4,3;3,0.5;btn_respawn;" + gettext("Respawn") + "]"
		;

	/* Create menu */
	/* Note: FormspecFormSource and LocalFormspecHandler  *
	 * are deleted by guiFormSpecMenu                     */
	FormspecFormSource *fs_src = new FormspecFormSource(formspec_str);
	LocalFormspecHandler *txt_dst = new LocalFormspecHandler("MT_DEATH_SCREEN", client);

	auto *&formspec = m_game_ui->getFormspecGUI();
	GUIFormSpecMenu::create(formspec, client, &input->joystick,
		fs_src, txt_dst, client->getFormspecPrepend());
	formspec->setFocus("btn_respawn");
}

#define GET_KEY_NAME(KEY) gettext(getKeySetting(#KEY).name())
void Game::showPauseMenu()
{
#ifdef __ANDROID__
	static const std::string control_text = strgettext("Default Controls:\n"
		"No menu visible:\n"
		"- single tap: button activate\n"
		"- double tap: place/use\n"
		"- slide finger: look around\n"
		"Menu/Inventory visible:\n"
		"- double tap (outside):\n"
		" -->close\n"
		"- touch stack, touch slot:\n"
		" --> move stack\n"
		"- touch&drag, tap 2nd finger\n"
		" --> place single item to slot\n"
		);
#else
	static const std::string control_text_template = strgettext("Controls:\n"
		"- %s: move forwards\n"
		"- %s: move backwards\n"
		"- %s: move left\n"
		"- %s: move right\n"
		"- %s: jump/climb\n"
		"- %s: sneak/go down\n"
		"- %s: drop item\n"
		"- %s: inventory\n"
		"- Mouse: turn/look\n"
		"- Mouse left: dig/punch\n"
		"- Mouse right: place/use\n"
		"- Mouse wheel: select item\n"
		"- %s: chat\n"
	);

	 char control_text_buf[600];

	 porting::mt_snprintf(control_text_buf, sizeof(control_text_buf), control_text_template.c_str(),
			GET_KEY_NAME(keymap_forward),
			GET_KEY_NAME(keymap_backward),
			GET_KEY_NAME(keymap_left),
			GET_KEY_NAME(keymap_right),
			GET_KEY_NAME(keymap_jump),
			GET_KEY_NAME(keymap_sneak),
			GET_KEY_NAME(keymap_drop),
			GET_KEY_NAME(keymap_inventory),
			GET_KEY_NAME(keymap_chat)
			);

	std::string control_text = std::string(control_text_buf);
	str_formspec_escape(control_text);
#endif

	float ypos = simple_singleplayer_mode ? 0.7f : 0.1f;
	std::ostringstream os;

	os << "formspec_version[1]" << SIZE_TAG
		<< "button_exit[4," << (ypos++) << ";3,0.5;btn_continue;"
		<< strgettext("Continue") << "]";

	if (!simple_singleplayer_mode) {
		os << "button_exit[4," << (ypos++) << ";3,0.5;btn_change_password;"
			<< strgettext("Change Password") << "]";
	} else {
		os << "field[4.95,0;5,1.5;;" << strgettext("Game paused") << ";]";
	}

#ifndef __ANDROID__
#if USE_SOUND
	if (g_settings->getBool("enable_sound")) {
		os << "button_exit[4," << (ypos++) << ";3,0.5;btn_sound;"
			<< strgettext("Sound Volume") << "]";
	}
#endif
	os		<< "button_exit[4," << (ypos++) << ";3,0.5;btn_key_config;"
		<< strgettext("Change Keys")  << "]";
#endif
	os		<< "button_exit[4," << (ypos++) << ";3,0.5;btn_exit_menu;"
		<< strgettext("Exit to Menu") << "]";
	os		<< "button_exit[4," << (ypos++) << ";3,0.5;btn_exit_os;"
		<< strgettext("Exit to OS")   << "]"
		<< "textarea[7.5,0.25;3.9,6.25;;" << control_text << ";]"
		<< "textarea[0.4,0.25;3.9,6.25;;" << PROJECT_NAME_C " " VERSION_STRING "\n"
		<< "\n"
		<<  strgettext("Game info:") << "\n";
	const std::string &address = client->getAddressName();
	static const std::string mode = strgettext("- Mode: ");
	if (!simple_singleplayer_mode) {
		Address serverAddress = client->getServerAddress();
		if (!address.empty()) {
			os << mode << strgettext("Remote server") << "\n"
					<< strgettext("- Address: ") << address;
		} else {
			os << mode << strgettext("Hosting server");
		}
		os << "\n" << strgettext("- Port: ") << serverAddress.getPort() << "\n";
	} else {
		os << mode << strgettext("Singleplayer") << "\n";
	}
	if (simple_singleplayer_mode || address.empty()) {
		static const std::string on = strgettext("On");
		static const std::string off = strgettext("Off");
		const std::string &damage = g_settings->getBool("enable_damage") ? on : off;
		const std::string &creative = g_settings->getBool("creative_mode") ? on : off;
		const std::string &announced = g_settings->getBool("server_announce") ? on : off;
		os << strgettext("- Damage: ") << damage << "\n"
				<< strgettext("- Creative Mode: ") << creative << "\n";
		if (!simple_singleplayer_mode) {
			const std::string &pvp = g_settings->getBool("enable_pvp") ? on : off;
			//~ PvP = Player versus Player
			os << strgettext("- PvP: ") << pvp << "\n"
					<< strgettext("- Public: ") << announced << "\n";
			std::string server_name = g_settings->get("server_name");
			str_formspec_escape(server_name);
			if (announced == on && !server_name.empty())
				os << strgettext("- Server Name: ") << server_name;

		}
	}
	os << ";]";

	/* Create menu */
	/* Note: FormspecFormSource and LocalFormspecHandler  *
	 * are deleted by guiFormSpecMenu                     */
	FormspecFormSource *fs_src = new FormspecFormSource(os.str());
	LocalFormspecHandler *txt_dst = new LocalFormspecHandler("MT_PAUSE_MENU");

	auto *&formspec = m_game_ui->getFormspecGUI();
	GUIFormSpecMenu::create(formspec, client, &input->joystick,
			fs_src, txt_dst, client->getFormspecPrepend());
	formspec->setFocus("btn_continue");
	formspec->doPause = true;
}

/****************************************************************************/
/****************************************************************************
 extern function for launching the game
 ****************************************************************************/
/****************************************************************************/

void the_game(bool *kill,
		bool random_input,
		InputHandler *input,
		const std::string &map_dir,
		const std::string &playername,
		const std::string &password,
		const std::string &address,         // If empty local server is created
		u16 port,

		std::string &error_message,
		ChatBackend &chat_backend,
		bool *reconnect_requested,
		const SubgameSpec &gamespec,        // Used for local game
		bool simple_singleplayer_mode)
{
	Game game;

	/* Make a copy of the server address because if a local singleplayer server
	 * is created then this is updated and we don't want to change the value
	 * passed to us by the calling function
	 */
	std::string server_address = address;

	try {

		if (game.startup(kill, random_input, input, map_dir,
				playername, password, &server_address, port, error_message,
				reconnect_requested, &chat_backend, gamespec,
				simple_singleplayer_mode)) {
			game.run();
		}

	} catch (SerializationError &e) {
		error_message = std::string("A serialization error occurred:\n")
				+ e.what() + "\n\nThe server is probably "
				" running a different version of " PROJECT_NAME_C ".";
		errorstream << error_message << std::endl;
	} catch (ServerError &e) {
		error_message = e.what();
		errorstream << "ServerError: " << error_message << std::endl;
	} catch (ModError &e) {
		error_message = std::string("ModError: ") + e.what() +
				strgettext("\nCheck debug.txt for details.");
		errorstream << error_message << std::endl;
	}
	game.shutdown();
}<|MERGE_RESOLUTION|>--- conflicted
+++ resolved
@@ -1419,14 +1419,9 @@
 	}
 
 	mapper = client->getMinimap();
-<<<<<<< HEAD
-=======
-	if (mapper) {
-		mapper->setMinimapMode(MINIMAP_MODE_OFF);
-		if (client->modsLoaded())
-			client->getScript()->on_minimap_ready(mapper);
-	}
->>>>>>> f34c62c4
+
+	if (mapper && client->modsLoaded())
+		client->getScript()->on_minimap_ready(mapper);
 
 	return true;
 }
