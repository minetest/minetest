--- conflicted
+++ resolved
@@ -2002,12 +2002,7 @@
 	}
 
 	// Reset input if window not active or some menu is active
-<<<<<<< HEAD
-	//if (!device->isWindowActive() || isMenuActive() || guienv->hasFocus(gui_chat_console)) {
-	if (!device->isWindowActive() || isMenuActive() || guienv->hasFocus(gui_chat_console)) {
-=======
 	if (!device->isWindowActive() || isMenuActive() || guienv->hasFocus(gui_chat_console.get())) {
->>>>>>> e952a080
 		if (m_game_focused) {
 			m_game_focused = false;
 			infostream << "Game lost focus" << std::endl;
