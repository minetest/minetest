--- conflicted
+++ resolved
@@ -1737,47 +1737,6 @@
 			// Apply the "clean transparent" filter, if needed
 			if (m_mesh_texture_prefilter)
 				imageCleanTransparent(baseimg, 127);
-<<<<<<< HEAD
-
-			/* Upscale textures to user's requested minimum size. This is a trick to make
-			 * filters look as good on low-res textures as on high-res ones, by making
-			 * low-res textures BECOME high-res ones. This is helpful for worlds that
-			 * mix high- and low-res textures, or for mods with least-common-denominator
-			 * textures that don't have the resources to offer high-res alternatives.
-			 */
-			const bool filter = m_setting_trilinear_filter || m_setting_bilinear_filter;
-			const s32 scaleto = filter ? g_settings->getU16("texture_min_size") : 1;
-			if (scaleto > 1) {
-				const core::dimension2d<u32> dim = baseimg->getDimension();
-
-				/* Calculate scaling needed to make the shortest texture dimension
-				 * equal to the target minimum. If e.g. this is a vertical frames
-				 * animation, the short dimension will be the real size.
-				 */
-				if ((dim.Width == 0) || (dim.Height == 0)) {
-					errorstream << "generateImagePart(): Illegal 0 dimension "
-						<< "for part_of_name=\""<< part_of_name
-						<< "\", cancelling." << std::endl;
-					return false;
-				}
-				u32 xscale = scaleto / dim.Width;
-				u32 yscale = scaleto / dim.Height;
-				u32 scale = (xscale > yscale) ? xscale : yscale;
-
-				// Never downscale; only scale up by 2x or more.
-				if (scale > 1) {
-					u32 w = scale * dim.Width;
-					u32 h = scale * dim.Height;
-					const core::dimension2d<u32> newdim = core::dimension2d<u32>(w, h);
-					video::IImage *newimg = driver->createImage(
-							baseimg->getColorFormat(), newdim);
-					baseimg->copyToScaling(newimg);
-					baseimg->drop();
-					baseimg = newimg;
-				}
-			}
-=======
->>>>>>> 8db43813
 		}
 		/*
 			[resize:WxH
