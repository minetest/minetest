// Luanti
// SPDX-License-Identifier: LGPL-2.1-or-later
// Copyright (C) 2010-2013 celeron55, Perttu Ahola <celeron55@gmail.com>

#include "mapblock_mesh.h"
#include "client.h"
#include "mapblock.h"
#include "map.h"
#include "noise.h"
#include "profiler.h"
#include "shader.h"
#include "mesh.h"
#include "minimap.h"
#include "content_mapblock.h"
#include "util/directiontables.h"
#include "util/tracy_wrapper.h"
#include "client/meshgen/collector.h"
#include "client/renderingengine.h"
#include <array>
#include <algorithm>
#include <cmath>
#include "client/texturesource.h"

/*
	MeshMakeData
*/

<<<<<<< HEAD
MeshMakeData::MeshMakeData(const NodeDefManager *ndef, u16 side_length, bool use_shaders, bool use_tangent_vertices):
	side_length(side_length),
	nodedef(ndef),
	m_use_shaders(use_shaders),
	m_use_tangent_vertices(use_tangent_vertices)
=======
MeshMakeData::MeshMakeData(const NodeDefManager *ndef, u16 side_length):
	side_length(side_length),
	nodedef(ndef)
>>>>>>> 8d2e7703
{}

void MeshMakeData::fillBlockDataBegin(const v3s16 &blockpos)
{
	m_blockpos = blockpos;

	v3s16 blockpos_nodes = m_blockpos*MAP_BLOCKSIZE;

	m_vmanip.clear();
	VoxelArea voxel_area(blockpos_nodes - v3s16(1,1,1) * MAP_BLOCKSIZE,
			blockpos_nodes + v3s16(1,1,1) * (side_length + MAP_BLOCKSIZE /* extra layer of blocks around the mesh */) - v3s16(1,1,1));
	m_vmanip.addArea(voxel_area);
}

void MeshMakeData::fillBlockData(const v3s16 &bp, MapNode *data)
{
	v3s16 data_size(MAP_BLOCKSIZE, MAP_BLOCKSIZE, MAP_BLOCKSIZE);
	VoxelArea data_area(v3s16(0,0,0), data_size - v3s16(1,1,1));

	v3s16 blockpos_nodes = bp * MAP_BLOCKSIZE;
	m_vmanip.copyFrom(data, data_area, v3s16(0,0,0), blockpos_nodes, data_size);
}

void MeshMakeData::setCrack(int crack_level, v3s16 crack_pos)
{
	if (crack_level >= 0)
		m_crack_pos_relative = crack_pos - m_blockpos*MAP_BLOCKSIZE;
}

void MeshMakeData::setSmoothLighting(bool smooth_lighting)
{
	m_smooth_lighting = smooth_lighting;
}

/*
	Light and vertex color functions
*/

/*
	Calculate non-smooth lighting at interior of node.
	Single light bank.
*/
static u8 getInteriorLight(enum LightBank bank, MapNode n, s32 increment,
	const NodeDefManager *ndef)
{
	u8 light = n.getLight(bank, ndef->getLightingFlags(n));
	light = rangelim(light + increment, 0, LIGHT_SUN);
	return decode_light(light);
}

/*
	Calculate non-smooth lighting at interior of node.
	Both light banks.
*/
u16 getInteriorLight(MapNode n, s32 increment, const NodeDefManager *ndef)
{
	u16 day = getInteriorLight(LIGHTBANK_DAY, n, increment, ndef);
	u16 night = getInteriorLight(LIGHTBANK_NIGHT, n, increment, ndef);
	return day | (night << 8);
}

/*
	Calculate non-smooth lighting at face of node.
	Single light bank.
*/
static u8 getFaceLight(enum LightBank bank, MapNode n, MapNode n2, const NodeDefManager *ndef)
{
	ContentLightingFlags f1 = ndef->getLightingFlags(n);
	ContentLightingFlags f2 = ndef->getLightingFlags(n2);

	u8 light;
	u8 l1 = n.getLight(bank, f1);
	u8 l2 = n2.getLight(bank, f2);
	if(l1 > l2)
		light = l1;
	else
		light = l2;

	// Boost light level for light sources
	u8 light_source = MYMAX(f1.light_source, f2.light_source);
	if(light_source > light)
		light = light_source;

	return decode_light(light);
}

/*
	Calculate non-smooth lighting at face of node.
	Both light banks.
*/
u16 getFaceLight(MapNode n, MapNode n2, const NodeDefManager *ndef)
{
	u16 day = getFaceLight(LIGHTBANK_DAY, n, n2, ndef);
	u16 night = getFaceLight(LIGHTBANK_NIGHT, n, n2, ndef);
	return day | (night << 8);
}

/*
	Calculate smooth lighting at the XYZ- corner of p.
	Both light banks
*/
static u16 getSmoothLightCombined(const v3s16 &p,
	const std::array<v3s16,8> &dirs, MeshMakeData *data)
{
	const NodeDefManager *ndef = data->nodedef;

	u16 ambient_occlusion = 0;
	u16 light_count = 0;
	u8 light_source_max = 0;
	u16 light_day = 0;
	u16 light_night = 0;
	bool direct_sunlight = false;

	auto add_node = [&] (u8 i, bool obstructed = false) -> bool {
		if (obstructed) {
			ambient_occlusion++;
			return false;
		}
		MapNode n = data->m_vmanip.getNodeNoExNoEmerge(p + dirs[i]);
		if (n.getContent() == CONTENT_IGNORE)
			return true;
		const ContentFeatures &f = ndef->get(n);
		if (f.light_source > light_source_max)
			light_source_max = f.light_source;
		// Check f.solidness because fast-style leaves look better this way
		if (f.param_type == CPT_LIGHT && f.solidness != 2) {
			u8 light_level_day = n.getLight(LIGHTBANK_DAY, f.getLightingFlags());
			u8 light_level_night = n.getLight(LIGHTBANK_NIGHT, f.getLightingFlags());
			if (light_level_day == LIGHT_SUN)
				direct_sunlight = true;
			light_day += decode_light(light_level_day);
			light_night += decode_light(light_level_night);
			light_count++;
		} else {
			ambient_occlusion++;
		}
		return f.light_propagates;
	};

	bool obstructed[4] = { true, true, true, true };
	add_node(0);
	bool opaque1 = !add_node(1);
	bool opaque2 = !add_node(2);
	bool opaque3 = !add_node(3);
	obstructed[0] = opaque1 && opaque2;
	obstructed[1] = opaque1 && opaque3;
	obstructed[2] = opaque2 && opaque3;
	for (u8 k = 0; k < 3; ++k)
		if (add_node(k + 4, obstructed[k]))
			obstructed[3] = false;
	if (add_node(7, obstructed[3])) { // wrap light around nodes
		ambient_occlusion -= 3;
		for (u8 k = 0; k < 3; ++k)
			add_node(k + 4, !obstructed[k]);
	}

	if (light_count == 0) {
		light_day = light_night = 0;
	} else {
		light_day /= light_count;
		light_night /= light_count;
	}

	// boost direct sunlight, if any
	if (direct_sunlight)
		light_day = 0xFF;

	// Boost brightness around light sources
	bool skip_ambient_occlusion_day = false;
	if (decode_light(light_source_max) >= light_day) {
		light_day = decode_light(light_source_max);
		skip_ambient_occlusion_day = true;
	}

	bool skip_ambient_occlusion_night = false;
	if(decode_light(light_source_max) >= light_night) {
		light_night = decode_light(light_source_max);
		skip_ambient_occlusion_night = true;
	}

	if (ambient_occlusion > 4) {
		static thread_local const float ao_gamma = rangelim(
			g_settings->getFloat("ambient_occlusion_gamma"), 0.25, 4.0);

		// Table of gamma space multiply factors.
		static thread_local const float light_amount[3] = {
			powf(0.75, 1.0 / ao_gamma),
			powf(0.5,  1.0 / ao_gamma),
			powf(0.25, 1.0 / ao_gamma)
		};

		//calculate table index for gamma space multiplier
		ambient_occlusion -= 5;

		if (!skip_ambient_occlusion_day)
			light_day = rangelim(core::round32(
					light_day * light_amount[ambient_occlusion]), 0, 255);
		if (!skip_ambient_occlusion_night)
			light_night = rangelim(core::round32(
					light_night * light_amount[ambient_occlusion]), 0, 255);
	}

	return light_day | (light_night << 8);
}

/*
	Calculate smooth lighting at the given corner of p.
	Both light banks.
	Node at p is solid, and thus the lighting is face-dependent.
*/
u16 getSmoothLightSolid(const v3s16 &p, const v3s16 &face_dir, const v3s16 &corner, MeshMakeData *data)
{
	return getSmoothLightTransparent(p + face_dir, corner - 2 * face_dir, data);
}

/*
	Calculate smooth lighting at the given corner of p.
	Both light banks.
	Node at p is not solid, and the lighting is not face-dependent.
*/
u16 getSmoothLightTransparent(const v3s16 &p, const v3s16 &corner, MeshMakeData *data)
{
	const std::array<v3s16,8> dirs = {{
		// Always shine light
		v3s16(0,0,0),
		v3s16(corner.X,0,0),
		v3s16(0,corner.Y,0),
		v3s16(0,0,corner.Z),

		// Can be obstructed
		v3s16(corner.X,corner.Y,0),
		v3s16(corner.X,0,corner.Z),
		v3s16(0,corner.Y,corner.Z),
		v3s16(corner.X,corner.Y,corner.Z)
	}};
	return getSmoothLightCombined(p, dirs, data);
}

void get_sunlight_color(video::SColorf *sunlight, u32 daynight_ratio)
{
	f32 rg = daynight_ratio / 1000.0f - 0.04f;
	f32 b = (0.98f * daynight_ratio) / 1000.0f + 0.078f;
	sunlight->r = rg;
	sunlight->g = rg;
	sunlight->b = b;
}

void final_color_blend(video::SColor *result,
		u16 light, u32 daynight_ratio)
{
	video::SColorf dayLight;
	get_sunlight_color(&dayLight, daynight_ratio);
	final_color_blend(result,
		encode_light(light, 0), dayLight);
}

void final_color_blend(video::SColor *result,
		const video::SColor &data, const video::SColorf &dayLight)
{
	static const video::SColorf artificialColor(1.04f, 1.04f, 1.04f);

	video::SColorf c(data);
	f32 n = 1 - c.a;

	f32 r = c.r * (c.a * dayLight.r + n * artificialColor.r) * 2.0f;
	f32 g = c.g * (c.a * dayLight.g + n * artificialColor.g) * 2.0f;
	f32 b = c.b * (c.a * dayLight.b + n * artificialColor.b) * 2.0f;

	// Emphase blue a bit in darker places
	// Each entry of this array represents a range of 8 blue levels
	static const u8 emphase_blue_when_dark[32] = {
		1, 4, 6, 6, 6, 5, 4, 3, 2, 1, 0, 0, 0, 0, 0, 0,
		0, 0, 0, 0, 0, 0, 0, 0, 0, 0, 0, 0, 0, 0, 0, 0,
	};

	b += emphase_blue_when_dark[irr::core::clamp((s32) ((r + g + b) / 3 * 255),
		0, 255) / 8] / 255.0f;

	result->setRed(core::clamp((s32) (r * 255.0f), 0, 255));
	result->setGreen(core::clamp((s32) (g * 255.0f), 0, 255));
	result->setBlue(core::clamp((s32) (b * 255.0f), 0, 255));
}

/*
	Mesh generation helpers
*/

/*
	Gets nth node tile (0 <= n <= 5).
*/
void getNodeTileN(MapNode mn, const v3s16 &p, u8 tileindex, MeshMakeData *data, TileSpec &tile)
{
	const NodeDefManager *ndef = data->nodedef;
	const ContentFeatures &f = ndef->get(mn);
	tile = f.tiles[tileindex];
	bool has_crack = p == data->m_crack_pos_relative;
	for (TileLayer &layer : tile.layers) {
		if (layer.texture_id == 0)
			continue;
		if (!layer.has_color)
			mn.getColor(f, &(layer.color));
		// Apply temporary crack
		if (has_crack)
			layer.material_flags |= MATERIAL_FLAG_CRACK;
	}
}

/*
	Gets node tile given a face direction.
*/
void getNodeTile(MapNode mn, const v3s16 &p, const v3s16 &dir, MeshMakeData *data, TileSpec &tile)
{
	const NodeDefManager *ndef = data->nodedef;

	// Direction must be (1,0,0), (-1,0,0), (0,1,0), (0,-1,0),
	// (0,0,1), (0,0,-1) or (0,0,0)
	assert(dir.X * dir.X + dir.Y * dir.Y + dir.Z * dir.Z <= 1);

	// Convert direction to single integer for table lookup
	//  0 = (0,0,0)
	//  1 = (1,0,0)
	//  2 = (0,1,0)
	//  3 = (0,0,1)
	//  4 = invalid, treat as (0,0,0)
	//  5 = (0,0,-1)
	//  6 = (0,-1,0)
	//  7 = (-1,0,0)
	u8 dir_i = (dir.X + 2 * dir.Y + 3 * dir.Z) & 7;

	// Get rotation for things like chests
	u8 facedir = mn.getFaceDir(ndef, true);

	static constexpr auto
		R0 = TileRotation::None,
		R1 = TileRotation::R90,
		R2 = TileRotation::R180,
		R3 = TileRotation::R270;
	static const struct {
		u8 tile;
		TileRotation rotation;
	} dir_to_tile[24][8] = {
		//  0        +X      +Y      +Z                -Z      -Y      -X      ->   value=tile,rotation
		   {{0,R0},  {2,R0}, {0,R0}, {4,R0},  {0,R0},  {5,R0}, {1,R0}, {3,R0}},  // rotate around y+ 0 - 3
		   {{0,R0},  {4,R0}, {0,R3}, {3,R0},  {0,R0},  {2,R0}, {1,R1}, {5,R0}},
		   {{0,R0},  {3,R0}, {0,R2}, {5,R0},  {0,R0},  {4,R0}, {1,R2}, {2,R0}},
		   {{0,R0},  {5,R0}, {0,R1}, {2,R0},  {0,R0},  {3,R0}, {1,R3}, {4,R0}},

		   {{0,R0},  {2,R3}, {5,R0}, {0,R2},  {0,R0},  {1,R0}, {4,R2}, {3,R1}},  // rotate around z+ 4 - 7
		   {{0,R0},  {4,R3}, {2,R0}, {0,R1},  {0,R0},  {1,R1}, {3,R2}, {5,R1}},
		   {{0,R0},  {3,R3}, {4,R0}, {0,R0},  {0,R0},  {1,R2}, {5,R2}, {2,R1}},
		   {{0,R0},  {5,R3}, {3,R0}, {0,R3},  {0,R0},  {1,R3}, {2,R2}, {4,R1}},

		   {{0,R0},  {2,R1}, {4,R2}, {1,R2},  {0,R0},  {0,R0}, {5,R0}, {3,R3}},  // rotate around z- 8 - 11
		   {{0,R0},  {4,R1}, {3,R2}, {1,R3},  {0,R0},  {0,R3}, {2,R0}, {5,R3}},
		   {{0,R0},  {3,R1}, {5,R2}, {1,R0},  {0,R0},  {0,R2}, {4,R0}, {2,R3}},
		   {{0,R0},  {5,R1}, {2,R2}, {1,R1},  {0,R0},  {0,R1}, {3,R0}, {4,R3}},

		   {{0,R0},  {0,R3}, {3,R3}, {4,R1},  {0,R0},  {5,R3}, {2,R3}, {1,R3}},  // rotate around x+ 12 - 15
		   {{0,R0},  {0,R2}, {5,R3}, {3,R1},  {0,R0},  {2,R3}, {4,R3}, {1,R0}},
		   {{0,R0},  {0,R1}, {2,R3}, {5,R1},  {0,R0},  {4,R3}, {3,R3}, {1,R1}},
		   {{0,R0},  {0,R0}, {4,R3}, {2,R1},  {0,R0},  {3,R3}, {5,R3}, {1,R2}},

		   {{0,R0},  {1,R1}, {2,R1}, {4,R3},  {0,R0},  {5,R1}, {3,R1}, {0,R1}},  // rotate around x- 16 - 19
		   {{0,R0},  {1,R2}, {4,R1}, {3,R3},  {0,R0},  {2,R1}, {5,R1}, {0,R0}},
		   {{0,R0},  {1,R3}, {3,R1}, {5,R3},  {0,R0},  {4,R1}, {2,R1}, {0,R3}},
		   {{0,R0},  {1,R0}, {5,R1}, {2,R3},  {0,R0},  {3,R1}, {4,R1}, {0,R2}},

		   {{0,R0},  {3,R2}, {1,R2}, {4,R2},  {0,R0},  {5,R2}, {0,R2}, {2,R2}},  // rotate around y- 20 - 23
		   {{0,R0},  {5,R2}, {1,R3}, {3,R2},  {0,R0},  {2,R2}, {0,R1}, {4,R2}},
		   {{0,R0},  {2,R2}, {1,R0}, {5,R2},  {0,R0},  {4,R2}, {0,R0}, {3,R2}},
		   {{0,R0},  {4,R2}, {1,R1}, {2,R2},  {0,R0},  {3,R2}, {0,R3}, {5,R2}}
	};
	getNodeTileN(mn, p, dir_to_tile[facedir][dir_i].tile, data, tile);
	tile.rotation = tile.world_aligned ? TileRotation::None : dir_to_tile[facedir][dir_i].rotation;
}

static void applyTileColor(PreMeshBuffer &pmb)
{
	video::SColor tc = pmb.layer.color;
	if (tc == video::SColor(0xFFFFFFFF))
		return;
	for (video::S3DVertex &vertex : pmb.vertices) {
		video::SColor *c = &vertex.Color;
		c->set(c->getAlpha(),
			c->getRed() * tc.getRed() / 255,
			c->getGreen() * tc.getGreen() / 255,
			c->getBlue() * tc.getBlue() / 255);
	}
}

/*
	MapBlockBspTree
*/

void MapBlockBspTree::buildTree(const std::vector<MeshTriangle> *triangles, u16 side_length)
{
	this->triangles = triangles;

	nodes.clear();

	// assert that triangle index can fit into s32
	assert(triangles->size() <= 0x7FFFFFFFL);
	std::vector<s32> indexes;
	indexes.reserve(triangles->size());
	for (u32 i = 0; i < triangles->size(); i++)
		indexes.push_back(i);

	if (!indexes.empty()) {
		// Start in the center of the block with increment of one quarter in each direction
		root = buildTree(v3f(1, 0, 0), v3f((side_length + 1) * 0.5f * BS), side_length * 0.25f * BS, indexes, 0);
	} else {
		root = -1;
	}
}

/**
 * @brief Find a candidate plane to split a set of triangles in two
 *
 * The candidate plane is represented by one of the triangles from the set.
 *
 * @param list Vector of indexes of the triangles in the set
 * @param triangles Vector of all triangles in the BSP tree
 * @return Address of the triangle that represents the proposed split plane
 */
static const MeshTriangle *findSplitCandidate(const std::vector<s32> &list, const std::vector<MeshTriangle> &triangles)
{
	// find the center of the cluster.
	v3f center(0, 0, 0);
	size_t n = list.size();
	for (s32 i : list) {
		center += triangles[i].centroid / n;
	}

	// find the triangle with the largest area and closest to the center
	const MeshTriangle *candidate_triangle = &triangles[list[0]];
	const MeshTriangle *ith_triangle;
	for (s32 i : list) {
		ith_triangle = &triangles[i];
		if (ith_triangle->areaSQ > candidate_triangle->areaSQ ||
				(ith_triangle->areaSQ == candidate_triangle->areaSQ &&
				ith_triangle->centroid.getDistanceFromSQ(center) < candidate_triangle->centroid.getDistanceFromSQ(center))) {
			candidate_triangle = ith_triangle;
		}
	}
	return candidate_triangle;
}

s32 MapBlockBspTree::buildTree(v3f normal, v3f origin, float delta, const std::vector<s32> &list, u32 depth)
{
	// if the list is empty, don't bother
	if (list.empty())
		return -1;

	// if there is only one triangle, or the delta is insanely small, this is a leaf node
	if (list.size() == 1 || delta < 0.01) {
		nodes.emplace_back(normal, origin, list, -1, -1);
		return nodes.size() - 1;
	}

	std::vector<s32> front_list;
	std::vector<s32> back_list;
	std::vector<s32> node_list;

	// split the list
	for (s32 i : list) {
		const MeshTriangle &triangle = (*triangles)[i];
		float factor = normal.dotProduct(triangle.centroid - origin);
		if (factor == 0)
			node_list.push_back(i);
		else if (factor > 0)
			front_list.push_back(i);
		else
			back_list.push_back(i);
	}

	// define the new split-plane
	v3f candidate_normal(normal.Z, normal.X, normal.Y);
	float candidate_delta = delta;
	if (depth % 3 == 2)
		candidate_delta /= 2;

	s32 front_index = -1;
	s32 back_index = -1;

	if (!front_list.empty()) {
		v3f next_normal = candidate_normal;
		v3f next_origin = origin + delta * normal;
		float next_delta = candidate_delta;
		if (next_delta < 5) {
			const MeshTriangle *candidate = findSplitCandidate(front_list, *triangles);
			next_normal = candidate->getNormal();
			next_origin = candidate->centroid;
		}
		front_index = buildTree(next_normal, next_origin, next_delta, front_list, depth + 1);

		// if there are no other triangles, don't create a new node
		if (back_list.empty() && node_list.empty())
			return front_index;
	}

	if (!back_list.empty()) {
		v3f next_normal = candidate_normal;
		v3f next_origin = origin - delta * normal;
		float next_delta = candidate_delta;
		if (next_delta < 5) {
			const MeshTriangle *candidate = findSplitCandidate(back_list, *triangles);
			next_normal = candidate->getNormal();
			next_origin = candidate->centroid;
		}

		back_index = buildTree(next_normal, next_origin, next_delta, back_list, depth + 1);

		// if there are no other triangles, don't create a new node
		if (front_list.empty() && node_list.empty())
			return back_index;
	}

	nodes.emplace_back(normal, origin, node_list, front_index, back_index);

	return nodes.size() - 1;
}

void MapBlockBspTree::traverse(s32 node, v3f viewpoint, std::vector<s32> &output) const
{
	if (node < 0) return; // recursion break;

	const TreeNode &n = nodes[node];
	float factor = n.normal.dotProduct(viewpoint - n.origin);

	if (factor > 0)
		traverse(n.back_ref, viewpoint, output);
	else
		traverse(n.front_ref, viewpoint, output);

	if (factor != 0)
		for (s32 i : n.triangle_refs)
			output.push_back(i);

	if (factor > 0)
		traverse(n.front_ref, viewpoint, output);
	else
		traverse(n.back_ref, viewpoint, output);
}



/*
	PartialMeshBuffer
*/

void PartialMeshBuffer::draw(video::IVideoDriver *driver) const
{
	const auto pType = m_buffer->getPrimitiveType();
	driver->drawBuffers(m_buffer->getVertexBuffer(), m_indices.get(),
		m_indices->getPrimitiveCount(pType), pType);
}

/*
	MapBlockMesh
*/

MapBlockMesh::MapBlockMesh(Client *client, MeshMakeData *data, v3s16 camera_offset):
	m_tsrc(client->getTextureSource()),
	m_shdrsrc(client->getShaderSource()),
	m_bounding_sphere_center((data->side_length * 0.5f - 0.5f) * BS),
	m_animation_force_timer(0), // force initial animation
	m_last_crack(-1)
{
	ZoneScoped;

	for (auto &m : m_mesh)
		m = make_irr<scene::SMesh>();
<<<<<<< HEAD
	m_enable_shaders = data->m_use_shaders;
	m_use_tangent_vertices = data->m_use_tangent_vertices;
=======
>>>>>>> 8d2e7703

	auto mesh_grid = client->getMeshGrid();
	v3s16 bp = data->m_blockpos;
	// Only generate minimap mapblocks at even coordinates.
	if (mesh_grid.isMeshPos(bp) && client->getMinimap()) {
		m_minimap_mapblocks.resize(mesh_grid.getCellVolume(), nullptr);
		v3s16 ofs;

		// See also client.cpp for the code that reads the array of minimap blocks.
		for (ofs.Z = 0; ofs.Z < mesh_grid.cell_size; ofs.Z++)
		for (ofs.Y = 0; ofs.Y < mesh_grid.cell_size; ofs.Y++)
		for (ofs.X = 0; ofs.X < mesh_grid.cell_size; ofs.X++) {
			v3s16 p = (bp + ofs) * MAP_BLOCKSIZE;
			if (data->m_vmanip.getNodeNoEx(p).getContent() != CONTENT_IGNORE) {
				MinimapMapblock *block = new MinimapMapblock;
				m_minimap_mapblocks[mesh_grid.getOffsetIndex(ofs)] = block;
				block->getMinimapNodes(&data->m_vmanip, p);
			}
		}
	}

	v3f offset = intToFloat((data->m_blockpos - mesh_grid.getMeshPos(data->m_blockpos)) * MAP_BLOCKSIZE, BS);
	MeshCollector collector(m_bounding_sphere_center, offset);
	/*
		Add special graphics:
		- torches
		- flowing water
		- fences
		- whatever
	*/

	{
		MapblockMeshGenerator(data, &collector,
			client->getSceneManager()->getMeshManipulator()).generate();
	}

	/*
		Convert MeshCollector to SMesh
	*/

	const bool desync_animations = g_settings->getBool(
		"desynchronize_mapblock_texture_animation");

	m_bounding_radius = std::sqrt(collector.m_bounding_radius_sq);

	for (int layer = 0; layer < MAX_TILE_LAYERS; layer++) {
		scene::SMesh *mesh = static_cast<scene::SMesh *>(m_mesh[layer].get());

		for(u32 i = 0; i < collector.prebuffers[layer].size(); i++)
		{
			PreMeshBuffer &p = collector.prebuffers[layer][i];

			applyTileColor(p);

			// Generate animation data
			// - Cracks
			if (p.layer.material_flags & MATERIAL_FLAG_CRACK) {
				// Find the texture name plus ^[crack:N:
				std::ostringstream os(std::ios::binary);
				os << m_tsrc->getTextureName(p.layer.texture_id) << "^[crack";
				if (p.layer.material_flags & MATERIAL_FLAG_CRACK_OVERLAY)
					os << "o";  // use ^[cracko
				u8 tiles = p.layer.scale;
				if (tiles > 1)
					os << ":" << (u32)tiles;
				os << ":" << (u32)p.layer.animation_frame_count << ":";
				m_crack_materials.insert(std::make_pair(
						std::pair<u8, u32>(layer, i), os.str()));
				// Replace tile texture with the cracked one
				p.layer.texture = m_tsrc->getTextureForMesh(
						os.str() + "0",
						&p.layer.texture_id);
			}
			// - Texture animation
			if (p.layer.material_flags & MATERIAL_FLAG_ANIMATION) {
				// Add to MapBlockMesh in order to animate these tiles
				auto &info = m_animation_info[{layer, i}];
				info.tile = p.layer;
				info.frame = 0;
				if (desync_animations) {
					// Get starting position from noise
					info.frame_offset =
							100000 * (2.0 + noise3d(
							data->m_blockpos.X, data->m_blockpos.Y,
							data->m_blockpos.Z, 0));
				} else {
					// Play all synchronized
					info.frame_offset = 0;
				}
				// Replace tile texture with the first animation frame
				p.layer.texture = (*p.layer.frames)[0].texture;
			}

			// Create material
			video::SMaterial material;
			material.BackfaceCulling = true;
			material.FogEnable = true;
			material.setTexture(0, p.layer.texture);
			material.forEachTexture([] (auto &tex) {
				tex.MinFilter = video::ETMINF_NEAREST_MIPMAP_NEAREST;
				tex.MagFilter = video::ETMAGF_NEAREST;
			});

			{
				material.MaterialType = m_shdrsrc->getShaderInfo(
						p.layer.shader_id).material;
				p.layer.applyMaterialOptionsWithShaders(material);
			}

			if (m_use_tangent_vertices && !p.layer.isTransparent()) {
				scene::SMeshBufferTangents* buf = new scene::SMeshBufferTangents();
				buf->Material = material;
				std::vector<video::S3DVertexTangents> vertices;
				vertices.reserve(p.vertices.size());
				for (video::S3DVertex &v : p.vertices)
					vertices.emplace_back(v.Pos, v.Normal, v.Color, v.TCoords);
				buf->append(&vertices[0], vertices.size(),
					&p.indices[0], p.indices.size());
				buf->recalculateBoundingBox();
				scene::IMeshManipulator* meshmanip =
					client->getSceneManager()->getMeshManipulator();
				meshmanip->recalculateTangents(buf);
				mesh->addMeshBuffer(buf);
				buf->drop();
			} else {
				scene::SMeshBuffer *buf = new scene::SMeshBuffer();
				buf->Material = material;
				if (p.layer.isTransparent()) {
					buf->append(&p.vertices[0], p.vertices.size(), nullptr, 0);

					MeshTriangle t;
					t.buffer = buf;
					m_transparent_triangles.reserve(p.indices.size() / 3);
					for (u32 i = 0; i < p.indices.size(); i += 3) {
						t.p1 = p.indices[i];
						t.p2 = p.indices[i + 1];
						t.p3 = p.indices[i + 2];
						t.updateAttributes();
						m_transparent_triangles.push_back(t);
					}
				} else {
					buf->append(&p.vertices[0], p.vertices.size(),
						&p.indices[0], p.indices.size());
				}
				mesh->addMeshBuffer(buf);
				buf->drop();
			}
		}

		if (mesh) {
			// Use VBO for mesh (this just would set this for every buffer)
			mesh->setHardwareMappingHint(scene::EHM_STATIC);
		}
	}

	m_bsp_tree.buildTree(&m_transparent_triangles, data->side_length);

	// Check if animation is required for this mesh
	m_has_animation =
		!m_crack_materials.empty() ||
		!m_animation_info.empty();
}

MapBlockMesh::~MapBlockMesh()
{
	size_t sz = 0;
	for (auto &&m : m_mesh) {
		for (u32 i = 0; i < m->getMeshBufferCount(); i++)
			sz += m->getMeshBuffer(i)->getSize();
		m.reset();
	}
	for (MinimapMapblock *block : m_minimap_mapblocks)
		delete block;

	porting::TrackFreedMemory(sz);
}

bool MapBlockMesh::animate(bool faraway, float time, int crack,
	u32 daynight_ratio)
{
	if (!m_has_animation) {
		m_animation_force_timer = 100000;
		return false;
	}

	m_animation_force_timer = myrand_range(5, 100);

	// Cracks
	if (crack != m_last_crack) {
		for (auto &crack_material : m_crack_materials) {
			scene::IMeshBuffer *buf = m_mesh[crack_material.first.first]->
				getMeshBuffer(crack_material.first.second);

			// Create new texture name from original
			std::string s = crack_material.second + itos(crack);
			u32 new_texture_id = 0;
			video::ITexture *new_texture =
					m_tsrc->getTextureForMesh(s, &new_texture_id);
			buf->getMaterial().setTexture(0, new_texture);

			// If the current material is also animated, update animation info
			auto anim_it = m_animation_info.find(crack_material.first);
			if (anim_it != m_animation_info.end()) {
				TileLayer &tile = anim_it->second.tile;
				tile.texture = new_texture;
				tile.texture_id = new_texture_id;
				// force animation update
				anim_it->second.frame = -1;
			}
		}

		m_last_crack = crack;
	}

	// Texture animation
	for (auto &it : m_animation_info) {
		const TileLayer &tile = it.second.tile;
		// Figure out current frame
		int frameno = (int)(time * 1000 / tile.animation_frame_length_ms
				+ it.second.frame_offset) % tile.animation_frame_count;
		// If frame doesn't change, skip
		if (frameno == it.second.frame)
			continue;

		it.second.frame = frameno;

		scene::IMeshBuffer *buf = m_mesh[it.first.first]->getMeshBuffer(it.first.second);

		const FrameSpec &frame = (*tile.frames)[frameno];
		buf->getMaterial().setTexture(0, frame.texture);
	}

	return true;
}

void MapBlockMesh::updateTransparentBuffers(v3f camera_pos, v3s16 block_pos)
{
	// nothing to do if the entire block is opaque
	if (m_transparent_triangles.empty())
		return;

	v3f block_posf = intToFloat(block_pos * MAP_BLOCKSIZE, BS);
	v3f rel_camera_pos = camera_pos - block_posf;

	std::vector<s32> triangle_refs;
	m_bsp_tree.traverse(rel_camera_pos, triangle_refs);

	// arrange index sequences into partial buffers
	m_transparent_buffers_consolidated = false;
	m_transparent_buffers.clear();

	scene::SMeshBuffer *current_buffer = nullptr;
	std::vector<u16> current_strain;
	for (auto i : triangle_refs) {
		const auto &t = m_transparent_triangles[i];
		if (current_buffer != t.buffer) {
			if (current_buffer) {
				m_transparent_buffers.emplace_back(current_buffer, std::move(current_strain));
				current_strain.clear();
			}
			current_buffer = t.buffer;
		}
		current_strain.push_back(t.p1);
		current_strain.push_back(t.p2);
		current_strain.push_back(t.p3);
	}

	if (!current_strain.empty())
		m_transparent_buffers.emplace_back(current_buffer, std::move(current_strain));
}

void MapBlockMesh::consolidateTransparentBuffers()
{
	if (m_transparent_buffers_consolidated)
		return;
	m_transparent_buffers.clear();

	scene::SMeshBuffer *current_buffer = nullptr;
	std::vector<u16> current_strain;

	// use the fact that m_transparent_triangles is already arranged by buffer
	for (const auto &t : m_transparent_triangles) {
		if (current_buffer != t.buffer) {
			if (current_buffer != nullptr) {
				this->m_transparent_buffers.emplace_back(current_buffer, std::move(current_strain));
				current_strain.clear();
			}
			current_buffer = t.buffer;
		}
		current_strain.push_back(t.p1);
		current_strain.push_back(t.p2);
		current_strain.push_back(t.p3);
	}

	if (!current_strain.empty()) {
		this->m_transparent_buffers.emplace_back(current_buffer, std::move(current_strain));
	}

	m_transparent_buffers_consolidated = true;
}

video::SColor encode_light(u16 light, u8 emissive_light)
{
	// Get components
	u32 day = (light & 0xff);
	u32 night = (light >> 8);
	// Add emissive light
	night += emissive_light * 2.5f;
	if (night > 255)
		night = 255;
	// Since we don't know if the day light is sunlight or
	// artificial light, assume it is artificial when the night
	// light bank is also lit.
	if (day < night)
		day = 0;
	else
		day = day - night;
	u32 sum = day + night;
	// Ratio of sunlight:
	u32 r;
	if (sum > 0)
		r = day * 255 / sum;
	else
		r = 0;
	// Average light:
	float b = (day + night) / 2;
	return video::SColor(r, b, b, b);
}

u8 get_solid_sides(MeshMakeData *data)
{
	std::unordered_map<v3s16, u8> results;
	v3s16 blockpos_nodes = data->m_blockpos * MAP_BLOCKSIZE;
	const NodeDefManager *ndef = data->nodedef;

	u8 result = 0x3F; // all sides solid;

	for (s16 i = 0; i < data->side_length && result != 0; i++)
	for (s16 j = 0; j < data->side_length && result != 0; j++) {
		v3s16 positions[6] = {
			v3s16(0, i, j),
			v3s16(data->side_length - 1, i, j),
			v3s16(i, 0, j),
			v3s16(i, data->side_length - 1, j),
			v3s16(i, j, 0),
			v3s16(i, j, data->side_length - 1)
		};

		for (u8 k = 0; k < 6; k++) {
			const MapNode &top = data->m_vmanip.getNodeRefUnsafe(blockpos_nodes + positions[k]);
			if (ndef->get(top).solidness != 2)
				result &= ~(1 << k);
		}
	}
	return result;
}<|MERGE_RESOLUTION|>--- conflicted
+++ resolved
@@ -25,17 +25,10 @@
 	MeshMakeData
 */
 
-<<<<<<< HEAD
-MeshMakeData::MeshMakeData(const NodeDefManager *ndef, u16 side_length, bool use_shaders, bool use_tangent_vertices):
+MeshMakeData::MeshMakeData(const NodeDefManager *ndef, u16 side_length, bool use_tangent_vertices):
 	side_length(side_length),
 	nodedef(ndef),
-	m_use_shaders(use_shaders),
 	m_use_tangent_vertices(use_tangent_vertices)
-=======
-MeshMakeData::MeshMakeData(const NodeDefManager *ndef, u16 side_length):
-	side_length(side_length),
-	nodedef(ndef)
->>>>>>> 8d2e7703
 {}
 
 void MeshMakeData::fillBlockDataBegin(const v3s16 &blockpos)
@@ -608,11 +601,8 @@
 
 	for (auto &m : m_mesh)
 		m = make_irr<scene::SMesh>();
-<<<<<<< HEAD
-	m_enable_shaders = data->m_use_shaders;
+
 	m_use_tangent_vertices = data->m_use_tangent_vertices;
-=======
->>>>>>> 8d2e7703
 
 	auto mesh_grid = client->getMeshGrid();
 	v3s16 bp = data->m_blockpos;
