--- conflicted
+++ resolved
@@ -1613,13 +1613,8 @@
 		v3f rotation = readV3F32(is);
 		m_bone_position[bone] = core::vector2d<v3f>(position, rotation);
 
-<<<<<<< HEAD
 		// updateBonePosition(); now called every step
-	} else if (cmd == GENERIC_CMD_ATTACH_TO) {
-=======
-		updateBonePosition();
 	} else if (cmd == AO_CMD_ATTACH_TO) {
->>>>>>> 6ba44d74
 		u16 parent_id = readS16(is);
 		std::string bone = deSerializeString(is);
 		v3f position = readV3F32(is);
