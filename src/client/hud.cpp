/*
Minetest
Copyright (C) 2010-2013 celeron55, Perttu Ahola <celeron55@gmail.com>
Copyright (C) 2010-2013 blue42u, Jonathon Anderson <anderjon@umail.iu.edu>
Copyright (C) 2010-2013 kwolekr, Ryan Kwolek <kwolekr@minetest.net>

This program is free software; you can redistribute it and/or modify
it under the terms of the GNU Lesser General Public License as published by
the Free Software Foundation; either version 2.1 of the License, or
(at your option) any later version.

This program is distributed in the hope that it will be useful,
but WITHOUT ANY WARRANTY; without even the implied warranty of
MERCHANTABILITY or FITNESS FOR A PARTICULAR PURPOSE.  See the
GNU Lesser General Public License for more details.

You should have received a copy of the GNU Lesser General Public License along
with this program; if not, write to the Free Software Foundation, Inc.,
51 Franklin Street, Fifth Floor, Boston, MA 02110-1301 USA.
*/

#include "client/hud.h"
#include <string>
#include <iostream>
#include <cmath>
#include "settings.h"
#include "util/numeric.h"
#include "log.h"
#include "client.h"
#include "inventory.h"
#include "shader.h"
#include "client/tile.h"
#include "localplayer.h"
#include "camera.h"
#include "porting.h"
#include "fontengine.h"
#include "guiscalingfilter.h"
#include "mesh.h"
#include "wieldmesh.h"
#include "client/renderingengine.h"
#include "client/minimap.h"

#ifdef HAVE_TOUCHSCREENGUI
#include "gui/touchscreengui.h"
#endif

#define OBJECT_CROSSHAIR_LINE_SIZE 8
#define CROSSHAIR_LINE_SIZE 10

Hud::Hud(Client *client, LocalPlayer *player,
		Inventory *inventory)
{
	driver            = RenderingEngine::get_video_driver();
	this->client      = client;
	this->player      = player;
	this->inventory   = inventory;

	m_hud_scaling      = g_settings->getFloat("hud_scaling");
	m_scale_factor     = m_hud_scaling * RenderingEngine::getDisplayDensity();
	m_hotbar_imagesize = std::floor(HOTBAR_IMAGE_SIZE *
		RenderingEngine::getDisplayDensity() + 0.5f);
	m_hotbar_imagesize *= m_hud_scaling;
	m_padding = m_hotbar_imagesize / 12;

	for (auto &hbar_color : hbar_colors)
		hbar_color = video::SColor(255, 255, 255, 255);

	tsrc = client->getTextureSource();

	v3f crosshair_color = g_settings->getV3F("crosshair_color");
	u32 cross_r = rangelim(myround(crosshair_color.X), 0, 255);
	u32 cross_g = rangelim(myround(crosshair_color.Y), 0, 255);
	u32 cross_b = rangelim(myround(crosshair_color.Z), 0, 255);
	u32 cross_a = rangelim(g_settings->getS32("crosshair_alpha"), 0, 255);
	crosshair_argb = video::SColor(cross_a, cross_r, cross_g, cross_b);

	v3f selectionbox_color = g_settings->getV3F("selectionbox_color");
	u32 sbox_r = rangelim(myround(selectionbox_color.X), 0, 255);
	u32 sbox_g = rangelim(myround(selectionbox_color.Y), 0, 255);
	u32 sbox_b = rangelim(myround(selectionbox_color.Z), 0, 255);
	selectionbox_argb = video::SColor(255, sbox_r, sbox_g, sbox_b);

	use_crosshair_image = tsrc->isKnownSourceImage("crosshair.png");
	use_object_crosshair_image = tsrc->isKnownSourceImage("object_crosshair.png");

	m_selection_boxes.clear();
	m_halo_boxes.clear();

	std::string mode_setting = g_settings->get("node_highlighting");

	if (mode_setting == "halo") {
		m_mode = HIGHLIGHT_HALO;
	} else if (mode_setting == "none") {
		m_mode = HIGHLIGHT_NONE;
	} else {
		m_mode = HIGHLIGHT_BOX;
	}

	m_selection_material.Lighting = false;

	if (g_settings->getBool("enable_shaders")) {
		IShaderSource *shdrsrc = client->getShaderSource();
		u16 shader_id = shdrsrc->getShader(
			m_mode == HIGHLIGHT_HALO ? "selection_shader" : "default_shader", TILE_MATERIAL_ALPHA);
		m_selection_material.MaterialType = shdrsrc->getShaderInfo(shader_id).material;
	} else {
		m_selection_material.MaterialType = video::EMT_TRANSPARENT_ALPHA_CHANNEL;
	}

	if (m_mode == HIGHLIGHT_BOX) {
		m_selection_material.Thickness =
			rangelim(g_settings->getS16("selectionbox_width"), 1, 5);
	} else if (m_mode == HIGHLIGHT_HALO) {
		m_selection_material.setTexture(0, tsrc->getTextureForMesh("halo.png"));
		m_selection_material.setFlag(video::EMF_BACK_FACE_CULLING, true);
	} else {
		m_selection_material.MaterialType = video::EMT_SOLID;
	}

	// Prepare mesh for compass drawing
	m_rotation_mesh_buffer.Vertices.set_used(4);
	m_rotation_mesh_buffer.Indices.set_used(6);

	video::SColor white(255, 255, 255, 255);
	v3f normal(0.f, 0.f, 1.f);

	m_rotation_mesh_buffer.Vertices[0] = video::S3DVertex(v3f(-1.f, -1.f, 0.f), normal, white, v2f(0.f, 1.f));
	m_rotation_mesh_buffer.Vertices[1] = video::S3DVertex(v3f(-1.f,  1.f, 0.f), normal, white, v2f(0.f, 0.f));
	m_rotation_mesh_buffer.Vertices[2] = video::S3DVertex(v3f( 1.f,  1.f, 0.f), normal, white, v2f(1.f, 0.f));
	m_rotation_mesh_buffer.Vertices[3] = video::S3DVertex(v3f( 1.f, -1.f, 0.f), normal, white, v2f(1.f, 1.f));

	m_rotation_mesh_buffer.Indices[0] = 0;
	m_rotation_mesh_buffer.Indices[1] = 1;
	m_rotation_mesh_buffer.Indices[2] = 2;
	m_rotation_mesh_buffer.Indices[3] = 2;
	m_rotation_mesh_buffer.Indices[4] = 3;
	m_rotation_mesh_buffer.Indices[5] = 0;

	m_rotation_mesh_buffer.getMaterial().Lighting = false;
	m_rotation_mesh_buffer.getMaterial().MaterialType = video::EMT_TRANSPARENT_ALPHA_CHANNEL;
}

Hud::~Hud()
{
	if (m_selection_mesh)
		m_selection_mesh->drop();
}

void Hud::drawItem(const ItemStack &item, const core::rect<s32>& rect,
		bool selected)
{
	if (selected) {
		/* draw hihlighting around selected item */
		if (use_hotbar_selected_image) {
			core::rect<s32> imgrect2 = rect;
			imgrect2.UpperLeftCorner.X  -= (m_padding*2);
			imgrect2.UpperLeftCorner.Y  -= (m_padding*2);
			imgrect2.LowerRightCorner.X += (m_padding*2);
			imgrect2.LowerRightCorner.Y += (m_padding*2);
				video::ITexture *texture = tsrc->getTexture(hotbar_selected_image);
				core::dimension2di imgsize(texture->getOriginalSize());
			draw2DImageFilterScaled(driver, texture, imgrect2,
					core::rect<s32>(core::position2d<s32>(0,0), imgsize),
					NULL, hbar_colors, true);
		} else {
			video::SColor c_outside(255,255,0,0);
			//video::SColor c_outside(255,0,0,0);
			//video::SColor c_inside(255,192,192,192);
			s32 x1 = rect.UpperLeftCorner.X;
			s32 y1 = rect.UpperLeftCorner.Y;
			s32 x2 = rect.LowerRightCorner.X;
			s32 y2 = rect.LowerRightCorner.Y;
			// Black base borders
			driver->draw2DRectangle(c_outside,
				core::rect<s32>(
				v2s32(x1 - m_padding, y1 - m_padding),
				v2s32(x2 + m_padding, y1)
				), NULL);
			driver->draw2DRectangle(c_outside,
				core::rect<s32>(
				v2s32(x1 - m_padding, y2),
				v2s32(x2 + m_padding, y2 + m_padding)
				), NULL);
			driver->draw2DRectangle(c_outside,
				core::rect<s32>(
				v2s32(x1 - m_padding, y1),
					v2s32(x1, y2)
				), NULL);
			driver->draw2DRectangle(c_outside,
				core::rect<s32>(
					v2s32(x2, y1),
				v2s32(x2 + m_padding, y2)
				), NULL);
			/*// Light inside borders
			driver->draw2DRectangle(c_inside,
				core::rect<s32>(
					v2s32(x1 - padding/2, y1 - padding/2),
					v2s32(x2 + padding/2, y1)
				), NULL);
			driver->draw2DRectangle(c_inside,
				core::rect<s32>(
					v2s32(x1 - padding/2, y2),
					v2s32(x2 + padding/2, y2 + padding/2)
				), NULL);
			driver->draw2DRectangle(c_inside,
				core::rect<s32>(
					v2s32(x1 - padding/2, y1),
					v2s32(x1, y2)
				), NULL);
			driver->draw2DRectangle(c_inside,
				core::rect<s32>(
					v2s32(x2, y1),
					v2s32(x2 + padding/2, y2)
				), NULL);
			*/
		}
	}

	video::SColor bgcolor2(128, 0, 0, 0);
	if (!use_hotbar_image)
		driver->draw2DRectangle(bgcolor2, rect, NULL);
	drawItemStack(driver, g_fontengine->getFont(), item, rect, NULL,
		client, selected ? IT_ROT_SELECTED : IT_ROT_NONE);
}

//NOTE: selectitem = 0 -> no selected; selectitem 1-based
void Hud::drawItems(v2s32 upperleftpos, v2s32 screen_offset, s32 itemcount,
		s32 inv_offset, InventoryList *mainlist, u16 selectitem, u16 direction)
{
#ifdef HAVE_TOUCHSCREENGUI
	if (g_touchscreengui && inv_offset == 0)
		g_touchscreengui->resetHud();
#endif

	s32 height  = m_hotbar_imagesize + m_padding * 2;
	s32 width   = (itemcount - inv_offset) * (m_hotbar_imagesize + m_padding * 2);

	if (direction == HUD_DIR_TOP_BOTTOM || direction == HUD_DIR_BOTTOM_TOP) {
		s32 tmp = height;
		height = width;
		width = tmp;
	}

	// Position of upper left corner of bar
	v2s32 pos = screen_offset * m_scale_factor;
	pos += upperleftpos;

	// Store hotbar_image in member variable, used by drawItem()
	if (hotbar_image != player->hotbar_image) {
		hotbar_image = player->hotbar_image;
		use_hotbar_image = !hotbar_image.empty();
	}

	// Store hotbar_selected_image in member variable, used by drawItem()
	if (hotbar_selected_image != player->hotbar_selected_image) {
		hotbar_selected_image = player->hotbar_selected_image;
		use_hotbar_selected_image = !hotbar_selected_image.empty();
	}

	// draw customized item background
	if (use_hotbar_image) {
		core::rect<s32> imgrect2(-m_padding/2, -m_padding/2,
			width+m_padding/2, height+m_padding/2);
		core::rect<s32> rect2 = imgrect2 + pos;
		video::ITexture *texture = tsrc->getTexture(hotbar_image);
		core::dimension2di imgsize(texture->getOriginalSize());
		draw2DImageFilterScaled(driver, texture, rect2,
			core::rect<s32>(core::position2d<s32>(0,0), imgsize),
			NULL, hbar_colors, true);
	}

	// Draw items
	core::rect<s32> imgrect(0, 0, m_hotbar_imagesize, m_hotbar_imagesize);
	for (s32 i = inv_offset; i < itemcount && (size_t)i < mainlist->getSize(); i++) {
		s32 fullimglen = m_hotbar_imagesize + m_padding * 2;

		v2s32 steppos;
		switch (direction) {
		case HUD_DIR_RIGHT_LEFT:
			steppos = v2s32(-(m_padding + (i - inv_offset) * fullimglen), m_padding);
			break;
		case HUD_DIR_TOP_BOTTOM:
			steppos = v2s32(m_padding, m_padding + (i - inv_offset) * fullimglen);
			break;
		case HUD_DIR_BOTTOM_TOP:
			steppos = v2s32(m_padding, -(m_padding + (i - inv_offset) * fullimglen));
			break;
		default:
			steppos = v2s32(m_padding + (i - inv_offset) * fullimglen, m_padding);
			break;
		}

		drawItem(mainlist->getItem(i), (imgrect + pos + steppos), (i + 1) == selectitem);

#ifdef HAVE_TOUCHSCREENGUI
		if (g_touchscreengui)
			g_touchscreengui->registerHudItem(i, (imgrect + pos + steppos));
#endif
	}
}

bool Hud::hasElementOfType(HudElementType type)
{
	for (size_t i = 0; i != player->maxHudId(); i++) {
		HudElement *e = player->getHud(i);
		if (!e)
			continue;
		if (e->type == type)
			return true;
	}
	return false;
}

// Calculates screen position of waypoint. Returns true if waypoint is visible (in front of the player), else false.
bool Hud::calculateScreenPos(const v3s16 &camera_offset, HudElement *e, v2s32 *pos)
{
	v3f w_pos = e->world_pos * BS;
	scene::ICameraSceneNode* camera =
		client->getSceneManager()->getActiveCamera();
	w_pos -= intToFloat(camera_offset, BS);
	core::matrix4 trans = camera->getProjectionMatrix();
	trans *= camera->getViewMatrix();
	f32 transformed_pos[4] = { w_pos.X, w_pos.Y, w_pos.Z, 1.0f };
	trans.multiplyWith1x4Matrix(transformed_pos);
	if (transformed_pos[3] < 0)
		return false;
	f32 zDiv = transformed_pos[3] == 0.0f ? 1.0f :
		core::reciprocal(transformed_pos[3]);
	pos->X = m_screensize.X * (0.5 * transformed_pos[0] * zDiv + 0.5);
	pos->Y = m_screensize.Y * (0.5 - transformed_pos[1] * zDiv * 0.5);
	return true;
}

void Hud::drawLuaElements(const v3s16 &camera_offset)
{
	const u32 text_height = g_fontengine->getTextHeight();
	gui::IGUIFont *const font = g_fontengine->getFont();

	// Reorder elements by z_index
	std::vector<HudElement*> elems;
	elems.reserve(player->maxHudId());

	for (size_t i = 0; i != player->maxHudId(); i++) {
		HudElement *e = player->getHud(i);
		if (!e)
			continue;

		auto it = elems.begin();
		while (it != elems.end() && (*it)->z_index <= e->z_index)
			++it;

		elems.insert(it, e);
	}

	for (HudElement *e : elems) {

		v2s32 pos(floor(e->pos.X * (float) m_screensize.X + 0.5),
				floor(e->pos.Y * (float) m_screensize.Y + 0.5));
		switch (e->type) {
			case HUD_ELEM_TEXT: {
				unsigned int font_size = g_fontengine->getDefaultFontSize();

				if (e->size.X > 0)
					font_size *= e->size.X;

#ifdef __ANDROID__
				// The text size on Android is not proportional with the actual scaling
				// FIXME: why do we have such a weird unportable hack??
				if (font_size > 3 && e->offset.X < -20)
					font_size -= 3;
#endif
				auto textfont = g_fontengine->getFont(FontSpec(font_size,
					(e->style & HUD_STYLE_MONO) ? FM_Mono : FM_Unspecified,
					e->style & HUD_STYLE_BOLD, e->style & HUD_STYLE_ITALIC));

				video::SColor color(255, (e->number >> 16) & 0xFF,
										 (e->number >> 8)  & 0xFF,
										 (e->number >> 0)  & 0xFF);
				std::wstring text = unescape_translate(utf8_to_wide(e->text));
				core::dimension2d<u32> textsize = textfont->getDimension(text.c_str());
<<<<<<< HEAD
#ifdef __ANDROID__
				// The text size on Android is not proportional with the actual scaling
				irr::gui::IGUIFont *font_scaled = font_size <= 3 ?
					textfont : g_fontengine->getFont(font_size - 3);
				if (e->offset.X < -20)
					textsize = font_scaled->getDimension(text.c_str());
#endif
				v2s32 offset(0, (e->align.Y - 1.0) * (textsize.Height / 2));
=======

				v2s32 offset((e->align.X - 1.0) * (textsize.Width / 2),
				             (e->align.Y - 1.0) * (textsize.Height / 2));
>>>>>>> ff9945dc
				core::rect<s32> size(0, 0, e->scale.X * m_scale_factor,
				                     text_height * e->scale.Y * m_scale_factor);
				v2s32 offs(e->offset.X * m_scale_factor,
				           e->offset.Y * m_scale_factor);
<<<<<<< HEAD
#ifdef __ANDROID__
				if (e->offset.X < -20)
					textfont = font_scaled;
#endif
				auto wss = std::wstringstream(text);
				std::wstring line;
			    while (std::getline(wss, line, L'\n'))
=======

>>>>>>> ff9945dc
				{
					core::dimension2d<u32> linesize = textfont->getDimension(line.c_str());
					v2s32 line_offset((e->align.X - 1.0) * (linesize.Width / 2), 0);
					textfont->draw(line.c_str(), size + pos + offset + offs + line_offset, color);
					offset.Y += linesize.Height;
				}
				break; }
			case HUD_ELEM_STATBAR: {
				v2s32 offs(e->offset.X, e->offset.Y);
				drawStatbar(pos, HUD_CORNER_UPPER, e->dir, e->text, e->text2,
					e->number, e->item, offs, e->size);
				break; }
			case HUD_ELEM_INVENTORY: {
				InventoryList *inv = inventory->getList(e->text);
				drawItems(pos, v2s32(e->offset.X, e->offset.Y), e->number, 0,
					inv, e->item, e->dir);
				break; }
			case HUD_ELEM_WAYPOINT: {
				if (!calculateScreenPos(camera_offset, e, &pos))
					break;
				v3f p_pos = player->getPosition() / BS;
				pos += v2s32(e->offset.X, e->offset.Y);
				video::SColor color(255, (e->number >> 16) & 0xFF,
										 (e->number >> 8)  & 0xFF,
										 (e->number >> 0)  & 0xFF);
				std::wstring text = unescape_translate(utf8_to_wide(e->name));
				const std::string &unit = e->text;
				// waypoints reuse the item field to store precision, item = precision + 1
				u32 item = e->item;
				float precision = (item == 0) ? 10.0f : (item - 1.f);
				bool draw_precision = precision > 0;

				core::rect<s32> bounds(0, 0, font->getDimension(text.c_str()).Width, (draw_precision ? 2:1) * text_height);
				pos.Y += (e->align.Y - 1.0) * bounds.getHeight() / 2;
				bounds += pos;
				font->draw(text.c_str(), bounds + v2s32((e->align.X - 1.0) * bounds.getWidth() / 2, 0), color);
				if (draw_precision) {
					std::ostringstream os;
					float distance = std::floor(precision * p_pos.getDistanceFrom(e->world_pos)) / precision;
					os << distance << unit;
					text = unescape_translate(utf8_to_wide(os.str()));
					bounds.LowerRightCorner.X = bounds.UpperLeftCorner.X + font->getDimension(text.c_str()).Width;
					font->draw(text.c_str(), bounds + v2s32((e->align.X - 1.0f) * bounds.getWidth() / 2, text_height), color);
				}
				break; }
			case HUD_ELEM_IMAGE_WAYPOINT: {
				if (!calculateScreenPos(camera_offset, e, &pos))
					break;
			}
			case HUD_ELEM_IMAGE: {
				video::ITexture *texture = tsrc->getTexture(e->text);
				if (!texture)
					continue;

				const video::SColor color(255, 255, 255, 255);
				const video::SColor colors[] = {color, color, color, color};
				core::dimension2di imgsize(texture->getOriginalSize());
				v2s32 dstsize(imgsize.Width * e->scale.X * m_scale_factor,
				              imgsize.Height * e->scale.Y * m_scale_factor);
				if (e->scale.X < 0)
					dstsize.X = m_screensize.X * (e->scale.X * -0.01);
				if (e->scale.Y < 0)
					dstsize.Y = m_screensize.Y * (e->scale.Y * -0.01);
				v2s32 offset((e->align.X - 1.0) * dstsize.X / 2,
				             (e->align.Y - 1.0) * dstsize.Y / 2);
				core::rect<s32> rect(0, 0, dstsize.X, dstsize.Y);
				rect += pos + offset + v2s32(e->offset.X * m_scale_factor,
				                             e->offset.Y * m_scale_factor);
				draw2DImageFilterScaled(driver, texture, rect,
					core::rect<s32>(core::position2d<s32>(0,0), imgsize),
					NULL, colors, true);
				break; }
			case HUD_ELEM_COMPASS: {
				video::ITexture *texture = tsrc->getTexture(e->text);
				if (!texture)
					continue;

				// Positionning :
				v2s32 dstsize(e->size.X, e->size.Y);
				if (e->size.X < 0)
					dstsize.X = m_screensize.X * (e->size.X * -0.01);
				if (e->size.Y < 0)
					dstsize.Y = m_screensize.Y * (e->size.Y * -0.01);

				if (dstsize.X <= 0 || dstsize.Y <= 0)
					return; // Avoid zero divides

				// Angle according to camera view
				v3f fore(0.f, 0.f, 1.f);
				scene::ICameraSceneNode *cam = client->getSceneManager()->getActiveCamera();
				cam->getAbsoluteTransformation().rotateVect(fore);
				int angle = - fore.getHorizontalAngle().Y;

				// Limit angle and ajust with given offset
				angle = (angle + (int)e->number) % 360;

				core::rect<s32> dstrect(0, 0, dstsize.X, dstsize.Y);
				dstrect += pos + v2s32(
								(e->align.X - 1.0) * dstsize.X / 2,
								(e->align.Y - 1.0) * dstsize.Y / 2) +
						v2s32(e->offset.X * m_hud_scaling, e->offset.Y * m_hud_scaling);

				switch (e->dir) {
				case HUD_COMPASS_ROTATE:
					drawCompassRotate(e, texture, dstrect, angle);
					break;
				case HUD_COMPASS_ROTATE_REVERSE:
					drawCompassRotate(e, texture, dstrect, -angle);
					break;
				case HUD_COMPASS_TRANSLATE:
					drawCompassTranslate(e, texture, dstrect, angle);
					break;
				case HUD_COMPASS_TRANSLATE_REVERSE:
					drawCompassTranslate(e, texture, dstrect, -angle);
					break;
				default:
					break;
				}
				break; }
			case HUD_ELEM_MINIMAP: {
				if (e->size.X <= 0 || e->size.Y <= 0)
					break;
				if (!client->getMinimap())
					break;
				// Draw a minimap of size "size"
				v2s32 dstsize(e->size.X * m_scale_factor,
				              e->size.Y * m_scale_factor);
				// (no percent size as minimap would likely be anamorphosed)
				v2s32 offset((e->align.X - 1.0) * dstsize.X / 2,
				             (e->align.Y - 1.0) * dstsize.Y / 2);
				core::rect<s32> rect(0, 0, dstsize.X, dstsize.Y);
				rect += pos + offset + v2s32(e->offset.X * m_scale_factor,
				                             e->offset.Y * m_scale_factor);
				client->getMinimap()->drawMinimap(rect);
				break; }
			default:
				infostream << "Hud::drawLuaElements: ignoring drawform " << e->type
					<< " due to unrecognized type" << std::endl;
		}
	}
}

void Hud::drawCompassTranslate(HudElement *e, video::ITexture *texture,
		const core::rect<s32> &rect, int angle)
{
	const video::SColor color(255, 255, 255, 255);
	const video::SColor colors[] = {color, color, color, color};

	// Compute source image scaling
	core::dimension2di imgsize(texture->getOriginalSize());
	core::rect<s32> srcrect(0, 0, imgsize.Width, imgsize.Height);

	v2s32 dstsize(rect.getHeight() * e->scale.X * imgsize.Width / imgsize.Height,
			rect.getHeight() * e->scale.Y);

	// Avoid infinite loop
	if (dstsize.X <= 0 || dstsize.Y <= 0)
		return;

	core::rect<s32> tgtrect(0, 0, dstsize.X, dstsize.Y);
	tgtrect +=  v2s32(
				(rect.getWidth() - dstsize.X) / 2,
				(rect.getHeight() - dstsize.Y) / 2) +
			rect.UpperLeftCorner;

	int offset = angle * dstsize.X / 360;

	tgtrect += v2s32(offset, 0);

	// Repeat image as much as needed
	while (tgtrect.UpperLeftCorner.X > rect.UpperLeftCorner.X)
		tgtrect -= v2s32(dstsize.X, 0);

	draw2DImageFilterScaled(driver, texture, tgtrect, srcrect, &rect, colors, true);
	tgtrect += v2s32(dstsize.X, 0);

	while (tgtrect.UpperLeftCorner.X < rect.LowerRightCorner.X) {
		draw2DImageFilterScaled(driver, texture, tgtrect, srcrect, &rect, colors, true);
		tgtrect += v2s32(dstsize.X, 0);
	}
}

void Hud::drawCompassRotate(HudElement *e, video::ITexture *texture,
		const core::rect<s32> &rect, int angle)
{
	core::rect<s32> oldViewPort = driver->getViewPort();
	core::matrix4 oldProjMat = driver->getTransform(video::ETS_PROJECTION);
	core::matrix4 oldViewMat = driver->getTransform(video::ETS_VIEW);

	core::matrix4 Matrix;
	Matrix.makeIdentity();
	Matrix.setRotationDegrees(v3f(0.f, 0.f, angle));

	driver->setViewPort(rect);
	driver->setTransform(video::ETS_PROJECTION, core::matrix4());
	driver->setTransform(video::ETS_VIEW, core::matrix4());
	driver->setTransform(video::ETS_WORLD, Matrix);

	video::SMaterial &material = m_rotation_mesh_buffer.getMaterial();
	material.TextureLayer[0].Texture = texture;
	driver->setMaterial(material);
	driver->drawMeshBuffer(&m_rotation_mesh_buffer);

	driver->setTransform(video::ETS_WORLD, core::matrix4());
	driver->setTransform(video::ETS_VIEW, oldViewMat);
	driver->setTransform(video::ETS_PROJECTION, oldProjMat);

	// restore the view area
	driver->setViewPort(oldViewPort);
}

void Hud::drawStatbar(v2s32 pos, u16 corner, u16 drawdir,
		const std::string &texture, const std::string &bgtexture,
		s32 count, s32 maxcount, v2s32 offset, v2s32 size)
{
	const video::SColor color(255, 255, 255, 255);
	const video::SColor colors[] = {color, color, color, color};

	video::ITexture *stat_texture = tsrc->getTexture(texture);
	if (!stat_texture)
		return;

	video::ITexture *stat_texture_bg = nullptr;
	if (!bgtexture.empty()) {
		stat_texture_bg = tsrc->getTexture(bgtexture);
	}

	core::dimension2di srcd(stat_texture->getOriginalSize());
	core::dimension2di dstd;
	if (size == v2s32()) {
		dstd = srcd;
		dstd.Height *= m_scale_factor;
		dstd.Width  *= m_scale_factor;
		offset.X *= m_scale_factor;
		offset.Y *= m_scale_factor;
	} else {
		dstd.Height = size.Y * m_scale_factor;
		dstd.Width  = size.X * m_scale_factor;
		offset.X *= m_scale_factor;
		offset.Y *= m_scale_factor;
	}

	v2s32 p = pos;
	if (corner & HUD_CORNER_LOWER)
		p -= dstd.Height;

	p += offset;

	v2s32 steppos;
	switch (drawdir) {
		case HUD_DIR_RIGHT_LEFT:
			steppos = v2s32(-1, 0);
			break;
		case HUD_DIR_TOP_BOTTOM:
			steppos = v2s32(0, 1);
			break;
		case HUD_DIR_BOTTOM_TOP:
			steppos = v2s32(0, -1);
			break;
		default:
			// From left to right
			steppos = v2s32(1, 0);
			break;
	}

	auto calculate_clipping_rect = [] (core::dimension2di src,
			v2s32 steppos) -> core::rect<s32> {

		// Create basic rectangle
		core::rect<s32> rect(0, 0,
			src.Width  - std::abs(steppos.X) * src.Width / 2,
			src.Height - std::abs(steppos.Y) * src.Height / 2
		);
		// Move rectangle left or down
		if (steppos.X == -1)
			rect += v2s32(src.Width / 2, 0);
		if (steppos.Y == -1)
			rect += v2s32(0, src.Height / 2);
		return rect;
	};
	// Rectangles for 1/2 the actual value to display
	core::rect<s32> srchalfrect, dsthalfrect;
	// Rectangles for 1/2 the "off state" texture
	core::rect<s32> srchalfrect2, dsthalfrect2;

	if (count % 2 == 1) {
		// Need to draw halves: Calculate rectangles
		srchalfrect  = calculate_clipping_rect(srcd, steppos);
		dsthalfrect  = calculate_clipping_rect(dstd, steppos);
		srchalfrect2 = calculate_clipping_rect(srcd, steppos * -1);
		dsthalfrect2 = calculate_clipping_rect(dstd, steppos * -1);
	}

	steppos.X *= dstd.Width;
	steppos.Y *= dstd.Height;

	// Draw full textures
	for (s32 i = 0; i < count / 2; i++) {
		core::rect<s32> srcrect(0, 0, srcd.Width, srcd.Height);
		core::rect<s32> dstrect(0, 0, dstd.Width, dstd.Height);

		dstrect += p;
		draw2DImageFilterScaled(driver, stat_texture,
			dstrect, srcrect, NULL, colors, true);
		p += steppos;
	}

	if (count % 2 == 1) {
		// Draw half a texture
		draw2DImageFilterScaled(driver, stat_texture,
			dsthalfrect + p, srchalfrect, NULL, colors, true);

		if (stat_texture_bg && maxcount > count) {
			draw2DImageFilterScaled(driver, stat_texture_bg,
					dsthalfrect2 + p, srchalfrect2,
					NULL, colors, true);
			p += steppos;
		}
	}

	if (stat_texture_bg && maxcount > count / 2) {
		// Draw "off state" textures
		s32 start_offset;
		if (count % 2 == 1)
			start_offset = count / 2 + 1;
		else
			start_offset = count / 2;
		for (s32 i = start_offset; i < maxcount / 2; i++) {
			core::rect<s32> srcrect(0, 0, srcd.Width, srcd.Height);
			core::rect<s32> dstrect(0, 0, dstd.Width, dstd.Height);

			dstrect += p;
			draw2DImageFilterScaled(driver, stat_texture_bg,
					dstrect, srcrect,
					NULL, colors, true);
			p += steppos;
		}

		if (maxcount % 2 == 1) {
			draw2DImageFilterScaled(driver, stat_texture_bg,
					dsthalfrect + p, srchalfrect,
					NULL, colors, true);
		}
	}
}


void Hud::drawHotbar(u16 playeritem) {

	v2s32 centerlowerpos(m_displaycenter.X, m_screensize.Y);

	InventoryList *mainlist = inventory->getList("main");
	if (mainlist == NULL) {
		//silently ignore this we may not be initialized completely
		return;
	}

	s32 hotbar_itemcount = player->hud_hotbar_itemcount;
	s32 width = hotbar_itemcount * (m_hotbar_imagesize + m_padding * 2);
	v2s32 pos = centerlowerpos - v2s32(width / 2, m_hotbar_imagesize + m_padding * 3);

	const v2u32 &window_size = RenderingEngine::getWindowSize();
	if ((float) width / (float) window_size.X <=
			g_settings->getFloat("hud_hotbar_max_width")) {
		if (player->hud_flags & HUD_FLAG_HOTBAR_VISIBLE) {
			drawItems(pos, v2s32(0, 0), hotbar_itemcount, 0, mainlist, playeritem + 1, 0);
		}
	} else {
		pos.X += width/4;

		v2s32 secondpos = pos;
		pos = pos - v2s32(0, m_hotbar_imagesize + m_padding);

		if (player->hud_flags & HUD_FLAG_HOTBAR_VISIBLE) {
			drawItems(pos, v2s32(0, 0), hotbar_itemcount / 2, 0,
				mainlist, playeritem + 1, 0);
			drawItems(secondpos, v2s32(0, 0), hotbar_itemcount,
				hotbar_itemcount / 2, mainlist, playeritem + 1, 0);
		}
	}
}


void Hud::drawCrosshair()
{
	if (pointing_at_object) {
		if (use_object_crosshair_image) {
			video::ITexture *object_crosshair = tsrc->getTexture("object_crosshair.png");
			v2u32 size  = object_crosshair->getOriginalSize();
			v2s32 lsize = v2s32(m_displaycenter.X - (size.X / 2),
					m_displaycenter.Y - (size.Y / 2));
			driver->draw2DImage(object_crosshair, lsize,
					core::rect<s32>(0, 0, size.X, size.Y),
					nullptr, crosshair_argb, true);
		} else {
			driver->draw2DLine(
					m_displaycenter - v2s32(OBJECT_CROSSHAIR_LINE_SIZE,
					OBJECT_CROSSHAIR_LINE_SIZE),
					m_displaycenter + v2s32(OBJECT_CROSSHAIR_LINE_SIZE,
					OBJECT_CROSSHAIR_LINE_SIZE), crosshair_argb);
			driver->draw2DLine(
					m_displaycenter + v2s32(OBJECT_CROSSHAIR_LINE_SIZE,
					-OBJECT_CROSSHAIR_LINE_SIZE),
					m_displaycenter + v2s32(-OBJECT_CROSSHAIR_LINE_SIZE,
					OBJECT_CROSSHAIR_LINE_SIZE), crosshair_argb);
		}

		return;
	}

	if (use_crosshair_image) {
		video::ITexture *crosshair = tsrc->getTexture("crosshair.png");
		v2u32 size  = crosshair->getOriginalSize();
		v2s32 lsize = v2s32(m_displaycenter.X - (size.X / 2),
				m_displaycenter.Y - (size.Y / 2));
		driver->draw2DImage(crosshair, lsize,
				core::rect<s32>(0, 0, size.X, size.Y),
				nullptr, crosshair_argb, true);
	} else {
		driver->draw2DLine(m_displaycenter - v2s32(CROSSHAIR_LINE_SIZE, 0),
				m_displaycenter + v2s32(CROSSHAIR_LINE_SIZE, 0), crosshair_argb);
		driver->draw2DLine(m_displaycenter - v2s32(0, CROSSHAIR_LINE_SIZE),
				m_displaycenter + v2s32(0, CROSSHAIR_LINE_SIZE), crosshair_argb);
	}
}

void Hud::setSelectionPos(const v3f &pos, const v3s16 &camera_offset)
{
	m_camera_offset = camera_offset;
	m_selection_pos = pos;
	m_selection_pos_with_offset = pos - intToFloat(camera_offset, BS);
}

void Hud::drawSelectionMesh()
{
	if (m_mode == HIGHLIGHT_BOX) {
		// Draw 3D selection boxes
		video::SMaterial oldmaterial = driver->getMaterial2D();
		driver->setMaterial(m_selection_material);
		for (auto & selection_box : m_selection_boxes) {
			aabb3f box = aabb3f(
				selection_box.MinEdge + m_selection_pos_with_offset,
				selection_box.MaxEdge + m_selection_pos_with_offset);

			u32 r = (selectionbox_argb.getRed() *
					m_selection_mesh_color.getRed() / 255);
			u32 g = (selectionbox_argb.getGreen() *
					m_selection_mesh_color.getGreen() / 255);
			u32 b = (selectionbox_argb.getBlue() *
					m_selection_mesh_color.getBlue() / 255);
			driver->draw3DBox(box, video::SColor(255, r, g, b));
		}
		driver->setMaterial(oldmaterial);
	} else if (m_mode == HIGHLIGHT_HALO && m_selection_mesh) {
		// Draw selection mesh
		video::SMaterial oldmaterial = driver->getMaterial2D();
		driver->setMaterial(m_selection_material);
		setMeshColor(m_selection_mesh, m_selection_mesh_color);
		video::SColor face_color(0,
			MYMIN(255, m_selection_mesh_color.getRed() * 1.5),
			MYMIN(255, m_selection_mesh_color.getGreen() * 1.5),
			MYMIN(255, m_selection_mesh_color.getBlue() * 1.5));
		setMeshColorByNormal(m_selection_mesh, m_selected_face_normal,
			face_color);
		scene::IMesh* mesh = cloneMesh(m_selection_mesh);
		translateMesh(mesh, m_selection_pos_with_offset);
		u32 mc = m_selection_mesh->getMeshBufferCount();
		for (u32 i = 0; i < mc; i++) {
			scene::IMeshBuffer *buf = mesh->getMeshBuffer(i);
			driver->drawMeshBuffer(buf);
		}
		mesh->drop();
		driver->setMaterial(oldmaterial);
	}
}

enum Hud::BlockBoundsMode Hud::toggleBlockBounds()
{
	m_block_bounds_mode = static_cast<BlockBoundsMode>(m_block_bounds_mode + 1);

	if (m_block_bounds_mode >= BLOCK_BOUNDS_MAX) {
		m_block_bounds_mode = BLOCK_BOUNDS_OFF;
	}
	return m_block_bounds_mode;
}

void Hud::disableBlockBounds()
{
	m_block_bounds_mode = BLOCK_BOUNDS_OFF;
}

void Hud::drawBlockBounds()
{
	if (m_block_bounds_mode == BLOCK_BOUNDS_OFF) {
		return;
	}

	video::SMaterial old_material = driver->getMaterial2D();
	driver->setMaterial(m_selection_material);

	v3s16 pos = player->getStandingNodePos();

	v3s16 blockPos(
		floorf((float) pos.X / MAP_BLOCKSIZE),
		floorf((float) pos.Y / MAP_BLOCKSIZE),
		floorf((float) pos.Z / MAP_BLOCKSIZE)
	);

	v3f offset = intToFloat(client->getCamera()->getOffset(), BS);

	s8 radius = m_block_bounds_mode == BLOCK_BOUNDS_NEAR ? 2 : 0;

	v3f halfNode = v3f(BS, BS, BS) / 2.0f;

	for (s8 x = -radius; x <= radius; x++)
	for (s8 y = -radius; y <= radius; y++)
	for (s8 z = -radius; z <= radius; z++) {
		v3s16 blockOffset(x, y, z);

		aabb3f box(
			intToFloat((blockPos + blockOffset) * MAP_BLOCKSIZE, BS) - offset - halfNode,
			intToFloat(((blockPos + blockOffset) * MAP_BLOCKSIZE) + (MAP_BLOCKSIZE - 1), BS) - offset + halfNode
		);

		driver->draw3DBox(box, video::SColor(255, 255, 0, 0));
	}

	driver->setMaterial(old_material);
}

void Hud::updateSelectionMesh(const v3s16 &camera_offset)
{
	m_camera_offset = camera_offset;
	if (m_mode != HIGHLIGHT_HALO)
		return;

	if (m_selection_mesh) {
		m_selection_mesh->drop();
		m_selection_mesh = NULL;
	}

	if (m_selection_boxes.empty()) {
		// No pointed object
		return;
	}

	// New pointed object, create new mesh.

	// Texture UV coordinates for selection boxes
	static f32 texture_uv[24] = {
		0,0,1,1,
		0,0,1,1,
		0,0,1,1,
		0,0,1,1,
		0,0,1,1,
		0,0,1,1
	};

	// Use single halo box instead of multiple overlapping boxes.
	// Temporary solution - problem can be solved with multiple
	// rendering targets, or some method to remove inner surfaces.
	// Thats because of halo transparency.

	aabb3f halo_box(100.0, 100.0, 100.0, -100.0, -100.0, -100.0);
	m_halo_boxes.clear();

	for (const auto &selection_box : m_selection_boxes) {
		halo_box.addInternalBox(selection_box);
	}

	m_halo_boxes.push_back(halo_box);
	m_selection_mesh = convertNodeboxesToMesh(
		m_halo_boxes, texture_uv, 0.5);
}

void Hud::resizeHotbar() {
	const v2u32 &window_size = RenderingEngine::getWindowSize();

	if (m_screensize != window_size) {
		m_hotbar_imagesize = floor(HOTBAR_IMAGE_SIZE *
			RenderingEngine::getDisplayDensity() + 0.5);
		m_hotbar_imagesize *= m_hud_scaling;
		m_padding = m_hotbar_imagesize / 12;
		m_screensize = window_size;
		m_displaycenter = v2s32(m_screensize.X/2,m_screensize.Y/2);
	}
}

struct MeshTimeInfo {
	u64 time;
	scene::IMesh *mesh = nullptr;
};

void drawItemStack(
		video::IVideoDriver *driver,
		gui::IGUIFont *font,
		const ItemStack &item,
		const core::rect<s32> &rect,
		const core::rect<s32> *clip,
		Client *client,
		ItemRotationKind rotation_kind,
		const v3s16 &angle,
		const v3s16 &rotation_speed)
{
	static MeshTimeInfo rotation_time_infos[IT_ROT_NONE];

	if (item.empty()) {
		if (rotation_kind < IT_ROT_NONE && rotation_kind != IT_ROT_OTHER) {
			rotation_time_infos[rotation_kind].mesh = NULL;
		}
		return;
	}

	const static thread_local bool enable_animations =
		g_settings->getBool("inventory_items_animations");

	const ItemDefinition &def = item.getDefinition(client->idef());

	bool draw_overlay = false;

	// Render as mesh if animated or no inventory image
	if ((enable_animations && rotation_kind < IT_ROT_NONE) || def.inventory_image.empty()) {
		ItemMesh *imesh = client->idef()->getWieldMesh(def.name, client);
		if (!imesh || !imesh->mesh)
			return;
		scene::IMesh *mesh = imesh->mesh;
		driver->clearBuffers(video::ECBF_DEPTH);
		s32 delta = 0;
		if (rotation_kind < IT_ROT_NONE) {
			MeshTimeInfo &ti = rotation_time_infos[rotation_kind];
			if (mesh != ti.mesh && rotation_kind != IT_ROT_OTHER) {
				ti.mesh = mesh;
				ti.time = porting::getTimeMs();
			} else {
				delta = porting::getDeltaMs(ti.time, porting::getTimeMs()) % 100000;
			}
		}
		core::rect<s32> oldViewPort = driver->getViewPort();
		core::matrix4 oldProjMat = driver->getTransform(video::ETS_PROJECTION);
		core::matrix4 oldViewMat = driver->getTransform(video::ETS_VIEW);
		core::rect<s32> viewrect = rect;
		if (clip)
			viewrect.clipAgainst(*clip);

		core::matrix4 ProjMatrix;
		ProjMatrix.buildProjectionMatrixOrthoLH(2.0f, 2.0f, -1.0f, 100.0f);

		core::matrix4 ViewMatrix;
		ViewMatrix.buildProjectionMatrixOrthoLH(
			2.0f * viewrect.getWidth() / rect.getWidth(),
			2.0f * viewrect.getHeight() / rect.getHeight(),
			-1.0f,
			100.0f);
		ViewMatrix.setTranslation(core::vector3df(
			1.0f * (rect.LowerRightCorner.X + rect.UpperLeftCorner.X -
					viewrect.LowerRightCorner.X - viewrect.UpperLeftCorner.X) /
					viewrect.getWidth(),
			1.0f * (viewrect.LowerRightCorner.Y + viewrect.UpperLeftCorner.Y -
					rect.LowerRightCorner.Y - rect.UpperLeftCorner.Y) /
					viewrect.getHeight(),
			0.0f));

		driver->setTransform(video::ETS_PROJECTION, ProjMatrix);
		driver->setTransform(video::ETS_VIEW, ViewMatrix);

		core::matrix4 matrix;
		matrix.makeIdentity();

		if (enable_animations) {
			float timer_f = (float) delta / 5000.f;
			matrix.setRotationDegrees(v3f(
				angle.X + rotation_speed.X * 3.60f * timer_f,
				angle.Y + rotation_speed.Y * 3.60f * timer_f,
				angle.Z + rotation_speed.Z * 3.60f * timer_f)
			);
		}

		driver->setTransform(video::ETS_WORLD, matrix);
		driver->setViewPort(viewrect);

		video::SColor basecolor =
			client->idef()->getItemstackColor(item, client);

		u32 mc = mesh->getMeshBufferCount();
		for (u32 j = 0; j < mc; ++j) {
			scene::IMeshBuffer *buf = mesh->getMeshBuffer(j);
			// we can modify vertices relatively fast,
			// because these meshes are not buffered.
			assert(buf->getHardwareMappingHint_Vertex() == scene::EHM_NEVER);
			video::SColor c = basecolor;

			if (imesh->buffer_colors.size() > j) {
				ItemPartColor *p = &imesh->buffer_colors[j];
				if (p->override_base)
					c = p->color;
			}

			if (imesh->needs_shading)
				colorizeMeshBuffer(buf, &c);
			else
				setMeshBufferColor(buf, c);

			video::SMaterial &material = buf->getMaterial();
			material.MaterialType = video::EMT_TRANSPARENT_ALPHA_CHANNEL_REF;
			material.Lighting = false;
			driver->setMaterial(material);
			driver->drawMeshBuffer(buf);
		}

		driver->setTransform(video::ETS_VIEW, oldViewMat);
		driver->setTransform(video::ETS_PROJECTION, oldProjMat);
		driver->setViewPort(oldViewPort);

		draw_overlay = def.type == ITEM_NODE && def.inventory_image.empty();
	} else { // Otherwise just draw as 2D
		video::ITexture *texture = client->idef()->getInventoryTexture(def.name, client);
		if (!texture)
			return;
		video::SColor color =
			client->idef()->getItemstackColor(item, client);
		const video::SColor colors[] = { color, color, color, color };

		draw2DImageFilterScaled(driver, texture, rect,
			core::rect<s32>({0, 0}, core::dimension2di(texture->getOriginalSize())),
			clip, colors, true);

		draw_overlay = true;
	}

	// draw the inventory_overlay
	if (!def.inventory_overlay.empty() && draw_overlay) {
		ITextureSource *tsrc = client->getTextureSource();
		video::ITexture *overlay_texture = tsrc->getTexture(def.inventory_overlay);
		core::dimension2d<u32> dimens = overlay_texture->getOriginalSize();
		core::rect<s32> srcrect(0, 0, dimens.Width, dimens.Height);
		draw2DImageFilterScaled(driver, overlay_texture, rect, srcrect, clip, 0, true);
	}

	if (def.type == ITEM_TOOL && item.wear != 0) {
		// Draw a progressbar
		float barheight = static_cast<float>(rect.getHeight()) / 16;
		float barpad_x = static_cast<float>(rect.getWidth()) / 16;
		float barpad_y = static_cast<float>(rect.getHeight()) / 16;

		core::rect<s32> progressrect(
			rect.UpperLeftCorner.X + barpad_x,
			rect.LowerRightCorner.Y - barpad_y - barheight,
			rect.LowerRightCorner.X - barpad_x,
			rect.LowerRightCorner.Y - barpad_y);

		// Shrink progressrect by amount of tool damage
		float wear = item.wear / 65535.0f;
		int progressmid =
			wear * progressrect.UpperLeftCorner.X +
			(1 - wear) * progressrect.LowerRightCorner.X;

		// Compute progressbar color
		//   wear = 0.0: green
		//   wear = 0.5: yellow
		//   wear = 1.0: red
		video::SColor color(255, 255, 255, 255);
		int wear_i = MYMIN(std::floor(wear * 600), 511);
		wear_i = MYMIN(wear_i + 10, 511);

		if (wear_i <= 255)
			color.set(255, wear_i, 255, 0);
		else
			color.set(255, 255, 511 - wear_i, 0);

		core::rect<s32> progressrect2 = progressrect;
		progressrect2.LowerRightCorner.X = progressmid;
		driver->draw2DRectangle(color, progressrect2, clip);

		color = video::SColor(255, 0, 0, 0);
		progressrect2 = progressrect;
		progressrect2.UpperLeftCorner.X = progressmid;
		driver->draw2DRectangle(color, progressrect2, clip);
	}

	if (font != NULL && item.count >= 2) {
		// Get the item count as a string
		std::string text = itos(item.count);
		v2u32 dim = font->getDimension(utf8_to_wide(text).c_str());
		v2s32 sdim(dim.X, dim.Y);

		core::rect<s32> rect2(
			/*rect.UpperLeftCorner,
			core::dimension2d<u32>(rect.getWidth(), 15)*/
			rect.LowerRightCorner - sdim,
			sdim
		);

		video::SColor bgcolor(128, 0, 0, 0);
		driver->draw2DRectangle(bgcolor, rect2, clip);

		video::SColor color(255, 255, 255, 255);
		font->draw(text.c_str(), rect2, color, false, false, clip);
	}
}

void drawItemStack(
		video::IVideoDriver *driver,
		gui::IGUIFont *font,
		const ItemStack &item,
		const core::rect<s32> &rect,
		const core::rect<s32> *clip,
		Client *client,
		ItemRotationKind rotation_kind)
{
	drawItemStack(driver, font, item, rect, clip, client, rotation_kind,
		v3s16(0, 0, 0), v3s16(0, 100, 0));
}<|MERGE_RESOLUTION|>--- conflicted
+++ resolved
@@ -378,35 +378,16 @@
 										 (e->number >> 0)  & 0xFF);
 				std::wstring text = unescape_translate(utf8_to_wide(e->text));
 				core::dimension2d<u32> textsize = textfont->getDimension(text.c_str());
-<<<<<<< HEAD
-#ifdef __ANDROID__
-				// The text size on Android is not proportional with the actual scaling
-				irr::gui::IGUIFont *font_scaled = font_size <= 3 ?
-					textfont : g_fontengine->getFont(font_size - 3);
-				if (e->offset.X < -20)
-					textsize = font_scaled->getDimension(text.c_str());
-#endif
-				v2s32 offset(0, (e->align.Y - 1.0) * (textsize.Height / 2));
-=======
 
 				v2s32 offset((e->align.X - 1.0) * (textsize.Width / 2),
 				             (e->align.Y - 1.0) * (textsize.Height / 2));
->>>>>>> ff9945dc
 				core::rect<s32> size(0, 0, e->scale.X * m_scale_factor,
 				                     text_height * e->scale.Y * m_scale_factor);
 				v2s32 offs(e->offset.X * m_scale_factor,
 				           e->offset.Y * m_scale_factor);
-<<<<<<< HEAD
-#ifdef __ANDROID__
-				if (e->offset.X < -20)
-					textfont = font_scaled;
-#endif
 				auto wss = std::wstringstream(text);
 				std::wstring line;
 			    while (std::getline(wss, line, L'\n'))
-=======
-
->>>>>>> ff9945dc
 				{
 					core::dimension2d<u32> linesize = textfont->getDimension(line.c_str());
 					v2s32 line_offset((e->align.X - 1.0) * (linesize.Width / 2), 0);
