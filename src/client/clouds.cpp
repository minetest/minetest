/*
Minetest
Copyright (C) 2010-2013 celeron55, Perttu Ahola <celeron55@gmail.com>

This program is free software; you can redistribute it and/or modify
it under the terms of the GNU Lesser General Public License as published by
the Free Software Foundation; either version 2.1 of the License, or
(at your option) any later version.

This program is distributed in the hope that it will be useful,
but WITHOUT ANY WARRANTY; without even the implied warranty of
MERCHANTABILITY or FITNESS FOR A PARTICULAR PURPOSE.  See the
GNU Lesser General Public License for more details.

You should have received a copy of the GNU Lesser General Public License along
with this program; if not, write to the Free Software Foundation, Inc.,
51 Franklin Street, Fifth Floor, Boston, MA 02110-1301 USA.
*/

#include "client/renderingengine.h"
#include "client/shader.h"
#include "clouds.h"
#include "constants.h"
#include "debug.h"
#include "irrlicht_changes/printing.h"
#include "noise.h"
#include "profiler.h"
#include "settings.h"
#include <cmath>

<<<<<<< HEAD
// Menu clouds are created later
=======
>>>>>>> 526a2f7b
class Clouds;
scene::ISceneManager *g_menucloudsmgr = nullptr;
Clouds *g_menuclouds = nullptr;

// Constant for now
static constexpr const float cloud_size = BS * 64.0f;

static void cloud_3d_setting_changed(const std::string &settingname, void *data)
{
	((Clouds *)data)->readSettings();
}

Clouds::Clouds(scene::ISceneManager* mgr, IShaderSource *ssrc,
		s32 id,
		u32 seed
):
	scene::ISceneNode(g_settings->getBool("enable_volumetric_clouds") ? nullptr : mgr->getRootSceneNode(), mgr, id),
	m_seed(seed)
{
	assert(ssrc);
	m_enable_shaders = g_settings->getBool("enable_shaders");

	m_material.BackfaceCulling = true;
	m_material.FogEnable = true;
	m_material.AntiAliasing = video::EAAM_SIMPLE;
	if (m_enable_shaders) {
		auto sid = ssrc->getShader("cloud_shader", TILE_MATERIAL_ALPHA);
		m_material.MaterialType = ssrc->getShaderInfo(sid).material;
	} else {
		m_material.MaterialType = video::EMT_TRANSPARENT_ALPHA_CHANNEL;
	}

	m_params = SkyboxDefaults::getCloudDefaults();

	readSettings();
	g_settings->registerChangedCallback("enable_3d_clouds",
		&cloud_3d_setting_changed, this);
	g_settings->registerChangedCallback("soft_clouds",
		&cloud_3d_setting_changed, this);

	updateBox();

	m_meshbuffer.reset(new scene::SMeshBuffer());
	m_meshbuffer->setHardwareMappingHint(scene::EHM_DYNAMIC);
}

Clouds::~Clouds()
{
	g_settings->deregisterChangedCallback("enable_3d_clouds",
		&cloud_3d_setting_changed, this);
	g_settings->deregisterChangedCallback("soft_clouds",
		&cloud_3d_setting_changed, this);
}

void Clouds::OnRegisterSceneNode()
{
	if(IsVisible)
	{
		SceneManager->registerNodeForRendering(this, scene::ESNRP_TRANSPARENT);
	}

	ISceneNode::OnRegisterSceneNode();
}

void Clouds::updateMesh()
{
	// Clouds move from Z+ towards Z-

	v2f camera_pos_2d(m_camera_pos.X, m_camera_pos.Z);
	// Position of cloud noise origin from the camera
	v2f cloud_origin_from_camera_f = m_origin - camera_pos_2d;
	// The center point of drawing in the noise
	v2f center_of_drawing_in_noise_f = -cloud_origin_from_camera_f;
	// The integer center point of drawing in the noise
	v2s16 center_of_drawing_in_noise_i(
		std::floor(center_of_drawing_in_noise_f.X / cloud_size),
		std::floor(center_of_drawing_in_noise_f.Y / cloud_size)
	);

	// The world position of the integer center point of drawing in the noise
	v2f world_center_of_drawing_in_noise_f = v2f(
		center_of_drawing_in_noise_i.X * cloud_size,
		center_of_drawing_in_noise_i.Y * cloud_size
	) + m_origin;

	m_noise_position = world_center_of_drawing_in_noise_f - ((float)m_cloud_radius_i + 0.5f) * cloud_size;

	// Only update mesh if it has moved enough, this saves lots of GPU buffer uploads.
	constexpr float max_d = 5 * BS;

	if (!m_mesh_valid) {
		// mesh was never created or invalidated
	} else if (m_mesh_origin.getDistanceFrom(m_origin) >= max_d) {
		// clouds moved
	} else if (center_of_drawing_in_noise_i != m_last_noise_center) {
		// noise offset changed
		// I think in practice this never happens due to the camera offset
		// being smaller than the cloud size.(?)
	} else {
		return;
	}

	ScopeProfiler sp(g_profiler, "Clouds::updateMesh()", SPT_AVG);
	m_mesh_origin = m_origin;
	m_last_noise_center = center_of_drawing_in_noise_i;
	m_mesh_valid = true;

	const u32 num_faces_to_draw = is3D() ? 6 : 1;

	// Colors with primitive shading

	video::SColorf c_top_f(m_color);
	video::SColorf c_side_1_f(m_color);
	video::SColorf c_side_2_f(m_color);
	video::SColorf c_bottom_f(m_color);
	if (m_enable_shaders) {
		// shader mixes the base color, set via ColorParam
		c_top_f = c_side_1_f = c_side_2_f = c_bottom_f = video::SColorf(1.0f, 1.0f, 1.0f, 1.0f);
	}
	video::SColorf shadow = m_params.color_shadow;

	c_side_1_f.r *= shadow.r * 0.25f + 0.75f;
	c_side_1_f.g *= shadow.g * 0.25f + 0.75f;
	c_side_1_f.b *= shadow.b * 0.25f + 0.75f;
	c_side_2_f.r *= shadow.r * 0.5f + 0.5f;
	c_side_2_f.g *= shadow.g * 0.5f + 0.5f;
	c_side_2_f.b *= shadow.b * 0.5f + 0.5f;
	c_bottom_f.r *= shadow.r;
	c_bottom_f.g *= shadow.g;
	c_bottom_f.b *= shadow.b;

	video::SColor c_top = c_top_f.toSColor();
	video::SColor c_side_1 = c_side_1_f.toSColor();
	video::SColor c_side_2 = c_side_2_f.toSColor();
	video::SColor c_bottom = c_bottom_f.toSColor();

	// Read noise

	m_grid.resize(m_cloud_radius_i * 2 * m_cloud_radius_i * 2);

	for(s16 zi = -m_cloud_radius_i; zi < m_cloud_radius_i; zi++) {
		u32 si = (zi + m_cloud_radius_i) * m_cloud_radius_i * 2 + m_cloud_radius_i;

		for (s16 xi = -m_cloud_radius_i; xi < m_cloud_radius_i; xi++) {
			u32 i = si + xi;

			m_grid[i] = gridFilled(
				xi + center_of_drawing_in_noise_i.X,
				zi + center_of_drawing_in_noise_i.Y
			);
		}
	}


	auto *mb = m_meshbuffer.get();
	auto &vertices = mb->Vertices->Data;
	auto &indices = mb->Indices->Data;
	{
		const u32 vertex_count = num_faces_to_draw * 16 * m_cloud_radius_i * m_cloud_radius_i;
		const u32 quad_count = vertex_count / 4;
		const u32 index_count = quad_count * 6;

		// reserve memory
		vertices.reserve(vertex_count);
		indices.reserve(index_count);
	}

#define GETINDEX(x, z, radius) (((z)+(radius))*(radius)*2 + (x)+(radius))
#define INAREA(x, z, radius) \
	((x) >= -(radius) && (x) < (radius) && (z) >= -(radius) && (z) < (radius))

	vertices.clear();
	for (s16 zi0= -m_cloud_radius_i; zi0 < m_cloud_radius_i; zi0++)
	for (s16 xi0= -m_cloud_radius_i; xi0 < m_cloud_radius_i; xi0++)
	{
		s16 zi = zi0;
		s16 xi = xi0;
		// Draw from back to front for proper transparency
		if(zi >= 0)
			zi = m_cloud_radius_i - zi - 1;
		if(xi >= 0)
			xi = m_cloud_radius_i - xi - 1;

		u32 i = GETINDEX(xi, zi, m_cloud_radius_i);

		if (!m_grid[i])
			continue;

		v2f p0 = v2f(xi,zi)*cloud_size + world_center_of_drawing_in_noise_f;

		video::S3DVertex v[4] = {
			video::S3DVertex(0,0,0, 0,0,0, c_top, 0, 1),
			video::S3DVertex(0,0,0, 0,0,0, c_top, 1, 1),
			video::S3DVertex(0,0,0, 0,0,0, c_top, 1, 0),
			video::S3DVertex(0,0,0, 0,0,0, c_top, 0, 0)
		};

		const f32 rx = cloud_size / 2.0f;
		// if clouds are flat, the top layer should be at the given height
		const f32 ry = is3D() ? m_params.thickness * BS : 0.0f;
		const f32 rz = cloud_size / 2;

		bool soft_clouds_enabled = g_settings->getBool("soft_clouds");
		for (u32 i = 0; i < num_faces_to_draw; i++)
		{
			switch (i)
			{
			case 0:	// top
				for (video::S3DVertex& vertex : v) {
					vertex.Normal.set(0, 1, 0);
				}
				v[0].Pos.set(-rx, ry,-rz);
				v[1].Pos.set(-rx, ry, rz);
				v[2].Pos.set( rx, ry, rz);
				v[3].Pos.set( rx, ry,-rz);
				break;
			case 1: // back
				if (INAREA(xi, zi - 1, m_cloud_radius_i)) {
					u32 j = GETINDEX(xi, zi - 1, m_cloud_radius_i);
<<<<<<< HEAD
					if(m_grid[j])
=======
					if (grid[j])
>>>>>>> 526a2f7b
						continue;
				}
				if (soft_clouds_enabled) {
					for (video::S3DVertex& vertex : v) {
						vertex.Normal.set(0, 0, -1);
					}
					v[2].Color = c_bottom;
					v[3].Color = c_bottom;
				} else {
					for (video::S3DVertex& vertex : v) {
						vertex.Color = c_side_1;
						vertex.Normal.set(0, 0, -1);
					}
				}
				v[0].Pos.set(-rx, ry,-rz);
				v[1].Pos.set( rx, ry,-rz);
				v[2].Pos.set( rx,  0,-rz);
				v[3].Pos.set(-rx,  0,-rz);
				break;
			case 2: //right
				if (INAREA(xi + 1, zi, m_cloud_radius_i)) {
<<<<<<< HEAD
					u32 j = GETINDEX(xi+1, zi, m_cloud_radius_i);
					if(m_grid[j])
=======
					u32 j = GETINDEX(xi + 1, zi, m_cloud_radius_i);
					if (grid[j])
>>>>>>> 526a2f7b
						continue;
				}
				if (soft_clouds_enabled) {
					for (video::S3DVertex& vertex : v) {
						vertex.Normal.set(1, 0, 0);
					}
					v[2].Color = c_bottom;
					v[3].Color = c_bottom;
				}
				else {
					for (video::S3DVertex& vertex : v) {
						vertex.Color = c_side_2;
						vertex.Normal.set(1, 0, 0);
					}
				}
				v[0].Pos.set(rx, ry,-rz);
				v[1].Pos.set(rx, ry, rz);
				v[2].Pos.set(rx,  0, rz);
				v[3].Pos.set(rx,  0,-rz);
				break;
			case 3: // front
				if (INAREA(xi, zi + 1, m_cloud_radius_i)) {
					u32 j = GETINDEX(xi, zi + 1, m_cloud_radius_i);
<<<<<<< HEAD
					if(m_grid[j])
=======
					if (grid[j])
>>>>>>> 526a2f7b
						continue;
				}
				if (soft_clouds_enabled) {
					for (video::S3DVertex& vertex : v) {
						vertex.Normal.set(0, 0, -1);
					}
					v[2].Color = c_bottom;
					v[3].Color = c_bottom;
				} else {
					for (video::S3DVertex& vertex : v) {
						vertex.Color = c_side_1;
						vertex.Normal.set(0, 0, -1);
					}
				}
				v[0].Pos.set( rx, ry, rz);
				v[1].Pos.set(-rx, ry, rz);
				v[2].Pos.set(-rx,  0, rz);
				v[3].Pos.set( rx,  0, rz);
				break;
			case 4: // left
<<<<<<< HEAD
				if (INAREA(xi-1, zi, m_cloud_radius_i)) {
					u32 j = GETINDEX(xi-1, zi, m_cloud_radius_i);
					if(m_grid[j])
=======
				if (INAREA(xi - 1, zi, m_cloud_radius_i)) {
					u32 j = GETINDEX(xi - 1, zi, m_cloud_radius_i);
					if (grid[j])
>>>>>>> 526a2f7b
						continue;
				}
				if (soft_clouds_enabled) {
					for (video::S3DVertex& vertex : v) {
						vertex.Normal.set(-1, 0, 0);
					}
					v[2].Color = c_bottom;
					v[3].Color = c_bottom;
				} else {
					for (video::S3DVertex& vertex : v) {
						vertex.Color = c_side_2;
						vertex.Normal.set(-1, 0, 0);
					}
				}
				v[0].Pos.set(-rx, ry, rz);
				v[1].Pos.set(-rx, ry,-rz);
				v[2].Pos.set(-rx,  0,-rz);
				v[3].Pos.set(-rx,  0, rz);
				break;
			case 5: // bottom
				for (video::S3DVertex& vertex : v) {
					vertex.Color = c_bottom;
					vertex.Normal.set(0, -1, 0);
				}
				v[0].Pos.set( rx,  0, rz);
				v[1].Pos.set(-rx,  0, rz);
				v[2].Pos.set(-rx,  0,-rz);
				v[3].Pos.set( rx,  0,-rz);
				break;
			}

			v3f pos(p0.X, m_params.height * BS, p0.Y);

			for (video::S3DVertex &vertex : v) {
				vertex.Pos += pos;
				vertices.push_back(vertex);
			}
		}
	}
	mb->setDirty(scene::EBT_VERTEX);

	const u32 quad_count = mb->getVertexCount() / 4;
	const u32 index_count = quad_count * 6;
	// rewrite index array as needed
	if (mb->getIndexCount() > index_count) {
		indices.resize(index_count);
		mb->setDirty(scene::EBT_INDEX);
	} else if (mb->getIndexCount() < index_count) {
		const u32 start = mb->getIndexCount() / 6;
		assert(start * 6 == mb->getIndexCount());
		for (u32 k = start; k < quad_count; k++) {
			indices.push_back(4 * k + 0);
			indices.push_back(4 * k + 1);
			indices.push_back(4 * k + 2);
			indices.push_back(4 * k + 2);
			indices.push_back(4 * k + 3);
			indices.push_back(4 * k + 0);
		}
		mb->setDirty(scene::EBT_INDEX);
	}

	tracestream << "Cloud::updateMesh(): " << mb->getVertexCount() << " vertices"
		<< std::endl;
}

void Clouds::render()
{
	if (m_params.density <= 0.0f)
		return; // no need to do anything

	video::IVideoDriver* driver = SceneManager->getVideoDriver();

	if (SceneManager->getSceneNodeRenderPass() != scene::ESNRP_TRANSPARENT)
		return;

	updateMesh();

	// Update position
	{
		v2f off_origin = m_origin - m_mesh_origin;
		v3f rel(off_origin.X, 0, off_origin.Y);
		rel -= intToFloat(m_camera_offset, BS);
		setPosition(rel);
		updateAbsolutePosition();
	}

	m_material.BackfaceCulling = is3D();
	if (m_enable_shaders)
		m_material.ColorParam = m_color.toSColor();

	driver->setTransform(video::ETS_WORLD, AbsoluteTransformation);
	driver->setMaterial(m_material);

	const float cloud_full_radius = cloud_size * m_cloud_radius_i;

	// Get fog parameters for setting them back later
	video::SColor fog_color(0,0,0,0);
	video::E_FOG_TYPE fog_type = video::EFT_FOG_LINEAR;
	f32 fog_start = 0;
	f32 fog_end = 0;
	f32 fog_density = 0;
	bool fog_pixelfog = false;
	bool fog_rangefog = false;
	driver->getFog(fog_color, fog_type, fog_start, fog_end, fog_density,
			fog_pixelfog, fog_rangefog);

	// Set our own fog, unless it was already disabled
	if (fog_start < FOG_RANGE_ALL) {
		driver->setFog(fog_color, fog_type, cloud_full_radius * 0.5,
				cloud_full_radius*1.2, fog_density, fog_pixelfog, fog_rangefog);
	}

//#if 0
	driver->drawMeshBuffer(m_meshbuffer.get());
//#endif
	// Restore fog settings
	driver->setFog(fog_color, fog_type, fog_start, fog_end, fog_density,
			fog_pixelfog, fog_rangefog);
}

void Clouds::renderDepth() {
	if (m_params.density <= 0.0f)
		return; // no need to do anything

	video::IVideoDriver* driver = SceneManager->getVideoDriver();

	updateMesh();

	// Update position
	{
		v2f off_origin = m_origin - m_mesh_origin;
		v3f rel(off_origin.X, 0, off_origin.Y);
		rel -= intToFloat(m_camera_offset, BS);
		setPosition(rel);
		updateAbsolutePosition();
	}

	video::SMaterial material = m_material;
	material.MaterialType = video::EMT_SOLID;
	material.ZWriteEnable = video::EZW_ON;

	driver->setTransform(video::ETS_WORLD, AbsoluteTransformation);
	driver->setMaterial(material);
	driver->drawMeshBuffer(m_meshbuffer.get());
}

void Clouds::step(float dtime)
{
	m_origin = m_origin + dtime * BS * m_params.speed;
}

void Clouds::update(const v3f &camera_p, const video::SColorf &color_diffuse)
{
	video::SColorf ambient(m_params.color_ambient);
	video::SColorf bright(m_params.color_bright);
	m_color.r = core::clamp(color_diffuse.r * bright.r, ambient.r, 1.0f);
	m_color.g = core::clamp(color_diffuse.g * bright.g, ambient.g, 1.0f);
	m_color.b = core::clamp(color_diffuse.b * bright.b, ambient.b, 1.0f);
	m_color.a = bright.a;

	// is the camera inside the cloud mesh?
	m_camera_pos = camera_p;
	m_camera_inside_cloud = false; // default
	if (is3D()) {
		float camera_height = camera_p.Y - BS * m_camera_offset.Y;
		if (camera_height >= m_box.MinEdge.Y &&
				camera_height <= m_box.MaxEdge.Y) {
			v2f camera_in_noise;
			camera_in_noise.X = floor((camera_p.X - m_origin.X) / cloud_size + 0.5);
			camera_in_noise.Y = floor((camera_p.Z - m_origin.Y) / cloud_size + 0.5);
			bool filled = gridFilled(camera_in_noise.X, camera_in_noise.Y);
			m_camera_inside_cloud = filled;
		}
	}
}

void Clouds::readSettings()
{
	// The code isn't designed to go over 64k vertices so the upper limits were
	// chosen to avoid exactly that.
	// refer to vertex_count in updateMesh()
	m_enable_3d = g_settings->getBool("enable_3d_clouds");
	const u16 maximum = m_enable_3d ? 62 : 25;
	m_cloud_radius_i = rangelim(g_settings->getU16("cloud_radius"), 1, maximum);

	invalidateMesh();
}

bool Clouds::gridFilled(int x, int y) const
{
	float cloud_size_noise = cloud_size / (BS * 200.f);
	float noise = noise2d_perlin(
			(float)x * cloud_size_noise,
			(float)y * cloud_size_noise,
			m_seed, 3, 0.5);
	// normalize to 0..1 (given 3 octaves)
	static constexpr const float noise_bound = 1.0f + 0.5f + 0.25f;
	float density = noise / noise_bound * 0.5f + 0.5f;
	return (density < m_params.density);
}<|MERGE_RESOLUTION|>--- conflicted
+++ resolved
@@ -28,10 +28,6 @@
 #include "settings.h"
 #include <cmath>
 
-<<<<<<< HEAD
-// Menu clouds are created later
-=======
->>>>>>> 526a2f7b
 class Clouds;
 scene::ISceneManager *g_menucloudsmgr = nullptr;
 Clouds *g_menuclouds = nullptr;
@@ -251,11 +247,7 @@
 			case 1: // back
 				if (INAREA(xi, zi - 1, m_cloud_radius_i)) {
 					u32 j = GETINDEX(xi, zi - 1, m_cloud_radius_i);
-<<<<<<< HEAD
-					if(m_grid[j])
-=======
 					if (grid[j])
->>>>>>> 526a2f7b
 						continue;
 				}
 				if (soft_clouds_enabled) {
@@ -277,13 +269,8 @@
 				break;
 			case 2: //right
 				if (INAREA(xi + 1, zi, m_cloud_radius_i)) {
-<<<<<<< HEAD
-					u32 j = GETINDEX(xi+1, zi, m_cloud_radius_i);
-					if(m_grid[j])
-=======
 					u32 j = GETINDEX(xi + 1, zi, m_cloud_radius_i);
 					if (grid[j])
->>>>>>> 526a2f7b
 						continue;
 				}
 				if (soft_clouds_enabled) {
@@ -307,11 +294,7 @@
 			case 3: // front
 				if (INAREA(xi, zi + 1, m_cloud_radius_i)) {
 					u32 j = GETINDEX(xi, zi + 1, m_cloud_radius_i);
-<<<<<<< HEAD
-					if(m_grid[j])
-=======
 					if (grid[j])
->>>>>>> 526a2f7b
 						continue;
 				}
 				if (soft_clouds_enabled) {
@@ -332,15 +315,9 @@
 				v[3].Pos.set( rx,  0, rz);
 				break;
 			case 4: // left
-<<<<<<< HEAD
-				if (INAREA(xi-1, zi, m_cloud_radius_i)) {
-					u32 j = GETINDEX(xi-1, zi, m_cloud_radius_i);
-					if(m_grid[j])
-=======
 				if (INAREA(xi - 1, zi, m_cloud_radius_i)) {
 					u32 j = GETINDEX(xi - 1, zi, m_cloud_radius_i);
 					if (grid[j])
->>>>>>> 526a2f7b
 						continue;
 				}
 				if (soft_clouds_enabled) {
