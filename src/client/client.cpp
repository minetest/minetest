/*
Minetest
Copyright (C) 2013 celeron55, Perttu Ahola <celeron55@gmail.com>

This program is free software; you can redistribute it and/or modify
it under the terms of the GNU Lesser General Public License as published by
the Free Software Foundation; either version 2.1 of the License, or
(at your option) any later version.

This program is distributed in the hope that it will be useful,
but WITHOUT ANY WARRANTY; without even the implied warranty of
MERCHANTABILITY or FITNESS FOR A PARTICULAR PURPOSE.  See the
GNU Lesser General Public License for more details.

You should have received a copy of the GNU Lesser General Public License along
with this program; if not, write to the Free Software Foundation, Inc.,
51 Franklin Street, Fifth Floor, Boston, MA 02110-1301 USA.
*/

#include <iostream>
#include <algorithm>
#include <sstream>
#include <cmath>
#include <IFileSystem.h>
#include "client.h"
#include "network/clientopcodes.h"
#include "network/connection.h"
#include "network/networkpacket.h"
#include "threading/mutex_auto_lock.h"
#include "client/clientevent.h"
#include "client/gameui.h"
#include "client/renderingengine.h"
#include "client/sound.h"
#include "client/tile.h"
#include "util/auth.h"
#include "util/directiontables.h"
#include "util/pointedthing.h"
#include "util/serialize.h"
#include "util/string.h"
#include "util/srp.h"
#include "filesys.h"
#include "mapblock_mesh.h"
#include "mapblock.h"
#include "minimap.h"
#include "modchannels.h"
#include "content/mods.h"
#include "profiler.h"
#include "shader.h"
#include "gettext.h"
#include "clientmap.h"
#include "clientmedia.h"
#include "version.h"
#include "database/database-sqlite3.h"
#include "serialization.h"
#include "guiscalingfilter.h"
#include "script/scripting_client.h"
#include "game.h"
#include "chatmessage.h"
#include "translation.h"

extern gui::IGUIEnvironment* guienv;

/*
	Utility classes
*/

u32 PacketCounter::sum() const
{
	u32 n = 0;
	for (const auto &it : m_packets)
		n += it.second;
	return n;
}

void PacketCounter::print(std::ostream &o) const
{
	for (const auto &it : m_packets) {
		auto name = it.first >= TOCLIENT_NUM_MSG_TYPES ? "?"
			: toClientCommandTable[it.first].name;
		o << "cmd " << it.first << " (" << name << ") count "
			<< it.second << std::endl;
	}
}

/*
	Client
*/

Client::Client(
		const char *playername,
		const std::string &password,
		const std::string &address_name,
		MapDrawControl &control,
		IWritableTextureSource *tsrc,
		IWritableShaderSource *shsrc,
		IWritableItemDefManager *itemdef,
		NodeDefManager *nodedef,
		ISoundManager *sound,
		MtEventManager *event,
		RenderingEngine *rendering_engine,
		bool ipv6,
		GameUI *game_ui
):
	m_tsrc(tsrc),
	m_shsrc(shsrc),
	m_itemdef(itemdef),
	m_nodedef(nodedef),
	m_sound(sound),
	m_event(event),
	m_rendering_engine(rendering_engine),
	m_mesh_update_thread(this),
	m_env(
		new ClientMap(this, rendering_engine, control, 666),
		tsrc, this
	),
	m_particle_manager(&m_env),
	m_con(new con::Connection(PROTOCOL_ID, 512, CONNECTION_TIMEOUT, ipv6, this)),
	m_address_name(address_name),
	m_server_ser_ver(SER_FMT_VER_INVALID),
	m_last_chat_message_sent(time(NULL)),
	m_password(password),
	m_chosen_auth_mech(AUTH_MECHANISM_NONE),
	m_media_downloader(new ClientMediaDownloader()),
	m_state(LC_Created),
	m_game_ui(game_ui),
	m_modchannel_mgr(new ModChannelMgr())
{
	// Add local player
	m_env.setLocalPlayer(new LocalPlayer(this, playername));

	if (g_settings->getBool("enable_minimap")) {
		m_minimap = new Minimap(this);
	}

	m_cache_save_interval = g_settings->getU16("server_map_save_interval");
}

void Client::loadMods()
{
	// Don't load mods twice.
	// If client scripting is disabled by the client, don't load builtin or
	// client-provided mods.
	if (m_mods_loaded || !g_settings->getBool("enable_client_modding"))
		return;

	// If client scripting is disabled by the server, don't load builtin or
	// client-provided mods.
	// TODO Delete this code block when server-sent CSM and verifying of builtin are
	// complete.
	if (checkCSMRestrictionFlag(CSMRestrictionFlags::CSM_RF_LOAD_CLIENT_MODS)) {
		warningstream << "Client-provided mod loading is disabled by server." <<
			std::endl;
		return;
	}

	m_script = new ClientScripting(this);
	m_env.setScript(m_script);
	m_script->setEnv(&m_env);

	// Load builtin
	scanModIntoMemory(BUILTIN_MOD_NAME, getBuiltinLuaPath());
	m_script->loadModFromMemory(BUILTIN_MOD_NAME);

	ClientModConfiguration modconf(getClientModsLuaPath());
	m_mods = modconf.getMods();
	// complain about mods with unsatisfied dependencies
	if (!modconf.isConsistent()) {
		modconf.printUnsatisfiedModsError();
		return;
	}

	// Print mods
	infostream << "Client loading mods: ";
	for (const ModSpec &mod : m_mods)
		infostream << mod.name << " ";
	infostream << std::endl;

	// Load "mod" scripts
	for (const ModSpec &mod : m_mods) {
		mod.checkAndLog();
		scanModIntoMemory(mod.name, mod.path);
	}

	// Run them
	for (const ModSpec &mod : m_mods)
		m_script->loadModFromMemory(mod.name);

	// Mods are done loading. Unlock callbacks
	m_mods_loaded = true;

	// Run a callback when mods are loaded
	m_script->on_mods_loaded();

	// Create objects if they're ready
	if (m_state == LC_Ready)
		m_script->on_client_ready(m_env.getLocalPlayer());
	if (m_camera)
		m_script->on_camera_ready(m_camera);
	if (m_minimap)
		m_script->on_minimap_ready(m_minimap);
}

void Client::scanModSubfolder(const std::string &mod_name, const std::string &mod_path,
			std::string mod_subpath)
{
	std::string full_path = mod_path + DIR_DELIM + mod_subpath;
	std::vector<fs::DirListNode> mod = fs::GetDirListing(full_path);
	for (const fs::DirListNode &j : mod) {
		if (j.name[0] == '.')
			continue;

		if (j.dir) {
			scanModSubfolder(mod_name, mod_path, mod_subpath + j.name + DIR_DELIM);
			continue;
		}
		std::replace(mod_subpath.begin(), mod_subpath.end(), DIR_DELIM_CHAR, '/');

		std::string real_path = full_path + j.name;
		std::string vfs_path = mod_name + ":" + mod_subpath + j.name;
		infostream << "Client::scanModSubfolder(): Loading \"" << real_path
				<< "\" as \"" << vfs_path << "\"." << std::endl;

		std::string contents;
		if (!fs::ReadFile(real_path, contents)) {
			errorstream << "Client::scanModSubfolder(): Can't read file \""
					<< real_path << "\"." << std::endl;
			continue;
		}

		m_mod_vfs.emplace(vfs_path, contents);
	}
}

const std::string &Client::getBuiltinLuaPath()
{
	static const std::string builtin_dir = porting::path_share + DIR_DELIM + "builtin";
	return builtin_dir;
}

const std::string &Client::getClientModsLuaPath()
{
	static const std::string clientmods_dir = porting::path_share + DIR_DELIM + "clientmods";
	return clientmods_dir;
}

const std::vector<ModSpec>& Client::getMods() const
{
	static std::vector<ModSpec> client_modspec_temp;
	return client_modspec_temp;
}

const ModSpec* Client::getModSpec(const std::string &modname) const
{
	return NULL;
}

void Client::Stop()
{
	m_shutdown = true;
	if (m_mods_loaded)
		m_script->on_shutdown();
	//request all client managed threads to stop
	m_mesh_update_thread.stop();
	// Save local server map
	if (m_localdb) {
		infostream << "Local map saving ended." << std::endl;
		m_localdb->endSave();
	}

	if (m_mods_loaded)
		delete m_script;
}

bool Client::isShutdown()
{
	return m_shutdown || !m_mesh_update_thread.isRunning();
}

Client::~Client()
{
	m_shutdown = true;
	m_con->Disconnect();

	deleteAuthData();

	m_mesh_update_thread.stop();
	m_mesh_update_thread.wait();
	while (!m_mesh_update_thread.m_queue_out.empty()) {
		MeshUpdateResult r = m_mesh_update_thread.m_queue_out.pop_frontNoEx();
		delete r.mesh;
	}


	delete m_inventory_from_server;

	// Delete detached inventories
	for (auto &m_detached_inventorie : m_detached_inventories) {
		delete m_detached_inventorie.second;
	}

	// cleanup 3d model meshes on client shutdown
	m_rendering_engine->cleanupMeshCache();

	delete m_minimap;
	m_minimap = nullptr;

	delete m_media_downloader;
}

void Client::connect(Address address, bool is_local_server)
{
	initLocalMapSaving(address, m_address_name, is_local_server);

	// Since we use TryReceive() a timeout here would be ineffective anyway
	m_con->SetTimeoutMs(0);
	m_con->Connect(address);
}

void Client::step(float dtime)
{
	// Limit a bit
	if (dtime > 2.0)
		dtime = 2.0;

	m_animation_time += dtime;
	if(m_animation_time > 60.0)
		m_animation_time -= 60.0;

	m_time_of_day_update_timer += dtime;

	ReceiveAll();

	/*
		Packet counter
	*/
	{
		float &counter = m_packetcounter_timer;
		counter -= dtime;
		if(counter <= 0.0f)
		{
			counter = 30.0f;
			u32 sum = m_packetcounter.sum();
			float avg = sum / counter;

			infostream << "Client packetcounter (" << counter << "s): "
					<< "sum=" << sum << " avg=" << avg << "/s" << std::endl;
			m_packetcounter.print(infostream);
			m_packetcounter.clear();
		}
	}

	// UGLY hack to fix 2 second startup delay caused by non existent
	// server client startup synchronization in local server or singleplayer mode
	static bool initial_step = true;
	if (initial_step) {
		initial_step = false;
	}
	else if(m_state == LC_Created) {
		if (m_is_registration_confirmation_state) {
			// Waiting confirmation
			return;
		}
		float &counter = m_connection_reinit_timer;
		counter -= dtime;
		if(counter <= 0.0) {
			counter = 2.0;

			LocalPlayer *myplayer = m_env.getLocalPlayer();
			FATAL_ERROR_IF(myplayer == NULL, "Local player not found in environment.");

			sendInit(myplayer->getName());
		}

		// Not connected, return
		return;
	}

	/*
		Do stuff if connected
	*/

	/*
		Run Map's timers and unload unused data
	*/
	const float map_timer_and_unload_dtime = 5.25;
	if(m_map_timer_and_unload_interval.step(dtime, map_timer_and_unload_dtime)) {
		std::vector<v3bpos_t> deleted_blocks;
		m_env.getMap().timerUpdate(map_timer_and_unload_dtime,
			g_settings->getFloat("client_unload_unused_data_timeout"),
			g_settings->getS32("client_mapblock_limit"),
			&deleted_blocks);

		/*
			Send info to server
			NOTE: This loop is intentionally iterated the way it is.
		*/

		std::vector<v3bpos_t>::iterator i = deleted_blocks.begin();
		std::vector<v3bpos_t> sendlist;
		for(;;) {
			if(sendlist.size() == 255 || i == deleted_blocks.end()) {
				if(sendlist.empty())
					break;
				/*
					[0] u16 command
					[2] u8 count
					[3] v3pos_t pos_0
					[3+6] v3pos_t pos_1
					...
				*/

				sendDeletedBlocks(sendlist);

				if(i == deleted_blocks.end())
					break;

				sendlist.clear();
			}

			sendlist.push_back(*i);
			++i;
		}
	}

	/*
		Send pending messages on out chat queue
	*/
	if (!m_out_chat_queue.empty() && canSendChatMessage()) {
		sendChatMessage(m_out_chat_queue.front());
		m_out_chat_queue.pop();
	}

	/*
		Handle environment
	*/
	LocalPlayer *player = m_env.getLocalPlayer();

	// Step environment (also handles player controls)
	m_env.step(dtime);
	m_sound->step(dtime);

	/*
		Get events
	*/
	while (m_env.hasClientEnvEvents()) {
		ClientEnvEvent envEvent = m_env.getClientEnvEvent();

		if (envEvent.type == CEE_PLAYER_DAMAGE) {
			u16 damage = envEvent.player_damage.amount;

			if (envEvent.player_damage.send_to_server)
				sendDamage(damage);

			// Add to ClientEvent queue
			ClientEvent *event = new ClientEvent();
			event->type = CE_PLAYER_DAMAGE;
			event->player_damage.amount = damage;
			m_client_event_queue.push(event);
		}
	}

	/*
		Print some info
	*/
	float &counter = m_avg_rtt_timer;
	counter += dtime;
	if(counter >= 10) {
		counter = 0.0;
		// connectedAndInitialized() is true, peer exists.
		float avg_rtt = getRTT();
		infostream << "Client: avg_rtt=" << avg_rtt << std::endl;
	}

	/*
		Send player position to server
	*/
	{
		float &counter = m_playerpos_send_timer;
		counter += dtime;
		if((m_state == LC_Ready) && (counter >= m_recommended_send_interval))
		{
			counter = 0.0;
			sendPlayerPos();
		}
	}

	/*
		Replace updated meshes
	*/
	{
		int num_processed_meshes = 0;
		std::vector<v3bpos_t> blocks_to_ack;
		while (!m_mesh_update_thread.m_queue_out.empty())
		{
			num_processed_meshes++;

			MinimapMapblock *minimap_mapblock = NULL;
			bool do_mapper_update = true;

			MeshUpdateResult r = m_mesh_update_thread.m_queue_out.pop_frontNoEx();
			MapBlock *block = m_env.getMap().getBlockNoCreateNoEx(r.p);
			if (block) {
				// Delete the old mesh
				delete block->mesh;
				block->mesh = nullptr;

				if (r.mesh) {
					minimap_mapblock = r.mesh->moveMinimapMapblock();
					if (minimap_mapblock == NULL)
						do_mapper_update = false;

					bool is_empty = true;
					for (int l = 0; l < MAX_TILE_LAYERS; l++)
						if (r.mesh->getMesh(l)->getMeshBufferCount() != 0)
							is_empty = false;

					if (is_empty)
						delete r.mesh;
					else
						// Replace with the new mesh
						block->mesh = r.mesh;
				}
			} else {
				delete r.mesh;
			}

			if (m_minimap && do_mapper_update)
				m_minimap->addBlock(r.p, minimap_mapblock);

			if (r.ack_block_to_server) {
				if (blocks_to_ack.size() == 255) {
					sendGotBlocks(blocks_to_ack);
					blocks_to_ack.clear();
				}

				blocks_to_ack.emplace_back(r.p);
			}
		}
		if (blocks_to_ack.size() > 0) {
				// Acknowledge block(s)
				sendGotBlocks(blocks_to_ack);
		}

		if (num_processed_meshes > 0)
			g_profiler->graphAdd("num_processed_meshes", num_processed_meshes);
	}

	/*
		Load fetched media
	*/
	if (m_media_downloader && m_media_downloader->isStarted()) {
		m_media_downloader->step(this);
		if (m_media_downloader->isDone()) {
			delete m_media_downloader;
			m_media_downloader = NULL;
		}
	}
	{
		// Acknowledge dynamic media downloads to server
		std::vector<u32> done;
		for (auto it = m_pending_media_downloads.begin();
				it != m_pending_media_downloads.end();) {
			assert(it->second->isStarted());
			it->second->step(this);
			if (it->second->isDone()) {
				done.emplace_back(it->first);

				it = m_pending_media_downloads.erase(it);
			} else {
				it++;
			}

			if (done.size() == 255) { // maximum in one packet
				sendHaveMedia(done);
				done.clear();
			}
		}
		if (!done.empty())
			sendHaveMedia(done);
	}

	/*
		If the server didn't update the inventory in a while, revert
		the local inventory (so the player notices the lag problem
		and knows something is wrong).
	*/
	if (m_inventory_from_server) {
		float interval = 10.0f;
		float count_before = std::floor(m_inventory_from_server_age / interval);

		m_inventory_from_server_age += dtime;

		float count_after = std::floor(m_inventory_from_server_age / interval);

		if (count_after != count_before) {
			// Do this every <interval> seconds after TOCLIENT_INVENTORY
			// Reset the locally changed inventory to the authoritative inventory
			player->inventory = *m_inventory_from_server;
			m_update_wielded_item = true;
		}
	}

	/*
		Update positions of sounds attached to objects
	*/
	{
		for (auto &m_sounds_to_object : m_sounds_to_objects) {
			int client_id = m_sounds_to_object.first;
			u16 object_id = m_sounds_to_object.second;
			ClientActiveObject *cao = m_env.getActiveObject(object_id);
			if (!cao)
				continue;
			m_sound->updateSoundPosition(client_id, cao->getPosition());
		}
	}

	/*
		Handle removed remotely initiated sounds
	*/
	m_removed_sounds_check_timer += dtime;
	if(m_removed_sounds_check_timer >= 2.32) {
		m_removed_sounds_check_timer = 0;
		// Find removed sounds and clear references to them
		std::vector<s32> removed_server_ids;
		for (std::unordered_map<s32, int>::iterator i = m_sounds_server_to_client.begin();
				i != m_sounds_server_to_client.end();) {
			s32 server_id = i->first;
			int client_id = i->second;
			++i;
			if(!m_sound->soundExists(client_id)) {
				m_sounds_server_to_client.erase(server_id);
				m_sounds_client_to_server.erase(client_id);
				m_sounds_to_objects.erase(client_id);
				removed_server_ids.push_back(server_id);
			}
		}

		// Sync to server
		if(!removed_server_ids.empty()) {
			sendRemovedSounds(removed_server_ids);
		}
	}

	m_mod_storage_save_timer -= dtime;
	if (m_mod_storage_save_timer <= 0.0f) {
		m_mod_storage_save_timer = g_settings->getFloat("server_map_save_interval");
		int n = 0;
		for (std::unordered_map<std::string, ModMetadata *>::const_iterator
				it = m_mod_storages.begin(); it != m_mod_storages.end(); ++it) {
			if (it->second->isModified()) {
				it->second->save(getModStoragePath());
				n++;
			}
		}
		if (n > 0)
			infostream << "Saved " << n << " modified mod storages." << std::endl;
	}

	// Write server map
	if (m_localdb && m_localdb_save_interval.step(dtime,
			m_cache_save_interval)) {
		m_localdb->endSave();
		m_localdb->beginSave();
	}
}

bool Client::loadMedia(const std::string &data, const std::string &filename,
	bool from_media_push)
{
	std::string name;

	const char *image_ext[] = {
		".png", ".jpg", ".bmp", ".tga",
		".pcx", ".ppm", ".psd", ".wal", ".rgb",
		NULL
	};
	name = removeStringEnd(filename, image_ext);
	if (!name.empty()) {
		TRACESTREAM(<< "Client: Attempting to load image "
			<< "file \"" << filename << "\"" << std::endl);

		io::IFileSystem *irrfs = m_rendering_engine->get_filesystem();
		video::IVideoDriver *vdrv = m_rendering_engine->get_video_driver();

		io::IReadFile *rfile = irrfs->createMemoryReadFile(
				data.c_str(), data.size(), "_tempreadfile");

		FATAL_ERROR_IF(!rfile, "Could not create irrlicht memory file.");

		// Read image
		video::IImage *img = vdrv->createImageFromFile(rfile);
		if (!img) {
			errorstream<<"Client: Cannot create image from data of "
					<<"file \""<<filename<<"\""<<std::endl;
			rfile->drop();
			return false;
		}

		m_tsrc->insertSourceImage(filename, img);
		img->drop();
		rfile->drop();
		return true;
	}

	const char *sound_ext[] = {
		".0.ogg", ".1.ogg", ".2.ogg", ".3.ogg", ".4.ogg",
		".5.ogg", ".6.ogg", ".7.ogg", ".8.ogg", ".9.ogg",
		".ogg", NULL
	};
	name = removeStringEnd(filename, sound_ext);
	if (!name.empty()) {
		TRACESTREAM(<< "Client: Attempting to load sound "
			<< "file \"" << filename << "\"" << std::endl);
		return m_sound->loadSoundData(name, data);
	}

	const char *model_ext[] = {
		".x", ".b3d", ".md2", ".obj",
		NULL
	};
	name = removeStringEnd(filename, model_ext);
	if (!name.empty()) {
		verbosestream<<"Client: Storing model into memory: "
				<<"\""<<filename<<"\""<<std::endl;
		if(m_mesh_data.count(filename))
			errorstream<<"Multiple models with name \""<<filename.c_str()
					<<"\" found; replacing previous model"<<std::endl;
		m_mesh_data[filename] = data;
		return true;
	}

	const char *translate_ext[] = {
		".tr", NULL
	};
	name = removeStringEnd(filename, translate_ext);
	if (!name.empty()) {
		if (from_media_push)
			return false;
		TRACESTREAM(<< "Client: Loading translation: "
				<< "\"" << filename << "\"" << std::endl);
		g_client_translations->loadTranslation(data);
		return true;
	}

	errorstream << "Client: Don't know how to load file \""
		<< filename << "\"" << std::endl;
	return false;
}

// Virtual methods from con::PeerHandler
void Client::peerAdded(con::Peer *peer)
{
	infostream << "Client::peerAdded(): peer->id="
			<< peer->id << std::endl;
}
void Client::deletingPeer(con::Peer *peer, bool timeout)
{
	infostream << "Client::deletingPeer(): "
			"Server Peer is getting deleted "
			<< "(timeout=" << timeout << ")" << std::endl;

	if (timeout) {
		m_access_denied = true;
		m_access_denied_reason = gettext("Connection timed out.");
	}
}

/*
	u16 command
	u16 number of files requested
	for each file {
		u16 length of name
		string name
	}
*/
void Client::request_media(const std::vector<std::string> &file_requests)
{
	std::ostringstream os(std::ios_base::binary);
	writeU16(os, TOSERVER_REQUEST_MEDIA);
	size_t file_requests_size = file_requests.size();

	FATAL_ERROR_IF(file_requests_size > 0xFFFF, "Unsupported number of file requests");

	// Packet dynamicly resized
	NetworkPacket pkt(TOSERVER_REQUEST_MEDIA, 2 + 0);

	pkt << (u16) (file_requests_size & 0xFFFF);

	for (const std::string &file_request : file_requests) {
		pkt << file_request;
	}

	Send(&pkt);

	infostream << "Client: Sending media request list to server ("
			<< file_requests.size() << " files, packet size "
			<< pkt.getSize() << ")" << std::endl;
}

void Client::initLocalMapSaving(const Address &address,
		const std::string &hostname,
		bool is_local_server)
{
	if (!g_settings->getBool("enable_local_map_saving") || is_local_server) {
		return;
	}

	std::string world_path;
#define set_world_path(hostname) \
	world_path = porting::path_user \
		+ DIR_DELIM + "worlds" \
		+ DIR_DELIM + "server_" \
		+ hostname + "_" + std::to_string(address.getPort());

	set_world_path(hostname);
	if (!fs::IsDir(world_path)) {
		std::string hostname_escaped = hostname;
		str_replace(hostname_escaped, ':', '_');
		set_world_path(hostname_escaped);
	}
#undef set_world_path
	fs::CreateAllDirs(world_path);

	m_localdb = new MapDatabaseSQLite3(world_path);
	m_localdb->beginSave();
	actionstream << "Local map saving started, map will be saved at '" << world_path << "'" << std::endl;
}

void Client::ReceiveAll()
{
	NetworkPacket pkt;
	u64 start_ms = porting::getTimeMs();
	const u64 budget = 100;
	for(;;) {
		// Limit time even if there would be huge amounts of data to
		// process
		if (porting::getTimeMs() > start_ms + budget) {
			infostream << "Client::ReceiveAll(): "
					"Packet processing budget exceeded." << std::endl;
			break;
		}

		pkt.clear();
		try {
			if (!m_con->TryReceive(&pkt))
				break;
			ProcessData(&pkt);
		} catch (const con::InvalidIncomingDataException &e) {
			infostream << "Client::ReceiveAll(): "
					"InvalidIncomingDataException: what()="
					 << e.what() << std::endl;
		}
	}
}

inline void Client::handleCommand(NetworkPacket* pkt)
{
	const ToClientCommandHandler& opHandle = toClientCommandTable[pkt->getCommand()];
	(this->*opHandle.handler)(pkt);
}

/*
	sender_peer_id given to this shall be quaranteed to be a valid peer
*/
void Client::ProcessData(NetworkPacket *pkt)
{
	ToClientCommand command = (ToClientCommand) pkt->getCommand();
	u32 sender_peer_id = pkt->getPeerId();

	//infostream<<"Client: received command="<<command<<std::endl;
	m_packetcounter.add((u16)command);
	g_profiler->graphAdd("client_received_packets", 1);

	/*
		If this check is removed, be sure to change the queue
		system to know the ids
	*/
	if(sender_peer_id != PEER_ID_SERVER) {
		infostream << "Client::ProcessData(): Discarding data not "
			"coming from server: peer_id=" << sender_peer_id << " command=" << pkt->getCommand()
			<< std::endl;
		return;
	}

	// Command must be handled into ToClientCommandHandler
	if (command >= TOCLIENT_NUM_MSG_TYPES) {
		infostream << "Client: Ignoring unknown command "
			<< command << std::endl;
		return;
	}

	/*
	 * Those packets are handled before m_server_ser_ver is set, it's normal
	 * But we must use the new ToClientConnectionState in the future,
	 * as a byte mask
	 */
	if(toClientCommandTable[command].state == TOCLIENT_STATE_NOT_CONNECTED) {
		handleCommand(pkt);
		return;
	}

	if(m_server_ser_ver == SER_FMT_VER_INVALID) {
		infostream << "Client: Server serialization"
				" format invalid or not initialized."
				" Skipping incoming command=" << command << std::endl;
		return;
	}

	/*
	  Handle runtime commands
	*/

	handleCommand(pkt);
}

void Client::Send(NetworkPacket* pkt)
{
	m_con->Send(PEER_ID_SERVER,
		serverCommandFactoryTable[pkt->getCommand()].channel,
		pkt,
		serverCommandFactoryTable[pkt->getCommand()].reliable);
}

// Will fill up 12 + 12 + 4 + 4 + 4 bytes
void writePlayerPos(LocalPlayer *myplayer, ClientMap *clientMap, NetworkPacket *pkt)
{
	v3f pf           = myplayer->getPosition() * 100;
	v3f sf           = myplayer->getSpeed() * 100;
	s32 pitch        = myplayer->getPitch() * 100;
	s32 yaw          = myplayer->getYaw() * 100;
	u32 keyPressed   = myplayer->keyPressed;
	// scaled by 80, so that pi can fit into a u8
	u8 fov           = clientMap->getCameraFov() * 80;
	u8 wanted_range  = MYMIN(255,
			std::ceil(clientMap->getControl().wanted_range / MAP_BLOCKSIZE));

	v3s32 position(pf.X, pf.Y, pf.Z);
	v3s32 speed(sf.X, sf.Y, sf.Z);

	/*
		Format:
		[0] v3s32 position*100
		[12] v3s32 speed*100
		[12+12] s32 pitch*100
		[12+12+4] s32 yaw*100
		[12+12+4+4] u32 keyPressed
		[12+12+4+4+4] u8 fov*80
		[12+12+4+4+4+1] u8 ceil(wanted_range / MAP_BLOCKSIZE)
	*/
	*pkt << position << speed << pitch << yaw << keyPressed;
	*pkt << fov << wanted_range;
}

void Client::interact(InteractAction action, const PointedThing& pointed)
{
	if(m_state != LC_Ready) {
		errorstream << "Client::interact() "
				"Canceled (not connected)"
				<< std::endl;
		return;
	}

	LocalPlayer *myplayer = m_env.getLocalPlayer();
	if (myplayer == NULL)
		return;

	/*
		[0] u16 command
		[2] u8 action
		[3] u16 item
		[5] u32 length of the next item (plen)
		[9] serialized PointedThing
		[9 + plen] player position information
	*/

	NetworkPacket pkt(TOSERVER_INTERACT, 1 + 2 + 0);

	pkt << (u8)action;
	pkt << myplayer->getWieldIndex();

	std::ostringstream tmp_os(std::ios::binary);
	pointed.serialize(tmp_os);

	pkt.putLongString(tmp_os.str());

	writePlayerPos(myplayer, &m_env.getClientMap(), &pkt);

	Send(&pkt);
}

void Client::deleteAuthData()
{
	if (!m_auth_data)
		return;

	switch (m_chosen_auth_mech) {
		case AUTH_MECHANISM_FIRST_SRP:
			break;
		case AUTH_MECHANISM_SRP:
		case AUTH_MECHANISM_LEGACY_PASSWORD:
			srp_user_delete((SRPUser *) m_auth_data);
			m_auth_data = NULL;
			break;
		case AUTH_MECHANISM_NONE:
			break;
	}
	m_chosen_auth_mech = AUTH_MECHANISM_NONE;
}


AuthMechanism Client::choseAuthMech(const u32 mechs)
{
	if (mechs & AUTH_MECHANISM_SRP)
		return AUTH_MECHANISM_SRP;

	if (mechs & AUTH_MECHANISM_FIRST_SRP)
		return AUTH_MECHANISM_FIRST_SRP;

	if (mechs & AUTH_MECHANISM_LEGACY_PASSWORD)
		return AUTH_MECHANISM_LEGACY_PASSWORD;

	return AUTH_MECHANISM_NONE;
}

void Client::sendInit(const std::string &playerName)
{
	NetworkPacket pkt(TOSERVER_INIT, 1 + 2 + 2 + (1 + playerName.size()));

	// we don't support network compression yet
	u16 supp_comp_modes = NETPROTO_COMPRESSION_NONE;

	pkt << (u8) SER_FMT_VER_HIGHEST_READ << (u16) supp_comp_modes;
	pkt << (u16) CLIENT_PROTOCOL_VERSION_MIN << (u16) CLIENT_PROTOCOL_VERSION_MAX;
	pkt << playerName;

	Send(&pkt);
}

void Client::promptConfirmRegistration(AuthMechanism chosen_auth_mechanism)
{
	m_chosen_auth_mech = chosen_auth_mechanism;
	m_is_registration_confirmation_state = true;
}

void Client::confirmRegistration()
{
	m_is_registration_confirmation_state = false;
	startAuth(m_chosen_auth_mech);
}

void Client::startAuth(AuthMechanism chosen_auth_mechanism)
{
	m_chosen_auth_mech = chosen_auth_mechanism;

	switch (chosen_auth_mechanism) {
		case AUTH_MECHANISM_FIRST_SRP: {
			// send srp verifier to server
			std::string verifier;
			std::string salt;
			generate_srp_verifier_and_salt(getPlayerName(), m_password,
				&verifier, &salt);

			NetworkPacket resp_pkt(TOSERVER_FIRST_SRP, 0);
			resp_pkt << salt << verifier << (u8)((m_password.empty()) ? 1 : 0);

			Send(&resp_pkt);
			break;
		}
		case AUTH_MECHANISM_SRP:
		case AUTH_MECHANISM_LEGACY_PASSWORD: {
			u8 based_on = 1;

			if (chosen_auth_mechanism == AUTH_MECHANISM_LEGACY_PASSWORD) {
				m_password = translate_password(getPlayerName(), m_password);
				based_on = 0;
			}

			std::string playername_u = lowercase(getPlayerName());
			m_auth_data = srp_user_new(SRP_SHA256, SRP_NG_2048,
				getPlayerName().c_str(), playername_u.c_str(),
				(const unsigned char *) m_password.c_str(),
				m_password.length(), NULL, NULL);
			char *bytes_A = 0;
			size_t len_A = 0;
			SRP_Result res = srp_user_start_authentication(
				(struct SRPUser *) m_auth_data, NULL, NULL, 0,
				(unsigned char **) &bytes_A, &len_A);
			FATAL_ERROR_IF(res != SRP_OK, "Creating local SRP user failed.");

			NetworkPacket resp_pkt(TOSERVER_SRP_BYTES_A, 0);
			resp_pkt << std::string(bytes_A, len_A) << based_on;
			Send(&resp_pkt);
			break;
		}
		case AUTH_MECHANISM_NONE:
			break; // not handled in this method
	}
}

void Client::sendDeletedBlocks(std::vector<v3bpos_t> &blocks)
{
	NetworkPacket pkt(TOSERVER_DELETEDBLOCKS, 1 + sizeof(v3pos_t) * blocks.size());

	pkt << (u8) blocks.size();

	for (const v3bpos_t &block : blocks) {
		pkt << block;
	}

	Send(&pkt);
}

void Client::sendGotBlocks(const std::vector<v3bpos_t> &blocks)
{
	NetworkPacket pkt(TOSERVER_GOTBLOCKS, 1 + 6 * blocks.size());
	pkt << (u8) blocks.size();
	for (const v3bpos_t &block : blocks)
		pkt << block;

	Send(&pkt);
}

void Client::sendRemovedSounds(std::vector<s32> &soundList)
{
	size_t server_ids = soundList.size();
	assert(server_ids <= 0xFFFF);

	NetworkPacket pkt(TOSERVER_REMOVED_SOUNDS, 2 + server_ids * 4);

	pkt << (u16) (server_ids & 0xFFFF);

	for (s32 sound_id : soundList)
		pkt << sound_id;

	Send(&pkt);
}

void Client::sendNodemetaFields(v3pos_t p, const std::string &formname,
		const StringMap &fields)
{
	size_t fields_size = fields.size();

	FATAL_ERROR_IF(fields_size > 0xFFFF, "Unsupported number of nodemeta fields");

	NetworkPacket pkt(TOSERVER_NODEMETA_FIELDS, 0);

	pkt << p << formname << (u16) (fields_size & 0xFFFF);

	StringMap::const_iterator it;
	for (it = fields.begin(); it != fields.end(); ++it) {
		const std::string &name = it->first;
		const std::string &value = it->second;
		pkt << name;
		pkt.putLongString(value);
	}

	Send(&pkt);
}

void Client::sendInventoryFields(const std::string &formname,
		const StringMap &fields)
{
	size_t fields_size = fields.size();
	FATAL_ERROR_IF(fields_size > 0xFFFF, "Unsupported number of inventory fields");

	NetworkPacket pkt(TOSERVER_INVENTORY_FIELDS, 0);
	pkt << formname << (u16) (fields_size & 0xFFFF);

	StringMap::const_iterator it;
	for (it = fields.begin(); it != fields.end(); ++it) {
		const std::string &name  = it->first;
		const std::string &value = it->second;
		pkt << name;
		pkt.putLongString(value);
	}

	Send(&pkt);
}

void Client::sendInventoryAction(InventoryAction *a)
{
	std::ostringstream os(std::ios_base::binary);

	a->serialize(os);

	// Make data buffer
	std::string s = os.str();

	NetworkPacket pkt(TOSERVER_INVENTORY_ACTION, s.size());
	pkt.putRawString(s.c_str(),s.size());

	Send(&pkt);
}

bool Client::canSendChatMessage() const
{
	u32 now = time(NULL);
	float time_passed = now - m_last_chat_message_sent;

	float virt_chat_message_allowance = m_chat_message_allowance + time_passed *
			(CLIENT_CHAT_MESSAGE_LIMIT_PER_10S / 8.0f);

	if (virt_chat_message_allowance < 1.0f)
		return false;

	return true;
}

void Client::sendChatMessage(const std::wstring &message)
{
	const s16 max_queue_size = g_settings->getS16("max_out_chat_queue_size");
	if (canSendChatMessage()) {
		u32 now = time(NULL);
		float time_passed = now - m_last_chat_message_sent;
		m_last_chat_message_sent = now;

		m_chat_message_allowance += time_passed * (CLIENT_CHAT_MESSAGE_LIMIT_PER_10S / 8.0f);
		if (m_chat_message_allowance > CLIENT_CHAT_MESSAGE_LIMIT_PER_10S)
			m_chat_message_allowance = CLIENT_CHAT_MESSAGE_LIMIT_PER_10S;

		m_chat_message_allowance -= 1.0f;

		NetworkPacket pkt(TOSERVER_CHAT_MESSAGE, 2 + message.size() * sizeof(u16));

		pkt << message;

		Send(&pkt);
	} else if (m_out_chat_queue.size() < (u16) max_queue_size || max_queue_size == -1) {
		m_out_chat_queue.push(message);
	} else {
		infostream << "Could not queue chat message because maximum out chat queue size ("
				<< max_queue_size << ") is reached." << std::endl;
	}
}

void Client::clearOutChatQueue()
{
	m_out_chat_queue = std::queue<std::wstring>();
}

void Client::sendChangePassword(const std::string &oldpassword,
	const std::string &newpassword)
{
	LocalPlayer *player = m_env.getLocalPlayer();
	if (player == NULL)
		return;

	// get into sudo mode and then send new password to server
	m_password = oldpassword;
	m_new_password = newpassword;
	startAuth(choseAuthMech(m_sudo_auth_methods));
}


void Client::sendDamage(u16 damage)
{
	NetworkPacket pkt(TOSERVER_DAMAGE, sizeof(u16));
	pkt << damage;
	Send(&pkt);
}

void Client::sendRespawn()
{
	NetworkPacket pkt(TOSERVER_RESPAWN, 0);
	Send(&pkt);
}

void Client::sendReady()
{
	NetworkPacket pkt(TOSERVER_CLIENT_READY,
			1 + 1 + 1 + 1 + 2 + sizeof(char) * strlen(g_version_hash) + 2);

	pkt << (u8) VERSION_MAJOR << (u8) VERSION_MINOR << (u8) VERSION_PATCH
		<< (u8) 0 << (u16) strlen(g_version_hash);

	pkt.putRawString(g_version_hash, (u16) strlen(g_version_hash));
	pkt << (u16)FORMSPEC_API_VERSION;
	Send(&pkt);
}

void Client::sendPlayerPos()
{
	LocalPlayer *player = m_env.getLocalPlayer();
	if (!player)
		return;

	ClientMap &map = m_env.getClientMap();
	u8 camera_fov   = map.getCameraFov();
	u8 wanted_range = map.getControl().wanted_range;

	// Save bandwidth by only updating position when
	// player is not dead and something changed

	if (m_activeobjects_received && player->isDead())
		return;

	if (
			player->last_position     == player->getPosition() &&
			player->last_speed        == player->getSpeed()    &&
			player->last_pitch        == player->getPitch()    &&
			player->last_yaw          == player->getYaw()      &&
			player->last_keyPressed   == player->keyPressed    &&
			player->last_camera_fov   == camera_fov            &&
			player->last_wanted_range == wanted_range)
		return;

	player->last_position     = player->getPosition();
	player->last_speed        = player->getSpeed();
	player->last_pitch        = player->getPitch();
	player->last_yaw          = player->getYaw();
	player->last_keyPressed   = player->keyPressed;
	player->last_camera_fov   = camera_fov;
	player->last_wanted_range = wanted_range;

	NetworkPacket pkt(TOSERVER_PLAYERPOS, 12 + 12 + 4 + 4 + 4 + 1 + 1);

	writePlayerPos(player, &map, &pkt);

	Send(&pkt);
}

void Client::sendHaveMedia(const std::vector<u32> &tokens)
{
	NetworkPacket pkt(TOSERVER_HAVE_MEDIA, 1 + tokens.size() * 4);

	sanity_check(tokens.size() < 256);

	pkt << static_cast<u8>(tokens.size());
	for (u32 token : tokens)
		pkt << token;

	Send(&pkt);
}

void Client::removeNode(v3pos_t p)
{
	std::map<v3bpos_t, MapBlock*> modified_blocks;

	try {
		m_env.getMap().removeNodeAndUpdate(p, modified_blocks);
	}
	catch(InvalidPositionException &e) {
	}

	for (const auto &modified_block : modified_blocks) {
		addUpdateMeshTaskWithEdge(modified_block.first, false, true);
	}
}

/**
 * Helper function for Client Side Modding
 * CSM restrictions are applied there, this should not be used for core engine
 * @param p
 * @param is_valid_position
 * @return
 */
MapNode Client::CSMGetNode(v3pos_t p, bool *is_valid_position)
{
	if (checkCSMRestrictionFlag(CSMRestrictionFlags::CSM_RF_LOOKUP_NODES)) {
		v3pos_t ppos = floatToInt(m_env.getLocalPlayer()->getPosition(), BS);
		if ((u32) ppos.getDistanceFrom(p) > m_csm_restriction_noderange) {
			*is_valid_position = false;
			return {};
		}
	}
	return m_env.getMap().getNode(p, is_valid_position);
}

int Client::CSMClampRadius(v3pos_t pos, int radius)
{
	if (!checkCSMRestrictionFlag(CSMRestrictionFlags::CSM_RF_LOOKUP_NODES))
		return radius;
	// This is approximate and will cause some allowed nodes to be excluded
	v3pos_t ppos = floatToInt(m_env.getLocalPlayer()->getPosition(), BS);
	u32 distance = ppos.getDistanceFrom(pos);
	if (distance >= m_csm_restriction_noderange)
		return 0;
	return std::min<int>(radius, m_csm_restriction_noderange - distance);
}

v3pos_t Client::CSMClampPos(v3pos_t pos)
{
	if (!checkCSMRestrictionFlag(CSMRestrictionFlags::CSM_RF_LOOKUP_NODES))
		return pos;
	v3pos_t ppos = floatToInt(m_env.getLocalPlayer()->getPosition(), BS);
	const int range = m_csm_restriction_noderange;
	return v3pos_t(
		core::clamp<int>(pos.X, (int)ppos.X - range, (int)ppos.X + range),
		core::clamp<int>(pos.Y, (int)ppos.Y - range, (int)ppos.Y + range),
		core::clamp<int>(pos.Z, (int)ppos.Z - range, (int)ppos.Z + range)
	);
}

void Client::addNode(v3pos_t p, MapNode n, bool remove_metadata)
{
	//TimeTaker timer1("Client::addNode()");

	std::map<v3bpos_t, MapBlock*> modified_blocks;

	try {
		//TimeTaker timer3("Client::addNode(): addNodeAndUpdate");
		m_env.getMap().addNodeAndUpdate(p, n, modified_blocks, remove_metadata);
	}
	catch(InvalidPositionException &e) {
	}

	for (const auto &modified_block : modified_blocks) {
		addUpdateMeshTaskWithEdge(modified_block.first, false, true);
	}
}

void Client::setPlayerControl(PlayerControl &control)
{
	LocalPlayer *player = m_env.getLocalPlayer();
	assert(player);
	player->control = control;
}

void Client::setPlayerItem(u16 item)
{
	m_env.getLocalPlayer()->setWieldIndex(item);
	m_update_wielded_item = true;

	NetworkPacket pkt(TOSERVER_PLAYERITEM, 2);
	pkt << item;
	Send(&pkt);
}

// Returns true once after the inventory of the local player
// has been updated from the server.
bool Client::updateWieldedItem()
{
	if (!m_update_wielded_item)
		return false;

	m_update_wielded_item = false;

	LocalPlayer *player = m_env.getLocalPlayer();
	assert(player);
	if (auto *list = player->inventory.getList("main"))
		list->setModified(false);
	if (auto *list = player->inventory.getList("hand"))
		list->setModified(false);

	return true;
}

scene::ISceneManager* Client::getSceneManager()
{
	return m_rendering_engine->get_scene_manager();
}

Inventory* Client::getInventory(const InventoryLocation &loc)
{
	switch(loc.type){
	case InventoryLocation::UNDEFINED:
	{}
	break;
	case InventoryLocation::CURRENT_PLAYER:
	{
		LocalPlayer *player = m_env.getLocalPlayer();
		assert(player);
		return &player->inventory;
	}
	break;
	case InventoryLocation::PLAYER:
	{
		// Check if we are working with local player inventory
		LocalPlayer *player = m_env.getLocalPlayer();
		if (!player || strcmp(player->getName(), loc.name.c_str()) != 0)
			return NULL;
		return &player->inventory;
	}
	break;
	case InventoryLocation::NODEMETA:
	{
		NodeMetadata *meta = m_env.getMap().getNodeMetadata(loc.p);
		if(!meta)
			return NULL;
		return meta->getInventory();
	}
	break;
	case InventoryLocation::DETACHED:
	{
		if (m_detached_inventories.count(loc.name) == 0)
			return NULL;
		return m_detached_inventories[loc.name];
	}
	break;
	default:
		FATAL_ERROR("Invalid inventory location type.");
		break;
	}
	return NULL;
}

void Client::inventoryAction(InventoryAction *a)
{
	/*
		Send it to the server
	*/
	sendInventoryAction(a);

	/*
		Predict some local inventory changes
	*/
	a->clientApply(this, this);

	// Remove it
	delete a;
}

float Client::getAnimationTime()
{
	return m_animation_time;
}

int Client::getCrackLevel()
{
	return m_crack_level;
}

v3pos_t Client::getCrackPos()
{
	return m_crack_pos;
}

void Client::setCrack(int level, v3pos_t pos)
{
	int old_crack_level = m_crack_level;
	v3pos_t old_crack_pos = m_crack_pos;

	m_crack_level = level;
	m_crack_pos = pos;

	if(old_crack_level >= 0 && (level < 0 || pos != old_crack_pos))
	{
		// remove old crack
		addUpdateMeshTaskForNode(old_crack_pos, false, true);
	}
	if(level >= 0 && (old_crack_level < 0 || pos != old_crack_pos))
	{
		// add new crack
		addUpdateMeshTaskForNode(pos, false, true);
	}
}

u16 Client::getHP()
{
	LocalPlayer *player = m_env.getLocalPlayer();
	assert(player);
	return player->hp;
}

bool Client::getChatMessage(std::wstring &res)
{
	if (m_chat_queue.empty())
		return false;

	ChatMessage *chatMessage = m_chat_queue.front();
	m_chat_queue.pop();

	res = L"";

	switch (chatMessage->type) {
		case CHATMESSAGE_TYPE_RAW:
		case CHATMESSAGE_TYPE_ANNOUNCE:
		case CHATMESSAGE_TYPE_SYSTEM:
			res = chatMessage->message;
			break;
		case CHATMESSAGE_TYPE_NORMAL: {
			if (!chatMessage->sender.empty())
				res = L"<" + chatMessage->sender + L"> " + chatMessage->message;
			else
				res = chatMessage->message;
			break;
		}
		default:
			break;
	}

	delete chatMessage;
	return true;
}

void Client::typeChatMessage(const std::wstring &message)
{
	// Discard empty line
	if (message.empty())
		return;

	// If message was consumed by script API, don't send it to server
	if (m_mods_loaded && m_script->on_sending_message(wide_to_utf8(message)))
		return;

	// Send to others
	sendChatMessage(message);
}

void Client::addUpdateMeshTask(v3bpos_t p, bool ack_to_server, bool urgent)
{
	// Check if the block exists to begin with. In the case when a non-existing
	// neighbor is automatically added, it may not. In that case we don't want
	// to tell the mesh update thread about it.
	MapBlock *b = m_env.getMap().getBlockNoCreateNoEx(p);
	if (b == NULL)
		return;

	m_mesh_update_thread.updateBlock(&m_env.getMap(), p, ack_to_server, urgent);
}

void Client::addUpdateMeshTaskWithEdge(v3bpos_t blockpos, bool ack_to_server, bool urgent)
{
<<<<<<< HEAD
	try{
		addUpdateMeshTask(blockpos, ack_to_server, urgent);
	}
	catch(InvalidPositionException &e){}

	// Leading edge
	for (int i=0;i<6;i++)
	{
		try{
			v3bpos_t p = blockpos + g_6dirs[i];
			addUpdateMeshTask(p, false, urgent);
		}
		catch(InvalidPositionException &e){}
	}
=======
	m_mesh_update_thread.updateBlock(&m_env.getMap(), blockpos, ack_to_server, urgent, true);
>>>>>>> 14c7fae3
}

void Client::addUpdateMeshTaskForNode(v3pos_t nodepos, bool ack_to_server, bool urgent)
{
	{
		v3pos_t p = nodepos;
		infostream<<"Client::addUpdateMeshTaskForNode(): "
				<<"("<<p.X<<","<<p.Y<<","<<p.Z<<")"
				<<std::endl;
	}

<<<<<<< HEAD
	v3bpos_t blockpos          = getNodeBlockPos(nodepos);
	v3pos_t blockpos_relative = getBlockPosRelative(blockpos);

	try{
		addUpdateMeshTask(blockpos, ack_to_server, urgent);
	}
	catch(InvalidPositionException &e) {}

	// Leading edge
	if(nodepos.X == blockpos_relative.X){
		try{
			v3bpos_t p = blockpos + v3bpos_t(-1,0,0);
			addUpdateMeshTask(p, false, urgent);
		}
		catch(InvalidPositionException &e){}
	}

	if(nodepos.Y == blockpos_relative.Y){
		try{
			v3bpos_t p = blockpos + v3bpos_t(0,-1,0);
			addUpdateMeshTask(p, false, urgent);
		}
		catch(InvalidPositionException &e){}
	}

	if(nodepos.Z == blockpos_relative.Z){
		try{
			v3bpos_t p = blockpos + v3bpos_t(0,0,-1);
			addUpdateMeshTask(p, false, urgent);
		}
		catch(InvalidPositionException &e){}
	}
=======
	v3s16 blockpos = getNodeBlockPos(nodepos);
	v3s16 blockpos_relative = blockpos * MAP_BLOCKSIZE;
	m_mesh_update_thread.updateBlock(&m_env.getMap(), blockpos, ack_to_server, urgent, false);
	// Leading edge
	if (nodepos.X == blockpos_relative.X)
		addUpdateMeshTask(blockpos + v3s16(-1, 0, 0), false, urgent);
	if (nodepos.Y == blockpos_relative.Y)
		addUpdateMeshTask(blockpos + v3s16(0, -1, 0), false, urgent);
	if (nodepos.Z == blockpos_relative.Z)
		addUpdateMeshTask(blockpos + v3s16(0, 0, -1), false, urgent);
>>>>>>> 14c7fae3
}

ClientEvent *Client::getClientEvent()
{
	FATAL_ERROR_IF(m_client_event_queue.empty(),
			"Cannot getClientEvent, queue is empty.");

	ClientEvent *event = m_client_event_queue.front();
	m_client_event_queue.pop();
	return event;
}

const Address Client::getServerAddress()
{
	return m_con->GetPeerAddress(PEER_ID_SERVER);
}

float Client::mediaReceiveProgress()
{
	if (m_media_downloader)
		return m_media_downloader->getProgress();

	return 1.0; // downloader only exists when not yet done
}

struct TextureUpdateArgs {
	gui::IGUIEnvironment *guienv;
	u64 last_time_ms;
	u16 last_percent;
	const wchar_t* text_base;
	ITextureSource *tsrc;
};

void Client::showUpdateProgressTexture(void *args, u32 progress, u32 max_progress)
{
		TextureUpdateArgs* targs = (TextureUpdateArgs*) args;
		u16 cur_percent = ceil(progress / (double) max_progress * 100.);

		// update the loading menu -- if neccessary
		bool do_draw = false;
		u64 time_ms = targs->last_time_ms;
		if (cur_percent != targs->last_percent) {
			targs->last_percent = cur_percent;
			time_ms = porting::getTimeMs();
			// only draw when the user will notice something:
			do_draw = (time_ms - targs->last_time_ms > 100);
		}

		if (do_draw) {
			targs->last_time_ms = time_ms;
			std::wostringstream strm;
			strm << targs->text_base << L" " << targs->last_percent << L"%...";
			m_rendering_engine->draw_load_screen(strm.str(), targs->guienv, targs->tsrc, 0,
				72 + (u16) ((18. / 100.) * (double) targs->last_percent), true);
		}
}

void Client::afterContentReceived()
{
	infostream<<"Client::afterContentReceived() started"<<std::endl;
	assert(m_itemdef_received); // pre-condition
	assert(m_nodedef_received); // pre-condition
	assert(mediaReceived()); // pre-condition

	const wchar_t* text = wgettext("Loading textures...");

	// Clear cached pre-scaled 2D GUI images, as this cache
	// might have images with the same name but different
	// content from previous sessions.
	guiScalingCacheClear();

	// Rebuild inherited images and recreate textures
	infostream<<"- Rebuilding images and textures"<<std::endl;
	m_rendering_engine->draw_load_screen(text, guienv, m_tsrc, 0, 70);
	m_tsrc->rebuildImagesAndTextures();
	delete[] text;

	// Rebuild shaders
	infostream<<"- Rebuilding shaders"<<std::endl;
	text = wgettext("Rebuilding shaders...");
	m_rendering_engine->draw_load_screen(text, guienv, m_tsrc, 0, 71);
	m_shsrc->rebuildShaders();
	delete[] text;

	// Update node aliases
	infostream<<"- Updating node aliases"<<std::endl;
	text = wgettext("Initializing nodes...");
	m_rendering_engine->draw_load_screen(text, guienv, m_tsrc, 0, 72);
	m_nodedef->updateAliases(m_itemdef);
	for (const auto &path : getTextureDirs()) {
		TextureOverrideSource override_source(path + DIR_DELIM + "override.txt");
		m_nodedef->applyTextureOverrides(override_source.getNodeTileOverrides());
		m_itemdef->applyTextureOverrides(override_source.getItemTextureOverrides());
	}
	m_nodedef->setNodeRegistrationStatus(true);
	m_nodedef->runNodeResolveCallbacks();
	delete[] text;

	// Update node textures and assign shaders to each tile
	infostream<<"- Updating node textures"<<std::endl;
	TextureUpdateArgs tu_args;
	tu_args.guienv = guienv;
	tu_args.last_time_ms = porting::getTimeMs();
	tu_args.last_percent = 0;
	tu_args.text_base = wgettext("Initializing nodes");
	tu_args.tsrc = m_tsrc;
	m_nodedef->updateTextures(this, &tu_args);
	delete[] tu_args.text_base;

	// Start mesh update thread after setting up content definitions
	infostream<<"- Starting mesh update thread"<<std::endl;
	m_mesh_update_thread.start();

	m_state = LC_Ready;
	sendReady();

	if (m_mods_loaded)
		m_script->on_client_ready(m_env.getLocalPlayer());

	text = wgettext("Done!");
	m_rendering_engine->draw_load_screen(text, guienv, m_tsrc, 0, 100);
	infostream<<"Client::afterContentReceived() done"<<std::endl;
	delete[] text;
}

float Client::getRTT()
{
	return m_con->getPeerStat(PEER_ID_SERVER,con::AVG_RTT);
}

float Client::getCurRate()
{
	return (m_con->getLocalStat(con::CUR_INC_RATE) +
			m_con->getLocalStat(con::CUR_DL_RATE));
}

void Client::makeScreenshot()
{
	irr::video::IVideoDriver *driver = m_rendering_engine->get_video_driver();
	irr::video::IImage* const raw_image = driver->createScreenShot();

	if (!raw_image)
		return;

	time_t t = time(NULL);
	struct tm *tm = localtime(&t);

	char timetstamp_c[64];
	strftime(timetstamp_c, sizeof(timetstamp_c), "%Y%m%d_%H%M%S", tm);

	std::string screenshot_dir;

	if (fs::IsPathAbsolute(g_settings->get("screenshot_path")))
		screenshot_dir = g_settings->get("screenshot_path");
	else
		screenshot_dir = porting::path_user + DIR_DELIM + g_settings->get("screenshot_path");

	std::string filename_base = screenshot_dir
			+ DIR_DELIM
			+ std::string("screenshot_")
			+ std::string(timetstamp_c);
	std::string filename_ext = "." + g_settings->get("screenshot_format");
	std::string filename;

	// Create the directory if it doesn't already exist.
	// Otherwise, saving the screenshot would fail.
	fs::CreateDir(screenshot_dir);

	u32 quality = (u32)g_settings->getS32("screenshot_quality");
	quality = MYMIN(MYMAX(quality, 0), 100) / 100.0 * 255;

	// Try to find a unique filename
	unsigned serial = 0;

	while (serial < SCREENSHOT_MAX_SERIAL_TRIES) {
		filename = filename_base + (serial > 0 ? ("_" + itos(serial)) : "") + filename_ext;
		std::ifstream tmp(filename.c_str());
		if (!tmp.good())
			break;	// File did not apparently exist, we'll go with it
		serial++;
	}

	if (serial == SCREENSHOT_MAX_SERIAL_TRIES) {
		infostream << "Could not find suitable filename for screenshot" << std::endl;
	} else {
		irr::video::IImage* const image =
				driver->createImage(video::ECF_R8G8B8, raw_image->getDimension());

		if (image) {
			raw_image->copyTo(image);

			std::ostringstream sstr;
			if (driver->writeImageToFile(image, filename.c_str(), quality)) {
				sstr << "Saved screenshot to '" << filename << "'";
			} else {
				sstr << "Failed to save screenshot '" << filename << "'";
			}
			pushToChatQueue(new ChatMessage(CHATMESSAGE_TYPE_SYSTEM,
					utf8_to_wide(sstr.str())));
			infostream << sstr.str() << std::endl;
			image->drop();
		}
	}

	raw_image->drop();
}

bool Client::shouldShowMinimap() const
{
	return !m_minimap_disabled_by_server;
}

void Client::pushToEventQueue(ClientEvent *event)
{
	m_client_event_queue.push(event);
}

void Client::showMinimap(const bool show)
{
	m_game_ui->showMinimap(show);
}

// IGameDef interface
// Under envlock
IItemDefManager* Client::getItemDefManager()
{
	return m_itemdef;
}
const NodeDefManager* Client::getNodeDefManager()
{
	return m_nodedef;
}
ICraftDefManager* Client::getCraftDefManager()
{
	return NULL;
	//return m_craftdef;
}
ITextureSource* Client::getTextureSource()
{
	return m_tsrc;
}
IWritableShaderSource* Client::getShaderSource()
{
	return m_shsrc;
}

u16 Client::allocateUnknownNodeId(const std::string &name)
{
	errorstream << "Client::allocateUnknownNodeId(): "
			<< "Client cannot allocate node IDs" << std::endl;
	FATAL_ERROR("Client allocated unknown node");

	return CONTENT_IGNORE;
}
ISoundManager* Client::getSoundManager()
{
	return m_sound;
}
MtEventManager* Client::getEventManager()
{
	return m_event;
}

ParticleManager* Client::getParticleManager()
{
	return &m_particle_manager;
}

scene::IAnimatedMesh* Client::getMesh(const std::string &filename, bool cache)
{
	StringMap::const_iterator it = m_mesh_data.find(filename);
	if (it == m_mesh_data.end()) {
		errorstream << "Client::getMesh(): Mesh not found: \"" << filename
			<< "\"" << std::endl;
		return NULL;
	}
	const std::string &data    = it->second;

	// Create the mesh, remove it from cache and return it
	// This allows unique vertex colors and other properties for each instance
	io::IReadFile *rfile = m_rendering_engine->get_filesystem()->createMemoryReadFile(
			data.c_str(), data.size(), filename.c_str());
	FATAL_ERROR_IF(!rfile, "Could not create/open RAM file");

	scene::IAnimatedMesh *mesh = m_rendering_engine->get_scene_manager()->getMesh(rfile);
	rfile->drop();
	if (!mesh)
		return nullptr;
	mesh->grab();
	if (!cache)
		m_rendering_engine->removeMesh(mesh);
	return mesh;
}

const std::string* Client::getModFile(std::string filename)
{
	// strip dir delimiter from beginning of path
	auto pos = filename.find_first_of(':');
	if (pos == std::string::npos)
		return nullptr;
	pos++;
	auto pos2 = filename.find_first_not_of('/', pos);
	if (pos2 > pos)
		filename.erase(pos, pos2 - pos);

	StringMap::const_iterator it = m_mod_vfs.find(filename);
	if (it == m_mod_vfs.end())
		return nullptr;
	return &it->second;
}

bool Client::registerModStorage(ModMetadata *storage)
{
	if (m_mod_storages.find(storage->getModName()) != m_mod_storages.end()) {
		errorstream << "Unable to register same mod storage twice. Storage name: "
				<< storage->getModName() << std::endl;
		return false;
	}

	m_mod_storages[storage->getModName()] = storage;
	return true;
}

void Client::unregisterModStorage(const std::string &name)
{
	std::unordered_map<std::string, ModMetadata *>::const_iterator it =
		m_mod_storages.find(name);
	if (it != m_mod_storages.end()) {
		// Save unconditionaly on unregistration
		it->second->save(getModStoragePath());
		m_mod_storages.erase(name);
	}
}

std::string Client::getModStoragePath() const
{
	return porting::path_user + DIR_DELIM + "client" + DIR_DELIM + "mod_storage";
}

/*
 * Mod channels
 */

bool Client::joinModChannel(const std::string &channel)
{
	if (m_modchannel_mgr->channelRegistered(channel))
		return false;

	NetworkPacket pkt(TOSERVER_MODCHANNEL_JOIN, 2 + channel.size());
	pkt << channel;
	Send(&pkt);

	m_modchannel_mgr->joinChannel(channel, 0);
	return true;
}

bool Client::leaveModChannel(const std::string &channel)
{
	if (!m_modchannel_mgr->channelRegistered(channel))
		return false;

	NetworkPacket pkt(TOSERVER_MODCHANNEL_LEAVE, 2 + channel.size());
	pkt << channel;
	Send(&pkt);

	m_modchannel_mgr->leaveChannel(channel, 0);
	return true;
}

bool Client::sendModChannelMessage(const std::string &channel, const std::string &message)
{
	if (!m_modchannel_mgr->canWriteOnChannel(channel))
		return false;

	if (message.size() > STRING_MAX_LEN) {
		warningstream << "ModChannel message too long, dropping before sending "
				<< " (" << message.size() << " > " << STRING_MAX_LEN << ", channel: "
				<< channel << ")" << std::endl;
		return false;
	}

	// @TODO: do some client rate limiting
	NetworkPacket pkt(TOSERVER_MODCHANNEL_MSG, 2 + channel.size() + 2 + message.size());
	pkt << channel << message;
	Send(&pkt);
	return true;
}

ModChannel* Client::getModChannel(const std::string &channel)
{
	return m_modchannel_mgr->getModChannel(channel);
}<|MERGE_RESOLUTION|>--- conflicted
+++ resolved
@@ -1611,24 +1611,7 @@
 
 void Client::addUpdateMeshTaskWithEdge(v3bpos_t blockpos, bool ack_to_server, bool urgent)
 {
-<<<<<<< HEAD
-	try{
-		addUpdateMeshTask(blockpos, ack_to_server, urgent);
-	}
-	catch(InvalidPositionException &e){}
-
-	// Leading edge
-	for (int i=0;i<6;i++)
-	{
-		try{
-			v3bpos_t p = blockpos + g_6dirs[i];
-			addUpdateMeshTask(p, false, urgent);
-		}
-		catch(InvalidPositionException &e){}
-	}
-=======
 	m_mesh_update_thread.updateBlock(&m_env.getMap(), blockpos, ack_to_server, urgent, true);
->>>>>>> 14c7fae3
 }
 
 void Client::addUpdateMeshTaskForNode(v3pos_t nodepos, bool ack_to_server, bool urgent)
@@ -1640,51 +1623,16 @@
 				<<std::endl;
 	}
 
-<<<<<<< HEAD
-	v3bpos_t blockpos          = getNodeBlockPos(nodepos);
-	v3pos_t blockpos_relative = getBlockPosRelative(blockpos);
-
-	try{
-		addUpdateMeshTask(blockpos, ack_to_server, urgent);
-	}
-	catch(InvalidPositionException &e) {}
-
-	// Leading edge
-	if(nodepos.X == blockpos_relative.X){
-		try{
-			v3bpos_t p = blockpos + v3bpos_t(-1,0,0);
-			addUpdateMeshTask(p, false, urgent);
-		}
-		catch(InvalidPositionException &e){}
-	}
-
-	if(nodepos.Y == blockpos_relative.Y){
-		try{
-			v3bpos_t p = blockpos + v3bpos_t(0,-1,0);
-			addUpdateMeshTask(p, false, urgent);
-		}
-		catch(InvalidPositionException &e){}
-	}
-
-	if(nodepos.Z == blockpos_relative.Z){
-		try{
-			v3bpos_t p = blockpos + v3bpos_t(0,0,-1);
-			addUpdateMeshTask(p, false, urgent);
-		}
-		catch(InvalidPositionException &e){}
-	}
-=======
-	v3s16 blockpos = getNodeBlockPos(nodepos);
-	v3s16 blockpos_relative = blockpos * MAP_BLOCKSIZE;
+	v3bpos_t blockpos = getNodeBlockPos(nodepos);
+	v3pos_t blockpos_relative = blockpos * MAP_BLOCKSIZE;
 	m_mesh_update_thread.updateBlock(&m_env.getMap(), blockpos, ack_to_server, urgent, false);
 	// Leading edge
 	if (nodepos.X == blockpos_relative.X)
-		addUpdateMeshTask(blockpos + v3s16(-1, 0, 0), false, urgent);
+		addUpdateMeshTask(blockpos + v3bpos_t(-1, 0, 0), false, urgent);
 	if (nodepos.Y == blockpos_relative.Y)
-		addUpdateMeshTask(blockpos + v3s16(0, -1, 0), false, urgent);
+		addUpdateMeshTask(blockpos + v3bpos_t(0, -1, 0), false, urgent);
 	if (nodepos.Z == blockpos_relative.Z)
-		addUpdateMeshTask(blockpos + v3s16(0, 0, -1), false, urgent);
->>>>>>> 14c7fae3
+		addUpdateMeshTask(blockpos + v3bpos_t(0, 0, -1), false, urgent);
 }
 
 ClientEvent *Client::getClientEvent()
