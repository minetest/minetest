--- conflicted
+++ resolved
@@ -70,11 +70,7 @@
 	}
 }
 
-<<<<<<< HEAD
-void MeshUpdateQueue::addBlock(Map *map, v3bpos_t p, bool ack_block_to_server, bool urgent)
-=======
-bool MeshUpdateQueue::addBlock(Map *map, v3s16 p, bool ack_block_to_server, bool urgent)
->>>>>>> 14c7fae3
+bool MeshUpdateQueue::addBlock(Map *map, v3bpos_t p, bool ack_block_to_server, bool urgent)
 {
 	MutexAutoLock lock(m_mutex);
 
@@ -90,27 +86,11 @@
 	if (!cached_block->data)
 		return false; // nothing to update
 	cached_blocks.reserve(3*3*3);
-<<<<<<< HEAD
-	v3bpos_t dp;
-	for (dp.X = -1; dp.X <= 1; dp.X++)
-	for (dp.Y = -1; dp.Y <= 1; dp.Y++)
-	for (dp.Z = -1; dp.Z <= 1; dp.Z++) {
-		v3bpos_t p1 = p + dp;
-		CachedMapBlockData *cached_block;
-		if (dp == v3bpos_t(0, 0, 0))
-			cached_block = cacheBlock(map, p1, FORCE_UPDATE);
-		else
-			cached_block = cacheBlock(map, p1, SKIP_UPDATE_IF_ALREADY_CACHED,
-					&cache_hit_counter);
-		cached_blocks.push_back(cached_block);
-	}
-=======
 	cached_blocks.push_back(cached_block);
-	for (v3s16 dp : g_26dirs)
+	for (v3bpos_t dp : g_26dirs)
 		cached_blocks.push_back(cacheBlock(map, p + dp,
 				SKIP_UPDATE_IF_ALREADY_CACHED,
 				&cache_hit_counter));
->>>>>>> 14c7fae3
 	g_profiler->avg("MeshUpdateQueue: MapBlocks from cache [%]",
 			100.0f * cache_hit_counter / cached_blocks.size());
 
@@ -229,16 +209,8 @@
 	std::time_t t_now = std::time(0);
 
 	// Collect data for 3*3*3 blocks from cache
-<<<<<<< HEAD
-	v3pos_t dp;
-	for (dp.X = -1; dp.X <= 1; dp.X++)
-	for (dp.Y = -1; dp.Y <= 1; dp.Y++)
-	for (dp.Z = -1; dp.Z <= 1; dp.Z++) {
+	for (v3pos_t dp : g_27dirs) {
 		v3bpos_t p = q->p + v3bpos_t(dp.X, dp.Y, dp.Z);
-=======
-	for (v3s16 dp : g_27dirs) {
-		v3s16 p = q->p + dp;
->>>>>>> 14c7fae3
 		CachedMapBlockData *cached_block = getCachedBlock(p);
 		if (cached_block) {
 			cached_block->refcount_from_queue--;
@@ -293,13 +265,8 @@
 	m_generation_interval = rangelim(m_generation_interval, 0, 50);
 }
 
-<<<<<<< HEAD
 void MeshUpdateThread::updateBlock(Map *map, v3bpos_t p, bool ack_block_to_server,
-		bool urgent)
-=======
-void MeshUpdateThread::updateBlock(Map *map, v3s16 p, bool ack_block_to_server,
 		bool urgent, bool update_neighbors)
->>>>>>> 14c7fae3
 {
 	static thread_local const bool many_neighbors =
 			g_settings->getBool("smooth_lighting")
@@ -311,10 +278,10 @@
 	}
 	if (update_neighbors) {
 		if (many_neighbors) {
-			for (v3s16 dp : g_26dirs)
+			for (v3bpos_t dp : g_26dirs)
 				m_queue_in.addBlock(map, p + dp, false, urgent);
 		} else {
-			for (v3s16 dp : g_6dirs)
+			for (v3bpos_t dp : g_6dirs)
 				m_queue_in.addBlock(map, p + dp, false, urgent);
 		}
 	}
