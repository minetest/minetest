--- conflicted
+++ resolved
@@ -179,10 +179,6 @@
     }
     m_chan.m_has_obs = true;
     m_chan.m_obs_cv.notify_one();
-<<<<<<< HEAD
-    image->drop(); // TODO(mickvangelderen): I'm worried we have a use-after free. The capnp docs mentiond that Reader does not own the underlying data. The notify_one call doesn't block (I think) and the image data referenced by the builder may not have been read yet.
-=======
->>>>>>> 90cce9a6
   }
 }
 
