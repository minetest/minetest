/*
Minetest
Copyright (C) 2010-2013 celeron55, Perttu Ahola <celeron55@gmail.com>

This program is free software; you can redistribute it and/or modify
it under the terms of the GNU Lesser General Public License as published by
the Free Software Foundation; either version 2.1 of the License, or
(at your option) any later version.

This program is distributed in the hope that it will be useful,
but WITHOUT ANY WARRANTY; without even the implied warranty of
MERCHANTABILITY or FITNESS FOR A PARTICULAR PURPOSE.  See the
GNU Lesser General Public License for more details.

You should have received a copy of the GNU Lesser General Public License along
with this program; if not, write to the Free Software Foundation, Inc.,
51 Franklin Street, Fifth Floor, Boston, MA 02110-1301 USA.
*/

#include "game.h"
#include "irrlichttypes_extrabloated.h"
#include <IGUICheckBox.h>
#include <IGUIEditBox.h>
#include <IGUIButton.h>
#include <IGUIStaticText.h>
#include <IGUIFont.h>
#include <IMaterialRendererServices.h>
#include "client.h"
#include "server.h"
#include "guiPauseMenu.h"
#include "guiPasswordChange.h"
#include "guiVolumeChange.h"
#include "guiFormSpecMenu.h"
#include "guiTextInputMenu.h"
#include "guiDeathScreen.h"
#include "tool.h"
#include "guiChatConsole.h"
#include "config.h"
#include "clouds.h"
#include "particles.h"
#include "camera.h"
#include "farmesh.h"
#include "mapblock.h"
#include "settings.h"
#include "profiler.h"
#include "mainmenumanager.h"
#include "gettext.h"
#include "log.h"
#include "filesys.h"
// Needed for determining pointing to nodes
#include "nodedef.h"
#include "nodemetadata.h"
#include "main.h" // For g_settings
#include "itemdef.h"
#include "tile.h" // For TextureSource
#include "shader.h" // For ShaderSource
#include "logoutputbuffer.h"
#include "subgame.h"
#include "quicktune_shortcutter.h"
#include "clientmap.h"
#include "sky.h"
#include "sound.h"
#if USE_SOUND
	#include "sound_openal.h"
#endif
#include "event_manager.h"
#include <list>
#include "util/directiontables.h"

/*
	Text input system
*/

struct TextDestChat : public TextDest
{
	TextDestChat(Client *client)
	{
		m_client = client;
	}
	void gotText(std::wstring text)
	{
		m_client->typeChatMessage(text);
	}
	void gotText(std::map<std::string, std::string> fields)
	{
		m_client->typeChatMessage(narrow_to_wide(fields["text"]));
	}

	Client *m_client;
};

struct TextDestNodeMetadata : public TextDest
{
	TextDestNodeMetadata(v3s16 p, Client *client)
	{
		m_p = p;
		m_client = client;
	}
	// This is deprecated I guess? -celeron55
	void gotText(std::wstring text)
	{
		std::string ntext = wide_to_narrow(text);
		infostream<<"Submitting 'text' field of node at ("<<m_p.X<<","
				<<m_p.Y<<","<<m_p.Z<<"): "<<ntext<<std::endl;
		std::map<std::string, std::string> fields;
		fields["text"] = ntext;
		m_client->sendNodemetaFields(m_p, "", fields);
	}
	void gotText(std::map<std::string, std::string> fields)
	{
		m_client->sendNodemetaFields(m_p, "", fields);
	}

	v3s16 m_p;
	Client *m_client;
};

struct TextDestPlayerInventory : public TextDest
{
	TextDestPlayerInventory(Client *client)
	{
		m_client = client;
		m_formname = "";
	}
	TextDestPlayerInventory(Client *client, std::string formname)
	{
		m_client = client;
		m_formname = formname;
	}
	void gotText(std::map<std::string, std::string> fields)
	{
		m_client->sendInventoryFields(m_formname, fields);
	}

	Client *m_client;
	std::string m_formname;
};

/* Respawn menu callback */

class MainRespawnInitiator: public IRespawnInitiator
{
public:
	MainRespawnInitiator(bool *active, Client *client):
		m_active(active), m_client(client)
	{
		*m_active = true;
	}
	void respawn()
	{
		*m_active = false;
		m_client->sendRespawn();
	}
private:
	bool *m_active;
	Client *m_client;
};

/* Form update callback */

class NodeMetadataFormSource: public IFormSource
{
public:
	NodeMetadataFormSource(ClientMap *map, v3s16 p):
		m_map(map),
		m_p(p)
	{
	}
	std::string getForm()
	{
		NodeMetadata *meta = m_map->getNodeMetadata(m_p);
		if(!meta)
			return "";
		return meta->getString("formspec");
	}
	std::string resolveText(std::string str)
	{
		NodeMetadata *meta = m_map->getNodeMetadata(m_p);
		if(!meta)
			return str;
		return meta->resolveString(str);
	}

	ClientMap *m_map;
	v3s16 m_p;
};

class PlayerInventoryFormSource: public IFormSource
{
public:
	PlayerInventoryFormSource(Client *client):
		m_client(client)
	{
	}
	std::string getForm()
	{
		LocalPlayer* player = m_client->getEnv().getLocalPlayer();
		return player->inventory_formspec;
	}

	Client *m_client;
};

class FormspecFormSource: public IFormSource
{
public:
	FormspecFormSource(std::string formspec,FormspecFormSource** game_formspec)
	{
		m_formspec = formspec;
		m_game_formspec = game_formspec;
	}

	~FormspecFormSource()
	{
		*m_game_formspec = 0;
	}

	void setForm(std::string formspec) {
		m_formspec = formspec;
	}

	std::string getForm()
	{
		return m_formspec;
	}

	std::string m_formspec;
	FormspecFormSource** m_game_formspec;
};

/*
	Item draw routine
*/
void draw_item(video::IVideoDriver *driver, gui::IGUIFont *font, IGameDef *gamedef,
		v2s32 upperleftpos, s32 imgsize, s32 itemcount,
		InventoryList *mainlist, u16 selectitem, unsigned short int direction)
		//NOTE: selectitem = 0 -> no selected; selectitem 1-based
		//NOTE: direction: 0-> left-right, 1-> right-left, 2->top-bottom, 3->bottom-top
{
	s32 padding = imgsize/6;
	s32 height = imgsize + padding*2;
	s32 width = itemcount*(imgsize+padding*2);
	if(direction == 2 or direction == 3){
		width = imgsize + padding*2;
		height = itemcount*(imgsize+padding*2);
	}
	s32 fullimglen = imgsize + padding*2;
	
	// Position of upper left corner of bar
	v2s32 pos = upperleftpos;
	
	// Draw background color
	/*core::rect<s32> barrect(0,0,width,height);
	barrect += pos;
	video::SColor bgcolor(255,128,128,128);
	driver->draw2DRectangle(bgcolor, barrect, NULL);*/

	core::rect<s32> imgrect(0,0,imgsize,imgsize);

	for(s32 i=0; i<itemcount; i++)
	{
		const ItemStack &item = mainlist->getItem(i);
		
		v2s32 steppos;
		if(direction == 1){
			steppos = v2s32(-(padding+i*fullimglen), padding);
		} else if(direction == 2) {
			steppos = v2s32(padding, padding+i*fullimglen);
		} else if(direction == 3) {
			steppos = v2s32(padding, -(padding+i*fullimglen));
		} else {
			steppos = v2s32(padding+i*fullimglen, padding);
		}
		core::rect<s32> rect = imgrect + pos
				+ steppos;
		
		if(selectitem == (i+1))
		{
			video::SColor c_outside(255,128,128,128);
			//video::SColor c_outside(255,0,0,0);
			video::SColor c_inside(255,64,64,64);
			s32 x1 = rect.UpperLeftCorner.X;
			s32 y1 = rect.UpperLeftCorner.Y;
			s32 x2 = rect.LowerRightCorner.X;
			s32 y2 = rect.LowerRightCorner.Y;
			// Black base borders
			driver->draw2DRectangle(c_outside,
					core::rect<s32>(
						v2s32(x1 - padding, y1 - padding),
						v2s32(x2 + padding, y1)
					), NULL);
			driver->draw2DRectangle(c_outside,
					core::rect<s32>(
						v2s32(x1 - padding, y2),
						v2s32(x2 + padding, y2 + padding)
					), NULL);
			driver->draw2DRectangle(c_outside,
					core::rect<s32>(
						v2s32(x1 - padding, y1),
						v2s32(x1, y2)
					), NULL);
			driver->draw2DRectangle(c_outside,
					core::rect<s32>(
						v2s32(x2, y1),
						v2s32(x2 + padding, y2)
					), NULL);
			/*// Light inside borders
			driver->draw2DRectangle(c_inside,
					core::rect<s32>(
						v2s32(x1 - padding/2, y1 - padding/2),
						v2s32(x2 + padding/2, y1)
					), NULL);
			driver->draw2DRectangle(c_inside,
					core::rect<s32>(
						v2s32(x1 - padding/2, y2),
						v2s32(x2 + padding/2, y2 + padding/2)
					), NULL);
			driver->draw2DRectangle(c_inside,
					core::rect<s32>(
						v2s32(x1 - padding/2, y1),
						v2s32(x1, y2)
					), NULL);
			driver->draw2DRectangle(c_inside,
					core::rect<s32>(
						v2s32(x2, y1),
						v2s32(x2 + padding/2, y2)
					), NULL);
			*/
		}

		video::SColor bgcolor2(128,0,0,0);
		driver->draw2DRectangle(bgcolor2, rect, NULL);
		drawItemStack(driver, font, item, rect, NULL, gamedef);
	}
	
}

/*
	Statbar draw routine
*/
void draw_statbar(video::IVideoDriver *driver, gui::IGUIFont *font, IGameDef *gamedef,
		v2s32 upperleftpos, std::string texture, s32 count)
		//NOTE: selectitem = 0 -> no selected; selectitem 1-based
		//NOTE: direction: 0-> left-right, 1-> right-left, 2->top-bottom, 3->bottom-top
{
	video::ITexture *stat_texture =
		gamedef->getTextureSource()->getTextureRaw(texture);
	if(stat_texture)
	{
		v2s32 p = upperleftpos;
		for(s32 i=0; i<count/2; i++)
		{
			core::dimension2di srcd(stat_texture->getOriginalSize());
			const video::SColor color(255,255,255,255);
			const video::SColor colors[] = {color,color,color,color};
			core::rect<s32> rect(0,0,srcd.Width,srcd.Height);
			rect += p;
			driver->draw2DImage(stat_texture, rect,
				core::rect<s32>(core::position2d<s32>(0,0), srcd),
				NULL, colors, true);
			p += v2s32(srcd.Width,0);
		}
		if(count % 2 == 1)
		{
			core::dimension2di srcd(stat_texture->getOriginalSize());
			const video::SColor color(255,255,255,255);
			const video::SColor colors[] = {color,color,color,color};
			core::rect<s32> rect(0,0,srcd.Width/2,srcd.Height);
			rect += p;
			srcd.Width /= 2;
			driver->draw2DImage(stat_texture, rect,
				core::rect<s32>(core::position2d<s32>(0,0), srcd),
				NULL, colors, true);
			p += v2s32(srcd.Width*2,0);
		}
	}
}

/*
	Hotbar draw routine
*/
void draw_hotbar(video::IVideoDriver *driver, gui::IGUIFont *font,
		IGameDef *gamedef,
		v2s32 centerlowerpos, s32 imgsize, s32 itemcount,
		Inventory *inventory, s32 halfheartcount, s32 halfarmorcount, u16 playeritem)
{
	InventoryList *mainlist = inventory->getList("main");
	if(mainlist == NULL)
	{
		errorstream<<"draw_hotbar(): mainlist == NULL"<<std::endl;
		return;
	}
#if 0
	s32 padding = imgsize/12;
	//s32 height = imgsize + padding*2;
	s32 width = itemcount*(imgsize+padding*2);
	
	// Position of upper left corner of bar
	v2s32 pos = centerlowerpos - v2s32(width/2, imgsize+padding*2);

	// Draw background color
	/*core::rect<s32> barrect(0,0,width,height);
	barrect += pos;
	video::SColor bgcolor(255,128,128,128);
	driver->draw2DRectangle(bgcolor, barrect, NULL);*/

	core::rect<s32> imgrect(0,0,imgsize,imgsize);

	for(s32 i=0; i<itemcount; i++)
	{
		const ItemStack &item = mainlist->getItem(i);
		
		core::rect<s32> rect = imgrect + pos
				+ v2s32(padding+i*(imgsize+padding*2), padding);
		
		if(playeritem == i)
		{
			video::SColor c_outside(255,255,0,0);
			//video::SColor c_outside(255,0,0,0);
			//video::SColor c_inside(255,192,192,192);
			s32 x1 = rect.UpperLeftCorner.X;
			s32 y1 = rect.UpperLeftCorner.Y;
			s32 x2 = rect.LowerRightCorner.X;
			s32 y2 = rect.LowerRightCorner.Y;
			// Black base borders
			driver->draw2DRectangle(c_outside,
					core::rect<s32>(
						v2s32(x1 - padding, y1 - padding),
						v2s32(x2 + padding, y1)
					), NULL);
			driver->draw2DRectangle(c_outside,
					core::rect<s32>(
						v2s32(x1 - padding, y2),
						v2s32(x2 + padding, y2 + padding)
					), NULL);
			driver->draw2DRectangle(c_outside,
					core::rect<s32>(
						v2s32(x1 - padding, y1),
						v2s32(x1, y2)
					), NULL);
			driver->draw2DRectangle(c_outside,
					core::rect<s32>(
						v2s32(x2, y1),
						v2s32(x2 + padding, y2)
					), NULL);
			/*// Light inside borders
			driver->draw2DRectangle(c_inside,
					core::rect<s32>(
						v2s32(x1 - padding/2, y1 - padding/2),
						v2s32(x2 + padding/2, y1)
					), NULL);
			driver->draw2DRectangle(c_inside,
					core::rect<s32>(
						v2s32(x1 - padding/2, y2),
						v2s32(x2 + padding/2, y2 + padding/2)
					), NULL);
			driver->draw2DRectangle(c_inside,
					core::rect<s32>(
						v2s32(x1 - padding/2, y1),
						v2s32(x1, y2)
					), NULL);
			driver->draw2DRectangle(c_inside,
					core::rect<s32>(
						v2s32(x2, y1),
						v2s32(x2 + padding/2, y2)
					), NULL);*/
			
		}

		video::SColor bgcolor2(128,0,0,0);
		driver->draw2DRectangle(bgcolor2, rect, NULL);
		drawItemStack(driver, font, item, rect, NULL, gamedef);
	}
#else
	s32 padding = imgsize/12;
	s32 width = itemcount*(imgsize+padding*2);
	v2s32 pos = centerlowerpos - v2s32(width/2, imgsize+padding*2);
	draw_item(driver, font, gamedef, pos, imgsize, itemcount,
				mainlist, playeritem + 1, 0);
#endif
#if 0
	/*
		Draw hearts
	*/
	video::ITexture *heart_texture =
		gamedef->getTextureSource()->getTextureRaw("heart.png");
	if(heart_texture)
	{
		v2s32 p = pos + v2s32(0, -20);
		for(s32 i=0; i<halfheartcount/2; i++)
		{
			const video::SColor color(255,255,255,255);
			const video::SColor colors[] = {color,color,color,color};
			core::rect<s32> rect(0,0,16,16);
			rect += p;
			driver->draw2DImage(heart_texture, rect,
				core::rect<s32>(core::position2d<s32>(0,0),
				core::dimension2di(heart_texture->getOriginalSize())),
				NULL, colors, true);
			p += v2s32(16,0);
		}
		if(halfheartcount % 2 == 1)
		{
			const video::SColor color(255,255,255,255);
			const video::SColor colors[] = {color,color,color,color};
			core::rect<s32> rect(0,0,16/2,16);
			rect += p;
			core::dimension2di srcd(heart_texture->getOriginalSize());
			srcd.Width /= 2;
			driver->draw2DImage(heart_texture, rect,
				core::rect<s32>(core::position2d<s32>(0,0), srcd),
				NULL, colors, true);
			p += v2s32(16,0);
		}
	}
	video::ITexture *armor_texture =
		gamedef->getTextureSource()->getTextureRaw("armor.png");
	if(armor_texture)
	{
		v2s32 p = pos + v2s32(0, -40);
		for(s32 i=0; i<halfarmorcount/2; i++)
		{
			const video::SColor color(255,255,255,255);
			const video::SColor colors[] = {color,color,color,color};
			core::rect<s32> rect(0,0,16,16);
			rect += p;
			driver->draw2DImage(armor_texture, rect,
				core::rect<s32>(core::position2d<s32>(0,0),
				core::dimension2di(armor_texture->getOriginalSize())),
				NULL, colors, true);
			p += v2s32(16,0);
		}
		if(halfarmorcount % 2 == 1)
		{
			const video::SColor color(255,255,255,255);
			const video::SColor colors[] = {color,color,color,color};
			core::rect<s32> rect(0,0,16/2,16);
			rect += p;
			core::dimension2di srcd(armor_texture->getOriginalSize());
			srcd.Width /= 2;
			driver->draw2DImage(armor_texture, rect,
				core::rect<s32>(core::position2d<s32>(0,0), srcd),
				NULL, colors, true);
			p += v2s32(16,0);
		}
	}
#else
	draw_statbar(driver, font, gamedef, pos + v2s32(0, -20),
		"heart.png", halfheartcount);
	draw_statbar(driver, font, gamedef, pos + v2s32(0, -40),
		"armor.png", halfarmorcount);
#endif
}

/*
	Check if a node is pointable
*/
inline bool isPointableNode(const MapNode& n,
		Client *client, bool liquids_pointable)
{
	const ContentFeatures &features = client->getNodeDefManager()->get(n);
	return features.pointable ||
		(liquids_pointable && features.isLiquid());
}

/*
	Find what the player is pointing at
*/
PointedThing getPointedThing(Client *client, v3f player_position,
		v3f camera_direction, v3f camera_position,
		core::line3d<f32> shootline, f32 d,
		bool liquids_pointable,
		bool look_for_object,
		std::vector<aabb3f> &hilightboxes,
		ClientActiveObject *&selected_object)
{
	PointedThing result;

	hilightboxes.clear();
	selected_object = NULL;

	INodeDefManager *nodedef = client->getNodeDefManager();
	ClientMap &map = client->getEnv().getClientMap();

	// First try to find a pointed at active object
	if(look_for_object)
	{
		selected_object = client->getSelectedActiveObject(d*BS,
				camera_position, shootline);

		if(selected_object != NULL)
		{
			if(selected_object->doShowSelectionBox())
			{
				aabb3f *selection_box = selected_object->getSelectionBox();
				// Box should exist because object was
				// returned in the first place
				assert(selection_box);

				v3f pos = selected_object->getPosition();
				hilightboxes.push_back(aabb3f(
						selection_box->MinEdge + pos,
						selection_box->MaxEdge + pos));
			}


			result.type = POINTEDTHING_OBJECT;
			result.object_id = selected_object->getId();
			return result;
		}
	}

	// That didn't work, try to find a pointed at node

	f32 mindistance = BS * 1001;
	
	v3s16 pos_i = floatToInt(player_position, BS);

	/*infostream<<"pos_i=("<<pos_i.X<<","<<pos_i.Y<<","<<pos_i.Z<<")"
			<<std::endl;*/

	s16 a = d;
	s16 ystart = pos_i.Y + 0 - (camera_direction.Y<0 ? a : 1);
	s16 zstart = pos_i.Z - (camera_direction.Z<0 ? a : 1);
	s16 xstart = pos_i.X - (camera_direction.X<0 ? a : 1);
	s16 yend = pos_i.Y + 1 + (camera_direction.Y>0 ? a : 1);
	s16 zend = pos_i.Z + (camera_direction.Z>0 ? a : 1);
	s16 xend = pos_i.X + (camera_direction.X>0 ? a : 1);
	
	// Prevent signed number overflow
	if(yend==32767)
		yend=32766;
	if(zend==32767)
		zend=32766;
	if(xend==32767)
		xend=32766;

	for(s16 y = ystart; y <= yend; y++)
	for(s16 z = zstart; z <= zend; z++)
	for(s16 x = xstart; x <= xend; x++)
	{
		MapNode n;
		try
		{
			n = map.getNode(v3s16(x,y,z));
		}
		catch(InvalidPositionException &e)
		{
			continue;
		}
		if(!isPointableNode(n, client, liquids_pointable))
			continue;

		std::vector<aabb3f> boxes = n.getSelectionBoxes(nodedef);

		v3s16 np(x,y,z);
		v3f npf = intToFloat(np, BS);

		for(std::vector<aabb3f>::const_iterator
				i = boxes.begin();
				i != boxes.end(); i++)
		{
			aabb3f box = *i;
			box.MinEdge += npf;
			box.MaxEdge += npf;

			for(u16 j=0; j<6; j++)
			{
				v3s16 facedir = g_6dirs[j];
				aabb3f facebox = box;

				f32 d = 0.001*BS;
				if(facedir.X > 0)
					facebox.MinEdge.X = facebox.MaxEdge.X-d;
				else if(facedir.X < 0)
					facebox.MaxEdge.X = facebox.MinEdge.X+d;
				else if(facedir.Y > 0)
					facebox.MinEdge.Y = facebox.MaxEdge.Y-d;
				else if(facedir.Y < 0)
					facebox.MaxEdge.Y = facebox.MinEdge.Y+d;
				else if(facedir.Z > 0)
					facebox.MinEdge.Z = facebox.MaxEdge.Z-d;
				else if(facedir.Z < 0)
					facebox.MaxEdge.Z = facebox.MinEdge.Z+d;

				v3f centerpoint = facebox.getCenter();
				f32 distance = (centerpoint - camera_position).getLength();
				if(distance >= mindistance)
					continue;
				if(!facebox.intersectsWithLine(shootline))
					continue;

				v3s16 np_above = np + facedir;

				result.type = POINTEDTHING_NODE;
				result.node_undersurface = np;
				result.node_abovesurface = np_above;
				mindistance = distance;

				hilightboxes.clear();
				for(std::vector<aabb3f>::const_iterator
						i2 = boxes.begin();
						i2 != boxes.end(); i2++)
				{
					aabb3f box = *i2;
					box.MinEdge += npf + v3f(-d,-d,-d);
					box.MaxEdge += npf + v3f(d,d,d);
					hilightboxes.push_back(box);
				}
			}
		}
	} // for coords

	return result;
}

/*
	Draws a screen with a single text on it.
	Text will be removed when the screen is drawn the next time.
*/
/*gui::IGUIStaticText **/
void draw_load_screen(const std::wstring &text,
		video::IVideoDriver* driver, gui::IGUIFont* font)
{
	v2u32 screensize = driver->getScreenSize();
	const wchar_t *loadingtext = text.c_str();
	core::vector2d<u32> textsize_u = font->getDimension(loadingtext);
	core::vector2d<s32> textsize(textsize_u.X,textsize_u.Y);
	core::vector2d<s32> center(screensize.X/2, screensize.Y/2);
	core::rect<s32> textrect(center - textsize/2, center + textsize/2);

	gui::IGUIStaticText *guitext = guienv->addStaticText(
			loadingtext, textrect, false, false);
	guitext->setTextAlignment(gui::EGUIA_CENTER, gui::EGUIA_UPPERLEFT);

	driver->beginScene(true, true, video::SColor(255,0,0,0));
	guienv->drawAll();
	driver->endScene();
	
	guitext->remove();
	
	//return guitext;
}

/* Profiler display */

void update_profiler_gui(gui::IGUIStaticText *guitext_profiler,
		gui::IGUIFont *font, u32 text_height,
		u32 show_profiler, u32 show_profiler_max)
{
	if(show_profiler == 0)
	{
		guitext_profiler->setVisible(false);
	}
	else
	{

		std::ostringstream os(std::ios_base::binary);
		g_profiler->printPage(os, show_profiler, show_profiler_max);
		std::wstring text = narrow_to_wide(os.str());
		guitext_profiler->setText(text.c_str());
		guitext_profiler->setVisible(true);

		s32 w = font->getDimension(text.c_str()).Width;
		if(w < 400)
			w = 400;
		core::rect<s32> rect(6, 4+(text_height+5)*2, 12+w,
				8+(text_height+5)*2 +
				font->getDimension(text.c_str()).Height);
		guitext_profiler->setRelativePosition(rect);
		guitext_profiler->setVisible(true);
	}
}

class ProfilerGraph
{
private:
	struct Piece{
		Profiler::GraphValues values;
	};
	struct Meta{
		float min;
		float max;
		video::SColor color;
		Meta(float initial=0, video::SColor color=
				video::SColor(255,255,255,255)):
			min(initial),
			max(initial),
			color(color)
		{}
	};
	std::list<Piece> m_log;
public:
	u32 m_log_max_size;

	ProfilerGraph():
		m_log_max_size(200)
	{}

	void put(const Profiler::GraphValues &values)
	{
		Piece piece;
		piece.values = values;
		m_log.push_back(piece);
		while(m_log.size() > m_log_max_size)
			m_log.erase(m_log.begin());
	}
	
	void draw(s32 x_left, s32 y_bottom, video::IVideoDriver *driver,
			gui::IGUIFont* font) const
	{
		std::map<std::string, Meta> m_meta;
		for(std::list<Piece>::const_iterator k = m_log.begin();
				k != m_log.end(); k++)
		{
			const Piece &piece = *k;
			for(Profiler::GraphValues::const_iterator i = piece.values.begin();
					i != piece.values.end(); i++){
				const std::string &id = i->first;
				const float &value = i->second;
				std::map<std::string, Meta>::iterator j =
						m_meta.find(id);
				if(j == m_meta.end()){
					m_meta[id] = Meta(value);
					continue;
				}
				if(value < j->second.min)
					j->second.min = value;
				if(value > j->second.max)
					j->second.max = value;
			}
		}

		// Assign colors
		static const video::SColor usable_colors[] = {
			video::SColor(255,255,100,100),
			video::SColor(255,90,225,90),
			video::SColor(255,100,100,255),
			video::SColor(255,255,150,50),
			video::SColor(255,220,220,100)
		};
		static const u32 usable_colors_count =
				sizeof(usable_colors) / sizeof(*usable_colors);
		u32 next_color_i = 0;
		for(std::map<std::string, Meta>::iterator i = m_meta.begin();
				i != m_meta.end(); i++){
			Meta &meta = i->second;
			video::SColor color(255,200,200,200);
			if(next_color_i < usable_colors_count)
				color = usable_colors[next_color_i++];
			meta.color = color;
		}

		s32 graphh = 50;
		s32 textx = x_left + m_log_max_size + 15;
		s32 textx2 = textx + 200 - 15;
		
		// Draw background
		/*{
			u32 num_graphs = m_meta.size();
			core::rect<s32> rect(x_left, y_bottom - num_graphs*graphh,
					textx2, y_bottom);
			video::SColor bgcolor(120,0,0,0);
			driver->draw2DRectangle(bgcolor, rect, NULL);
		}*/
		
		s32 meta_i = 0;
		for(std::map<std::string, Meta>::const_iterator i = m_meta.begin();
				i != m_meta.end(); i++){
			const std::string &id = i->first;
			const Meta &meta = i->second;
			s32 x = x_left;
			s32 y = y_bottom - meta_i * 50;
			float show_min = meta.min;
			float show_max = meta.max;
			if(show_min >= -0.0001 && show_max >= -0.0001){
				if(show_min <= show_max * 0.5)
					show_min = 0;
			}
			s32 texth = 15;
			char buf[10];
			snprintf(buf, 10, "%.3g", show_max);
			font->draw(narrow_to_wide(buf).c_str(),
					core::rect<s32>(textx, y - graphh,
					textx2, y - graphh + texth),
					meta.color);
			snprintf(buf, 10, "%.3g", show_min);
			font->draw(narrow_to_wide(buf).c_str(),
					core::rect<s32>(textx, y - texth,
					textx2, y),
					meta.color);
			font->draw(narrow_to_wide(id).c_str(),
					core::rect<s32>(textx, y - graphh/2 - texth/2,
					textx2, y - graphh/2 + texth/2),
					meta.color);
			s32 graph1y = y;
			s32 graph1h = graphh;
			bool relativegraph = (show_min != 0 && show_min != show_max);
			float lastscaledvalue = 0.0;
			bool lastscaledvalue_exists = false;
			for(std::list<Piece>::const_iterator j = m_log.begin();
					j != m_log.end(); j++)
			{
				const Piece &piece = *j;
				float value = 0;
				bool value_exists = false;
				Profiler::GraphValues::const_iterator k =
						piece.values.find(id);
				if(k != piece.values.end()){
					value = k->second;
					value_exists = true;
				}
				if(!value_exists){
					x++;
					lastscaledvalue_exists = false;
					continue;
				}
				float scaledvalue = 1.0;
				if(show_max != show_min)
					scaledvalue = (value - show_min) / (show_max - show_min);
				if(scaledvalue == 1.0 && value == 0){
					x++;
					lastscaledvalue_exists = false;
					continue;
				}
				if(relativegraph){
					if(lastscaledvalue_exists){
						s32 ivalue1 = lastscaledvalue * graph1h;
						s32 ivalue2 = scaledvalue * graph1h;
						driver->draw2DLine(v2s32(x-1, graph1y - ivalue1),
								v2s32(x, graph1y - ivalue2), meta.color);
					}
					lastscaledvalue = scaledvalue;
					lastscaledvalue_exists = true;
				} else{
					s32 ivalue = scaledvalue * graph1h;
					driver->draw2DLine(v2s32(x, graph1y),
							v2s32(x, graph1y - ivalue), meta.color);
				}
				x++;
			}
			meta_i++;
		}
	}
};

class NodeDugEvent: public MtEvent
{
public:
	v3s16 p;
	MapNode n;
	
	NodeDugEvent(v3s16 p, MapNode n):
		p(p),
		n(n)
	{}
	const char* getType() const
	{return "NodeDug";}
};

class SoundMaker
{
	ISoundManager *m_sound;
	INodeDefManager *m_ndef;
public:
	float m_player_step_timer;

	SimpleSoundSpec m_player_step_sound;
	SimpleSoundSpec m_player_leftpunch_sound;
	SimpleSoundSpec m_player_rightpunch_sound;

	SoundMaker(ISoundManager *sound, INodeDefManager *ndef):
		m_sound(sound),
		m_ndef(ndef),
		m_player_step_timer(0)
	{
	}

	void playPlayerStep()
	{
		if(m_player_step_timer <= 0 && m_player_step_sound.exists()){
			m_player_step_timer = 0.03;
			m_sound->playSound(m_player_step_sound, false);
		}
	}

	static void viewBobbingStep(MtEvent *e, void *data)
	{
		SoundMaker *sm = (SoundMaker*)data;
		sm->playPlayerStep();
	}

	static void playerRegainGround(MtEvent *e, void *data)
	{
		SoundMaker *sm = (SoundMaker*)data;
		sm->playPlayerStep();
	}

	static void playerJump(MtEvent *e, void *data)
	{
		//SoundMaker *sm = (SoundMaker*)data;
	}

	static void cameraPunchLeft(MtEvent *e, void *data)
	{
		SoundMaker *sm = (SoundMaker*)data;
		sm->m_sound->playSound(sm->m_player_leftpunch_sound, false);
	}

	static void cameraPunchRight(MtEvent *e, void *data)
	{
		SoundMaker *sm = (SoundMaker*)data;
		sm->m_sound->playSound(sm->m_player_rightpunch_sound, false);
	}

	static void nodeDug(MtEvent *e, void *data)
	{
		SoundMaker *sm = (SoundMaker*)data;
		NodeDugEvent *nde = (NodeDugEvent*)e;
		sm->m_sound->playSound(sm->m_ndef->get(nde->n).sound_dug, false);
	}

	void registerReceiver(MtEventManager *mgr)
	{
		mgr->reg("ViewBobbingStep", SoundMaker::viewBobbingStep, this);
		mgr->reg("PlayerRegainGround", SoundMaker::playerRegainGround, this);
		mgr->reg("PlayerJump", SoundMaker::playerJump, this);
		mgr->reg("CameraPunchLeft", SoundMaker::cameraPunchLeft, this);
		mgr->reg("CameraPunchRight", SoundMaker::cameraPunchRight, this);
		mgr->reg("NodeDug", SoundMaker::nodeDug, this);
	}

	void step(float dtime)
	{
		m_player_step_timer -= dtime;
	}
};

// Locally stored sounds don't need to be preloaded because of this
class GameOnDemandSoundFetcher: public OnDemandSoundFetcher
{
	std::set<std::string> m_fetched;
public:

	void fetchSounds(const std::string &name,
			std::set<std::string> &dst_paths,
			std::set<std::string> &dst_datas)
	{
		if(m_fetched.count(name))
			return;
		m_fetched.insert(name);
		std::string base = porting::path_share + DIR_DELIM + "testsounds";
		dst_paths.insert(base + DIR_DELIM + name + ".ogg");
		dst_paths.insert(base + DIR_DELIM + name + ".0.ogg");
		dst_paths.insert(base + DIR_DELIM + name + ".1.ogg");
		dst_paths.insert(base + DIR_DELIM + name + ".2.ogg");
		dst_paths.insert(base + DIR_DELIM + name + ".3.ogg");
		dst_paths.insert(base + DIR_DELIM + name + ".4.ogg");
		dst_paths.insert(base + DIR_DELIM + name + ".5.ogg");
		dst_paths.insert(base + DIR_DELIM + name + ".6.ogg");
		dst_paths.insert(base + DIR_DELIM + name + ".7.ogg");
		dst_paths.insert(base + DIR_DELIM + name + ".8.ogg");
		dst_paths.insert(base + DIR_DELIM + name + ".9.ogg");
	}
};

class GameGlobalShaderConstantSetter : public IShaderConstantSetter
{
	Sky *m_sky;
	bool *m_force_fog_off;
	f32 *m_fog_range;
	Client *m_client;

public:
	GameGlobalShaderConstantSetter(Sky *sky, bool *force_fog_off,
			f32 *fog_range, Client *client):
		m_sky(sky),
		m_force_fog_off(force_fog_off),
		m_fog_range(fog_range),
		m_client(client)
	{}
	~GameGlobalShaderConstantSetter() {}

	virtual void onSetConstants(video::IMaterialRendererServices *services,
			bool is_highlevel)
	{
		if(!is_highlevel)
			return;

		// Background color
		video::SColor bgcolor = m_sky->getBgColor();
		video::SColorf bgcolorf(bgcolor);
		float bgcolorfa[4] = {
			bgcolorf.r,
			bgcolorf.g,
			bgcolorf.b,
			bgcolorf.a,
		};
		services->setPixelShaderConstant("skyBgColor", bgcolorfa, 4);

		// Fog distance
		float fog_distance = *m_fog_range;
		if(*m_force_fog_off)
			fog_distance = 10000*BS;
		services->setPixelShaderConstant("fogDistance", &fog_distance, 1);

		// Day-night ratio
		u32 daynight_ratio = m_client->getEnv().getDayNightRatio();
		float daynight_ratio_f = (float)daynight_ratio / 1000.0;
		services->setPixelShaderConstant("dayNightRatio", &daynight_ratio_f, 1);
	}
};

std::deque<std::string> split(std::string s, std::string delimiters)
{
	std::size_t current;
	std::size_t next = -1;
	std::deque<std::string> out;
	do
	{
	  current = next + 1;
	  next = s.find_first_of( delimiters, current );
	  out.push_back(s.substr( current, next - current ));
	}
	while (next != std::string::npos);
	return out;
}

template <typename T>
T StringToNumber ( const std::string &Text )
{
	std::stringstream ss(Text);
	T result;
	return ss >> result ? result : 0;
}

void the_game(
	bool &kill,
	bool random_input,
	InputHandler *input,
	IrrlichtDevice *device,
	gui::IGUIFont* font,
	std::string map_dir,
	std::string playername,
	std::string password,
	std::string address, // If "", local server is used
	u16 port,
	std::wstring &error_message,
	std::string configpath,
	ChatBackend &chat_backend,
	const SubgameSpec &gamespec, // Used for local game,
	bool simple_singleplayer_mode
)
{
	FormspecFormSource* current_formspec = 0;
	video::IVideoDriver* driver = device->getVideoDriver();
	scene::ISceneManager* smgr = device->getSceneManager();
	
	// Calculate text height using the font
	u32 text_height = font->getDimension(L"Random test string").Height;

	v2u32 screensize(0,0);
	v2u32 last_screensize(0,0);
	screensize = driver->getScreenSize();

	const s32 hotbar_itemcount = 8;
	//const s32 hotbar_imagesize = 36;
	//const s32 hotbar_imagesize = 64;
	s32 hotbar_imagesize = 48;
	
	/*
		Draw "Loading" screen
	*/

	draw_load_screen(L"Loading...", driver, font);
	
	// Create texture source
	IWritableTextureSource *tsrc = createTextureSource(device);
	
	// Create shader source
	IWritableShaderSource *shsrc = createShaderSource(device);
	
	// These will be filled by data received from the server
	// Create item definition manager
	IWritableItemDefManager *itemdef = createItemDefManager();
	// Create node definition manager
	IWritableNodeDefManager *nodedef = createNodeDefManager();
	
	// Sound fetcher (useful when testing)
	GameOnDemandSoundFetcher soundfetcher;

	// Sound manager
	ISoundManager *sound = NULL;
	bool sound_is_dummy = false;
#if USE_SOUND
	if(g_settings->getBool("enable_sound")){
		infostream<<"Attempting to use OpenAL audio"<<std::endl;
		sound = createOpenALSoundManager(&soundfetcher);
		if(!sound)
			infostream<<"Failed to initialize OpenAL audio"<<std::endl;
	} else {
		infostream<<"Sound disabled."<<std::endl;
	}
#endif
	if(!sound){
		infostream<<"Using dummy audio."<<std::endl;
		sound = &dummySoundManager;
		sound_is_dummy = true;
	}

	// Event manager
	EventManager eventmgr;

	// Sound maker
	SoundMaker soundmaker(sound, nodedef);
	soundmaker.registerReceiver(&eventmgr);
	
	// Add chat log output for errors to be shown in chat
	LogOutputBuffer chat_log_error_buf(LMT_ERROR);

	// Create UI for modifying quicktune values
	QuicktuneShortcutter quicktune;

	/*
		Create server.
		SharedPtr will delete it when it goes out of scope.
	*/
	SharedPtr<Server> server;
	if(address == ""){
		draw_load_screen(L"Creating server...", driver, font);
		infostream<<"Creating server"<<std::endl;
		server = new Server(map_dir, configpath, gamespec,
				simple_singleplayer_mode);
		server->start(port);
	}

	try{
	do{ // Client scope (breakable do-while(0))
	
	/*
		Create client
	*/

	draw_load_screen(L"Creating client...", driver, font);
	infostream<<"Creating client"<<std::endl;
	
	MapDrawControl draw_control;

	Client client(device, playername.c_str(), password, draw_control,
			tsrc, shsrc, itemdef, nodedef, sound, &eventmgr);
	
	// Client acts as our GameDef
	IGameDef *gamedef = &client;
			
	draw_load_screen(L"Resolving address...", driver, font);
	Address connect_address(0,0,0,0, port);
	try{
		if(address == "")
			//connect_address.Resolve("localhost");
			connect_address.setAddress(127,0,0,1);
		else
			connect_address.Resolve(address.c_str());
	}
	catch(ResolveError &e)
	{
		error_message = L"Couldn't resolve address";
		errorstream<<wide_to_narrow(error_message)<<std::endl;
		// Break out of client scope
		break;
	}

	/*
		Attempt to connect to the server
	*/
	
	infostream<<"Connecting to server at ";
	connect_address.print(&infostream);
	infostream<<std::endl;
	client.connect(connect_address);
	
	/*
		Wait for server to accept connection
	*/
	bool could_connect = false;
	bool connect_aborted = false;
	try{
		float frametime = 0.033;
		float time_counter = 0.0;
		input->clear();
		while(device->run())
		{
			// Update client and server
			client.step(frametime);
			if(server != NULL)
				server->step(frametime);
			
			// End condition
			if(client.connectedAndInitialized()){
				could_connect = true;
				break;
			}
			// Break conditions
			if(client.accessDenied()){
				error_message = L"Access denied. Reason: "
						+client.accessDeniedReason();
				errorstream<<wide_to_narrow(error_message)<<std::endl;
				break;
			}
			if(input->wasKeyDown(EscapeKey)){
				connect_aborted = true;
				infostream<<"Connect aborted [Escape]"<<std::endl;
				break;
			}
			
			// Display status
			std::wostringstream ss;
			ss<<L"Connecting to server... (press Escape to cancel)\n";
			std::wstring animation = L"/-\\|";
			ss<<animation[(int)(time_counter/0.2)%4];
			draw_load_screen(ss.str(), driver, font);
			
			// Delay a bit
			sleep_ms(1000*frametime);
			time_counter += frametime;
		}
	}
	catch(con::PeerNotFoundException &e)
	{}
	
	/*
		Handle failure to connect
	*/
	if(!could_connect){
		if(error_message == L"" && !connect_aborted){
			error_message = L"Connection failed";
			errorstream<<wide_to_narrow(error_message)<<std::endl;
		}
		// Break out of client scope
		break;
	}
	
	/*
		Wait until content has been received
	*/
	bool got_content = false;
	bool content_aborted = false;
	{
		float frametime = 0.033;
		float time_counter = 0.0;
		input->clear();
		while(device->run())
		{
			// Update client and server
			client.step(frametime);
			if(server != NULL)
				server->step(frametime);
			
			// End condition
			if(client.texturesReceived() &&
					client.itemdefReceived() &&
					client.nodedefReceived()){
				got_content = true;
				break;
			}
			// Break conditions
			if(!client.connectedAndInitialized()){
				error_message = L"Client disconnected";
				errorstream<<wide_to_narrow(error_message)<<std::endl;
				break;
			}
			if(input->wasKeyDown(EscapeKey)){
				content_aborted = true;
				infostream<<"Connect aborted [Escape]"<<std::endl;
				break;
			}
			
			// Display status
			std::wostringstream ss;
			ss<<L"Waiting content... (press Escape to cancel)\n";

			ss<<(client.itemdefReceived()?L"[X]":L"[  ]");
			ss<<L" Item definitions\n";
			ss<<(client.nodedefReceived()?L"[X]":L"[  ]");
			ss<<L" Node definitions\n";
			ss<<L"["<<(int)(client.mediaReceiveProgress()*100+0.5)<<L"%] ";
			ss<<L" Media\n";

			draw_load_screen(ss.str(), driver, font);
			
			// Delay a bit
			sleep_ms(1000*frametime);
			time_counter += frametime;
		}
	}

	if(!got_content){
		if(error_message == L"" && !content_aborted){
			error_message = L"Something failed";
			errorstream<<wide_to_narrow(error_message)<<std::endl;
		}
		// Break out of client scope
		break;
	}

	/*
		After all content has been received:
		Update cached textures, meshes and materials
	*/
	client.afterContentReceived();

	/*
		Create the camera node
	*/
	Camera camera(smgr, draw_control, gamedef);
	if (!camera.successfullyCreated(error_message))
		return;

	f32 camera_yaw = 0; // "right/left"
	f32 camera_pitch = 0; // "up/down"

	/*
		Clouds
	*/
	
	Clouds *clouds = NULL;
	if(g_settings->getBool("enable_clouds"))
	{
		clouds = new Clouds(smgr->getRootSceneNode(), smgr, -1, time(0));
	}

	/*
		Skybox thingy
	*/

	Sky *sky = NULL;
	sky = new Sky(smgr->getRootSceneNode(), smgr, -1);
	
	/*
		FarMesh
	*/

	FarMesh *farmesh = NULL;
	if(g_settings->getBool("enable_farmesh"))
	{
		farmesh = new FarMesh(smgr->getRootSceneNode(), smgr, -1, client.getMapSeed(), &client);
	}

	/*
		A copy of the local inventory
	*/
	Inventory local_inventory(itemdef);

	/*
		Find out size of crack animation
	*/
	int crack_animation_length = 5;
	{
		video::ITexture *t = tsrc->getTextureRaw("crack_anylength.png");
		v2u32 size = t->getOriginalSize();
		crack_animation_length = size.Y / size.X;
	}

	/*
		Add some gui stuff
	*/

	// First line of debug text
	gui::IGUIStaticText *guitext = guienv->addStaticText(
			L"Minetest",
			core::rect<s32>(5, 5, 795, 5+text_height),
			false, false);
	// Second line of debug text
	gui::IGUIStaticText *guitext2 = guienv->addStaticText(
			L"",
			core::rect<s32>(5, 5+(text_height+5)*1, 795, (5+text_height)*2),
			false, false);
	// At the middle of the screen
	// Object infos are shown in this
	gui::IGUIStaticText *guitext_info = guienv->addStaticText(
			L"",
			core::rect<s32>(0,0,400,text_height*5+5) + v2s32(100,200),
			false, true);
	
	// Status text (displays info when showing and hiding GUI stuff, etc.)
	gui::IGUIStaticText *guitext_status = guienv->addStaticText(
			L"<Status>",
			core::rect<s32>(0,0,0,0),
			false, false);
	guitext_status->setVisible(false);
	
	std::wstring statustext;
	float statustext_time = 0;
	
	// Chat text
	gui::IGUIStaticText *guitext_chat = guienv->addStaticText(
			L"",
			core::rect<s32>(0,0,0,0),
			//false, false); // Disable word wrap as of now
			false, true);
	// Remove stale "recent" chat messages from previous connections
	chat_backend.clearRecentChat();
	// Chat backend and console
	GUIChatConsole *gui_chat_console = new GUIChatConsole(guienv, guienv->getRootGUIElement(), -1, &chat_backend, &client);
	
	// Profiler text (size is updated when text is updated)
	gui::IGUIStaticText *guitext_profiler = guienv->addStaticText(
			L"<Profiler>",
			core::rect<s32>(0,0,0,0),
			false, false);
	guitext_profiler->setBackgroundColor(video::SColor(120,0,0,0));
	guitext_profiler->setVisible(false);
	
	/*
		Some statistics are collected in these
	*/
	u32 drawtime = 0;
	u32 beginscenetime = 0;
	u32 scenetime = 0;
	u32 endscenetime = 0;
	
	float recent_turn_speed = 0.0;
	
	ProfilerGraph graph;
	// Initially clear the profiler
	Profiler::GraphValues dummyvalues;
	g_profiler->graphGet(dummyvalues);

	float nodig_delay_timer = 0.0;
	float dig_time = 0.0;
	u16 dig_index = 0;
	PointedThing pointed_old;
	bool digging = false;
	bool ldown_for_dig = false;

	float damage_flash = 0;
	s16 farmesh_range = 20*MAP_BLOCKSIZE;

	float jump_timer = 0;
	bool reset_jump_timer = false;

	const float object_hit_delay = 0.2;
	float object_hit_delay_timer = 0.0;
	float time_from_last_punch = 10;

	float update_draw_list_timer = 0.0;
	v3f update_draw_list_last_cam_dir;

	bool invert_mouse = g_settings->getBool("invert_mouse");

	bool respawn_menu_active = false;
	bool update_wielded_item_trigger = false;

	bool show_hud = true;
	bool show_chat = true;
	bool force_fog_off = false;
	f32 fog_range = 100*BS;
	bool disable_camera_update = false;
	bool show_debug = g_settings->getBool("show_debug");
	bool show_profiler_graph = false;
	u32 show_profiler = 0;
	u32 show_profiler_max = 3;  // Number of pages

	float time_of_day = 0;
	float time_of_day_smooth = 0;

	float repeat_rightclick_timer = 0;

	/*
		Shader constants
	*/
	shsrc->addGlobalConstantSetter(new GameGlobalShaderConstantSetter(
			sky, &force_fog_off, &fog_range, &client));

	/*
		Main loop
	*/

	bool first_loop_after_window_activation = true;

	// TODO: Convert the static interval timers to these
	// Interval limiter for profiler
	IntervalLimiter m_profiler_interval;

	// Time is in milliseconds
	// NOTE: getRealTime() causes strange problems in wine (imprecision?)
	// NOTE: So we have to use getTime() and call run()s between them
	u32 lasttime = device->getTimer()->getTime();

	LocalPlayer* player = client.getEnv().getLocalPlayer();
	player->hurt_tilt_timer = 0;
	player->hurt_tilt_strength = 0;

	for(;;)
	{
		if(device->run() == false || kill == true)
			break;

		// Time of frame without fps limit
		float busytime;
		u32 busytime_u32;
		{
			// not using getRealTime is necessary for wine
			u32 time = device->getTimer()->getTime();
			if(time > lasttime)
				busytime_u32 = time - lasttime;
			else
				busytime_u32 = 0;
			busytime = busytime_u32 / 1000.0;
		}
		
		g_profiler->graphAdd("mainloop_other", busytime - (float)drawtime/1000.0f);

		// Necessary for device->getTimer()->getTime()
		device->run();

		/*
			FPS limiter
		*/

		{
			float fps_max = g_settings->getFloat("fps_max");
			u32 frametime_min = 1000./fps_max;
			
			if(busytime_u32 < frametime_min)
			{
				u32 sleeptime = frametime_min - busytime_u32;
				device->sleep(sleeptime);
				g_profiler->graphAdd("mainloop_sleep", (float)sleeptime/1000.0f);
			}
		}

		// Necessary for device->getTimer()->getTime()
		device->run();

		/*
			Time difference calculation
		*/
		f32 dtime; // in seconds
		
		u32 time = device->getTimer()->getTime();
		if(time > lasttime)
			dtime = (time - lasttime) / 1000.0;
		else
			dtime = 0;
		lasttime = time;

		g_profiler->graphAdd("mainloop_dtime", dtime);

		/* Run timers */

		if(nodig_delay_timer >= 0)
			nodig_delay_timer -= dtime;
		if(object_hit_delay_timer >= 0)
			object_hit_delay_timer -= dtime;
		time_from_last_punch += dtime;
		
		g_profiler->add("Elapsed time", dtime);
		g_profiler->avg("FPS", 1./dtime);

		/*
			Time average and jitter calculation
		*/

		static f32 dtime_avg1 = 0.0;
		dtime_avg1 = dtime_avg1 * 0.96 + dtime * 0.04;
		f32 dtime_jitter1 = dtime - dtime_avg1;

		static f32 dtime_jitter1_max_sample = 0.0;
		static f32 dtime_jitter1_max_fraction = 0.0;
		{
			static f32 jitter1_max = 0.0;
			static f32 counter = 0.0;
			if(dtime_jitter1 > jitter1_max)
				jitter1_max = dtime_jitter1;
			counter += dtime;
			if(counter > 0.0)
			{
				counter -= 3.0;
				dtime_jitter1_max_sample = jitter1_max;
				dtime_jitter1_max_fraction
						= dtime_jitter1_max_sample / (dtime_avg1+0.001);
				jitter1_max = 0.0;
			}
		}
		
		/*
			Busytime average and jitter calculation
		*/

		static f32 busytime_avg1 = 0.0;
		busytime_avg1 = busytime_avg1 * 0.98 + busytime * 0.02;
		f32 busytime_jitter1 = busytime - busytime_avg1;
		
		static f32 busytime_jitter1_max_sample = 0.0;
		static f32 busytime_jitter1_min_sample = 0.0;
		{
			static f32 jitter1_max = 0.0;
			static f32 jitter1_min = 0.0;
			static f32 counter = 0.0;
			if(busytime_jitter1 > jitter1_max)
				jitter1_max = busytime_jitter1;
			if(busytime_jitter1 < jitter1_min)
				jitter1_min = busytime_jitter1;
			counter += dtime;
			if(counter > 0.0){
				counter -= 3.0;
				busytime_jitter1_max_sample = jitter1_max;
				busytime_jitter1_min_sample = jitter1_min;
				jitter1_max = 0.0;
				jitter1_min = 0.0;
			}
		}

		/*
			Handle miscellaneous stuff
		*/
		
		if(client.accessDenied())
		{
			error_message = L"Access denied. Reason: "
					+client.accessDeniedReason();
			errorstream<<wide_to_narrow(error_message)<<std::endl;
			break;
		}

		if(g_gamecallback->disconnect_requested)
		{
			g_gamecallback->disconnect_requested = false;
			break;
		}

		if(g_gamecallback->changepassword_requested)
		{
			(new GUIPasswordChange(guienv, guiroot, -1,
				&g_menumgr, &client))->drop();
			g_gamecallback->changepassword_requested = false;
		}

		if(g_gamecallback->changevolume_requested)
		{
			(new GUIVolumeChange(guienv, guiroot, -1,
				&g_menumgr, &client))->drop();
			g_gamecallback->changevolume_requested = false;
		}

		/* Process TextureSource's queue */
		tsrc->processQueue();

		/* Process ItemDefManager's queue */
		itemdef->processQueue(gamedef);

		/*
			Process ShaderSource's queue
		*/
		shsrc->processQueue();

		/*
			Random calculations
		*/
		last_screensize = screensize;
		screensize = driver->getScreenSize();
		v2s32 displaycenter(screensize.X/2,screensize.Y/2);
		//bool screensize_changed = screensize != last_screensize;

		// Resize hotbar
		if(screensize.Y <= 800)
			hotbar_imagesize = 32;
		else if(screensize.Y <= 1280)
			hotbar_imagesize = 48;
		else
			hotbar_imagesize = 64;
		
		// Hilight boxes collected during the loop and displayed
		std::vector<aabb3f> hilightboxes;
		
		// Info text
		std::wstring infotext;

		/*
			Debug info for client
		*/
		{
			static float counter = 0.0;
			counter -= dtime;
			if(counter < 0)
			{
				counter = 30.0;
				client.printDebugInfo(infostream);
			}
		}

		/*
			Profiler
		*/
		float profiler_print_interval =
				g_settings->getFloat("profiler_print_interval");
		bool print_to_log = true;
		if(profiler_print_interval == 0){
			print_to_log = false;
			profiler_print_interval = 5;
		}
		if(m_profiler_interval.step(dtime, profiler_print_interval))
		{
			if(print_to_log){
				infostream<<"Profiler:"<<std::endl;
				g_profiler->print(infostream);
			}

			update_profiler_gui(guitext_profiler, font, text_height,
					show_profiler, show_profiler_max);

			g_profiler->clear();
		}

		/*
			Direct handling of user input
		*/
		
		// Reset input if window not active or some menu is active
		if(device->isWindowActive() == false
				|| noMenuActive() == false
				|| guienv->hasFocus(gui_chat_console))
		{
			input->clear();
		}

		// Input handler step() (used by the random input generator)
		input->step(dtime);

		// Increase timer for doubleclick of "jump"
		if(g_settings->getBool("doubletap_jump") && jump_timer <= 0.2)
			jump_timer += dtime;

		/*
			Launch menus and trigger stuff according to keys
		*/
		if(input->wasKeyDown(getKeySetting("keymap_drop")))
		{
			// drop selected item
			IDropAction *a = new IDropAction();
			a->count = 0;
			a->from_inv.setCurrentPlayer();
			a->from_list = "main";
			a->from_i = client.getPlayerItem();
			client.inventoryAction(a);
		}
		else if(input->wasKeyDown(getKeySetting("keymap_inventory")))
		{
			infostream<<"the_game: "
					<<"Launching inventory"<<std::endl;
			
			GUIFormSpecMenu *menu =
				new GUIFormSpecMenu(device, guiroot, -1,
					&g_menumgr,
					&client, gamedef);

			InventoryLocation inventoryloc;
			inventoryloc.setCurrentPlayer();

			PlayerInventoryFormSource *src = new PlayerInventoryFormSource(&client);
			assert(src);
			menu->setFormSpec(src->getForm(), inventoryloc);
			menu->setFormSource(src);
			menu->setTextDest(new TextDestPlayerInventory(&client));
			menu->drop();
		}
		else if(input->wasKeyDown(EscapeKey))
		{
			infostream<<"the_game: "
					<<"Launching pause menu"<<std::endl;
			// It will delete itself by itself
			(new GUIPauseMenu(guienv, guiroot, -1, g_gamecallback,
					&g_menumgr, simple_singleplayer_mode))->drop();

			// Move mouse cursor on top of the disconnect button
			if(simple_singleplayer_mode)
				input->setMousePos(displaycenter.X, displaycenter.Y+0);
			else
				input->setMousePos(displaycenter.X, displaycenter.Y+25);
		}
		else if(input->wasKeyDown(getKeySetting("keymap_chat")))
		{
			TextDest *dest = new TextDestChat(&client);

			(new GUITextInputMenu(guienv, guiroot, -1,
					&g_menumgr, dest,
					L""))->drop();
		}
		else if(input->wasKeyDown(getKeySetting("keymap_cmd")))
		{
			TextDest *dest = new TextDestChat(&client);

			(new GUITextInputMenu(guienv, guiroot, -1,
					&g_menumgr, dest,
					L"/"))->drop();
		}
		else if(input->wasKeyDown(getKeySetting("keymap_console")))
		{
			if (!gui_chat_console->isOpenInhibited())
			{
				// Open up to over half of the screen
				gui_chat_console->openConsole(0.6);
				guienv->setFocus(gui_chat_console);
			}
		}
		else if(input->wasKeyDown(getKeySetting("keymap_freemove")))
		{
			if(g_settings->getBool("free_move"))
			{
				g_settings->set("free_move","false");
				statustext = L"free_move disabled";
				statustext_time = 0;
			}
			else
			{
				g_settings->set("free_move","true");
				statustext = L"free_move enabled";
				statustext_time = 0;
				if(!client.checkPrivilege("fly"))
					statustext += L" (note: no 'fly' privilege)";
			}
		}
		else if(input->wasKeyDown(getKeySetting("keymap_jump")))
		{
			if(g_settings->getBool("doubletap_jump") && jump_timer < 0.2)
			{
				if(g_settings->getBool("free_move"))
				{
					g_settings->set("free_move","false");
					statustext = L"free_move disabled";
					statustext_time = 0;
				}
				else
				{
					g_settings->set("free_move","true");
					statustext = L"free_move enabled";
					statustext_time = 0;
					if(!client.checkPrivilege("fly"))
						statustext += L" (note: no 'fly' privilege)";
				}
			}
			reset_jump_timer = true;
		}
		else if(input->wasKeyDown(getKeySetting("keymap_fastmove")))
		{
			if(g_settings->getBool("fast_move"))
			{
				g_settings->set("fast_move","false");
				statustext = L"fast_move disabled";
				statustext_time = 0;
			}
			else
			{
				g_settings->set("fast_move","true");
				statustext = L"fast_move enabled";
				statustext_time = 0;
				if(!client.checkPrivilege("fast"))
					statustext += L" (note: no 'fast' privilege)";
			}
		}
		else if(input->wasKeyDown(getKeySetting("keymap_noclip")))
		{
			if(g_settings->getBool("noclip"))
			{
				g_settings->set("noclip","false");
				statustext = L"noclip disabled";
				statustext_time = 0;
			}
			else
			{
				g_settings->set("noclip","true");
				statustext = L"noclip enabled";
				statustext_time = 0;
				if(!client.checkPrivilege("noclip"))
					statustext += L" (note: no 'noclip' privilege)";
			}
		}
		else if(input->wasKeyDown(getKeySetting("keymap_screenshot")))
		{
			irr::video::IImage* const image = driver->createScreenShot(); 
			if (image) { 
				irr::c8 filename[256]; 
				snprintf(filename, 256, "%s" DIR_DELIM "screenshot_%u.png", 
						 g_settings->get("screenshot_path").c_str(),
						 device->getTimer()->getRealTime()); 
				if (driver->writeImageToFile(image, filename)) {
					std::wstringstream sstr;
					sstr<<"Saved screenshot to '"<<filename<<"'";
					infostream<<"Saved screenshot to '"<<filename<<"'"<<std::endl;
					statustext = sstr.str();
					statustext_time = 0;
				} else{
					infostream<<"Failed to save screenshot '"<<filename<<"'"<<std::endl;
				}
				image->drop(); 
			}			 
		}
		else if(input->wasKeyDown(getKeySetting("keymap_toggle_hud")))
		{
			show_hud = !show_hud;
			if(show_hud)
				statustext = L"HUD shown";
			else
				statustext = L"HUD hidden";
			statustext_time = 0;
		}
		else if(input->wasKeyDown(getKeySetting("keymap_toggle_chat")))
		{
			show_chat = !show_chat;
			if(show_chat)
				statustext = L"Chat shown";
			else
				statustext = L"Chat hidden";
			statustext_time = 0;
		}
		else if(input->wasKeyDown(getKeySetting("keymap_toggle_force_fog_off")))
		{
			force_fog_off = !force_fog_off;
			if(force_fog_off)
				statustext = L"Fog disabled";
			else
				statustext = L"Fog enabled";
			statustext_time = 0;
		}
		else if(input->wasKeyDown(getKeySetting("keymap_toggle_update_camera")))
		{
			disable_camera_update = !disable_camera_update;
			if(disable_camera_update)
				statustext = L"Camera update disabled";
			else
				statustext = L"Camera update enabled";
			statustext_time = 0;
		}
		else if(input->wasKeyDown(getKeySetting("keymap_toggle_debug")))
		{
			// Initial / 3x toggle: Chat only
			// 1x toggle: Debug text with chat
			// 2x toggle: Debug text with profiler graph
			if(!show_debug)
			{
				show_debug = true;
				show_profiler_graph = false;
				statustext = L"Debug info shown";
				statustext_time = 0;
			}
			else if(show_profiler_graph)
			{
				show_debug = false;
				show_profiler_graph = false;
				statustext = L"Debug info and profiler graph hidden";
				statustext_time = 0;
			}
			else
			{
				show_profiler_graph = true;
				statustext = L"Profiler graph shown";
				statustext_time = 0;
			}
		}
		else if(input->wasKeyDown(getKeySetting("keymap_toggle_profiler")))
		{
			show_profiler = (show_profiler + 1) % (show_profiler_max + 1);

			// FIXME: This updates the profiler with incomplete values
			update_profiler_gui(guitext_profiler, font, text_height,
					show_profiler, show_profiler_max);

			if(show_profiler != 0)
			{
				std::wstringstream sstr;
				sstr<<"Profiler shown (page "<<show_profiler
					<<" of "<<show_profiler_max<<")";
				statustext = sstr.str();
				statustext_time = 0;
			}
			else
			{
				statustext = L"Profiler hidden";
				statustext_time = 0;
			}
		}
		else if(input->wasKeyDown(getKeySetting("keymap_increase_viewing_range_min")))
		{
			s16 range = g_settings->getS16("viewing_range_nodes_min");
			s16 range_new = range + 10;
			g_settings->set("viewing_range_nodes_min", itos(range_new));
			statustext = narrow_to_wide(
					"Minimum viewing range changed to "
					+ itos(range_new));
			statustext_time = 0;
		}
		else if(input->wasKeyDown(getKeySetting("keymap_decrease_viewing_range_min")))
		{
			s16 range = g_settings->getS16("viewing_range_nodes_min");
			s16 range_new = range - 10;
			if(range_new < 0)
				range_new = range;
			g_settings->set("viewing_range_nodes_min",
					itos(range_new));
			statustext = narrow_to_wide(
					"Minimum viewing range changed to "
					+ itos(range_new));
			statustext_time = 0;
		}
		
		// Reset jump_timer
		if(!input->isKeyDown(getKeySetting("keymap_jump")) && reset_jump_timer)
		{
			reset_jump_timer = false;
			jump_timer = 0.0;
		}

		// Handle QuicktuneShortcutter
		if(input->wasKeyDown(getKeySetting("keymap_quicktune_next")))
			quicktune.next();
		if(input->wasKeyDown(getKeySetting("keymap_quicktune_prev")))
			quicktune.prev();
		if(input->wasKeyDown(getKeySetting("keymap_quicktune_inc")))
			quicktune.inc();
		if(input->wasKeyDown(getKeySetting("keymap_quicktune_dec")))
			quicktune.dec();
		{
			std::string msg = quicktune.getMessage();
			if(msg != ""){
				statustext = narrow_to_wide(msg);
				statustext_time = 0;
			}
		}

		// Item selection with mouse wheel
		u16 new_playeritem = client.getPlayerItem();
		{
			s32 wheel = input->getMouseWheel();
			u16 max_item = MYMIN(PLAYER_INVENTORY_SIZE-1,
					hotbar_itemcount-1);

			if(wheel < 0)
			{
				if(new_playeritem < max_item)
					new_playeritem++;
				else
					new_playeritem = 0;
			}
			else if(wheel > 0)
			{
				if(new_playeritem > 0)
					new_playeritem--;
				else
					new_playeritem = max_item;
			}
		}
		
		// Item selection
		for(u16 i=0; i<10; i++)
		{
			const KeyPress *kp = NumberKey + (i + 1) % 10;
			if(input->wasKeyDown(*kp))
			{
				if(i < PLAYER_INVENTORY_SIZE && i < hotbar_itemcount)
				{
					new_playeritem = i;

					infostream<<"Selected item: "
							<<new_playeritem<<std::endl;
				}
			}
		}

		// Viewing range selection
		if(input->wasKeyDown(getKeySetting("keymap_rangeselect")))
		{
			draw_control.range_all = !draw_control.range_all;
			if(draw_control.range_all)
			{
				infostream<<"Enabled full viewing range"<<std::endl;
				statustext = L"Enabled full viewing range";
				statustext_time = 0;
			}
			else
			{
				infostream<<"Disabled full viewing range"<<std::endl;
				statustext = L"Disabled full viewing range";
				statustext_time = 0;
			}
		}

		// Print debug stacks
		if(input->wasKeyDown(getKeySetting("keymap_print_debug_stacks")))
		{
			dstream<<"-----------------------------------------"
					<<std::endl;
			dstream<<DTIME<<"Printing debug stacks:"<<std::endl;
			dstream<<"-----------------------------------------"
					<<std::endl;
			debug_stacks_print();
		}

		/*
			Mouse and camera control
			NOTE: Do this before client.setPlayerControl() to not cause a camera lag of one frame
		*/
		
		float turn_amount = 0;
		if((device->isWindowActive() && noMenuActive()) || random_input)
		{
			if(!random_input)
			{
				// Mac OSX gets upset if this is set every frame
				if(device->getCursorControl()->isVisible())
					device->getCursorControl()->setVisible(false);
			}

			if(first_loop_after_window_activation){
				//infostream<<"window active, first loop"<<std::endl;
				first_loop_after_window_activation = false;
			}
			else{
				s32 dx = input->getMousePos().X - displaycenter.X;
				s32 dy = input->getMousePos().Y - displaycenter.Y;
				if(invert_mouse)
					dy = -dy;
				//infostream<<"window active, pos difference "<<dx<<","<<dy<<std::endl;
				
				/*const float keyspeed = 500;
				if(input->isKeyDown(irr::KEY_UP))
					dy -= dtime * keyspeed;
				if(input->isKeyDown(irr::KEY_DOWN))
					dy += dtime * keyspeed;
				if(input->isKeyDown(irr::KEY_LEFT))
					dx -= dtime * keyspeed;
				if(input->isKeyDown(irr::KEY_RIGHT))
					dx += dtime * keyspeed;*/
				
				float d = 0.2;
				camera_yaw -= dx*d;
				camera_pitch += dy*d;
				if(camera_pitch < -89.5) camera_pitch = -89.5;
				if(camera_pitch > 89.5) camera_pitch = 89.5;
				
				turn_amount = v2f(dx, dy).getLength() * d;
			}
			input->setMousePos(displaycenter.X, displaycenter.Y);
		}
		else{
			// Mac OSX gets upset if this is set every frame
			if(device->getCursorControl()->isVisible() == false)
				device->getCursorControl()->setVisible(true);

			//infostream<<"window inactive"<<std::endl;
			first_loop_after_window_activation = true;
		}
		recent_turn_speed = recent_turn_speed * 0.9 + turn_amount * 0.1;
		//std::cerr<<"recent_turn_speed = "<<recent_turn_speed<<std::endl;

		/*
			Player speed control
		*/
			/*bool a_up,
			bool a_down,
			bool a_left,
			bool a_right,
			bool a_jump,
			bool a_superspeed,
			bool a_sneak,
			bool a_LMB,
			bool a_RMB,
			float a_pitch,
			float a_yaw*/
			PlayerControl control(
				input->isKeyDown(getKeySetting("keymap_forward")),
				input->isKeyDown(getKeySetting("keymap_backward")),
				input->isKeyDown(getKeySetting("keymap_left")),
				input->isKeyDown(getKeySetting("keymap_right")),
				input->isKeyDown(getKeySetting("keymap_jump")),
				input->isKeyDown(getKeySetting("keymap_special1")),
				input->isKeyDown(getKeySetting("keymap_sneak")),
				input->getLeftState(),
				input->getRightState(),
				input->isKeyDown(getKeySetting("keymap_shld")),
				camera_pitch,
				camera_yaw
			);
			client.setPlayerControl(control);
			u32 keyPressed=
			1*(int)input->isKeyDown(getKeySetting("keymap_forward"))+
			2*(int)input->isKeyDown(getKeySetting("keymap_backward"))+
			4*(int)input->isKeyDown(getKeySetting("keymap_left"))+
			8*(int)input->isKeyDown(getKeySetting("keymap_right"))+
			16*(int)input->isKeyDown(getKeySetting("keymap_jump"))+
			32*(int)input->isKeyDown(getKeySetting("keymap_special1"))+
			64*(int)input->isKeyDown(getKeySetting("keymap_sneak"))+
			128*(int)input->getLeftState()+
			256*(int)input->getRightState()+
			512*(int)input->isKeyDown(getKeySetting("keymap_shld"));
			LocalPlayer* playerxx = client.getEnv().getLocalPlayer();
			playerxx->keyPressed=keyPressed;
		
		/*
			Run server
		*/

		if(server != NULL)
		{
			//TimeTaker timer("server->step(dtime)");
			server->step(dtime);
		}

		/*
			Process environment
		*/
		
		{
			//TimeTaker timer("client.step(dtime)");
			client.step(dtime);
			//client.step(dtime_avg1);
		}

		{
			// Read client events
			for(;;)
			{
				ClientEvent event = client.getClientEvent();
				if(event.type == CE_NONE)
				{
					break;
				}
				else if(event.type == CE_PLAYER_DAMAGE &&
						client.getHP() != 0)
				{
					//u16 damage = event.player_damage.amount;
					//infostream<<"Player damage: "<<damage<<std::endl;

					damage_flash += 100.0;
					damage_flash += 8.0 * event.player_damage.amount;

					player->hurt_tilt_timer = 1.5;
					player->hurt_tilt_strength = event.player_damage.amount/2;
					player->hurt_tilt_strength = rangelim(player->hurt_tilt_strength, 2.0, 10.0);
				}
				else if(event.type == CE_PLAYER_FORCE_MOVE)
				{
					camera_yaw = event.player_force_move.yaw;
					camera_pitch = event.player_force_move.pitch;
				}
				else if(event.type == CE_DEATHSCREEN)
				{
					if(respawn_menu_active)
						continue;

					/*bool set_camera_point_target =
							event.deathscreen.set_camera_point_target;
					v3f camera_point_target;
					camera_point_target.X = event.deathscreen.camera_point_target_x;
					camera_point_target.Y = event.deathscreen.camera_point_target_y;
					camera_point_target.Z = event.deathscreen.camera_point_target_z;*/
					MainRespawnInitiator *respawner =
							new MainRespawnInitiator(
									&respawn_menu_active, &client);
					GUIDeathScreen *menu =
							new GUIDeathScreen(guienv, guiroot, -1, 
								&g_menumgr, respawner);
					menu->drop();
					
					chat_backend.addMessage(L"", L"You died.");

					/* Handle visualization */

					damage_flash = 0;

					LocalPlayer* player = client.getEnv().getLocalPlayer();
					player->hurt_tilt_timer = 0;
					player->hurt_tilt_strength = 0;

					/*LocalPlayer* player = client.getLocalPlayer();
					player->setPosition(player->getPosition() + v3f(0,-BS,0));
					camera.update(player, busytime, screensize);*/
				}
				else if (event.type == CE_SHOW_FORMSPEC)
				{
					if (current_formspec == 0)
					{
						/* Create menu */
						current_formspec = new FormspecFormSource(*(event.show_formspec.formspec),&current_formspec);

						GUIFormSpecMenu *menu =
								new GUIFormSpecMenu(device, guiroot, -1,
										&g_menumgr,
										&client, gamedef);
						menu->setFormSource(current_formspec);
						menu->setTextDest(new TextDestPlayerInventory(&client,*(event.show_formspec.formname)));
						menu->drop();
					}
					else
					{
						/* update menu */
						current_formspec->setForm(*(event.show_formspec.formspec));
					}
					delete(event.show_formspec.formspec);
					delete(event.show_formspec.formname);
				}
<<<<<<< HEAD
				else if (event.type == CE_ACHIEVE)
				{
					player->achieves.push_back(*event.achieve.achievement);
					delete(event.achieve.achievement);
=======
				else if (event.type == CE_HUDADD)
				{
					player->hud[*event.hudadd.id] = *event.hudadd.form;
					delete(event.hudadd.id);
					delete(event.hudadd.form);
				}
				else if (event.type == CE_HUDRM)
				{
					player->hud.erase(*event.hudrm.id);
					delete(event.hudrm.id);
>>>>>>> 76c44b70
				}
				else if(event.type == CE_TEXTURES_UPDATED)
				{
					update_wielded_item_trigger = true;
				}
			}
		}
		
		//TimeTaker //timer2("//timer2");

		/*
			For interaction purposes, get info about the held item
			- What item is it?
			- Is it a usable item?
			- Can it point to liquids?
		*/
		ItemStack playeritem;
		bool playeritem_usable = false;
		bool playeritem_liquids_pointable = false;
		{
			InventoryList *mlist = local_inventory.getList("main");
			if(mlist != NULL)
			{
				playeritem = mlist->getItem(client.getPlayerItem());
				playeritem_usable = playeritem.getDefinition(itemdef).usable;
				playeritem_liquids_pointable = playeritem.getDefinition(itemdef).liquids_pointable;
			}
		}
		ToolCapabilities playeritem_toolcap =
				playeritem.getToolCapabilities(itemdef);
		
		/*
			Update camera
		*/

		LocalPlayer* player = client.getEnv().getLocalPlayer();
		float full_punch_interval = playeritem_toolcap.full_punch_interval;
		float tool_reload_ratio = time_from_last_punch / full_punch_interval;
		tool_reload_ratio = MYMIN(tool_reload_ratio, 1.0);
		camera.update(player, busytime, screensize, tool_reload_ratio);
		camera.step(dtime);

		v3f player_position = player->getPosition();
		v3f camera_position = camera.getPosition();
		v3f camera_direction = camera.getDirection();
		f32 camera_fov = camera.getFovMax();
		
		if(!disable_camera_update){
			client.getEnv().getClientMap().updateCamera(camera_position,
				camera_direction, camera_fov);
		}
		
		// Update sound listener
		sound->updateListener(camera.getCameraNode()->getPosition(),
				v3f(0,0,0), // velocity
				camera.getDirection(),
				camera.getCameraNode()->getUpVector());
		sound->setListenerGain(g_settings->getFloat("sound_volume"));

		/*
			Update sound maker
		*/
		{
			soundmaker.step(dtime);
			
			ClientMap &map = client.getEnv().getClientMap();
			MapNode n = map.getNodeNoEx(player->getStandingNodePos());
			soundmaker.m_player_step_sound = nodedef->get(n).sound_footstep;
		}

		/*
			Calculate what block is the crosshair pointing to
		*/
		
		//u32 t1 = device->getTimer()->getRealTime();
		
		f32 d = 4; // max. distance
		core::line3d<f32> shootline(camera_position,
				camera_position + camera_direction * BS * (d+1));

		ClientActiveObject *selected_object = NULL;

		PointedThing pointed = getPointedThing(
				// input
				&client, player_position, camera_direction,
				camera_position, shootline, d,
				playeritem_liquids_pointable, !ldown_for_dig,
				// output
				hilightboxes,
				selected_object);

		if(pointed != pointed_old)
		{
			infostream<<"Pointing at "<<pointed.dump()<<std::endl;
			//dstream<<"Pointing at "<<pointed.dump()<<std::endl;
		}

		/*
			Stop digging when
			- releasing left mouse button
			- pointing away from node
		*/
		if(digging)
		{
			if(input->getLeftReleased())
			{
				infostream<<"Left button released"
					<<" (stopped digging)"<<std::endl;
				digging = false;
			}
			else if(pointed != pointed_old)
			{
				if (pointed.type == POINTEDTHING_NODE
					&& pointed_old.type == POINTEDTHING_NODE
					&& pointed.node_undersurface == pointed_old.node_undersurface)
				{
					// Still pointing to the same node,
					// but a different face. Don't reset.
				}
				else
				{
					infostream<<"Pointing away from node"
						<<" (stopped digging)"<<std::endl;
					digging = false;
				}
			}
			if(!digging)
			{
				client.interact(1, pointed_old);
				client.setCrack(-1, v3s16(0,0,0));
				dig_time = 0.0;
			}
		}
		if(!digging && ldown_for_dig && !input->getLeftState())
		{
			ldown_for_dig = false;
		}

		bool left_punch = false;
		soundmaker.m_player_leftpunch_sound.name = "";

		if(input->getRightState())
			repeat_rightclick_timer += dtime;
		else
			repeat_rightclick_timer = 0;

		if(playeritem_usable && input->getLeftState())
		{
			if(input->getLeftClicked())
				client.interact(4, pointed);
		}
		else if(pointed.type == POINTEDTHING_NODE)
		{
			v3s16 nodepos = pointed.node_undersurface;
			v3s16 neighbourpos = pointed.node_abovesurface;

			/*
				Check information text of node
			*/
			
			ClientMap &map = client.getEnv().getClientMap();
			NodeMetadata *meta = map.getNodeMetadata(nodepos);
			if(meta){
				infotext = narrow_to_wide(meta->getString("infotext"));
			} else {
				MapNode n = map.getNode(nodepos);
				if(nodedef->get(n).tiledef[0].name == "unknown_block.png"){
					infotext = L"Unknown node: ";
					infotext += narrow_to_wide(nodedef->get(n).name);
				}
			}
			
			// We can't actually know, but assume the sound of right-clicking
			// to be the sound of placing a node
			soundmaker.m_player_rightpunch_sound.gain = 0.5;
			soundmaker.m_player_rightpunch_sound.name = "default_place_node";
			
			/*
				Handle digging
			*/
			
			if(nodig_delay_timer <= 0.0 && input->getLeftState())
			{
				if(!digging)
				{
					infostream<<"Started digging"<<std::endl;
					client.interact(0, pointed);
					digging = true;
					ldown_for_dig = true;
				}
				MapNode n = client.getEnv().getClientMap().getNode(nodepos);
				
				// NOTE: Similar piece of code exists on the server side for
				// cheat detection.
				// Get digging parameters
				DigParams params = getDigParams(nodedef->get(n).groups,
						&playeritem_toolcap);
				// If can't dig, try hand
				if(!params.diggable){
					const ItemDefinition &hand = itemdef->get("");
					const ToolCapabilities *tp = hand.tool_capabilities;
					if(tp)
						params = getDigParams(nodedef->get(n).groups, tp);
				}
				
				SimpleSoundSpec sound_dig = nodedef->get(n).sound_dig;
				if(sound_dig.exists()){
					if(sound_dig.name == "__group"){
						if(params.main_group != ""){
							soundmaker.m_player_leftpunch_sound.gain = 0.5;
							soundmaker.m_player_leftpunch_sound.name =
									std::string("default_dig_") +
											params.main_group;
						}
					} else{
						soundmaker.m_player_leftpunch_sound = sound_dig;
					}
				}

				float dig_time_complete = 0.0;

				if(params.diggable == false)
				{
					// I guess nobody will wait for this long
					dig_time_complete = 10000000.0;
				}
				else
				{
					dig_time_complete = params.time;
					if (g_settings->getBool("enable_particles"))
					{
						const ContentFeatures &features =
							client.getNodeDefManager()->get(n);
						addPunchingParticles
							(gamedef, smgr, player, nodepos, features.tiles);
					}
				}

				if(dig_time_complete >= 0.001)
				{
					dig_index = (u16)((float)crack_animation_length
							* dig_time/dig_time_complete);
				}
				// This is for torches
				else
				{
					dig_index = crack_animation_length;
				}

				// Don't show cracks if not diggable
				if(dig_time_complete >= 100000.0)
				{
				}
				else if(dig_index < crack_animation_length)
				{
					//TimeTaker timer("client.setTempMod");
					//infostream<<"dig_index="<<dig_index<<std::endl;
					client.setCrack(dig_index, nodepos);
				}
				else
				{
					infostream<<"Digging completed"<<std::endl;
					client.interact(2, pointed);
					client.setCrack(-1, v3s16(0,0,0));
					MapNode wasnode = map.getNode(nodepos);
					client.removeNode(nodepos);

					if (g_settings->getBool("enable_particles"))
					{
						const ContentFeatures &features =
							client.getNodeDefManager()->get(wasnode);
						addDiggingParticles
							(gamedef, smgr, player, nodepos, features.tiles);
					}

					dig_time = 0;
					digging = false;

					nodig_delay_timer = dig_time_complete
							/ (float)crack_animation_length;

					// We don't want a corresponding delay to
					// very time consuming nodes
					if(nodig_delay_timer > 0.3)
						nodig_delay_timer = 0.3;
					// We want a slight delay to very little
					// time consuming nodes
					float mindelay = 0.15;
					if(nodig_delay_timer < mindelay)
						nodig_delay_timer = mindelay;
					
					// Send event to trigger sound
					MtEvent *e = new NodeDugEvent(nodepos, wasnode);
					gamedef->event()->put(e);
				}

				dig_time += dtime;

				camera.setDigging(0);  // left click animation
			}

			if(input->getRightClicked() ||
					repeat_rightclick_timer >= g_settings->getFloat("repeat_rightclick_time"))
			{
				repeat_rightclick_timer = 0;
				infostream<<"Ground right-clicked"<<std::endl;
				
				// Sign special case, at least until formspec is properly implemented.
				// Deprecated?
				if(meta && meta->getString("formspec") == "hack:sign_text_input" 
						&& !random_input
						&& !input->isKeyDown(getKeySetting("keymap_sneak")))
				{
					infostream<<"Launching metadata text input"<<std::endl;
					
					// Get a new text for it

					TextDest *dest = new TextDestNodeMetadata(nodepos, &client);

					std::wstring wtext = narrow_to_wide(meta->getString("text"));

					(new GUITextInputMenu(guienv, guiroot, -1,
							&g_menumgr, dest,
							wtext))->drop();
				}
				// If metadata provides an inventory view, activate it
				else if(meta && meta->getString("formspec") != "" && !random_input
						&& !input->isKeyDown(getKeySetting("keymap_sneak")))
				{
					infostream<<"Launching custom inventory view"<<std::endl;

					InventoryLocation inventoryloc;
					inventoryloc.setNodeMeta(nodepos);
					
					/* Create menu */

					GUIFormSpecMenu *menu =
						new GUIFormSpecMenu(device, guiroot, -1,
							&g_menumgr,
							&client, gamedef);
					menu->setFormSpec(meta->getString("formspec"),
							inventoryloc);
					menu->setFormSource(new NodeMetadataFormSource(
							&client.getEnv().getClientMap(), nodepos));
					menu->setTextDest(new TextDestNodeMetadata(nodepos, &client));
					menu->drop();
				}
				// Otherwise report right click to server
				else
				{
					// Report to server
					client.interact(3, pointed);
					camera.setDigging(1);  // right click animation
					
					// If the wielded item has node placement prediction,
					// make that happen
					const ItemDefinition &def =
							playeritem.getDefinition(itemdef);
					if(def.node_placement_prediction != ""
							&& !nodedef->get(map.getNode(nodepos)).rightclickable)
					do{ // breakable
						verbosestream<<"Node placement prediction for "
								<<playeritem.name<<" is "
								<<def.node_placement_prediction<<std::endl;
						v3s16 p = neighbourpos;
						// Place inside node itself if buildable_to
						try{
							MapNode n_under = map.getNode(nodepos);
							if(nodedef->get(n_under).buildable_to)
								p = nodepos;
						}catch(InvalidPositionException &e){}
						// Find id of predicted node
						content_t id;
						bool found =
							nodedef->getId(def.node_placement_prediction, id);
						if(!found){
							errorstream<<"Node placement prediction failed for "
									<<playeritem.name<<" (places "
									<<def.node_placement_prediction
									<<") - Name not known"<<std::endl;
							break;
						}
						MapNode n(id);
						try{
							// This triggers the required mesh update too
							client.addNode(p, n);
						}catch(InvalidPositionException &e){
							errorstream<<"Node placement prediction failed for "
									<<playeritem.name<<" (places "
									<<def.node_placement_prediction
									<<") - Position not loaded"<<std::endl;
						}
					}while(0);
				}
			}
		}
		else if(pointed.type == POINTEDTHING_OBJECT)
		{
			infotext = narrow_to_wide(selected_object->infoText());

			if(infotext == L"" && show_debug){
				infotext = narrow_to_wide(selected_object->debugInfoText());
			}

			//if(input->getLeftClicked())
			if(input->getLeftState())
			{
				bool do_punch = false;
				bool do_punch_damage = false;
				if(object_hit_delay_timer <= 0.0){
					do_punch = true;
					do_punch_damage = true;
					object_hit_delay_timer = object_hit_delay;
				}
				if(input->getLeftClicked()){
					do_punch = true;
				}
				if(do_punch){
					infostream<<"Left-clicked object"<<std::endl;
					left_punch = true;
				}
				if(do_punch_damage){
					// Report direct punch
					v3f objpos = selected_object->getPosition();
					v3f dir = (objpos - player_position).normalize();
					
					bool disable_send = selected_object->directReportPunch(
							dir, &playeritem, time_from_last_punch);
					time_from_last_punch = 0;
					if(!disable_send)
						client.interact(0, pointed);
				}
			}
			else if(input->getRightClicked())
			{
				infostream<<"Right-clicked object"<<std::endl;
				client.interact(3, pointed);  // place
			}
		}
		else if(input->getLeftState())
		{
			// When button is held down in air, show continuous animation
			left_punch = true;
		}

		pointed_old = pointed;
		
		if(left_punch || input->getLeftClicked())
		{
			camera.setDigging(0); // left click animation
		}

		input->resetLeftClicked();
		input->resetRightClicked();

		input->resetLeftReleased();
		input->resetRightReleased();
		
		/*
			Calculate stuff for drawing
		*/

		/*
			Fog range
		*/
	
		if(farmesh)
		{
			fog_range = BS*farmesh_range;
		}
		else
		{
			fog_range = draw_control.wanted_range*BS + 0.0*MAP_BLOCKSIZE*BS;
			fog_range *= 0.9;
			if(draw_control.range_all)
				fog_range = 100000*BS;
		}

		/*
			Calculate general brightness
		*/
		u32 daynight_ratio = client.getEnv().getDayNightRatio();
		float time_brightness = decode_light_f((float)daynight_ratio/1000.0);
		float direct_brightness = 0;
		bool sunlight_seen = false;
		if(g_settings->getBool("free_move")){
			direct_brightness = time_brightness;
			sunlight_seen = true;
		} else {
			ScopeProfiler sp(g_profiler, "Detecting background light", SPT_AVG);
			float old_brightness = sky->getBrightness();
			direct_brightness = (float)client.getEnv().getClientMap()
					.getBackgroundBrightness(MYMIN(fog_range*1.2, 60*BS),
					daynight_ratio, (int)(old_brightness*255.5), &sunlight_seen)
					/ 255.0;
		}
		
		time_of_day = client.getEnv().getTimeOfDayF();
		float maxsm = 0.05;
		if(fabs(time_of_day - time_of_day_smooth) > maxsm &&
				fabs(time_of_day - time_of_day_smooth + 1.0) > maxsm &&
				fabs(time_of_day - time_of_day_smooth - 1.0) > maxsm)
			time_of_day_smooth = time_of_day;
		float todsm = 0.05;
		if(time_of_day_smooth > 0.8 && time_of_day < 0.2)
			time_of_day_smooth = time_of_day_smooth * (1.0-todsm)
					+ (time_of_day+1.0) * todsm;
		else
			time_of_day_smooth = time_of_day_smooth * (1.0-todsm)
					+ time_of_day * todsm;
			
		sky->update(time_of_day_smooth, time_brightness, direct_brightness,
				sunlight_seen);
		
		float brightness = sky->getBrightness();
		video::SColor bgcolor = sky->getBgColor();
		video::SColor skycolor = sky->getSkyColor();

		/*
			Update clouds
		*/
		if(clouds){
			if(sky->getCloudsVisible()){
				clouds->setVisible(true);
				clouds->step(dtime);
				clouds->update(v2f(player_position.X, player_position.Z),
						sky->getCloudColor());
			} else{
				clouds->setVisible(false);
			}
		}
		
		/*
			Update farmesh
		*/
		if(farmesh)
		{
			farmesh_range = draw_control.wanted_range * 10;
			if(draw_control.range_all && farmesh_range < 500)
				farmesh_range = 500;
			if(farmesh_range > 1000)
				farmesh_range = 1000;

			farmesh->step(dtime);
			farmesh->update(v2f(player_position.X, player_position.Z),
					brightness, farmesh_range);
		}

		/*
			Update particles
		*/

		allparticles_step(dtime, client.getEnv());
		
		/*
			Fog
		*/
		
		if(g_settings->getBool("enable_fog") == true && !force_fog_off)
		{
			driver->setFog(
				bgcolor,
				video::EFT_FOG_LINEAR,
				fog_range*0.4,
				fog_range*1.0,
				0.01,
				false, // pixel fog
				false // range fog
			);
		}
		else
		{
			driver->setFog(
				bgcolor,
				video::EFT_FOG_LINEAR,
				100000*BS,
				110000*BS,
				0.01,
				false, // pixel fog
				false // range fog
			);
		}

		/*
			Update gui stuff (0ms)
		*/

		//TimeTaker guiupdatetimer("Gui updating");
		
		const char program_name_and_version[] =
			"Minetest " VERSION_STRING;

		if(show_debug)
		{
			static float drawtime_avg = 0;
			drawtime_avg = drawtime_avg * 0.95 + (float)drawtime*0.05;
			/*static float beginscenetime_avg = 0;
			beginscenetime_avg = beginscenetime_avg * 0.95 + (float)beginscenetime*0.05;
			static float scenetime_avg = 0;
			scenetime_avg = scenetime_avg * 0.95 + (float)scenetime*0.05;
			static float endscenetime_avg = 0;
			endscenetime_avg = endscenetime_avg * 0.95 + (float)endscenetime*0.05;*/
			
			char temptext[300];
			snprintf(temptext, 300, "%s ("
					"R: range_all=%i"
					")"
					" drawtime=%.0f, dtime_jitter = % .1f %%"
					", v_range = %.1f, RTT = %.3f",
					program_name_and_version,
					draw_control.range_all,
					drawtime_avg,
					dtime_jitter1_max_fraction * 100.0,
					draw_control.wanted_range,
					client.getRTT()
					);
			
			guitext->setText(narrow_to_wide(temptext).c_str());
			guitext->setVisible(true);
		}
		else if(show_hud || show_chat)
		{
			guitext->setText(narrow_to_wide(program_name_and_version).c_str());
			guitext->setVisible(true);
		}
		else
		{
			guitext->setVisible(false);
		}
		
		if(show_debug)
		{
			char temptext[300];
			snprintf(temptext, 300,
					"(% .1f, % .1f, % .1f)"
					" (yaw = %.1f) (seed = %llu)",
					player_position.X/BS,
					player_position.Y/BS,
					player_position.Z/BS,
					wrapDegrees_0_360(camera_yaw),
					(unsigned long long)client.getMapSeed());

			guitext2->setText(narrow_to_wide(temptext).c_str());
			guitext2->setVisible(true);
		}
		else
		{
			guitext2->setVisible(false);
		}
		
		{
			guitext_info->setText(infotext.c_str());
			guitext_info->setVisible(show_hud && g_menumgr.menuCount() == 0);
		}

		{
			float statustext_time_max = 1.5;
			if(!statustext.empty())
			{
				statustext_time += dtime;
				if(statustext_time >= statustext_time_max)
				{
					statustext = L"";
					statustext_time = 0;
				}
			}
			guitext_status->setText(statustext.c_str());
			guitext_status->setVisible(!statustext.empty());

			if(!statustext.empty())
			{
				s32 status_y = screensize.Y - 130;
				core::rect<s32> rect(
						10,
						status_y - guitext_status->getTextHeight(),
						screensize.X - 10,
						status_y
				);
				guitext_status->setRelativePosition(rect);

				// Fade out
				video::SColor initial_color(255,0,0,0);
				if(guienv->getSkin())
					initial_color = guienv->getSkin()->getColor(gui::EGDC_BUTTON_TEXT);
				video::SColor final_color = initial_color;
				final_color.setAlpha(0);
				video::SColor fade_color =
					initial_color.getInterpolated_quadratic(
						initial_color,
						final_color,
						pow(statustext_time / (float)statustext_time_max, 2.0f));
				guitext_status->setOverrideColor(fade_color);
				guitext_status->enableOverrideColor(true);
			}
		}
		
		/*
			Get chat messages from client
		*/
		{
			// Get new messages from error log buffer
			while(!chat_log_error_buf.empty())
			{
				chat_backend.addMessage(L"", narrow_to_wide(
						chat_log_error_buf.get()));
			}
			// Get new messages from client
			std::wstring message;
			while(client.getChatMessage(message))
			{
				chat_backend.addUnparsedMessage(message);
			}
			// Remove old messages
			chat_backend.step(dtime);

			// Display all messages in a static text element
			u32 recent_chat_count = chat_backend.getRecentBuffer().getLineCount();
			std::wstring recent_chat = chat_backend.getRecentChat();
			guitext_chat->setText(recent_chat.c_str());

			// Update gui element size and position
			s32 chat_y = 5+(text_height+5);
			if(show_debug)
				chat_y += (text_height+5);
			core::rect<s32> rect(
				10,
				chat_y,
				screensize.X - 10,
				chat_y + guitext_chat->getTextHeight()
			);
			guitext_chat->setRelativePosition(rect);

			// Don't show chat if disabled or empty or profiler is enabled
			guitext_chat->setVisible(show_chat && recent_chat_count != 0
					&& !show_profiler);
		}

		/*
			Inventory
		*/
		
		if(client.getPlayerItem() != new_playeritem)
		{
			client.selectPlayerItem(new_playeritem);
		}
		if(client.getLocalInventoryUpdated())
		{
			//infostream<<"Updating local inventory"<<std::endl;
			client.getLocalInventory(local_inventory);
			
			update_wielded_item_trigger = true;
		}
		static bool conrot(false);
		if(control.shld != conrot){
			conrot = control.shld;
			update_wielded_item_trigger = true;
		}
		if(update_wielded_item_trigger)
		{
			update_wielded_item_trigger = false;
			// Update wielded tool
			InventoryList *mlist = local_inventory.getList("main");
			ItemStack item;
			if(mlist != NULL)
				item = mlist->getItem(client.getPlayerItem());
			camera.wield(item, device, control.shld);
		}

		/*
			Update block draw list every 200ms or when camera direction has
			changed much
		*/
		update_draw_list_timer += dtime;
		if(update_draw_list_timer >= 0.2 ||
				update_draw_list_last_cam_dir.getDistanceFrom(camera_direction) > 0.2){
			update_draw_list_timer = 0;
			client.getEnv().getClientMap().updateDrawList(driver);
			update_draw_list_last_cam_dir = camera_direction;
		}

		/*
			Drawing begins
		*/

		TimeTaker tt_draw("mainloop: draw");

		
		{
			TimeTaker timer("beginScene");
			//driver->beginScene(false, true, bgcolor);
			//driver->beginScene(true, true, bgcolor);
			driver->beginScene(true, true, skycolor);
			beginscenetime = timer.stop(true);
		}
		
		//timer3.stop();
	
		//infostream<<"smgr->drawAll()"<<std::endl;
		{
			TimeTaker timer("smgr");
			smgr->drawAll();
			
			if(g_settings->getBool("anaglyph"))
			{
				irr::core::vector3df oldPosition = camera.getCameraNode()->getPosition();
				irr::core::vector3df oldTarget   = camera.getCameraNode()->getTarget();

				irr::core::matrix4 startMatrix   = camera.getCameraNode()->getAbsoluteTransformation();

				irr::core::vector3df focusPoint  = (camera.getCameraNode()->getTarget() -
										 camera.getCameraNode()->getAbsolutePosition()).setLength(1) +
										 camera.getCameraNode()->getAbsolutePosition() ;

				//Left eye...
				irr::core::vector3df leftEye;
				irr::core::matrix4   leftMove;

				leftMove.setTranslation( irr::core::vector3df(-g_settings->getFloat("anaglyph_strength"),0.0f,0.0f) );
				leftEye=(startMatrix*leftMove).getTranslation();

				//clear the depth buffer, and color
				driver->beginScene( true, true, irr::video::SColor(0,200,200,255) );

				driver->getOverrideMaterial().Material.ColorMask = irr::video::ECP_RED;
				driver->getOverrideMaterial().EnableFlags  = irr::video::EMF_COLOR_MASK;
				driver->getOverrideMaterial().EnablePasses = irr::scene::ESNRP_SKY_BOX + 
															 irr::scene::ESNRP_SOLID +
															 irr::scene::ESNRP_TRANSPARENT +
															 irr::scene::ESNRP_TRANSPARENT_EFFECT +
															 irr::scene::ESNRP_SHADOW;

				camera.getCameraNode()->setPosition( leftEye );
				camera.getCameraNode()->setTarget( focusPoint );

				smgr->drawAll(); // 'smgr->drawAll();' may go here


				//Right eye...
				irr::core::vector3df rightEye;
				irr::core::matrix4   rightMove;

				rightMove.setTranslation( irr::core::vector3df(g_settings->getFloat("anaglyph_strength"),0.0f,0.0f) );
				rightEye=(startMatrix*rightMove).getTranslation();

				//clear the depth buffer
				driver->clearZBuffer();

				driver->getOverrideMaterial().Material.ColorMask = irr::video::ECP_GREEN + irr::video::ECP_BLUE;
				driver->getOverrideMaterial().EnableFlags  = irr::video::EMF_COLOR_MASK;
				driver->getOverrideMaterial().EnablePasses = irr::scene::ESNRP_SKY_BOX +
															 irr::scene::ESNRP_SOLID +
															 irr::scene::ESNRP_TRANSPARENT +
															 irr::scene::ESNRP_TRANSPARENT_EFFECT +
															 irr::scene::ESNRP_SHADOW;

				camera.getCameraNode()->setPosition( rightEye );
				camera.getCameraNode()->setTarget( focusPoint );

				smgr->drawAll(); // 'smgr->drawAll();' may go here


				//driver->endScene();

				driver->getOverrideMaterial().Material.ColorMask=irr::video::ECP_ALL;
				driver->getOverrideMaterial().EnableFlags=0;
				driver->getOverrideMaterial().EnablePasses=0;

				camera.getCameraNode()->setPosition( oldPosition );
				camera.getCameraNode()->setTarget( oldTarget );
			}

			scenetime = timer.stop(true);
		}
		
		{
		//TimeTaker timer9("auxiliary drawings");
		// 0ms
		
		//timer9.stop();
		//TimeTaker //timer10("//timer10");
		
		video::SMaterial m;
		//m.Thickness = 10;
		m.Thickness = 3;
		m.Lighting = false;
		driver->setMaterial(m);

		driver->setTransform(video::ETS_WORLD, core::IdentityMatrix);

		if(show_hud)
		{
			v3f selectionbox_color = g_settings->getV3F("selectionbox_color");
			u32 selectionbox_color_r = rangelim(myround(selectionbox_color.X), 0, 255);
			u32 selectionbox_color_g = rangelim(myround(selectionbox_color.Y), 0, 255);
			u32 selectionbox_color_b = rangelim(myround(selectionbox_color.Z), 0, 255);

			for(std::vector<aabb3f>::const_iterator
					i = hilightboxes.begin();
 					i != hilightboxes.end(); i++)
	 		{
				/*infostream<<"hilightbox min="
						<<"("<<i->MinEdge.X<<","<<i->MinEdge.Y<<","<<i->MinEdge.Z<<")"
						<<" max="
						<<"("<<i->MaxEdge.X<<","<<i->MaxEdge.Y<<","<<i->MaxEdge.Z<<")"
						<<std::endl;*/
				driver->draw3DBox(*i, video::SColor(255,selectionbox_color_r,selectionbox_color_g,selectionbox_color_b));
			}
		}

		/*
			Wielded tool
		*/
		if(show_hud)
		{
			// Warning: This clears the Z buffer.
			camera.drawWieldedTool();
		}

		/*
			Post effects
		*/
		{
			client.getEnv().getClientMap().renderPostFx();
		}

		/*
			Profiler graph
		*/
		if(show_profiler_graph)
		{
			graph.draw(10, screensize.Y - 10, driver, font);
		}

		if(show_hud)
		{
			for(std::map<std::string, std::string>::iterator it = player->hud.begin();
				it != player->hud.end(); ++it)
			{
				std::deque<std::string> spt = split(it->second, "~");
				if(spt.size() < 2) {
					actionstream<<"luadraw: ignoring drawform "<<it->second
						<<" of key "<<it->first<<" due to lack of command."<<std::endl;
					continue;
				}
				std::string com = spt.at(0);
				if(com == "back") {
					std::string tex = spt[1];
					video::ITexture *texture =
						gamedef->getTextureSource()->getTextureRaw(tex);
					core::dimension2di imgsize(texture->getOriginalSize());
					core::rect<s32> rect(0, 0, screensize.X, screensize.Y);
					const video::SColor color(255,255,255,255);
					const video::SColor colors[] = {color,color,color,color};
					driver->draw2DImage(texture, rect,
						core::rect<s32>(core::position2d<s32>(0,0), imgsize),
						NULL, colors, true);
				}
			}
		}

		/*
			Draw crosshair
		*/
		if(show_hud)
		{
			v3f crosshair_color = g_settings->getV3F("crosshair_color");
			u32 crosshair_color_r = rangelim(myround(crosshair_color.X), 0, 255);
			u32 crosshair_color_g = rangelim(myround(crosshair_color.Y), 0, 255);
			u32 crosshair_color_b = rangelim(myround(crosshair_color.Z), 0, 255);
			u32 crosshair_alpha = rangelim(g_settings->getS32("crosshair_alpha"), 0, 255);

			driver->draw2DLine(displaycenter - core::vector2d<s32>(10,0),
					displaycenter + core::vector2d<s32>(10,0),
					video::SColor(crosshair_alpha,crosshair_color_r,crosshair_color_g,crosshair_color_b));
			driver->draw2DLine(displaycenter - core::vector2d<s32>(0,10),
					displaycenter + core::vector2d<s32>(0,10),
					video::SColor(crosshair_alpha,crosshair_color_r,crosshair_color_g,crosshair_color_b));
		}

		} // timer

		//timer10.stop();
		//TimeTaker //timer11("//timer11");


		/*
			Draw hotbar
		*/
		if(show_hud)
		{
			draw_hotbar(driver, font, gamedef,
					v2s32(displaycenter.X, screensize.Y),
					hotbar_imagesize, hotbar_itemcount, &local_inventory,
					client.getHP(), client.getAP(), client.getPlayerItem());
		}

		/*
			Damage flash
		*/
		if(damage_flash > 0.0)
		{
			video::SColor color(std::min(damage_flash, 180.0f),180,0,0);
			driver->draw2DRectangle(color,
					core::rect<s32>(0,0,screensize.X,screensize.Y),
					NULL);
			
			damage_flash -= 100.0*dtime;
		}

		/*
			Damage camera tilt
		*/
		if(player->hurt_tilt_timer > 0.0)
		{
			player->hurt_tilt_timer -= dtime*5;
			if(player->hurt_tilt_timer < 0)
				player->hurt_tilt_strength = 0;
		}

		/*
<<<<<<< HEAD
			Draw achievements
		*/
		if(!player->achieves.empty()){
			player->achieve_timer += 1;
			bool time_up = player->achieve_timer >= 450; //50 ~~ 1 sec
			if(show_hud && !time_up)
			{
				video::ITexture *achieve_texture =
					gamedef->getTextureSource()->getTextureRaw(player->achieves.front());
				const video::SColor color(255,255,255,255);
				const video::SColor colors[] = {color,color,color,color};
				core::dimension2di imgsize(achieve_texture->getOriginalSize());
				core::rect<s32> rect((screensize.X*3)/4,0,screensize.X,
					((screensize.X/4)*imgsize.Height)/imgsize.Width);
				rect += core::vector2d<s32>(-10,10);
				driver->draw2DImage(achieve_texture, rect,
					core::rect<s32>(core::position2d<s32>(0,0), imgsize),
					NULL, colors, true);
			}
			if(time_up)
			{
				player->achieves.pop_front();
				player->achieve_timer = 0;
			}
		} else {
			player->achieve_timer = 0;
=======
			Draw lua hud items
		*/
		std::deque<gui::IGUIStaticText *> luaguitexts;
		if(show_hud)
		{
			for(std::map<std::string, std::string>::iterator it = player->hud.begin();
				it != player->hud.end(); ++it)
			{
				std::deque<std::string> spt = split(it->second, "~");
				if(spt.size() < 2) {
					actionstream<<"luadraw: ignoring drawform "<<it->second
						<<" of key "<<it->first<<" due to lack of command."<<std::endl;
					continue;
				}
				std::string com = spt.at(0);
				if(com == "image"){
					std::string texname = spt[1];
					float scalex = StringToNumber<float>(spt[2]);
					float scaley = StringToNumber<float>(spt[3]);
					core::vector2d<s32> pos(StringToNumber<float>(spt[4])*screensize.X,
											StringToNumber<float>(spt[5])*screensize.Y);

					video::ITexture *texture =
						gamedef->getTextureSource()->getTextureRaw(texname);
					const video::SColor color(255,255,255,255);
					const video::SColor colors[] = {color,color,color,color};
					core::dimension2di imgsize(texture->getOriginalSize());
					core::rect<s32> rect(0, 0, imgsize.Width*scalex,
												imgsize.Height*scaley);
					rect += pos;
					driver->draw2DImage(texture, rect,
						core::rect<s32>(core::position2d<s32>(0,0), imgsize),
						NULL, colors, true);
				} else if(com == "text") {
					std::wstring text;
					text.assign(spt[1].begin(), spt[1].end());
					float sizex = StringToNumber<float>(spt[2])*screensize.X;
					float sizey = StringToNumber<float>(spt[3]);
					core::vector2d<s32> pos(StringToNumber<float>(spt[4])*screensize.X,
											StringToNumber<float>(spt[5])*screensize.Y);

					gui::IGUIStaticText *luaguitext = guienv->addStaticText(
							text.c_str(),
							core::rect<s32>(0, 0, sizex, text_height*sizey)+pos,
							false, false);
					luaguitexts.push_back(luaguitext);
				} else if(com == "statbar") {
					std::string tex = spt[1];
					u32 count = StringToNumber<u32>(spt[2]);
					core::vector2d<s32> pos(StringToNumber<float>(spt[3])*screensize.X,
											StringToNumber<float>(spt[4])*screensize.Y);
					draw_statbar(driver, font, gamedef, pos, tex, count);
				} else if(com == "inv") {
					std::string list = spt[1];
					u32 numitems = StringToNumber<u32>(spt[2]);
					u32 item = StringToNumber<u32>(spt[3]);
					u32 direction = StringToNumber<u32>(spt[4]);
					core::vector2d<s32> pos(StringToNumber<float>(spt[5])*screensize.X,
											StringToNumber<float>(spt[6])*screensize.Y);
					InventoryList* inv = local_inventory.getList(list);
					draw_item(driver, font, gamedef, pos, hotbar_imagesize,
								numitems, inv, item, direction);
				} else if(com == "back") {
					//no-op
				} else {
					actionstream<<"luadraw: ignoring drawform "<<it->second<<
						"of key "<<it->first<<" due to incorrect command."<<std::endl;
					continue;
				}
			}
>>>>>>> 76c44b70
		}

		/*
			Draw gui
		*/
		// 0-1ms
		guienv->drawAll();
		
		/*
			Remove lua-texts
		*/
		for(std::deque<gui::IGUIStaticText *>::iterator it = luaguitexts.begin();
			it != luaguitexts.end(); ++it)
			(**it).remove();

		/*
			End scene
		*/
		{
			TimeTaker timer("endScene");
			endSceneX(driver);
			endscenetime = timer.stop(true);
		}

		drawtime = tt_draw.stop(true);
		g_profiler->graphAdd("mainloop_draw", (float)drawtime/1000.0f);

		/*
			End of drawing
		*/

		static s16 lastFPS = 0;
		//u16 fps = driver->getFPS();
		u16 fps = (1.0/dtime_avg1);

		if (lastFPS != fps)
		{
			core::stringw str = L"Minetest [";
			str += driver->getName();
			str += "] FPS=";
			str += fps;

			device->setWindowCaption(str.c_str());
			lastFPS = fps;
		}

		/*
			Log times and stuff for visualization
		*/
		Profiler::GraphValues values;
		g_profiler->graphGet(values);
		graph.put(values);
	}

	/*
		Drop stuff
	*/
	if(clouds)
		clouds->drop();
	if(gui_chat_console)
		gui_chat_console->drop();
	
	/*
		Draw a "shutting down" screen, which will be shown while the map
		generator and other stuff quits
	*/
	{
		/*gui::IGUIStaticText *gui_shuttingdowntext = */
		draw_load_screen(L"Shutting down stuff...", driver, font);
		/*driver->beginScene(true, true, video::SColor(255,0,0,0));
		guienv->drawAll();
		driver->endScene();
		gui_shuttingdowntext->remove();*/
	}

	chat_backend.addMessage(L"", L"# Disconnected.");
	chat_backend.addMessage(L"", L"");

	// Client scope (client is destructed before destructing *def and tsrc)
	}while(0);
	} // try-catch
	catch(SerializationError &e)
	{
		error_message = L"A serialization error occurred:\n"
				+ narrow_to_wide(e.what()) + L"\n\nThe server is probably "
				L" running a different version of Minetest.";
		errorstream<<wide_to_narrow(error_message)<<std::endl;
	}
	
	if(!sound_is_dummy)
		delete sound;

	delete tsrc;
	delete shsrc;
	delete nodedef;
	delete itemdef;
}

<|MERGE_RESOLUTION|>--- conflicted
+++ resolved
@@ -2398,12 +2398,11 @@
 					delete(event.show_formspec.formspec);
 					delete(event.show_formspec.formname);
 				}
-<<<<<<< HEAD
 				else if (event.type == CE_ACHIEVE)
 				{
 					player->achieves.push_back(*event.achieve.achievement);
 					delete(event.achieve.achievement);
-=======
+				}
 				else if (event.type == CE_HUDADD)
 				{
 					player->hud[*event.hudadd.id] = *event.hudadd.form;
@@ -2414,7 +2413,6 @@
 				{
 					player->hud.erase(*event.hudrm.id);
 					delete(event.hudrm.id);
->>>>>>> 76c44b70
 				}
 				else if(event.type == CE_TEXTURES_UPDATED)
 				{
@@ -3435,7 +3433,6 @@
 		}
 
 		/*
-<<<<<<< HEAD
 			Draw achievements
 		*/
 		if(!player->achieves.empty()){
@@ -3462,7 +3459,9 @@
 			}
 		} else {
 			player->achieve_timer = 0;
-=======
+		}
+
+		/*
 			Draw lua hud items
 		*/
 		std::deque<gui::IGUIStaticText *> luaguitexts;
@@ -3533,7 +3532,6 @@
 					continue;
 				}
 			}
->>>>>>> 76c44b70
 		}
 
 		/*
