/*
Minetest
Copyright (C) 2010-2013 celeron55, Perttu Ahola <celeron55@gmail.com>

This program is free software; you can redistribute it and/or modify
it under the terms of the GNU Lesser General Public License as published by
the Free Software Foundation; either version 2.1 of the License, or
(at your option) any later version.

This program is distributed in the hope that it will be useful,
but WITHOUT ANY WARRANTY; without even the implied warranty of
MERCHANTABILITY or FITNESS FOR A PARTICULAR PURPOSE.  See the
GNU Lesser General Public License for more details.

You should have received a copy of the GNU Lesser General Public License along
with this program; if not, write to the Free Software Foundation, Inc.,
51 Franklin Street, Fifth Floor, Boston, MA 02110-1301 USA.
*/

#include "game.h"
#include "irrlichttypes_extrabloated.h"
#include <IGUICheckBox.h>
#include <IGUIEditBox.h>
#include <IGUIButton.h>
#include <IGUIStaticText.h>
#include <IGUIFont.h>
#include <IMaterialRendererServices.h>
#include "IMeshCache.h"
#include "client.h"
#include "server.h"
#include "guiPasswordChange.h"
#include "guiVolumeChange.h"
#include "guiKeyChangeMenu.h"
#include "guiFormSpecMenu.h"
#include "tool.h"
#include "guiChatConsole.h"
#include "config.h"
#include "version.h"
#include "clouds.h"
#include "particles.h"
#include "camera.h"
#include "mapblock.h"
#include "settings.h"
#include "profiler.h"
#include "mainmenumanager.h"
#include "gettext.h"
#include "log.h"
#include "filesys.h"
// Needed for determining pointing to nodes
#include "nodedef.h"
#include "nodemetadata.h"
#include "main.h" // For g_settings
#include "itemdef.h"
#include "tile.h" // For TextureSource
#include "shader.h" // For ShaderSource
#include "logoutputbuffer.h"
#include "subgame.h"
#include "quicktune_shortcutter.h"
#include "clientmap.h"
#include "hud.h"
#include "sky.h"
#include "sound.h"
#if USE_SOUND
#include "sound_openal.h"
#endif
#include "event_manager.h"
#include <iomanip>
#include <list>
#include "util/directiontables.h"
#include "util/pointedthing.h"
#include "drawscene.h"
#include "content_cao.h"

#ifdef HAVE_TOUCHSCREENGUI
#include "touchscreengui.h"
#endif

/*
	Text input system
*/

struct TextDestNodeMetadata : public TextDest {
	TextDestNodeMetadata(v3s16 p, Client *client)
	{
		m_p = p;
		m_client = client;
	}
	// This is deprecated I guess? -celeron55
	void gotText(std::wstring text)
	{
		std::string ntext = wide_to_narrow(text);
		infostream << "Submitting 'text' field of node at (" << m_p.X << ","
			   << m_p.Y << "," << m_p.Z << "): " << ntext << std::endl;
		std::map<std::string, std::string> fields;
		fields["text"] = ntext;
		m_client->sendNodemetaFields(m_p, "", fields);
	}
	void gotText(std::map<std::string, std::string> fields)
	{
		m_client->sendNodemetaFields(m_p, "", fields);
	}

	v3s16 m_p;
	Client *m_client;
};

struct TextDestPlayerInventory : public TextDest {
	TextDestPlayerInventory(Client *client)
	{
		m_client = client;
		m_formname = "";
	}
	TextDestPlayerInventory(Client *client, std::string formname)
	{
		m_client = client;
		m_formname = formname;
	}
	void gotText(std::map<std::string, std::string> fields)
	{
		m_client->sendInventoryFields(m_formname, fields);
	}

	Client *m_client;
};

struct LocalFormspecHandler : public TextDest {
	LocalFormspecHandler();
	LocalFormspecHandler(std::string formname) :
		m_client(0)
	{
		m_formname = formname;
	}

	LocalFormspecHandler(std::string formname, Client *client) :
		m_client(client)
	{
		m_formname = formname;
	}

	void gotText(std::wstring message)
	{
		errorstream << "LocalFormspecHandler::gotText old style message received" << std::endl;
	}

	void gotText(std::map<std::string, std::string> fields)
	{
		if (m_formname == "MT_PAUSE_MENU") {
			if (fields.find("btn_sound") != fields.end()) {
				g_gamecallback->changeVolume();
				return;
			}

			if (fields.find("btn_key_config") != fields.end()) {
				g_gamecallback->keyConfig();
				return;
			}

			if (fields.find("btn_exit_menu") != fields.end()) {
				g_gamecallback->disconnect();
				return;
			}

			if (fields.find("btn_exit_os") != fields.end()) {
				g_gamecallback->exitToOS();
				return;
			}

			if (fields.find("btn_change_password") != fields.end()) {
				g_gamecallback->changePassword();
				return;
			}

			if (fields.find("quit") != fields.end()) {
				return;
			}

			if (fields.find("btn_continue") != fields.end()) {
				return;
			}
		}

		if (m_formname == "MT_CHAT_MENU") {
			assert(m_client != 0);

			if ((fields.find("btn_send") != fields.end()) ||
					(fields.find("quit") != fields.end())) {
				if (fields.find("f_text") != fields.end()) {
					m_client->typeChatMessage(narrow_to_wide(fields["f_text"]));
				}

				return;
			}
		}

		if (m_formname == "MT_DEATH_SCREEN") {
			assert(m_client != 0);

			if ((fields.find("btn_respawn") != fields.end())) {
				m_client->sendRespawn();
				return;
			}

			if (fields.find("quit") != fields.end()) {
				m_client->sendRespawn();
				return;
			}
		}

		// don't show error message for unhandled cursor keys
		if ((fields.find("key_up") != fields.end()) ||
				(fields.find("key_down") != fields.end()) ||
				(fields.find("key_left") != fields.end()) ||
				(fields.find("key_right") != fields.end())) {
			return;
		}

		errorstream << "LocalFormspecHandler::gotText unhandled >" << m_formname << "< event" << std::endl;
		int i = 0;

		for (std::map<std::string, std::string>::iterator iter = fields.begin();
				iter != fields.end(); iter++) {
			errorstream << "\t" << i << ": " << iter->first << "=" << iter->second << std::endl;
			i++;
		}
	}

	Client *m_client;
};

/* Form update callback */

class NodeMetadataFormSource: public IFormSource
{
public:
	NodeMetadataFormSource(ClientMap *map, v3s16 p):
		m_map(map),
		m_p(p)
	{
	}
	std::string getForm()
	{
		NodeMetadata *meta = m_map->getNodeMetadata(m_p);

		if (!meta)
			return "";

		return meta->getString("formspec");
	}
	std::string resolveText(std::string str)
	{
		NodeMetadata *meta = m_map->getNodeMetadata(m_p);

		if (!meta)
			return str;

		return meta->resolveString(str);
	}

	ClientMap *m_map;
	v3s16 m_p;
};

class PlayerInventoryFormSource: public IFormSource
{
public:
	PlayerInventoryFormSource(Client *client):
		m_client(client)
	{
	}
	std::string getForm()
	{
		LocalPlayer *player = m_client->getEnv().getLocalPlayer();
		return player->inventory_formspec;
	}

	Client *m_client;
};

/*
	Check if a node is pointable
*/
inline bool isPointableNode(const MapNode &n,
			    Client *client, bool liquids_pointable)
{
	const ContentFeatures &features = client->getNodeDefManager()->get(n);
	return features.pointable ||
	       (liquids_pointable && features.isLiquid());
}

/*
	Find what the player is pointing at
*/
PointedThing getPointedThing(Client *client, v3f player_position,
		v3f camera_direction, v3f camera_position, core::line3d<f32> shootline,
		f32 d, bool liquids_pointable, bool look_for_object, v3s16 camera_offset,
		std::vector<aabb3f> &hilightboxes, ClientActiveObject *&selected_object)
{
	PointedThing result;

	hilightboxes.clear();
	selected_object = NULL;

	INodeDefManager *nodedef = client->getNodeDefManager();
	ClientMap &map = client->getEnv().getClientMap();

	f32 mindistance = BS * 1001;

	// First try to find a pointed at active object
	if (look_for_object) {
		selected_object = client->getSelectedActiveObject(d * BS,
				  camera_position, shootline);

		if (selected_object != NULL) {
			if (selected_object->doShowSelectionBox()) {
				aabb3f *selection_box = selected_object->getSelectionBox();
				// Box should exist because object was
				// returned in the first place
				assert(selection_box);

				v3f pos = selected_object->getPosition();
				hilightboxes.push_back(aabb3f(
							       selection_box->MinEdge + pos - intToFloat(camera_offset, BS),
							       selection_box->MaxEdge + pos - intToFloat(camera_offset, BS)));
			}

			mindistance = (selected_object->getPosition() - camera_position).getLength();

			result.type = POINTEDTHING_OBJECT;
			result.object_id = selected_object->getId();
		}
	}

	// That didn't work, try to find a pointed at node


	v3s16 pos_i = floatToInt(player_position, BS);

	/*infostream<<"pos_i=("<<pos_i.X<<","<<pos_i.Y<<","<<pos_i.Z<<")"
			<<std::endl;*/

	s16 a = d;
	s16 ystart = pos_i.Y + 0 - (camera_direction.Y < 0 ? a : 1);
	s16 zstart = pos_i.Z - (camera_direction.Z < 0 ? a : 1);
	s16 xstart = pos_i.X - (camera_direction.X < 0 ? a : 1);
	s16 yend = pos_i.Y + 1 + (camera_direction.Y > 0 ? a : 1);
	s16 zend = pos_i.Z + (camera_direction.Z > 0 ? a : 1);
	s16 xend = pos_i.X + (camera_direction.X > 0 ? a : 1);

	// Prevent signed number overflow
	if (yend == 32767)
		yend = 32766;

	if (zend == 32767)
		zend = 32766;

	if (xend == 32767)
		xend = 32766;

	for (s16 y = ystart; y <= yend; y++)
		for (s16 z = zstart; z <= zend; z++)
			for (s16 x = xstart; x <= xend; x++) {
				MapNode n;

				try {
					n = map.getNode(v3s16(x, y, z));
				} catch (InvalidPositionException &e) {
					continue;
				}

				if (!isPointableNode(n, client, liquids_pointable))
					continue;

				std::vector<aabb3f> boxes = n.getSelectionBoxes(nodedef);

				v3s16 np(x, y, z);
				v3f npf = intToFloat(np, BS);

				for (std::vector<aabb3f>::const_iterator
						i = boxes.begin();
						i != boxes.end(); i++) {
					aabb3f box = *i;
					box.MinEdge += npf;
					box.MaxEdge += npf;

					for (u16 j = 0; j < 6; j++) {
						v3s16 facedir = g_6dirs[j];
						aabb3f facebox = box;

						f32 d = 0.001 * BS;

						if (facedir.X > 0)
							facebox.MinEdge.X = facebox.MaxEdge.X - d;
						else if (facedir.X < 0)
							facebox.MaxEdge.X = facebox.MinEdge.X + d;
						else if (facedir.Y > 0)
							facebox.MinEdge.Y = facebox.MaxEdge.Y - d;
						else if (facedir.Y < 0)
							facebox.MaxEdge.Y = facebox.MinEdge.Y + d;
						else if (facedir.Z > 0)
							facebox.MinEdge.Z = facebox.MaxEdge.Z - d;
						else if (facedir.Z < 0)
							facebox.MaxEdge.Z = facebox.MinEdge.Z + d;

						v3f centerpoint = facebox.getCenter();
						f32 distance = (centerpoint - camera_position).getLength();

						if (distance >= mindistance)
							continue;

						if (!facebox.intersectsWithLine(shootline))
							continue;

						v3s16 np_above = np + facedir;

						result.type = POINTEDTHING_NODE;
						result.node_undersurface = np;
						result.node_abovesurface = np_above;
						mindistance = distance;

						hilightboxes.clear();

						if (!g_settings->getBool("enable_node_highlighting")) {
							for (std::vector<aabb3f>::const_iterator
									i2 = boxes.begin();
									i2 != boxes.end(); i2++) {
								aabb3f box = *i2;
								box.MinEdge += npf + v3f(-d, -d, -d) - intToFloat(camera_offset, BS);
								box.MaxEdge += npf + v3f(d, d, d) - intToFloat(camera_offset, BS);
								hilightboxes.push_back(box);
							}
						}
					}
				}
			} // for coords

	return result;
}

/* Profiler display */

void update_profiler_gui(gui::IGUIStaticText *guitext_profiler,
		gui::IGUIFont *font, u32 text_height, u32 show_profiler,
		u32 show_profiler_max)
{
	if (show_profiler == 0) {
		guitext_profiler->setVisible(false);
	} else {

		std::ostringstream os(std::ios_base::binary);
		g_profiler->printPage(os, show_profiler, show_profiler_max);
		std::wstring text = narrow_to_wide(os.str());
		guitext_profiler->setText(text.c_str());
		guitext_profiler->setVisible(true);

		s32 w = font->getDimension(text.c_str()).Width;

		if (w < 400)
			w = 400;

		core::rect<s32> rect(6, 4 + (text_height + 5) * 2, 12 + w,
				     8 + (text_height + 5) * 2 +
				     font->getDimension(text.c_str()).Height);
		guitext_profiler->setRelativePosition(rect);
		guitext_profiler->setVisible(true);
	}
}

class ProfilerGraph
{
private:
	struct Piece {
		Profiler::GraphValues values;
	};
	struct Meta {
		float min;
		float max;
		video::SColor color;
		Meta(float initial = 0,
			video::SColor color = video::SColor(255, 255, 255, 255)):
			min(initial),
			max(initial),
			color(color)
		{}
	};
	std::list<Piece> m_log;
public:
	u32 m_log_max_size;

	ProfilerGraph():
		m_log_max_size(200)
	{}

	void put(const Profiler::GraphValues &values)
	{
		Piece piece;
		piece.values = values;
		m_log.push_back(piece);

		while (m_log.size() > m_log_max_size)
			m_log.erase(m_log.begin());
	}

	void draw(s32 x_left, s32 y_bottom, video::IVideoDriver *driver,
		  gui::IGUIFont *font) const
	{
		std::map<std::string, Meta> m_meta;

		for (std::list<Piece>::const_iterator k = m_log.begin();
				k != m_log.end(); k++) {
			const Piece &piece = *k;

			for (Profiler::GraphValues::const_iterator i = piece.values.begin();
					i != piece.values.end(); i++) {
				const std::string &id = i->first;
				const float &value = i->second;
				std::map<std::string, Meta>::iterator j =
					m_meta.find(id);

				if (j == m_meta.end()) {
					m_meta[id] = Meta(value);
					continue;
				}

				if (value < j->second.min)
					j->second.min = value;

				if (value > j->second.max)
					j->second.max = value;
			}
		}

		// Assign colors
		static const video::SColor usable_colors[] = {
			video::SColor(255, 255, 100, 100),
			video::SColor(255, 90, 225, 90),
			video::SColor(255, 100, 100, 255),
			video::SColor(255, 255, 150, 50),
			video::SColor(255, 220, 220, 100)
		};
		static const u32 usable_colors_count =
			sizeof(usable_colors) / sizeof(*usable_colors);
		u32 next_color_i = 0;

		for (std::map<std::string, Meta>::iterator i = m_meta.begin();
				i != m_meta.end(); i++) {
			Meta &meta = i->second;
			video::SColor color(255, 200, 200, 200);

			if (next_color_i < usable_colors_count)
				color = usable_colors[next_color_i++];

			meta.color = color;
		}

		s32 graphh = 50;
		s32 textx = x_left + m_log_max_size + 15;
		s32 textx2 = textx + 200 - 15;

		// Draw background
		/*{
			u32 num_graphs = m_meta.size();
			core::rect<s32> rect(x_left, y_bottom - num_graphs*graphh,
					textx2, y_bottom);
			video::SColor bgcolor(120,0,0,0);
			driver->draw2DRectangle(bgcolor, rect, NULL);
		}*/

		s32 meta_i = 0;

		for (std::map<std::string, Meta>::const_iterator i = m_meta.begin();
				i != m_meta.end(); i++) {
			const std::string &id = i->first;
			const Meta &meta = i->second;
			s32 x = x_left;
			s32 y = y_bottom - meta_i * 50;
			float show_min = meta.min;
			float show_max = meta.max;

			if (show_min >= -0.0001 && show_max >= -0.0001) {
				if (show_min <= show_max * 0.5)
					show_min = 0;
			}

			s32 texth = 15;
			char buf[10];
			snprintf(buf, 10, "%.3g", show_max);
			font->draw(narrow_to_wide(buf).c_str(),
					core::rect<s32>(textx, y - graphh,
						   textx2, y - graphh + texth),
					meta.color);
			snprintf(buf, 10, "%.3g", show_min);
			font->draw(narrow_to_wide(buf).c_str(),
					core::rect<s32>(textx, y - texth,
						   textx2, y),
					meta.color);
			font->draw(narrow_to_wide(id).c_str(),
					core::rect<s32>(textx, y - graphh / 2 - texth / 2,
						   textx2, y - graphh / 2 + texth / 2),
					meta.color);
			s32 graph1y = y;
			s32 graph1h = graphh;
			bool relativegraph = (show_min != 0 && show_min != show_max);
			float lastscaledvalue = 0.0;
			bool lastscaledvalue_exists = false;

			for (std::list<Piece>::const_iterator j = m_log.begin();
					j != m_log.end(); j++) {
				const Piece &piece = *j;
				float value = 0;
				bool value_exists = false;
				Profiler::GraphValues::const_iterator k =
					piece.values.find(id);

				if (k != piece.values.end()) {
					value = k->second;
					value_exists = true;
				}

				if (!value_exists) {
					x++;
					lastscaledvalue_exists = false;
					continue;
				}

				float scaledvalue = 1.0;

				if (show_max != show_min)
					scaledvalue = (value - show_min) / (show_max - show_min);

				if (scaledvalue == 1.0 && value == 0) {
					x++;
					lastscaledvalue_exists = false;
					continue;
				}

				if (relativegraph) {
					if (lastscaledvalue_exists) {
						s32 ivalue1 = lastscaledvalue * graph1h;
						s32 ivalue2 = scaledvalue * graph1h;
						driver->draw2DLine(v2s32(x - 1, graph1y - ivalue1),
								   v2s32(x, graph1y - ivalue2), meta.color);
					}

					lastscaledvalue = scaledvalue;
					lastscaledvalue_exists = true;
				} else {
					s32 ivalue = scaledvalue * graph1h;
					driver->draw2DLine(v2s32(x, graph1y),
							   v2s32(x, graph1y - ivalue), meta.color);
				}

				x++;
			}

			meta_i++;
		}
	}
};

class NodeDugEvent: public MtEvent
{
public:
	v3s16 p;
	MapNode n;

	NodeDugEvent(v3s16 p, MapNode n):
		p(p),
		n(n)
	{}
	const char *getType() const
	{
		return "NodeDug";
	}
};

class SoundMaker
{
	ISoundManager *m_sound;
	INodeDefManager *m_ndef;
public:
	float m_player_step_timer;

	SimpleSoundSpec m_player_step_sound;
	SimpleSoundSpec m_player_leftpunch_sound;
	SimpleSoundSpec m_player_rightpunch_sound;

	SoundMaker(ISoundManager *sound, INodeDefManager *ndef):
		m_sound(sound),
		m_ndef(ndef),
		m_player_step_timer(0)
	{
	}

	void playPlayerStep()
	{
		if (m_player_step_timer <= 0 && m_player_step_sound.exists()) {
			m_player_step_timer = 0.03;
			m_sound->playSound(m_player_step_sound, false);
		}
	}

	static void viewBobbingStep(MtEvent *e, void *data)
	{
		SoundMaker *sm = (SoundMaker *)data;
		sm->playPlayerStep();
	}

	static void playerRegainGround(MtEvent *e, void *data)
	{
		SoundMaker *sm = (SoundMaker *)data;
		sm->playPlayerStep();
	}

	static void playerJump(MtEvent *e, void *data)
	{
		//SoundMaker *sm = (SoundMaker*)data;
	}

	static void cameraPunchLeft(MtEvent *e, void *data)
	{
		SoundMaker *sm = (SoundMaker *)data;
		sm->m_sound->playSound(sm->m_player_leftpunch_sound, false);
	}

	static void cameraPunchRight(MtEvent *e, void *data)
	{
		SoundMaker *sm = (SoundMaker *)data;
		sm->m_sound->playSound(sm->m_player_rightpunch_sound, false);
	}

	static void nodeDug(MtEvent *e, void *data)
	{
		SoundMaker *sm = (SoundMaker *)data;
		NodeDugEvent *nde = (NodeDugEvent *)e;
		sm->m_sound->playSound(sm->m_ndef->get(nde->n).sound_dug, false);
	}

	static void playerDamage(MtEvent *e, void *data)
	{
		SoundMaker *sm = (SoundMaker *)data;
		sm->m_sound->playSound(SimpleSoundSpec("player_damage", 0.5), false);
	}

	static void playerFallingDamage(MtEvent *e, void *data)
	{
		SoundMaker *sm = (SoundMaker *)data;
		sm->m_sound->playSound(SimpleSoundSpec("player_falling_damage", 0.5), false);
	}

	void registerReceiver(MtEventManager *mgr)
	{
		mgr->reg("ViewBobbingStep", SoundMaker::viewBobbingStep, this);
		mgr->reg("PlayerRegainGround", SoundMaker::playerRegainGround, this);
		mgr->reg("PlayerJump", SoundMaker::playerJump, this);
		mgr->reg("CameraPunchLeft", SoundMaker::cameraPunchLeft, this);
		mgr->reg("CameraPunchRight", SoundMaker::cameraPunchRight, this);
		mgr->reg("NodeDug", SoundMaker::nodeDug, this);
		mgr->reg("PlayerDamage", SoundMaker::playerDamage, this);
		mgr->reg("PlayerFallingDamage", SoundMaker::playerFallingDamage, this);
	}

	void step(float dtime)
	{
		m_player_step_timer -= dtime;
	}
};

// Locally stored sounds don't need to be preloaded because of this
class GameOnDemandSoundFetcher: public OnDemandSoundFetcher
{
	std::set<std::string> m_fetched;
public:
	void fetchSounds(const std::string &name,
			std::set<std::string> &dst_paths,
			std::set<std::string> &dst_datas)
	{
		if (m_fetched.count(name))
			return;

		m_fetched.insert(name);
		std::string base = porting::path_share + DIR_DELIM + "testsounds";
		dst_paths.insert(base + DIR_DELIM + name + ".ogg");
		dst_paths.insert(base + DIR_DELIM + name + ".0.ogg");
		dst_paths.insert(base + DIR_DELIM + name + ".1.ogg");
		dst_paths.insert(base + DIR_DELIM + name + ".2.ogg");
		dst_paths.insert(base + DIR_DELIM + name + ".3.ogg");
		dst_paths.insert(base + DIR_DELIM + name + ".4.ogg");
		dst_paths.insert(base + DIR_DELIM + name + ".5.ogg");
		dst_paths.insert(base + DIR_DELIM + name + ".6.ogg");
		dst_paths.insert(base + DIR_DELIM + name + ".7.ogg");
		dst_paths.insert(base + DIR_DELIM + name + ".8.ogg");
		dst_paths.insert(base + DIR_DELIM + name + ".9.ogg");
	}
};

class GameGlobalShaderConstantSetter : public IShaderConstantSetter
{
	Sky *m_sky;
	bool *m_force_fog_off;
	f32 *m_fog_range;
	Client *m_client;

public:
	GameGlobalShaderConstantSetter(Sky *sky, bool *force_fog_off,
			f32 *fog_range, Client *client) :
		m_sky(sky),
		m_force_fog_off(force_fog_off),
		m_fog_range(fog_range),
		m_client(client)
	{}
	~GameGlobalShaderConstantSetter() {}

	virtual void onSetConstants(video::IMaterialRendererServices *services,
			bool is_highlevel)
	{
		if (!is_highlevel)
			return;

		// Background color
		video::SColor bgcolor = m_sky->getBgColor();
		video::SColorf bgcolorf(bgcolor);
		float bgcolorfa[4] = {
			bgcolorf.r,
			bgcolorf.g,
			bgcolorf.b,
			bgcolorf.a,
		};
		services->setPixelShaderConstant("skyBgColor", bgcolorfa, 4);

		// Fog distance
		float fog_distance = 10000 * BS;

		if (g_settings->getBool("enable_fog") && !*m_force_fog_off)
			fog_distance = *m_fog_range;

		services->setPixelShaderConstant("fogDistance", &fog_distance, 1);

		// Day-night ratio
		u32 daynight_ratio = m_client->getEnv().getDayNightRatio();
		float daynight_ratio_f = (float)daynight_ratio / 1000.0;
		services->setPixelShaderConstant("dayNightRatio", &daynight_ratio_f, 1);

		u32 animation_timer = porting::getTimeMs() % 100000;
		float animation_timer_f = (float)animation_timer / 100000.0;
		services->setPixelShaderConstant("animationTimer", &animation_timer_f, 1);
		services->setVertexShaderConstant("animationTimer", &animation_timer_f, 1);

		LocalPlayer *player = m_client->getEnv().getLocalPlayer();
		v3f eye_position = player->getEyePosition();
		services->setPixelShaderConstant("eyePosition", (irr::f32 *)&eye_position, 3);
		services->setVertexShaderConstant("eyePosition", (irr::f32 *)&eye_position, 3);

		// Uniform sampler layers
		int layer0 = 0;
		int layer1 = 1;
		int layer2 = 2;
		// before 1.8 there isn't a "integer interface", only float
#if (IRRLICHT_VERSION_MAJOR == 1 && IRRLICHT_VERSION_MINOR < 8)
		services->setPixelShaderConstant("baseTexture" , (irr::f32 *)&layer0, 1);
		services->setPixelShaderConstant("normalTexture" , (irr::f32 *)&layer1, 1);
		services->setPixelShaderConstant("useNormalmap" , (irr::f32 *)&layer2, 1);
#else
		services->setPixelShaderConstant("baseTexture" , (irr::s32 *)&layer0, 1);
		services->setPixelShaderConstant("normalTexture" , (irr::s32 *)&layer1, 1);
		services->setPixelShaderConstant("useNormalmap" , (irr::s32 *)&layer2, 1);
#endif
	}
};

bool nodePlacementPrediction(Client &client,
		const ItemDefinition &playeritem_def, v3s16 nodepos, v3s16 neighbourpos)
{
	std::string prediction = playeritem_def.node_placement_prediction;
	INodeDefManager *nodedef = client.ndef();
	ClientMap &map = client.getEnv().getClientMap();

	if (prediction != "" && !nodedef->get(map.getNode(nodepos)).rightclickable) {
		verbosestream << "Node placement prediction for "
			      << playeritem_def.name << " is "
			      << prediction << std::endl;
		v3s16 p = neighbourpos;

		// Place inside node itself if buildable_to
		try {
			MapNode n_under = map.getNode(nodepos);

			if (nodedef->get(n_under).buildable_to)
				p = nodepos;
			else if (!nodedef->get(map.getNode(p)).buildable_to)
				return false;
		} catch (InvalidPositionException &e) {}

		// Find id of predicted node
		content_t id;
		bool found = nodedef->getId(prediction, id);

		if (!found) {
			errorstream << "Node placement prediction failed for "
				    << playeritem_def.name << " (places "
				    << prediction
				    << ") - Name not known" << std::endl;
			return false;
		}

		// Predict param2 for facedir and wallmounted nodes
		u8 param2 = 0;

		if (nodedef->get(id).param_type_2 == CPT2_WALLMOUNTED) {
			v3s16 dir = nodepos - neighbourpos;

			if (abs(dir.Y) > MYMAX(abs(dir.X), abs(dir.Z))) {
				param2 = dir.Y < 0 ? 1 : 0;
			} else if (abs(dir.X) > abs(dir.Z)) {
				param2 = dir.X < 0 ? 3 : 2;
			} else {
				param2 = dir.Z < 0 ? 5 : 4;
			}
		}

		if (nodedef->get(id).param_type_2 == CPT2_FACEDIR) {
			v3s16 dir = nodepos - floatToInt(client.getEnv().getLocalPlayer()->getPosition(), BS);

			if (abs(dir.X) > abs(dir.Z)) {
				param2 = dir.X < 0 ? 3 : 1;
			} else {
				param2 = dir.Z < 0 ? 2 : 0;
			}
		}

		assert(param2 <= 5);

		//Check attachment if node is in group attached_node
		if (((ItemGroupList) nodedef->get(id).groups)["attached_node"] != 0) {
			static v3s16 wallmounted_dirs[8] = {
				v3s16(0, 1, 0),
				v3s16(0, -1, 0),
				v3s16(1, 0, 0),
				v3s16(-1, 0, 0),
				v3s16(0, 0, 1),
				v3s16(0, 0, -1),
			};
			v3s16 pp;

			if (nodedef->get(id).param_type_2 == CPT2_WALLMOUNTED)
				pp = p + wallmounted_dirs[param2];
			else
				pp = p + v3s16(0, -1, 0);

			if (!nodedef->get(map.getNode(pp)).walkable)
				return false;
		}

		// Add node to client map
		MapNode n(id, 0, param2);

		try {
			LocalPlayer *player = client.getEnv().getLocalPlayer();

			// Dont place node when player would be inside new node
			// NOTE: This is to be eventually implemented by a mod as client-side Lua
			if (!nodedef->get(n).walkable ||
					(client.checkPrivilege("noclip") && g_settings->getBool("noclip")) ||
					(nodedef->get(n).walkable &&
					 neighbourpos != player->getStandingNodePos() + v3s16(0, 1, 0) &&
					 neighbourpos != player->getStandingNodePos() + v3s16(0, 2, 0))) {

				// This triggers the required mesh update too
				client.addNode(p, n);
				return true;
			}
		} catch (InvalidPositionException &e) {
			errorstream << "Node placement prediction failed for "
				    << playeritem_def.name << " (places "
				    << prediction
				    << ") - Position not loaded" << std::endl;
		}
	}

	return false;
}

static inline void create_formspec_menu(GUIFormSpecMenu **cur_formspec,
		InventoryManager *invmgr, IGameDef *gamedef,
		IWritableTextureSource *tsrc, IrrlichtDevice *device,
		IFormSource *fs_src, TextDest *txt_dest, Client *client)
{

	if (*cur_formspec == 0) {
		*cur_formspec = new GUIFormSpecMenu(device, guiroot, -1, &g_menumgr,
						    invmgr, gamedef, tsrc, fs_src, txt_dest, client);
		(*cur_formspec)->doPause = false;

		/*
			Caution: do not call (*cur_formspec)->drop() here --
			the reference might outlive the menu, so we will
			periodically check if *cur_formspec is the only
			remaining reference (i.e. the menu was removed)
			and delete it in that case.
		*/

	} else {
		(*cur_formspec)->setFormSource(fs_src);
		(*cur_formspec)->setTextDest(txt_dest);
	}
}

#ifdef __ANDROID__
#define SIZE_TAG "size[11,5.5]"
#else
#define SIZE_TAG "size[11,5.5,true]"
#endif

static void show_chat_menu(GUIFormSpecMenu **cur_formspec,
		InventoryManager *invmgr, IGameDef *gamedef,
		IWritableTextureSource *tsrc, IrrlichtDevice *device,
		Client *client, std::string text)
{
	std::string formspec =
		FORMSPEC_VERSION_STRING
		SIZE_TAG
		"field[3,2.35;6,0.5;f_text;;" + text + "]"
		"button_exit[4,3;3,0.5;btn_send;" + wide_to_narrow(wstrgettext("Proceed")) + "]"
		;

	/* Create menu */
	/* Note: FormspecFormSource and LocalFormspecHandler
	 * are deleted by guiFormSpecMenu                     */
	FormspecFormSource *fs_src = new FormspecFormSource(formspec);
	LocalFormspecHandler *txt_dst = new LocalFormspecHandler("MT_CHAT_MENU", client);

	create_formspec_menu(cur_formspec, invmgr, gamedef, tsrc, device, fs_src, txt_dst, NULL);
}

static void show_deathscreen(GUIFormSpecMenu **cur_formspec,
		InventoryManager *invmgr, IGameDef *gamedef,
		IWritableTextureSource *tsrc, IrrlichtDevice *device, Client *client)
{
	std::string formspec =
		std::string(FORMSPEC_VERSION_STRING) +
		SIZE_TAG
		"bgcolor[#320000b4;true]"
		"label[4.85,1.35;You died.]"
		"button_exit[4,3;3,0.5;btn_respawn;" + gettext("Respawn") + "]"
		;

	/* Create menu */
	/* Note: FormspecFormSource and LocalFormspecHandler
	 * are deleted by guiFormSpecMenu                     */
	FormspecFormSource *fs_src = new FormspecFormSource(formspec);
	LocalFormspecHandler *txt_dst = new LocalFormspecHandler("MT_DEATH_SCREEN", client);

	create_formspec_menu(cur_formspec, invmgr, gamedef, tsrc, device,  fs_src, txt_dst, NULL);
}

/******************************************************************************/
static void show_pause_menu(GUIFormSpecMenu **cur_formspec,
		InventoryManager *invmgr, IGameDef *gamedef,
		IWritableTextureSource *tsrc, IrrlichtDevice *device,
		bool singleplayermode)
{
#ifdef __ANDROID__
	std::string control_text = wide_to_narrow(wstrgettext("Default Controls:\n"
				   "No menu visible:\n"
				   "- single tap: button activate\n"
				   "- double tap: place/use\n"
				   "- slide finger: look around\n"
				   "Menu/Inventory visible:\n"
				   "- double tap (outside):\n"
				   " -->close\n"
				   "- touch stack, touch slot:\n"
				   " --> move stack\n"
				   "- touch&drag, tap 2nd finger\n"
				   " --> place single item to slot\n"
							     ));
#else
	std::string control_text = wide_to_narrow(wstrgettext("Default Controls:\n"
				   "- WASD: move\n"
				   "- Space: jump/climb\n"
				   "- Shift: sneak/go down\n"
				   "- Q: drop item\n"
				   "- I: inventory\n"
				   "- Mouse: turn/look\n"
				   "- Mouse left: dig/punch\n"
				   "- Mouse right: place/use\n"
				   "- Mouse wheel: select item\n"
				   "- T: chat\n"
							     ));
#endif

	float ypos = singleplayermode ? 0.5 : 0.1;
	std::ostringstream os;

	os << FORMSPEC_VERSION_STRING  << SIZE_TAG
	   << "button_exit[4," << (ypos++) << ";3,0.5;btn_continue;"
	   << wide_to_narrow(wstrgettext("Continue"))     << "]";

	if (!singleplayermode) {
		os << "button_exit[4," << (ypos++) << ";3,0.5;btn_change_password;"
		   << wide_to_narrow(wstrgettext("Change Password")) << "]";
	}

	os		<< "button_exit[4," << (ypos++) << ";3,0.5;btn_sound;"
			<< wide_to_narrow(wstrgettext("Sound Volume")) << "]";
	os		<< "button_exit[4," << (ypos++) << ";3,0.5;btn_key_config;"
			<< wide_to_narrow(wstrgettext("Change Keys"))  << "]";
	os		<< "button_exit[4," << (ypos++) << ";3,0.5;btn_exit_menu;"
			<< wide_to_narrow(wstrgettext("Exit to Menu")) << "]";
	os		<< "button_exit[4," << (ypos++) << ";3,0.5;btn_exit_os;"
			<< wide_to_narrow(wstrgettext("Exit to OS"))   << "]"
			<< "textarea[7.5,0.25;3.9,6.25;;" << control_text << ";]"
			<< "textarea[0.4,0.25;3.5,6;;" << "Minetest\n"
			<< minetest_build_info << "\n"
			<< "path_user = " << wrap_rows(porting::path_user, 20)
			<< "\n;]";

	/* Create menu */
	/* Note: FormspecFormSource and LocalFormspecHandler  *
	 * are deleted by guiFormSpecMenu                     */
	FormspecFormSource *fs_src = new FormspecFormSource(os.str());
	LocalFormspecHandler *txt_dst = new LocalFormspecHandler("MT_PAUSE_MENU");

	create_formspec_menu(cur_formspec, invmgr, gamedef, tsrc, device,  fs_src, txt_dst, NULL);

	(*cur_formspec)->doPause = true;
}

/******************************************************************************/
static void updateChat(Client &client, f32 dtime, bool show_debug,
		const v2u32 &screensize, bool show_chat, u32 show_profiler,
		ChatBackend &chat_backend, gui::IGUIStaticText *guitext_chat,
		gui::IGUIFont *font)
{
	// Add chat log output for errors to be shown in chat
	static LogOutputBuffer chat_log_error_buf(LMT_ERROR);

	// Get new messages from error log buffer
	while (!chat_log_error_buf.empty()) {
		chat_backend.addMessage(L"", narrow_to_wide(chat_log_error_buf.get()));
	}

	// Get new messages from client
	std::wstring message;

	while (client.getChatMessage(message)) {
		chat_backend.addUnparsedMessage(message);
	}

	// Remove old messages
	chat_backend.step(dtime);

	// Display all messages in a static text element
	unsigned int recent_chat_count = chat_backend.getRecentBuffer().getLineCount();
	std::wstring recent_chat       = chat_backend.getRecentChat();

	// TODO replace by fontengine fcts
	unsigned int line_height       = font->getDimension(L"Ay").Height + font->getKerningHeight();

	guitext_chat->setText(recent_chat.c_str());

	// Update gui element size and position
	s32 chat_y = 5 + line_height;

	if (show_debug)
		chat_y += line_height;

	// first pass to calculate height of text to be set
	s32 width = std::min(font->getDimension(recent_chat.c_str()).Width + 10,
			     porting::getWindowSize().X - 20);
	core::rect<s32> rect(10, chat_y, width, chat_y + porting::getWindowSize().Y);
	guitext_chat->setRelativePosition(rect);

	//now use real height of text and adjust rect according to this size
	rect = core::rect<s32>(10, chat_y, width,
			       chat_y + guitext_chat->getTextHeight());


	guitext_chat->setRelativePosition(rect);
	// Don't show chat if disabled or empty or profiler is enabled
	guitext_chat->setVisible(
		show_chat && recent_chat_count != 0 && !show_profiler);
}


/****************************************************************************
 Fast key cache for main game loop
 ****************************************************************************/

/* This is faster than using getKeySetting with the tradeoff that functions
 * using it must make sure that it's initialised before using it and there is
 * no error handling (for example bounds checking). This is really intended for
 * use only in the main running loop of the client (the_game()) where the faster
 * (up to 10x faster) key lookup is an asset. Other parts of the codebase
 * (e.g. formspecs) should continue using getKeySetting().
 */
struct KeyCache {

	KeyCache() { populate(); }

	enum {
		// Player movement
		KEYMAP_ID_FORWARD,
		KEYMAP_ID_BACKWARD,
		KEYMAP_ID_LEFT,
		KEYMAP_ID_RIGHT,
		KEYMAP_ID_JUMP,
		KEYMAP_ID_SPECIAL1,
		KEYMAP_ID_SNEAK,

		// Other
		KEYMAP_ID_DROP,
		KEYMAP_ID_INVENTORY,
		KEYMAP_ID_CHAT,
		KEYMAP_ID_CMD,
		KEYMAP_ID_CONSOLE,
		KEYMAP_ID_FREEMOVE,
		KEYMAP_ID_FASTMOVE,
		KEYMAP_ID_NOCLIP,
		KEYMAP_ID_SCREENSHOT,
		KEYMAP_ID_TOGGLE_HUD,
		KEYMAP_ID_TOGGLE_CHAT,
		KEYMAP_ID_TOGGLE_FORCE_FOG_OFF,
		KEYMAP_ID_TOGGLE_UPDATE_CAMERA,
		KEYMAP_ID_TOGGLE_DEBUG,
		KEYMAP_ID_TOGGLE_PROFILER,
		KEYMAP_ID_CAMERA_MODE,
		KEYMAP_ID_INCREASE_VIEWING_RANGE,
		KEYMAP_ID_DECREASE_VIEWING_RANGE,
		KEYMAP_ID_RANGESELECT,

		KEYMAP_ID_QUICKTUNE_NEXT,
		KEYMAP_ID_QUICKTUNE_PREV,
		KEYMAP_ID_QUICKTUNE_INC,
		KEYMAP_ID_QUICKTUNE_DEC,

		KEYMAP_ID_DEBUG_STACKS,

		// Fake keycode for array size and internal checks
		KEYMAP_INTERNAL_ENUM_COUNT


	};

	void populate();

	KeyPress key[KEYMAP_INTERNAL_ENUM_COUNT];
};

void KeyCache::populate()
{
	key[KEYMAP_ID_FORWARD]      = getKeySetting("keymap_forward");
	key[KEYMAP_ID_BACKWARD]     = getKeySetting("keymap_backward");
	key[KEYMAP_ID_LEFT]         = getKeySetting("keymap_left");
	key[KEYMAP_ID_RIGHT]        = getKeySetting("keymap_right");
	key[KEYMAP_ID_JUMP]         = getKeySetting("keymap_jump");
	key[KEYMAP_ID_SPECIAL1]     = getKeySetting("keymap_special1");
	key[KEYMAP_ID_SNEAK]        = getKeySetting("keymap_sneak");

	key[KEYMAP_ID_DROP]         = getKeySetting("keymap_drop");
	key[KEYMAP_ID_INVENTORY]    = getKeySetting("keymap_inventory");
	key[KEYMAP_ID_CHAT]         = getKeySetting("keymap_chat");
	key[KEYMAP_ID_CMD]          = getKeySetting("keymap_cmd");
	key[KEYMAP_ID_CONSOLE]      = getKeySetting("keymap_console");
	key[KEYMAP_ID_FREEMOVE]     = getKeySetting("keymap_freemove");
	key[KEYMAP_ID_FASTMOVE]     = getKeySetting("keymap_fastmove");
	key[KEYMAP_ID_NOCLIP]       = getKeySetting("keymap_noclip");
	key[KEYMAP_ID_SCREENSHOT]   = getKeySetting("keymap_screenshot");
	key[KEYMAP_ID_TOGGLE_HUD]   = getKeySetting("keymap_toggle_hud");
	key[KEYMAP_ID_TOGGLE_CHAT]  = getKeySetting("keymap_toggle_chat");
	key[KEYMAP_ID_TOGGLE_FORCE_FOG_OFF]
			= getKeySetting("keymap_toggle_force_fog_off");
	key[KEYMAP_ID_TOGGLE_UPDATE_CAMERA]
			= getKeySetting("keymap_toggle_update_camera");
	key[KEYMAP_ID_TOGGLE_DEBUG]
			= getKeySetting("keymap_toggle_debug");
	key[KEYMAP_ID_TOGGLE_PROFILER]
			= getKeySetting("keymap_toggle_profiler");
	key[KEYMAP_ID_CAMERA_MODE]
			= getKeySetting("keymap_camera_mode");
	key[KEYMAP_ID_INCREASE_VIEWING_RANGE]
			= getKeySetting("keymap_increase_viewing_range_min");
	key[KEYMAP_ID_DECREASE_VIEWING_RANGE]
			= getKeySetting("keymap_decrease_viewing_range_min");
	key[KEYMAP_ID_RANGESELECT]
			= getKeySetting("keymap_rangeselect");

	key[KEYMAP_ID_QUICKTUNE_NEXT] = getKeySetting("keymap_quicktune_next");
	key[KEYMAP_ID_QUICKTUNE_PREV] = getKeySetting("keymap_quicktune_prev");
	key[KEYMAP_ID_QUICKTUNE_INC]  = getKeySetting("keymap_quicktune_inc");
	key[KEYMAP_ID_QUICKTUNE_DEC]  = getKeySetting("keymap_quicktune_dec");

	key[KEYMAP_ID_DEBUG_STACKS]   = getKeySetting("keymap_print_debug_stacks");
}


/****************************************************************************

 ****************************************************************************/

const float object_hit_delay = 0.2;

struct FpsControl {
	u32 last_time, busy_time, sleep_time;
};


/* The reason the following structs are not anonymous structs within the
 * class is that they are not used by the majority of member functions and
 * many functions that do require objects of thse types do not modify them
 * (so they can be passed as a const qualified parameter)
 */

struct CameraOrientation {
	f32 camera_yaw;    // "right/left"
	f32 camera_pitch;  // "up/down"
};

struct GameRunData {
	u16 dig_index;
	u16 new_playeritem;
	PointedThing pointed_old;
	bool digging;
	bool ldown_for_dig;
	bool left_punch;
	bool update_wielded_item_trigger;
	bool reset_jump_timer;
	float nodig_delay_timer;
	float dig_time;
	float dig_time_complete;
	float repeat_rightclick_timer;
	float object_hit_delay_timer;
	float time_from_last_punch;
	ClientActiveObject *selected_object;

	float jump_timer;
	float damage_flash;
	float update_draw_list_timer;
	float statustext_time;

	f32 fog_range;

	v3f update_draw_list_last_cam_dir;

	u32 profiler_current_page;
	u32 profiler_max_page;     // Number of pages

	float time_of_day;
	float time_of_day_smooth;
};

struct Jitter {
	f32 max, min, avg, counter, max_sample, min_sample, max_fraction;
};

struct RunStats {
	u32 drawtime;
	u32 beginscenetime;
	u32 endscenetime;

	Jitter dtime_jitter, busy_time_jitter;
};

/* Flags that can, or may, change during main game loop
 */
struct VolatileRunFlags {
	bool invert_mouse;
	bool show_chat;
	bool show_hud;
	bool force_fog_off;
	bool show_debug;
	bool show_profiler_graph;
	bool disable_camera_update;
	bool first_loop_after_window_activation;
	bool camera_offset_changed;
};


/****************************************************************************
 THE GAME
 ****************************************************************************/

/* This is not intended to be a public class. If a public class becomes
 * desirable then it may be better to create another 'wrapper' class that
 * hides most of the stuff in this class (nothing in this class is required
 * by any other file) but exposes the public methods/data only.
 */
class Game
{
public:
	Game();
	~Game();

	bool startup(bool *kill,
			bool random_input,
			InputHandler *input,
			IrrlichtDevice *device,
			gui::IGUIFont *font,
			const std::string &map_dir,
			const std::string &playername,
			const std::string &password,
			// If address is "", local server is used and address is updated
			std::string *address,
			u16 port,
			std::wstring *error_message,
			ChatBackend *chat_backend,
			const SubgameSpec &gamespec,    // Used for local game
			bool simple_singleplayer_mode);

	void run();
	void shutdown();

protected:

	void extendedResourceCleanup();

	// Basic initialisation
	bool init(const std::string &map_dir, std::string *address,
			u16 port,
			const SubgameSpec &gamespec);
	bool initSound();
	bool createSingleplayerServer(const std::string map_dir,
			const SubgameSpec &gamespec, u16 port, std::string *address);

	// Client creation
	bool createClient(const std::string &playername,
			const std::string &password, std::string *address, u16 port,
			std::wstring *error_message);
	bool initGui(std::wstring *error_message);

	// Client connection
	bool connectToServer(const std::string &playername,
			const std::string &password, std::string *address, u16 port,
			bool *connect_ok, bool *aborted);
	bool getServerContent(bool *aborted);

	// Main loop

	void updateInteractTimers(GameRunData *args, f32 dtime);
	bool checkConnection();
	bool handleCallbacks();
	void processQueues();
	void updateProfilers(const GameRunData &run_data, const RunStats &stats,
			const FpsControl &draw_times, f32 dtime);
	void addProfilerGraphs(const RunStats &stats, const FpsControl &draw_times,
			f32 dtime);
	void updateStats(RunStats *stats, const FpsControl &draw_times, f32 dtime);

	void processUserInput(VolatileRunFlags *flags, GameRunData *interact_args,
			f32 dtime);
	void processKeyboardInput(VolatileRunFlags *flags,
			float *statustext_time,
			float *jump_timer,
			bool *reset_jump_timer,
			u32 *profiler_current_page,
			u32 profiler_max_page);
	void processItemSelection(u16 *new_playeritem);

	void dropSelectedItem();
	void openInventory();
	void openConsole();
	void toggleFreeMove(float *statustext_time);
	void toggleFreeMoveAlt(float *statustext_time, float *jump_timer);
	void toggleFast(float *statustext_time);
	void toggleNoClip(float *statustext_time);

	void toggleChat(float *statustext_time, bool *flag);
	void toggleHud(float *statustext_time, bool *flag);
	void toggleFog(float *statustext_time, bool *flag);
	void toggleDebug(float *statustext_time, bool *show_debug,
			bool *show_profiler_graph);
	void toggleUpdateCamera(float *statustext_time, bool *flag);
	void toggleProfiler(float *statustext_time, u32 *profiler_current_page,
			u32 profiler_max_page);

	void increaseViewRange(float *statustext_time);
	void decreaseViewRange(float *statustext_time);
	void toggleFullViewRange(float *statustext_time);

	void updateCameraDirection(CameraOrientation *cam, VolatileRunFlags *flags);
	void updatePlayerControl(const CameraOrientation &cam);
	void step(f32 *dtime);
	void processClientEvents(CameraOrientation *cam, float *damage_flash);
	void updateCamera(VolatileRunFlags *flags, u32 busy_time, f32 dtime,
			float time_from_last_punch);
	void updateSound(f32 dtime);
	void processPlayerInteraction(std::vector<aabb3f> &highlight_boxes,
			GameRunData *runData, f32 dtime, bool show_hud,
			bool show_debug);
	void handlePointingAtNode(GameRunData *runData,
			const PointedThing &pointed, const ItemDefinition &playeritem_def,
			const ToolCapabilities &playeritem_toolcap, f32 dtime);
	void handlePointingAtObject(GameRunData *runData,
			const PointedThing &pointed, const ItemStack &playeritem,
			const v3f &player_position, bool show_debug);
	void handleDigging(GameRunData *runData, const PointedThing &pointed,
			const v3s16 &nodepos, const ToolCapabilities &playeritem_toolcap,
			f32 dtime);
	void updateFrame(std::vector<aabb3f> &highlight_boxes, ProfilerGraph *graph,
			RunStats *stats, GameRunData *runData,
			f32 dtime, const VolatileRunFlags &flags, const CameraOrientation &cam);
	void updateGui(float *statustext_time, const RunStats &stats, f32 dtime,
			const VolatileRunFlags &flags, const CameraOrientation &cam);
	void updateProfilerGraphs(ProfilerGraph *graph);

	// Misc
	void limitFps(FpsControl *fps_timings, f32 *dtime);

	void showOverlayMessage(const char *msg, float dtime, int percent,
			bool draw_clouds = true);

private:
	InputHandler *input;

	Client *client;
	Server *server;

	gui::IGUIFont *font;

	IWritableTextureSource *texture_src;
	IWritableShaderSource *shader_src;

	// When created, these will be filled with data received from the server
	IWritableItemDefManager *itemdef_manager;
	IWritableNodeDefManager *nodedef_manager;

	GameOnDemandSoundFetcher soundfetcher; // useful when testing
	ISoundManager *sound;
	bool sound_is_dummy;
	SoundMaker *soundmaker;

	ChatBackend *chat_backend;

	GUIFormSpecMenu *current_formspec;

	EventManager *eventmgr;
	QuicktuneShortcutter *quicktune;

	GUIChatConsole *gui_chat_console; // Free using ->Drop()
	MapDrawControl *draw_control;
	Camera *camera;
	Clouds *clouds;	                  // Free using ->Drop()
	Sky *sky;                         // Free using ->Drop()
	Inventory *local_inventory;
	Hud *hud;

	/* 'cache'
	   This class does take ownership/responsibily for cleaning up etc of any of
	   these items (e.g. device)
	*/
	IrrlichtDevice *device;
	video::IVideoDriver *driver;
	scene::ISceneManager *smgr;
	u32 text_height;
	bool *kill;
	std::wstring *error_message;
	IGameDef *gamedef;                     // Convenience (same as *client)
	scene::ISceneNode *skybox;

	bool random_input;
	bool simple_singleplayer_mode;
	/* End 'cache' */

	/* Pre-calculated values
	 */
	int crack_animation_length;

	/* GUI stuff
	 */
	gui::IGUIStaticText *guitext;          // First line of debug text
	gui::IGUIStaticText *guitext2;         // Second line of debug text
	gui::IGUIStaticText *guitext_info;     // At the middle of the screen
	gui::IGUIStaticText *guitext_status;
	gui::IGUIStaticText *guitext_chat;	   // Chat text
	gui::IGUIStaticText *guitext_profiler; // Profiler text

	std::wstring infotext;
	std::wstring statustext;

<<<<<<< HEAD
	KeyCache keycache;
=======
	IntervalLimiter profiler_interval;
>>>>>>> 33e3baf4
};

Game::Game() :
	client(NULL),
	server(NULL),
	font(NULL),
	texture_src(NULL),
	shader_src(NULL),
	itemdef_manager(NULL),
	nodedef_manager(NULL),
	sound(NULL),
	sound_is_dummy(false),
	soundmaker(NULL),
	chat_backend(NULL),
	current_formspec(NULL),
	eventmgr(NULL),
	quicktune(NULL),
	gui_chat_console(NULL),
	draw_control(NULL),
	camera(NULL),
	clouds(NULL),
	sky(NULL),
	local_inventory(NULL),
	hud(NULL)
{

}



/****************************************************************************
 MinetestApp Public
 ****************************************************************************/

Game::~Game()
{
	delete client;
	delete soundmaker;
	if (!sound_is_dummy)
		delete sound;

	delete server; // deleted first to stop all server threads

	delete hud;
	delete local_inventory;
	delete camera;
	delete quicktune;
	delete eventmgr;
	delete texture_src;
	delete shader_src;
	delete nodedef_manager;
	delete itemdef_manager;
	delete draw_control;

	extendedResourceCleanup();
}

bool Game::startup(bool *kill,
		bool random_input,
		InputHandler *input,
		IrrlichtDevice *device,
		gui::IGUIFont *font,
		const std::string &map_dir,
		const std::string &playername,
		const std::string &password,
		std::string *address,     // can change if simple_singleplayer_mode
		u16 port,
		std::wstring *error_message,
		ChatBackend *chat_backend,
		const SubgameSpec &gamespec,
		bool simple_singleplayer_mode)
{
	// "cache"
	this->device        = device;
	this->font          = font;
	this->kill          = kill;
	this->error_message = error_message;
	this->random_input  = random_input;
	this->input         = input;
	this->chat_backend  = chat_backend;
	this->simple_singleplayer_mode = simple_singleplayer_mode;

	driver              = device->getVideoDriver();
	smgr                = device->getSceneManager();
	text_height         = font->getDimension(L"Random test string").Height;

	if (!init(map_dir, address, port, gamespec))
		return false;

	if (!createClient(playername, password, address, port, error_message))
		return false;

	return true;
}


void Game::run()
{
	ProfilerGraph graph;
	RunStats stats              = { 0 };
	CameraOrientation cam_view  = { 0 };
	GameRunData runData         = { 0 };
	FpsControl draw_times       = { 0 };
	VolatileRunFlags flags      = { 0 };
	f32 dtime; // in seconds

	runData.time_from_last_punch  = 10.0;
	runData.profiler_max_page = 3;
	runData.update_wielded_item_trigger = true;

	flags.show_chat = true;
	flags.show_hud = true;
	flags.show_debug = g_settings->getBool("show_debug");
	flags.invert_mouse = g_settings->getBool("invert_mouse");

	/* Clear the profiler */
	Profiler::GraphValues dummyvalues;
	g_profiler->graphGet(dummyvalues);

	draw_times.last_time = device->getTimer()->getTime();

	shader_src->addGlobalConstantSetter(new GameGlobalShaderConstantSetter(
			sky,
			&flags.force_fog_off,
			&runData.fog_range,
			client));

	std::vector<aabb3f> highlight_boxes;

	while (device->run() && !(*kill || g_gamecallback->shutdown_requested)) {

		/* Must be called immediately after a device->run() call because it
		 * uses device->getTimer()->getTime()
		 */
		limitFps(&draw_times, &dtime);

		updateStats(&stats, draw_times, dtime);
		updateInteractTimers(&runData, dtime);

		if (!checkConnection())
			break;
		if (!handleCallbacks())
			break;

		processQueues();

		infotext = L"";
		hud->resizeHotbar();

		updateProfilers(runData, stats, draw_times, dtime);
		processUserInput(&flags, &runData, dtime);
		// Update camera before player movement to avoid camera lag of one frame
		updateCameraDirection(&cam_view, &flags);
		updatePlayerControl(cam_view);
		step(&dtime);
		processClientEvents(&cam_view, &runData.damage_flash);
		updateCamera(&flags, draw_times.busy_time, dtime,
				runData.time_from_last_punch);
		updateSound(dtime);
		processPlayerInteraction(highlight_boxes, &runData, dtime,
				flags.show_hud, flags.show_debug);
		updateFrame(highlight_boxes, &graph, &stats, &runData, dtime,
				flags, cam_view);
		updateProfilerGraphs(&graph);
	}
}


void Game::shutdown()
{
	showOverlayMessage("Shutting down...", 0, 0, false);

	if (clouds)
		clouds->drop();

	if (gui_chat_console)
		gui_chat_console->drop();

	if (sky)
		sky->drop();

	clear_particles();

	/* cleanup menus */
	while (g_menumgr.menuCount() > 0) {
		g_menumgr.m_stack.front()->setVisible(false);
		g_menumgr.deletingMenu(g_menumgr.m_stack.front());
	}

	if (current_formspec) {
		current_formspec->drop();
		current_formspec = NULL;
	}

	chat_backend->addMessage(L"", L"# Disconnected.");
	chat_backend->addMessage(L"", L"");

	if (client) {
		client->Stop();
		while (!client->isShutdown()) {
			assert(texture_src != NULL);
			assert(shader_src != NULL);
			texture_src->processQueue();
			shader_src->processQueue();
			sleep_ms(100);
		}
	}
}



/****************************************************************************
 Startup
 ****************************************************************************/

bool Game::init(
		const std::string &map_dir,
		std::string *address,
		u16 port,
		const SubgameSpec &gamespec)
{
	showOverlayMessage("Loading...", 0, 0);

	texture_src = createTextureSource(device);
	shader_src = createShaderSource(device);

	itemdef_manager = createItemDefManager();
	nodedef_manager = createNodeDefManager();

	eventmgr = new EventManager();
	quicktune = new QuicktuneShortcutter();

	if (!(texture_src && shader_src && itemdef_manager && nodedef_manager
			&& eventmgr && quicktune))
		return false;

	if (!initSound())
		return false;

	// Create a server if not connecting to an existing one
	if (*address == "") {
		if (!createSingleplayerServer(map_dir, gamespec, port, address))
			return false;
	}

	return true;
}

bool Game::initSound()
{
#if USE_SOUND
	if (g_settings->getBool("enable_sound")) {
		infostream << "Attempting to use OpenAL audio" << std::endl;
		sound = createOpenALSoundManager(&soundfetcher);
		if (!sound)
			infostream << "Failed to initialize OpenAL audio" << std::endl;
	} else
		infostream << "Sound disabled." << std::endl;
#endif

	if (!sound) {
		infostream << "Using dummy audio." << std::endl;
		sound = &dummySoundManager;
		sound_is_dummy = true;
	}

	soundmaker = new SoundMaker(sound, nodedef_manager);
	if (!soundmaker)
		return false;

	soundmaker->registerReceiver(eventmgr);

	return true;
}

bool Game::createSingleplayerServer(const std::string map_dir,
		const SubgameSpec &gamespec, u16 port, std::string *address)
{
	showOverlayMessage("Creating server...", 0, 25);

	std::string bind_str = g_settings->get("bind_address");
	Address bind_addr(0, 0, 0, 0, port);

	if (g_settings->getBool("ipv6_server")) {
		bind_addr.setAddress((IPv6AddressBytes *) NULL);
	}

	try {
		bind_addr.Resolve(bind_str.c_str());
		*address = bind_str;
	} catch (ResolveError &e) {
		infostream << "Resolving bind address \"" << bind_str
			   << "\" failed: " << e.what()
			   << " -- Listening on all addresses." << std::endl;
	}

	if (bind_addr.isIPv6() && !g_settings->getBool("enable_ipv6")) {
		*error_message = L"Unable to listen on " +
				narrow_to_wide(bind_addr.serializeString()) +
				L" because IPv6 is disabled";
		errorstream << wide_to_narrow(*error_message) << std::endl;
		return false;
	}

	server = new Server(map_dir, gamespec, simple_singleplayer_mode,
			    bind_addr.isIPv6());

	server->start(bind_addr);

	return true;
}

bool Game::createClient(const std::string &playername,
		const std::string &password, std::string *address, u16 port,
		std::wstring *error_message)
{
	showOverlayMessage("Creating client...", 0, 50);

	draw_control = new MapDrawControl;
	if (!draw_control)
		return false;

	bool could_connect, connect_aborted;

	if (!connectToServer(playername, password, address, port,
			&could_connect, &connect_aborted))
		return false;

	if (!could_connect) {
		if (*error_message == L"" && !connect_aborted) {
			// Should not happen if error messages are set properly
			*error_message = L"Connection failed for unknown reason";
			errorstream << wide_to_narrow(*error_message) << std::endl;
		}
		return false;
	}

	if (!getServerContent(&connect_aborted)) {
		if (*error_message == L"" && !connect_aborted) {
			// Should not happen if error messages are set properly
			*error_message = L"Connection failed for unknown reason";
			errorstream << wide_to_narrow(*error_message) << std::endl;
		}
		return false;
	}

	// Update cached textures, meshes and materials
	client->afterContentReceived(device, font);

	/* Camera
	 */
	camera = new Camera(smgr, *draw_control, gamedef);
	if (!camera || !camera->successfullyCreated(*error_message))
		return false;

	/* Clouds
	 */
	if (g_settings->getBool("enable_clouds")) {
		clouds = new Clouds(smgr->getRootSceneNode(), smgr, -1, time(0));
		if (!clouds) {
			*error_message = L"Memory allocation error";
			*error_message += narrow_to_wide(" (clouds)");
			errorstream << wide_to_narrow(*error_message) << std::endl;
			return false;
		}
	}

	/* Skybox
	 */
	sky = new Sky(smgr->getRootSceneNode(), smgr, -1);
	skybox = NULL;	// This is used/set later on in the main run loop

	local_inventory = new Inventory(itemdef_manager);

	if (!(sky && local_inventory)) {
		*error_message = L"Memory allocation error";
		*error_message += narrow_to_wide(" (sky or local inventory)");
		errorstream << wide_to_narrow(*error_message) << std::endl;
		return false;
	}

	/* Pre-calculated values
	 */
	video::ITexture *t = texture_src->getTexture("crack_anylength.png");
	if (t) {
		v2u32 size = t->getOriginalSize();
		crack_animation_length = size.Y / size.X;
	} else {
		crack_animation_length = 5;
	}

	if (!initGui(error_message))
		return false;

	/* Set window caption
	 */
	core::stringw str = L"Minetest [";
	str += driver->getName();
	str += "]";
	device->setWindowCaption(str.c_str());

	LocalPlayer *player = client->getEnv().getLocalPlayer();
	player->hurt_tilt_timer = 0;
	player->hurt_tilt_strength = 0;

	hud = new Hud(driver, smgr, guienv, font, text_height, gamedef,
			player, local_inventory);

	if (!hud) {
		*error_message = L"Memory error: could not create HUD";
		errorstream << wide_to_narrow(*error_message) << std::endl;
		return false;
	}

	return true;
}

bool Game::initGui(std::wstring *error_message)
{
	// First line of debug text
	guitext = guienv->addStaticText(
			L"Minetest",
			core::rect<s32>(0, 0, 0, 0),
			false, false, guiroot);

	// Second line of debug text
	guitext2 = guienv->addStaticText(
			L"",
			core::rect<s32>(0, 0, 0, 0),
			false, false, guiroot);

	// At the middle of the screen
	// Object infos are shown in this
	guitext_info = guienv->addStaticText(
			L"",
			core::rect<s32>(0, 0, 400, text_height * 5 + 5) + v2s32(100, 200),
			false, true, guiroot);

	// Status text (displays info when showing and hiding GUI stuff, etc.)
	guitext_status = guienv->addStaticText(
			L"<Status>",
			core::rect<s32>(0, 0, 0, 0),
			false, false, guiroot);
	guitext_status->setVisible(false);

	// Chat text
	guitext_chat = guienv->addStaticText(
			L"",
			core::rect<s32>(0, 0, 0, 0),
			//false, false); // Disable word wrap as of now
			false, true, guiroot);
	// Remove stale "recent" chat messages from previous connections
	chat_backend->clearRecentChat();

	// Chat backend and console
	gui_chat_console = new GUIChatConsole(guienv, guienv->getRootGUIElement(),
			-1, chat_backend, client);
	if (!gui_chat_console) {
		*error_message = L"Could not allocate memory for chat console";
		errorstream << wide_to_narrow(*error_message) << std::endl;
		return false;
	}

	// Profiler text (size is updated when text is updated)
	guitext_profiler = guienv->addStaticText(
			L"<Profiler>",
			core::rect<s32>(0, 0, 0, 0),
			false, false, guiroot);
	guitext_profiler->setBackgroundColor(video::SColor(120, 0, 0, 0));
	guitext_profiler->setVisible(false);
	guitext_profiler->setWordWrap(true);

#ifdef HAVE_TOUCHSCREENGUI

	if (g_touchscreengui)
		g_touchscreengui->init(tsrc, porting::getDisplayDensity());

#endif

	return true;
}

bool Game::connectToServer(const std::string &playername,
		const std::string &password, std::string *address, u16 port,
		bool *connect_ok, bool *aborted)
{
	showOverlayMessage("Resolving address...", 0, 75);

	Address connect_address(0, 0, 0, 0, port);

	try {
		connect_address.Resolve(address->c_str());

		if (connect_address.isZero()) { // i.e. INADDR_ANY, IN6ADDR_ANY
			//connect_address.Resolve("localhost");
			if (connect_address.isIPv6()) {
				IPv6AddressBytes addr_bytes;
				addr_bytes.bytes[15] = 1;
				connect_address.setAddress(&addr_bytes);
			} else {
				connect_address.setAddress(127, 0, 0, 1);
			}
		}
	} catch (ResolveError &e) {
		*error_message = L"Couldn't resolve address: " + narrow_to_wide(e.what());
		errorstream << wide_to_narrow(*error_message) << std::endl;
		return false;
	}

	if (connect_address.isIPv6() && !g_settings->getBool("enable_ipv6")) {
		*error_message = L"Unable to connect to " +
				narrow_to_wide(connect_address.serializeString()) +
				L" because IPv6 is disabled";
		errorstream << wide_to_narrow(*error_message) << std::endl;
		return false;
	}

	client = new Client(device, playername.c_str(), password, *draw_control,
		    texture_src, shader_src, itemdef_manager, nodedef_manager, sound,
			eventmgr, connect_address.isIPv6());

	if (!client)
		return false;

	gamedef = client;	// Client acts as our GameDef


	infostream << "Connecting to server at ";
	connect_address.print(&infostream);
	infostream << std::endl;

	client->connect(connect_address);


	/*
		Wait for server to accept connection
	*/

	try {
		input->clear();

		FpsControl fps_control = { 0 };
		f32 dtime; // in seconds

		while (device->run()) {

			limitFps(&fps_control, &dtime);

			// Update client and server
			client->step(dtime);

			if (server != NULL)
				server->step(dtime);

			// End condition
			if (client->getState() == LC_Init) {
				*connect_ok = true;
				break;
			}

			// Break conditions
			if (client->accessDenied()) {
				*error_message = L"Access denied. Reason: "
						+ client->accessDeniedReason();
				errorstream << wide_to_narrow(*error_message) << std::endl;
				break;
			}

			if (input->wasKeyDown(EscapeKey) || input->wasKeyDown(CancelKey)) {
				*aborted = true;
				infostream << "Connect aborted [Escape]" << std::endl;
				break;
			}

			// Update status
			showOverlayMessage("Connecting to server...", dtime, 100);
		}
	} catch (con::PeerNotFoundException &e) {
		// TODO: Should something be done here? At least an info/error
		// message?
		return false;
	}

	return true;
}

bool Game::getServerContent(bool *aborted)
{
	input->clear();

	FpsControl fps_control = { 0 };
	f32 dtime; // in seconds

	while (device->run()) {

		limitFps(&fps_control, &dtime);

		// Update client and server
		client->step(dtime);

		if (server != NULL)
			server->step(dtime);

		// End condition
		if (client->mediaReceived() && client->itemdefReceived() &&
				client->nodedefReceived()) {
			break;
		}

		// Error conditions
		if (client->accessDenied()) {
			*error_message = L"Access denied. Reason: "
					+ client->accessDeniedReason();
			errorstream << wide_to_narrow(*error_message) << std::endl;
			return false;
		}

		if (client->getState() < LC_Init) {
			*error_message = L"Client disconnected";
			errorstream << wide_to_narrow(*error_message) << std::endl;
			return false;
		}

		if (input->wasKeyDown(EscapeKey) || input->wasKeyDown(CancelKey)) {
			*aborted = true;
			infostream << "Connect aborted [Escape]" << std::endl;
			return false;
		}

		// Display status
		int progress = 0;

		if (!client->itemdefReceived()) {
			wchar_t *text = wgettext("Item definitions...");
			progress = 0;
			draw_load_screen(text, device, guienv, font, dtime, progress);
			delete[] text;
		} else if (!client->nodedefReceived()) {
			wchar_t *text = wgettext("Node definitions...");
			progress = 25;
			draw_load_screen(text, device, guienv, font, dtime, progress);
			delete[] text;
		} else {
			std::stringstream message;
			message.precision(3);
			message << gettext("Media...");

			if ((USE_CURL == 0) ||
					(!g_settings->getBool("enable_remote_media_server"))) {
				float cur = client->getCurRate();
				std::string cur_unit = gettext(" KB/s");

				if (cur > 900) {
					cur /= 1024.0;
					cur_unit = gettext(" MB/s");
				}

				message << " ( " << cur << cur_unit << " )";
			}

			progress = 50 + client->mediaReceiveProgress() * 50 + 0.5;
			draw_load_screen(narrow_to_wide(message.str().c_str()), device,
					guienv, font, dtime, progress);
		}
	}

	return true;
}



/****************************************************************************
 Run
 ****************************************************************************/

inline void Game::updateInteractTimers(GameRunData *args, f32 dtime)
{
	if (args->nodig_delay_timer >= 0)
		args->nodig_delay_timer -= dtime;

	if (args->object_hit_delay_timer >= 0)
		args->object_hit_delay_timer -= dtime;

	args->time_from_last_punch += dtime;
}


/* returns false if game should exit, otherwise true
 */
inline bool Game::checkConnection()
{
	if (client->accessDenied()) {
		*error_message = L"Access denied. Reason: "
				+ client->accessDeniedReason();
		errorstream << wide_to_narrow(*error_message) << std::endl;
		return false;
	}

	return true;
}


/* returns false if game should exit, otherwise true
 */
inline bool Game::handleCallbacks()
{
	if (g_gamecallback->disconnect_requested) {
		g_gamecallback->disconnect_requested = false;
		return false;
	}

	if (g_gamecallback->changepassword_requested) {
		(new GUIPasswordChange(guienv, guiroot, -1,
				       &g_menumgr, client))->drop();
		g_gamecallback->changepassword_requested = false;
	}

	if (g_gamecallback->changevolume_requested) {
		(new GUIVolumeChange(guienv, guiroot, -1,
				     &g_menumgr, client))->drop();
		g_gamecallback->changevolume_requested = false;
	}

	if (g_gamecallback->keyconfig_requested) {
		(new GUIKeyChangeMenu(guienv, guiroot, -1,
				      &g_menumgr))->drop();
		g_gamecallback->keyconfig_requested = false;
	}

	if (g_gamecallback->keyconfig_changed) {
		keycache.populate(); // update the cache with new settings
		g_gamecallback->keyconfig_changed = false;
	}

	return true;
}


void Game::processQueues()
{
	texture_src->processQueue();
	itemdef_manager->processQueue(gamedef);
	shader_src->processQueue();
}


void Game::updateProfilers(const GameRunData &run_data, const RunStats &stats,
		const FpsControl &draw_times, f32 dtime)
{
	float profiler_print_interval =
			g_settings->getFloat("profiler_print_interval");
	bool print_to_log = true;

	if (profiler_print_interval == 0) {
		print_to_log = false;
		profiler_print_interval = 5;
	}

	if (profiler_interval.step(dtime, profiler_print_interval)) {
		if (print_to_log) {
			infostream << "Profiler:" << std::endl;
			g_profiler->print(infostream);
		}

		update_profiler_gui(guitext_profiler, font, text_height,
				run_data.profiler_current_page, run_data.profiler_max_page);

		g_profiler->clear();
	}

	addProfilerGraphs(stats, draw_times, dtime);
}


void Game::addProfilerGraphs(const RunStats &stats,
		const FpsControl &draw_times, f32 dtime)
{
	g_profiler->graphAdd("mainloop_other",
			draw_times.busy_time / 1000.0f - stats.drawtime / 1000.0f);

	if (draw_times.sleep_time != 0)
		g_profiler->graphAdd("mainloop_sleep", draw_times.sleep_time / 1000.0f);
	g_profiler->graphAdd("mainloop_dtime", dtime);

	g_profiler->add("Elapsed time", dtime);
	g_profiler->avg("FPS", 1. / dtime);
}


void Game::updateStats(RunStats *stats, const FpsControl &draw_times,
		f32 dtime)
{

	f32 jitter;
	Jitter *jp;

	/* Time average and jitter calculation
	 */
	jp = &stats->dtime_jitter;
	jp->avg = jp->avg * 0.96 + dtime * 0.04;

	jitter = dtime - jp->avg;

	if (jitter > jp->max)
		jp->max = jitter;

	jp->counter += dtime;

	if (jp->counter > 0.0) {
		jp->counter -= 3.0;
		jp->max_sample = jp->max;
		jp->max_fraction = jp->max_sample / (jp->avg + 0.001);
		jp->max = 0.0;
	}

	/* Busytime average and jitter calculation
	 */
	jp = &stats->busy_time_jitter;
	jp->avg = jp->avg + draw_times.busy_time * 0.02;

	jitter = draw_times.busy_time - jp->avg;

	if (jitter > jp->max)
		jp->max = jitter;
	if (jitter < jp->min)
		jp->min = jitter;

	jp->counter += dtime;

	if (jp->counter > 0.0) {
		jp->counter -= 3.0;
		jp->max_sample = jp->max;
		jp->min_sample = jp->min;
		jp->max = 0.0;
		jp->min = 0.0;
	}
}



/****************************************************************************
 Input handling
 ****************************************************************************/

void Game::processUserInput(VolatileRunFlags *flags,
		GameRunData *interact_args, f32 dtime)
{
	// Reset input if window not active or some menu is active
	if (device->isWindowActive() == false
			|| noMenuActive() == false
			|| guienv->hasFocus(gui_chat_console)) {
		input->clear();
	}

	if (!guienv->hasFocus(gui_chat_console) && gui_chat_console->isOpen()) {
		gui_chat_console->closeConsoleAtOnce();
	}

	// Input handler step() (used by the random input generator)
	input->step(dtime);

#ifdef HAVE_TOUCHSCREENGUI

	if (g_touchscreengui) {
		g_touchscreengui->step(dtime);
	}

#endif
#ifdef __ANDROID__

	if (current_formspec != 0)
		current_formspec->getAndroidUIInput();

#endif

	// Increase timer for double tap of "keymap_jump"
	if (g_settings->getBool("doubletap_jump") && interact_args->jump_timer <= 0.2)
		interact_args->jump_timer += dtime;

	processKeyboardInput(
			flags,
			&interact_args->statustext_time,
			&interact_args->jump_timer,
			&interact_args->reset_jump_timer,
			&interact_args->profiler_current_page,
			interact_args->profiler_max_page);

	processItemSelection(&interact_args->new_playeritem);
}


void Game::processKeyboardInput(VolatileRunFlags *flags,
		float *statustext_time,
		float *jump_timer,
		bool *reset_jump_timer,
		u32 *profiler_current_page,
		u32 profiler_max_page)
{

	//TimeTaker tt("process kybd input", NULL, PRECISION_NANO);

	if (input->wasKeyDown(keycache.key[KeyCache::KEYMAP_ID_DROP])) {
		dropSelectedItem();
	} else if (input->wasKeyDown(keycache.key[KeyCache::KEYMAP_ID_INVENTORY])) {
		openInventory();
	} else if (input->wasKeyDown(EscapeKey) || input->wasKeyDown(CancelKey)) {
		show_pause_menu(&current_formspec, client, gamedef, texture_src, device,
				simple_singleplayer_mode);
	} else if (input->wasKeyDown(keycache.key[KeyCache::KEYMAP_ID_CHAT])) {
		show_chat_menu(&current_formspec, client, gamedef, texture_src, device,
				client, "");
	} else if (input->wasKeyDown(keycache.key[KeyCache::KEYMAP_ID_CMD])) {
		show_chat_menu(&current_formspec, client, gamedef, texture_src, device,
				client, "/");
	} else if (input->wasKeyDown(keycache.key[KeyCache::KEYMAP_ID_CONSOLE])) {
		openConsole();
	} else if (input->wasKeyDown(keycache.key[KeyCache::KEYMAP_ID_FREEMOVE])) {
		toggleFreeMove(statustext_time);
	} else if (input->wasKeyDown(keycache.key[KeyCache::KEYMAP_ID_JUMP])) {
		toggleFreeMoveAlt(statustext_time, jump_timer);
		*reset_jump_timer = true;
	} else if (input->wasKeyDown(keycache.key[KeyCache::KEYMAP_ID_FASTMOVE])) {
		toggleFast(statustext_time);
	} else if (input->wasKeyDown(keycache.key[KeyCache::KEYMAP_ID_NOCLIP])) {
		toggleNoClip(statustext_time);
	} else if (input->wasKeyDown(keycache.key[KeyCache::KEYMAP_ID_SCREENSHOT])) {
		client->makeScreenshot(device);
	} else if (input->wasKeyDown(keycache.key[KeyCache::KEYMAP_ID_TOGGLE_HUD])) {
		toggleHud(statustext_time, &flags->show_hud);
	} else if (input->wasKeyDown(keycache.key[KeyCache::KEYMAP_ID_TOGGLE_CHAT])) {
		toggleChat(statustext_time, &flags->show_chat);
	} else if (input->wasKeyDown(keycache.key[KeyCache::KEYMAP_ID_TOGGLE_FORCE_FOG_OFF])) {
		toggleFog(statustext_time, &flags->force_fog_off);
	} else if (input->wasKeyDown(keycache.key[KeyCache::KEYMAP_ID_TOGGLE_UPDATE_CAMERA])) {
		toggleUpdateCamera(statustext_time, &flags->disable_camera_update);
	} else if (input->wasKeyDown(keycache.key[KeyCache::KEYMAP_ID_TOGGLE_DEBUG])) {
		toggleDebug(statustext_time, &flags->show_debug, &flags->show_profiler_graph);
	} else if (input->wasKeyDown(keycache.key[KeyCache::KEYMAP_ID_TOGGLE_PROFILER])) {
		toggleProfiler(statustext_time, profiler_current_page, profiler_max_page);
	} else if (input->wasKeyDown(keycache.key[KeyCache::KEYMAP_ID_INCREASE_VIEWING_RANGE])) {
		increaseViewRange(statustext_time);
	} else if (input->wasKeyDown(keycache.key[KeyCache::KEYMAP_ID_DECREASE_VIEWING_RANGE])) {
		decreaseViewRange(statustext_time);
	} else if (input->wasKeyDown(keycache.key[KeyCache::KEYMAP_ID_RANGESELECT])) {
		toggleFullViewRange(statustext_time);
	} else if (input->wasKeyDown(keycache.key[KeyCache::KEYMAP_ID_QUICKTUNE_NEXT]))
		quicktune->next();
	else if (input->wasKeyDown(keycache.key[KeyCache::KEYMAP_ID_QUICKTUNE_PREV]))
		quicktune->prev();
	else if (input->wasKeyDown(keycache.key[KeyCache::KEYMAP_ID_QUICKTUNE_INC]))
		quicktune->inc();
	else if (input->wasKeyDown(keycache.key[KeyCache::KEYMAP_ID_QUICKTUNE_DEC]))
		quicktune->dec();
	else if (input->wasKeyDown(keycache.key[KeyCache::KEYMAP_ID_DEBUG_STACKS])) {
		// Print debug stacks
		dstream << "-----------------------------------------"
		        << std::endl;
		dstream << DTIME << "Printing debug stacks:" << std::endl;
		dstream << "-----------------------------------------"
		        << std::endl;
		debug_stacks_print();
	}

	if (!input->isKeyDown(getKeySetting("keymap_jump")) && *reset_jump_timer) {
		*reset_jump_timer = false;
		*jump_timer = 0.0;
	}

	//tt.stop();

	if (quicktune->hasMessage()) {
		std::string msg = quicktune->getMessage();
		statustext = narrow_to_wide(msg);
		*statustext_time = 0;
	}
}


void Game::processItemSelection(u16 *new_playeritem)
{
	LocalPlayer *player = client->getEnv().getLocalPlayer();

	/* Item selection using mouse wheel
	 */
	*new_playeritem = client->getPlayerItem();

	s32 wheel = input->getMouseWheel();
	u16 max_item = MYMIN(PLAYER_INVENTORY_SIZE - 1,
		                 player->hud_hotbar_itemcount - 1);

	if (wheel < 0)
		*new_playeritem = *new_playeritem < max_item ? *new_playeritem + 1 : 0;
	else if (wheel > 0)
		*new_playeritem = *new_playeritem > 0 ? *new_playeritem - 1 : max_item;
	// else wheel == 0


	/* Item selection using keyboard
	 */
	for (u16 i = 0; i < 10; i++) {
		static const KeyPress *item_keys[10] = {
			NumberKey + 1, NumberKey + 2, NumberKey + 3, NumberKey + 4,
			NumberKey + 5, NumberKey + 6, NumberKey + 7, NumberKey + 8,
			NumberKey + 9, NumberKey + 0,
		};

		if (input->wasKeyDown(*item_keys[i])) {
			if (i < PLAYER_INVENTORY_SIZE && i < player->hud_hotbar_itemcount) {
				*new_playeritem = i;
				infostream << "Selected item: " << new_playeritem << std::endl;
			}
			break;
		}
	}
}


void Game::dropSelectedItem()
{
	IDropAction *a = new IDropAction();
	a->count = 0;
	a->from_inv.setCurrentPlayer();
	a->from_list = "main";
	a->from_i = client->getPlayerItem();
	client->inventoryAction(a);
}


void Game::openInventory()
{
	infostream << "the_game: " << "Launching inventory" << std::endl;

	PlayerInventoryFormSource *fs_src = new PlayerInventoryFormSource(client);
	TextDest *txt_dst = new TextDestPlayerInventory(client);

	create_formspec_menu(&current_formspec, client, gamedef, texture_src,
			device, fs_src, txt_dst, client);

	InventoryLocation inventoryloc;
	inventoryloc.setCurrentPlayer();
	current_formspec->setFormSpec(fs_src->getForm(), inventoryloc);
}


void Game::openConsole()
{
	if (!gui_chat_console->isOpenInhibited()) {
		// Open up to over half of the screen
		gui_chat_console->openConsole(0.6);
		guienv->setFocus(gui_chat_console);
	}
}


void Game::toggleFreeMove(float *statustext_time)
{
	static const wchar_t *msg[] = { L"free_move disabled", L"free_move enabled" };

	bool free_move = !g_settings->getBool("free_move");
	g_settings->set("free_move", bool_to_cstr(free_move));

	*statustext_time = 0;
	statustext = msg[free_move];
	if (free_move && !client->checkPrivilege("fly"))
		statustext += L" (note: no 'fly' privilege)";
}


void Game::toggleFreeMoveAlt(float *statustext_time, float *jump_timer)
{
	if (g_settings->getBool("doubletap_jump") && *jump_timer < 0.2f)
		toggleFreeMove(statustext_time);
}


void Game::toggleFast(float *statustext_time)
{
	static const wchar_t *msg[] = { L"fast_move disabled", L"fast_move enabled" };
	bool fast_move = !g_settings->getBool("fast_move");
	g_settings->set("fast_move", bool_to_cstr(fast_move));

	*statustext_time = 0;
	statustext = msg[fast_move];

	if (fast_move && !client->checkPrivilege("fast"))
		statustext += L" (note: no 'fast' privilege)";
}


void Game::toggleNoClip(float *statustext_time)
{
	static const wchar_t *msg[] = { L"noclip disabled", L"noclip enabled" };
	bool noclip = !g_settings->getBool("noclip");
	g_settings->set("noclip", bool_to_cstr(noclip));

	*statustext_time = 0;
	statustext = msg[noclip];

	if (noclip && !client->checkPrivilege("noclip"))
		statustext += L" (note: no 'noclip' privilege)";
}


void Game::toggleChat(float *statustext_time, bool *flag)
{
	static const wchar_t *msg[] = { L"Chat hidden", L"Chat shown" };

	*flag = !*flag;
	*statustext_time = 0;
	statustext = msg[*flag];
}


void Game::toggleHud(float *statustext_time, bool *flag)
{
	static const wchar_t *msg[] = { L"HUD hidden", L"HUD shown" };

	*flag = !*flag;
	*statustext_time = 0;
	statustext = msg[*flag];
	client->setHighlighted(client->getHighlighted(), *flag);
}


void Game::toggleFog(float *statustext_time, bool *flag)
{
	static const wchar_t *msg[] = { L"Fog enabled", L"Fog disabled" };

	*flag = !*flag;
	*statustext_time = 0;
	statustext = msg[*flag];
}


void Game::toggleDebug(float *statustext_time, bool *show_debug,
		bool *show_profiler_graph)
{
	// Initial / 3x toggle: Chat only
	// 1x toggle: Debug text with chat
	// 2x toggle: Debug text with profiler graph
	if (!*show_debug) {
		*show_debug = true;
		*show_profiler_graph = false;
		statustext = L"Debug info shown";
	} else if (*show_profiler_graph) {
		*show_debug = false;
		*show_profiler_graph = false;
		statustext = L"Debug info and profiler graph hidden";
	} else {
		*show_profiler_graph = true;
		statustext = L"Profiler graph shown";
	}
	*statustext_time = 0;
}


void Game::toggleUpdateCamera(float *statustext_time, bool *flag)
{
	static const wchar_t *msg[] = {
		L"Camera update enabled",
		L"Camera update disabled"
	};

	*flag = !*flag;
	*statustext_time = 0;
	statustext = msg[*flag];
}


void Game::toggleProfiler(float *statustext_time, u32 *profiler_current_page,
		u32 profiler_max_page)
{
	*profiler_current_page = (*profiler_current_page + 1) % (profiler_max_page + 1);

	// FIXME: This updates the profiler with incomplete values
	update_profiler_gui(guitext_profiler, font, text_height,
			    *profiler_current_page, profiler_max_page);

	if (*profiler_current_page != 0) {
		std::wstringstream sstr;
		sstr << "Profiler shown (page " << *profiler_current_page
		     << " of " << profiler_max_page << ")";
		statustext = sstr.str();
	} else {
		statustext = L"Profiler hidden";
	}
	*statustext_time = 0;
}


void Game::increaseViewRange(float *statustext_time)
{
	s16 range = g_settings->getS16("viewing_range_nodes_min");
	s16 range_new = range + 10;
	g_settings->set("viewing_range_nodes_min", itos(range_new));
	statustext = narrow_to_wide("Minimum viewing range changed to "
			+ itos(range_new));
	*statustext_time = 0;
}


void Game::decreaseViewRange(float *statustext_time)
{
	s16 range = g_settings->getS16("viewing_range_nodes_min");
	s16 range_new = range - 10;

	if (range_new < 0)
		range_new = range;

	g_settings->set("viewing_range_nodes_min", itos(range_new));
	statustext = narrow_to_wide("Minimum viewing range changed to "
			+ itos(range_new));
	*statustext_time = 0;
}


void Game::toggleFullViewRange(float *statustext_time)
{
	static const wchar_t *msg[] = {
		L"Disabled full viewing range",
		L"Enabled full viewing range"
	};

	draw_control->range_all = !draw_control->range_all;
	infostream << msg[draw_control->range_all] << std::endl;
	statustext = msg[draw_control->range_all];
	*statustext_time = 0;
}


void Game::updateCameraDirection(CameraOrientation *cam,
		VolatileRunFlags *flags)
{
	// float turn_amount = 0;	// Deprecated?

	if (!(device->isWindowActive() && noMenuActive()) || random_input) {

	// FIXME: Clean this up

#ifndef ANDROID
		// Mac OSX gets upset if this is set every frame
		if (device->getCursorControl()->isVisible() == false)
			device->getCursorControl()->setVisible(true);
#endif

		//infostream<<"window inactive"<<std::endl;
		flags->first_loop_after_window_activation = true;
		return;
	}

#ifndef __ANDROID__
	if (!random_input) {
		// Mac OSX gets upset if this is set every frame
		if (device->getCursorControl()->isVisible())
			device->getCursorControl()->setVisible(false);
	}
#endif

	if (flags->first_loop_after_window_activation) {
		//infostream<<"window active, first loop"<<std::endl;
		flags->first_loop_after_window_activation = false;
	} else {

#ifdef HAVE_TOUCHSCREENGUI

		if (g_touchscreengui) {
			camera_yaw   = g_touchscreengui->getYaw();
			camera_pitch = g_touchscreengui->getPitch();
		} else {
#endif
			s32 dx = input->getMousePos().X - (driver->getScreenSize().Width / 2);
			s32 dy = input->getMousePos().Y - (driver->getScreenSize().Height / 2);

			if (flags->invert_mouse
					|| (camera->getCameraMode() == CAMERA_MODE_THIRD_FRONT)) {
				dy = -dy;
			}

			//infostream<<"window active, pos difference "<<dx<<","<<dy<<std::endl;

			float d = g_settings->getFloat("mouse_sensitivity");
			d = rangelim(d, 0.01, 100.0);
			cam->camera_yaw -= dx * d;
			cam->camera_pitch += dy * d;
			// turn_amount = v2f(dx, dy).getLength() * d; // deprecated?

#ifdef HAVE_TOUCHSCREENGUI
			}
#endif

		if (cam->camera_pitch < -89.5)
			cam->camera_pitch = -89.5;
		else if (cam->camera_pitch > 89.5)
			cam->camera_pitch = 89.5;
	}

	input->setMousePos(driver->getScreenSize().Width / 2,
			driver->getScreenSize().Height / 2);

	// Deprecated? Not used anywhere else
	// recent_turn_speed = recent_turn_speed * 0.9 + turn_amount * 0.1;
	// std::cerr<<"recent_turn_speed = "<<recent_turn_speed<<std::endl;
}


void Game::updatePlayerControl(const CameraOrientation &cam)
{
	//TimeTaker tt("update player control", NULL, PRECISION_NANO);

	PlayerControl control(
		input->isKeyDown(keycache.key[KeyCache::KEYMAP_ID_FORWARD]),
		input->isKeyDown(keycache.key[KeyCache::KEYMAP_ID_BACKWARD]),
		input->isKeyDown(keycache.key[KeyCache::KEYMAP_ID_LEFT]),
		input->isKeyDown(keycache.key[KeyCache::KEYMAP_ID_RIGHT]),
		input->isKeyDown(keycache.key[KeyCache::KEYMAP_ID_JUMP]),
		input->isKeyDown(keycache.key[KeyCache::KEYMAP_ID_SPECIAL1]),
		input->isKeyDown(keycache.key[KeyCache::KEYMAP_ID_SNEAK]),
		input->getLeftState(),
		input->getRightState(),
		cam.camera_pitch,
		cam.camera_yaw
	);
	client->setPlayerControl(control);
	LocalPlayer *player = client->getEnv().getLocalPlayer();
	player->keyPressed =
		( (u32)(input->isKeyDown(keycache.key[KeyCache::KEYMAP_ID_FORWARD])  & 0x1) << 0) |
		( (u32)(input->isKeyDown(keycache.key[KeyCache::KEYMAP_ID_BACKWARD]) & 0x1) << 1) |
		( (u32)(input->isKeyDown(keycache.key[KeyCache::KEYMAP_ID_LEFT])     & 0x1) << 2) |
		( (u32)(input->isKeyDown(keycache.key[KeyCache::KEYMAP_ID_RIGHT])    & 0x1) << 3) |
		( (u32)(input->isKeyDown(keycache.key[KeyCache::KEYMAP_ID_JUMP])     & 0x1) << 4) |
		( (u32)(input->isKeyDown(keycache.key[KeyCache::KEYMAP_ID_SPECIAL1]) & 0x1) << 5) |
		( (u32)(input->isKeyDown(keycache.key[KeyCache::KEYMAP_ID_SNEAK])    & 0x1) << 6) |
		( (u32)(input->getLeftState()                                        & 0x1) << 7) |
		( (u32)(input->getRightState()                                       & 0x1) << 8
	);

	//tt.stop();
}


inline void Game::step(f32 *dtime)
{
	bool can_be_and_is_paused =
			(simple_singleplayer_mode && g_menumgr.pausesGame());

	if (can_be_and_is_paused) {	// This is for a singleplayer server
		*dtime = 0;             // No time passes
	} else {
		if (server != NULL) {
			//TimeTaker timer("server->step(dtime)");
			server->step(*dtime);
		}

		//TimeTaker timer("client.step(dtime)");
		client->step(*dtime);
	}
}


void Game::processClientEvents(CameraOrientation *cam, float *damage_flash)
{
	ClientEvent event = client->getClientEvent();

	LocalPlayer *player = client->getEnv().getLocalPlayer();

	for ( ; event.type != CE_NONE; event = client->getClientEvent()) {

		if (event.type == CE_PLAYER_DAMAGE &&
				client->getHP() != 0) {
			//u16 damage = event.player_damage.amount;
			//infostream<<"Player damage: "<<damage<<std::endl;

			*damage_flash += 100.0;
			*damage_flash += 8.0 * event.player_damage.amount;

			player->hurt_tilt_timer = 1.5;
			player->hurt_tilt_strength = event.player_damage.amount / 4;
			player->hurt_tilt_strength = rangelim(player->hurt_tilt_strength, 1.0, 4.0);

			MtEvent *e = new SimpleTriggerEvent("PlayerDamage");
			gamedef->event()->put(e);
		} else if (event.type == CE_PLAYER_FORCE_MOVE) {
			cam->camera_yaw = event.player_force_move.yaw;
			cam->camera_pitch = event.player_force_move.pitch;
		} else if (event.type == CE_DEATHSCREEN) {
			show_deathscreen(&current_formspec, client, gamedef, texture_src,
					 device, client);

			chat_backend->addMessage(L"", L"You died.");

			/* Handle visualization */
			*damage_flash = 0;
			player->hurt_tilt_timer = 0;
			player->hurt_tilt_strength = 0;

		} else if (event.type == CE_SHOW_FORMSPEC) {
			FormspecFormSource *fs_src =
				new FormspecFormSource(*(event.show_formspec.formspec));
			TextDestPlayerInventory *txt_dst =
				new TextDestPlayerInventory(client, *(event.show_formspec.formname));

			create_formspec_menu(&current_formspec, client, gamedef,
					     texture_src, device, fs_src, txt_dst, client);

			delete(event.show_formspec.formspec);
			delete(event.show_formspec.formname);
		} else if (event.type == CE_SPAWN_PARTICLE) {
			video::ITexture *texture =
				gamedef->tsrc()->getTexture(*(event.spawn_particle.texture));

			new Particle(gamedef, smgr, player, client->getEnv(),
					*event.spawn_particle.pos,
					*event.spawn_particle.vel,
					*event.spawn_particle.acc,
					event.spawn_particle.expirationtime,
					event.spawn_particle.size,
					event.spawn_particle.collisiondetection,
					event.spawn_particle.vertical,
					texture,
					v2f(0.0, 0.0),
					v2f(1.0, 1.0));
		} else if (event.type == CE_ADD_PARTICLESPAWNER) {
			video::ITexture *texture =
				gamedef->tsrc()->getTexture(*(event.add_particlespawner.texture));

			new ParticleSpawner(gamedef, smgr, player,
					event.add_particlespawner.amount,
					event.add_particlespawner.spawntime,
					*event.add_particlespawner.minpos,
					*event.add_particlespawner.maxpos,
					*event.add_particlespawner.minvel,
					*event.add_particlespawner.maxvel,
					*event.add_particlespawner.minacc,
					*event.add_particlespawner.maxacc,
					event.add_particlespawner.minexptime,
					event.add_particlespawner.maxexptime,
					event.add_particlespawner.minsize,
					event.add_particlespawner.maxsize,
					event.add_particlespawner.collisiondetection,
					event.add_particlespawner.vertical,
					texture,
					event.add_particlespawner.id);
		} else if (event.type == CE_DELETE_PARTICLESPAWNER) {
			delete_particlespawner(event.delete_particlespawner.id);
		} else if (event.type == CE_HUDADD) {
			u32 id = event.hudadd.id;

			LocalPlayer *player = client->getEnv().getLocalPlayer();
			HudElement *e = player->getHud(id);

			if (e != NULL) {
				delete event.hudadd.pos;
				delete event.hudadd.name;
				delete event.hudadd.scale;
				delete event.hudadd.text;
				delete event.hudadd.align;
				delete event.hudadd.offset;
				delete event.hudadd.world_pos;
				delete event.hudadd.size;
				continue;
			}

			e = new HudElement;
			e->type   = (HudElementType)event.hudadd.type;
			e->pos    = *event.hudadd.pos;
			e->name   = *event.hudadd.name;
			e->scale  = *event.hudadd.scale;
			e->text   = *event.hudadd.text;
			e->number = event.hudadd.number;
			e->item   = event.hudadd.item;
			e->dir    = event.hudadd.dir;
			e->align  = *event.hudadd.align;
			e->offset = *event.hudadd.offset;
			e->world_pos = *event.hudadd.world_pos;
			e->size = *event.hudadd.size;

			u32 new_id = player->addHud(e);
			//if this isn't true our huds aren't consistent
			assert(new_id == id);

			delete event.hudadd.pos;
			delete event.hudadd.name;
			delete event.hudadd.scale;
			delete event.hudadd.text;
			delete event.hudadd.align;
			delete event.hudadd.offset;
			delete event.hudadd.world_pos;
			delete event.hudadd.size;
		} else if (event.type == CE_HUDRM) {
			HudElement *e = player->removeHud(event.hudrm.id);

			if (e != NULL)
				delete(e);
		} else if (event.type == CE_HUDCHANGE) {
			u32 id = event.hudchange.id;
			HudElement *e = player->getHud(id);

			if (e == NULL) {
				delete event.hudchange.v3fdata;
				delete event.hudchange.v2fdata;
				delete event.hudchange.sdata;
				delete event.hudchange.v2s32data;
				continue;
			}

			switch (event.hudchange.stat) {
			case HUD_STAT_POS:
				e->pos = *event.hudchange.v2fdata;
				break;

			case HUD_STAT_NAME:
				e->name = *event.hudchange.sdata;
				break;

			case HUD_STAT_SCALE:
				e->scale = *event.hudchange.v2fdata;
				break;

			case HUD_STAT_TEXT:
				e->text = *event.hudchange.sdata;
				break;

			case HUD_STAT_NUMBER:
				e->number = event.hudchange.data;
				break;

			case HUD_STAT_ITEM:
				e->item = event.hudchange.data;
				break;

			case HUD_STAT_DIR:
				e->dir = event.hudchange.data;
				break;

			case HUD_STAT_ALIGN:
				e->align = *event.hudchange.v2fdata;
				break;

			case HUD_STAT_OFFSET:
				e->offset = *event.hudchange.v2fdata;
				break;

			case HUD_STAT_WORLD_POS:
				e->world_pos = *event.hudchange.v3fdata;
				break;

			case HUD_STAT_SIZE:
				e->size = *event.hudchange.v2s32data;
				break;
			}

			delete event.hudchange.v3fdata;
			delete event.hudchange.v2fdata;
			delete event.hudchange.sdata;
			delete event.hudchange.v2s32data;
		} else if (event.type == CE_SET_SKY) {
			sky->setVisible(false);

			if (skybox) {
				skybox->remove();
				skybox = NULL;
			}

			// Handle according to type
			if (*event.set_sky.type == "regular") {
				sky->setVisible(true);
			} else if (*event.set_sky.type == "skybox" &&
					event.set_sky.params->size() == 6) {
				sky->setFallbackBgColor(*event.set_sky.bgcolor);
				skybox = smgr->addSkyBoxSceneNode(
						 texture_src->getTexture((*event.set_sky.params)[0]),
						 texture_src->getTexture((*event.set_sky.params)[1]),
						 texture_src->getTexture((*event.set_sky.params)[2]),
						 texture_src->getTexture((*event.set_sky.params)[3]),
						 texture_src->getTexture((*event.set_sky.params)[4]),
						 texture_src->getTexture((*event.set_sky.params)[5]));
			}
			// Handle everything else as plain color
			else {
				if (*event.set_sky.type != "plain")
					infostream << "Unknown sky type: "
						   << (*event.set_sky.type) << std::endl;

				sky->setFallbackBgColor(*event.set_sky.bgcolor);
			}

			delete event.set_sky.bgcolor;
			delete event.set_sky.type;
			delete event.set_sky.params;
		} else if (event.type == CE_OVERRIDE_DAY_NIGHT_RATIO) {
			bool enable = event.override_day_night_ratio.do_override;
			u32 value = event.override_day_night_ratio.ratio_f * 1000;
			client->getEnv().setDayNightRatioOverride(enable, value);
		}
	}
}


void Game::updateCamera(VolatileRunFlags *flags, u32 busy_time,
		f32 dtime, float time_from_last_punch)
{
	LocalPlayer *player = client->getEnv().getLocalPlayer();

	/*
		For interaction purposes, get info about the held item
		- What item is it?
		- Is it a usable item?
		- Can it point to liquids?
	*/
	ItemStack playeritem;
	{
		InventoryList *mlist = local_inventory->getList("main");

		if (mlist && client->getPlayerItem() < mlist->getSize())
			playeritem = mlist->getItem(client->getPlayerItem());
	}

	ToolCapabilities playeritem_toolcap =
		playeritem.getToolCapabilities(itemdef_manager);

	v3s16 old_camera_offset = camera->getOffset();

	if (input->wasKeyDown(keycache.key[KeyCache::KEYMAP_ID_CAMERA_MODE])) {
		camera->toggleCameraMode();
		GenericCAO *playercao = player->getCAO();

		assert(playercao != NULL);

		playercao->setVisible(camera->getCameraMode() > CAMERA_MODE_FIRST);
	}

	float full_punch_interval = playeritem_toolcap.full_punch_interval;
	float tool_reload_ratio = time_from_last_punch / full_punch_interval;

	tool_reload_ratio = MYMIN(tool_reload_ratio, 1.0);
	camera->update(player, dtime, busy_time / 1000.0f, tool_reload_ratio,
		      client->getEnv());
	camera->step(dtime);

	v3f camera_position = camera->getPosition();
	v3f camera_direction = camera->getDirection();
	f32 camera_fov = camera->getFovMax();
	v3s16 camera_offset = camera->getOffset();

	flags->camera_offset_changed = (camera_offset != old_camera_offset);

	if (!flags->disable_camera_update) {
		client->getEnv().getClientMap().updateCamera(camera_position,
				camera_direction, camera_fov, camera_offset);

		if (flags->camera_offset_changed) {
			client->updateCameraOffset(camera_offset);
			client->getEnv().updateCameraOffset(camera_offset);

			if (clouds)
				clouds->updateCameraOffset(camera_offset);
		}
	}
}


void Game::updateSound(f32 dtime)
{
	// Update sound listener
	v3s16 camera_offset = camera->getOffset();
	sound->updateListener(camera->getCameraNode()->getPosition() + intToFloat(camera_offset, BS),
			      v3f(0, 0, 0), // velocity
			      camera->getDirection(),
			      camera->getCameraNode()->getUpVector());
	sound->setListenerGain(g_settings->getFloat("sound_volume"));


	//	Update sound maker
	soundmaker->step(dtime);

	LocalPlayer *player = client->getEnv().getLocalPlayer();

	ClientMap &map = client->getEnv().getClientMap();
	MapNode n = map.getNodeNoEx(player->getStandingNodePos());
	soundmaker->m_player_step_sound = nodedef_manager->get(n).sound_footstep;
}


void Game::processPlayerInteraction(std::vector<aabb3f> &highlight_boxes,
		GameRunData *runData, f32 dtime, bool show_hud, bool show_debug)
{
	LocalPlayer *player = client->getEnv().getLocalPlayer();

	ItemStack playeritem;
	{
		InventoryList *mlist = local_inventory->getList("main");

		if (mlist && client->getPlayerItem() < mlist->getSize())
			playeritem = mlist->getItem(client->getPlayerItem());
	}

	const ItemDefinition &playeritem_def =
			playeritem.getDefinition(itemdef_manager);

	v3f player_position  = player->getPosition();
	v3f camera_position  = camera->getPosition();
	v3f camera_direction = camera->getDirection();
	v3s16 camera_offset  = camera->getOffset();


	/*
		Calculate what block is the crosshair pointing to
	*/

	f32 d = playeritem_def.range; // max. distance
	f32 d_hand = itemdef_manager->get("").range;

	if (d < 0 && d_hand >= 0)
		d = d_hand;
	else if (d < 0)
		d = 4.0;

	core::line3d<f32> shootline;

	if (camera->getCameraMode() != CAMERA_MODE_THIRD_FRONT) {

		shootline = core::line3d<f32>(camera_position,
						camera_position + camera_direction * BS * (d + 1));

	} else {
	    // prevent player pointing anything in front-view
		if (camera->getCameraMode() == CAMERA_MODE_THIRD_FRONT)
			shootline = core::line3d<f32>(0, 0, 0, 0, 0, 0);
	}

#ifdef HAVE_TOUCHSCREENGUI

	if ((g_settings->getBool("touchtarget")) && (g_touchscreengui)) {
		shootline = g_touchscreengui->getShootline();
		shootline.start += intToFloat(camera_offset, BS);
		shootline.end += intToFloat(camera_offset, BS);
	}

#endif

	PointedThing pointed = getPointedThing(
			// input
			client, player_position, camera_direction,
			camera_position, shootline, d,
			playeritem_def.liquids_pointable,
			!runData->ldown_for_dig,
			camera_offset,
			// output
			highlight_boxes,
			runData->selected_object);

	if (pointed != runData->pointed_old) {
		infostream << "Pointing at " << pointed.dump() << std::endl;

		if (g_settings->getBool("enable_node_highlighting")) {
			if (pointed.type == POINTEDTHING_NODE) {
				client->setHighlighted(pointed.node_undersurface, show_hud);
			} else {
				client->setHighlighted(pointed.node_undersurface, false);
			}
		}
	}

	/*
		Stop digging when
		- releasing left mouse button
		- pointing away from node
	*/
	if (runData->digging) {
		if (input->getLeftReleased()) {
			infostream << "Left button released"
			           << " (stopped digging)" << std::endl;
			runData->digging = false;
		} else if (pointed != runData->pointed_old) {
			if (pointed.type == POINTEDTHING_NODE
					&& runData->pointed_old.type == POINTEDTHING_NODE
					&& pointed.node_undersurface
							== runData->pointed_old.node_undersurface) {
				// Still pointing to the same node, but a different face.
				// Don't reset.
			} else {
				infostream << "Pointing away from node"
				           << " (stopped digging)" << std::endl;
				runData->digging = false;
			}
		}

		if (!runData->digging) {
			client->interact(1, runData->pointed_old);
			client->setCrack(-1, v3s16(0, 0, 0));
			runData->dig_time = 0.0;
		}
	}

	if (!runData->digging && runData->ldown_for_dig && !input->getLeftState()) {
		runData->ldown_for_dig = false;
	}

	runData->left_punch = false;

	soundmaker->m_player_leftpunch_sound.name = "";

	if (input->getRightState())
		runData->repeat_rightclick_timer += dtime;
	else
		runData->repeat_rightclick_timer = 0;

	if (playeritem_def.usable && input->getLeftState()) {
		if (input->getLeftClicked())
			client->interact(4, pointed);
	} else if (pointed.type == POINTEDTHING_NODE) {
		ToolCapabilities playeritem_toolcap =
				playeritem.getToolCapabilities(itemdef_manager);
		handlePointingAtNode(runData, pointed, playeritem_def,
				playeritem_toolcap, dtime);
	} else if (pointed.type == POINTEDTHING_OBJECT) {
		handlePointingAtObject(runData, pointed, playeritem,
				player_position, show_debug);
	} else if (input->getLeftState()) {
		// When button is held down in air, show continuous animation
		runData->left_punch = true;
	}

	runData->pointed_old = pointed;

	if (runData->left_punch || input->getLeftClicked())
		camera->setDigging(0); // left click animation

	input->resetLeftClicked();
	input->resetRightClicked();

	input->resetLeftReleased();
	input->resetRightReleased();
}


void Game::handlePointingAtNode(GameRunData *runData,
		const PointedThing &pointed, const ItemDefinition &playeritem_def,
		const ToolCapabilities &playeritem_toolcap, f32 dtime)
{
	v3s16 nodepos = pointed.node_undersurface;
	v3s16 neighbourpos = pointed.node_abovesurface;

	/*
		Check information text of node
	*/

	ClientMap &map = client->getEnv().getClientMap();
	NodeMetadata *meta = map.getNodeMetadata(nodepos);

	if (meta) {
		infotext = narrow_to_wide(meta->getString("infotext"));
	} else {
		MapNode n = map.getNode(nodepos);

		if (nodedef_manager->get(n).tiledef[0].name == "unknown_node.png") {
			infotext = L"Unknown node: ";
			infotext += narrow_to_wide(nodedef_manager->get(n).name);
		}
	}

	if (runData->nodig_delay_timer <= 0.0 && input->getLeftState()
			&& client->checkPrivilege("interact")) {
		handleDigging(runData, pointed, nodepos, playeritem_toolcap, dtime);
	}

	if ((input->getRightClicked() ||
			runData->repeat_rightclick_timer >=
			g_settings->getFloat("repeat_rightclick_time")) &&
			client->checkPrivilege("interact")) {
		runData->repeat_rightclick_timer = 0;
		infostream << "Ground right-clicked" << std::endl;

		if (meta && meta->getString("formspec") != "" && !random_input
				&& !input->isKeyDown(getKeySetting("keymap_sneak"))) {
			infostream << "Launching custom inventory view" << std::endl;

			InventoryLocation inventoryloc;
			inventoryloc.setNodeMeta(nodepos);

			NodeMetadataFormSource *fs_src = new NodeMetadataFormSource(
				&client->getEnv().getClientMap(), nodepos);
			TextDest *txt_dst = new TextDestNodeMetadata(nodepos, client);

			create_formspec_menu(&current_formspec, client, gamedef,
					     texture_src, device, fs_src, txt_dst, client);

			current_formspec->setFormSpec(meta->getString("formspec"), inventoryloc);
		} else {
			// Report right click to server

			camera->setDigging(1);  // right click animation (always shown for feedback)

			// If the wielded item has node placement prediction,
			// make that happen
			bool placed = nodePlacementPrediction(*client,
					playeritem_def,
					nodepos, neighbourpos);

			if (placed) {
				// Report to server
				client->interact(3, pointed);
				// Read the sound
				soundmaker->m_player_rightpunch_sound =
						playeritem_def.sound_place;
			} else {
				soundmaker->m_player_rightpunch_sound =
						SimpleSoundSpec();
			}

			if (playeritem_def.node_placement_prediction == "" ||
					nodedef_manager->get(map.getNode(nodepos)).rightclickable)
				client->interact(3, pointed); // Report to server
		}
	}
}


void Game::handlePointingAtObject(GameRunData *runData,
		const PointedThing &pointed,
		const ItemStack &playeritem,
		const v3f &player_position,
		bool show_debug)
{
	infotext = narrow_to_wide(runData->selected_object->infoText());

	if (infotext == L"" && show_debug) {
		infotext = narrow_to_wide(runData->selected_object->debugInfoText());
	}

	if (input->getLeftState()) {
		bool do_punch = false;
		bool do_punch_damage = false;

		if (runData->object_hit_delay_timer <= 0.0) {
			do_punch = true;
			do_punch_damage = true;
			runData->object_hit_delay_timer = object_hit_delay;
		}

		if (input->getLeftClicked())
			do_punch = true;

		if (do_punch) {
			infostream << "Left-clicked object" << std::endl;
			runData->left_punch = true;
		}

		if (do_punch_damage) {
			// Report direct punch
			v3f objpos = runData->selected_object->getPosition();
			v3f dir = (objpos - player_position).normalize();

			bool disable_send = runData->selected_object->directReportPunch(
					dir, &playeritem, runData->time_from_last_punch);
			runData->time_from_last_punch = 0;

			if (!disable_send)
				client->interact(0, pointed);
		}
	} else if (input->getRightClicked()) {
		infostream << "Right-clicked object" << std::endl;
		client->interact(3, pointed);  // place
	}
}


void Game::handleDigging(GameRunData *runData,
		const PointedThing &pointed, const v3s16 &nodepos,
		const ToolCapabilities &playeritem_toolcap, f32 dtime)
{
	if (!runData->digging) {
		infostream << "Started digging" << std::endl;
		client->interact(0, pointed);
		runData->digging = true;
		runData->ldown_for_dig = true;
	}

	LocalPlayer *player = client->getEnv().getLocalPlayer();
	ClientMap &map = client->getEnv().getClientMap();
	MapNode n = client->getEnv().getClientMap().getNode(nodepos);

	// NOTE: Similar piece of code exists on the server side for
	// cheat detection.
	// Get digging parameters
	DigParams params = getDigParams(nodedef_manager->get(n).groups,
			&playeritem_toolcap);

	// If can't dig, try hand
	if (!params.diggable) {
		const ItemDefinition &hand = itemdef_manager->get("");
		const ToolCapabilities *tp = hand.tool_capabilities;

		if (tp)
			params = getDigParams(nodedef_manager->get(n).groups, tp);
	}

	if (params.diggable == false) {
		// I guess nobody will wait for this long
		runData->dig_time_complete = 10000000.0;
	} else {
		runData->dig_time_complete = params.time;

		if (g_settings->getBool("enable_particles")) {
			const ContentFeatures &features =
					client->getNodeDefManager()->get(n);
			addPunchingParticles(gamedef, smgr, player,
					client->getEnv(), nodepos, features.tiles);
		}
	}

	if (runData->dig_time_complete >= 0.001) {
		runData->dig_index = (float)crack_animation_length
				* runData->dig_time
				/ runData->dig_time_complete;
	} else {
		// This is for torches
		runData->dig_index = crack_animation_length;
	}

	SimpleSoundSpec sound_dig = nodedef_manager->get(n).sound_dig;

	if (sound_dig.exists() && params.diggable) {
		if (sound_dig.name == "__group") {
			if (params.main_group != "") {
				soundmaker->m_player_leftpunch_sound.gain = 0.5;
				soundmaker->m_player_leftpunch_sound.name =
						std::string("default_dig_") +
						params.main_group;
			}
		} else {
			soundmaker->m_player_leftpunch_sound = sound_dig;
		}
	}

	// Don't show cracks if not diggable
	if (runData->dig_time_complete >= 100000.0) {
	} else if (runData->dig_index < crack_animation_length) {
		//TimeTaker timer("client.setTempMod");
		//infostream<<"dig_index="<<dig_index<<std::endl;
		client->setCrack(runData->dig_index, nodepos);
	} else {
		infostream << "Digging completed" << std::endl;
		client->interact(2, pointed);
		client->setCrack(-1, v3s16(0, 0, 0));
		MapNode wasnode = map.getNode(nodepos);
		client->removeNode(nodepos);

		if (g_settings->getBool("enable_particles")) {
			const ContentFeatures &features =
				client->getNodeDefManager()->get(wasnode);
			addDiggingParticles
			(gamedef, smgr, player, client->getEnv(),
			 nodepos, features.tiles);
		}

		runData->dig_time = 0;
		runData->digging = false;

		runData->nodig_delay_timer =
				runData->dig_time_complete / (float)crack_animation_length;

		// We don't want a corresponding delay to
		// very time consuming nodes
		if (runData->nodig_delay_timer > 0.3)
			runData->nodig_delay_timer = 0.3;

		// We want a slight delay to very little
		// time consuming nodes
		const float mindelay = 0.15;

		if (runData->nodig_delay_timer < mindelay)
			runData->nodig_delay_timer = mindelay;

		// Send event to trigger sound
		MtEvent *e = new NodeDugEvent(nodepos, wasnode);
		gamedef->event()->put(e);
	}

	if (runData->dig_time_complete < 100000.0) {
		runData->dig_time += dtime;
	} else {
		runData->dig_time = 0;
		client->setCrack(-1, nodepos);
	}

	camera->setDigging(0);  // left click animation
}


void Game::updateFrame(std::vector<aabb3f> &highlight_boxes,
		ProfilerGraph *graph, RunStats *stats, GameRunData *runData,
		f32 dtime, const VolatileRunFlags &flags, const CameraOrientation &cam)
{
	LocalPlayer *player = client->getEnv().getLocalPlayer();

	/*
		Fog range
	*/

	if (draw_control->range_all) {
		runData->fog_range = 100000 * BS;
	} else {
		runData->fog_range = draw_control->wanted_range * BS
				+ 0.0 * MAP_BLOCKSIZE * BS;
		runData->fog_range = MYMIN(
				runData->fog_range,
				(draw_control->farthest_drawn + 20) * BS);
		runData->fog_range *= 0.9;
	}

	/*
		Calculate general brightness
	*/
	u32 daynight_ratio = client->getEnv().getDayNightRatio();
	float time_brightness = decode_light_f((float)daynight_ratio / 1000.0);
	float direct_brightness;
	bool sunlight_seen;

	if (g_settings->getBool("free_move")) {
		direct_brightness = time_brightness;
		sunlight_seen = true;
	} else {
		ScopeProfiler sp(g_profiler, "Detecting background light", SPT_AVG);
		float old_brightness = sky->getBrightness();
		direct_brightness = client->getEnv().getClientMap()
				.getBackgroundBrightness(MYMIN(runData->fog_range * 1.2, 60 * BS),
					daynight_ratio, (int)(old_brightness * 255.5), &sunlight_seen)
				    / 255.0;
	}

	float time_of_day = runData->time_of_day;
	float time_of_day_smooth = runData->time_of_day_smooth;

	time_of_day = client->getEnv().getTimeOfDayF();

	const float maxsm = 0.05;
	const float todsm = 0.05;

	if (fabs(time_of_day - time_of_day_smooth) > maxsm &&
			fabs(time_of_day - time_of_day_smooth + 1.0) > maxsm &&
			fabs(time_of_day - time_of_day_smooth - 1.0) > maxsm)
		time_of_day_smooth = time_of_day;

	if (time_of_day_smooth > 0.8 && time_of_day < 0.2)
		time_of_day_smooth = time_of_day_smooth * (1.0 - todsm)
				+ (time_of_day + 1.0) * todsm;
	else
		time_of_day_smooth = time_of_day_smooth * (1.0 - todsm)
				+ time_of_day * todsm;

	runData->time_of_day = time_of_day;
	runData->time_of_day_smooth = time_of_day_smooth;

	sky->update(time_of_day_smooth, time_brightness, direct_brightness,
			sunlight_seen, camera->getCameraMode(), player->getYaw(),
			player->getPitch());

	/*
		Update clouds
	*/
	if (clouds) {
		v3f player_position = player->getPosition();
		if (sky->getCloudsVisible()) {
			clouds->setVisible(true);
			clouds->step(dtime);
			clouds->update(v2f(player_position.X, player_position.Z),
				       sky->getCloudColor());
		} else {
			clouds->setVisible(false);
		}
	}

	/*
		Update particles
	*/

	allparticles_step(dtime);
	allparticlespawners_step(dtime, client->getEnv());

	/*
		Fog
	*/

	if (g_settings->getBool("enable_fog") && !flags.force_fog_off) {
		driver->setFog(
				sky->getBgColor(),
				video::EFT_FOG_LINEAR,
				runData->fog_range * 0.4,
				runData->fog_range * 1.0,
				0.01,
				false, // pixel fog
				false // range fog
		);
	} else {
		driver->setFog(
				sky->getBgColor(),
				video::EFT_FOG_LINEAR,
				100000 * BS,
				110000 * BS,
				0.01,
				false, // pixel fog
				false // range fog
		);
	}

	/*
		Get chat messages from client
	*/

	v2u32 screensize = driver->getScreenSize();

	updateChat(*client, dtime, flags.show_debug, screensize,
			flags.show_chat, runData->profiler_current_page,
			*chat_backend, guitext_chat, font);

	/*
		Inventory
	*/

	if (client->getPlayerItem() != runData->new_playeritem)
		client->selectPlayerItem(runData->new_playeritem);

	// Update local inventory if it has changed
	if (client->getLocalInventoryUpdated()) {
		//infostream<<"Updating local inventory"<<std::endl;
		client->getLocalInventory(*local_inventory);
		runData->update_wielded_item_trigger = true;
	}

	if (runData->update_wielded_item_trigger) {
		// Update wielded tool
		InventoryList *mlist = local_inventory->getList("main");

		if (mlist && (client->getPlayerItem() < mlist->getSize())) {
			ItemStack item = mlist->getItem(client->getPlayerItem());
			camera->wield(item);
		}
		runData->update_wielded_item_trigger = false;
	}

	/*
		Update block draw list every 200ms or when camera direction has
		changed much
	*/
	runData->update_draw_list_timer += dtime;

	v3f camera_direction = camera->getDirection();
	if (runData->update_draw_list_timer >= 0.2
			|| runData->update_draw_list_last_cam_dir.getDistanceFrom(camera_direction) > 0.2
			|| flags.camera_offset_changed) {
		runData->update_draw_list_timer = 0;
		client->getEnv().getClientMap().updateDrawList(driver);
		runData->update_draw_list_last_cam_dir = camera_direction;
	}

	updateGui(&runData->statustext_time, *stats, dtime, flags, cam);

	/*
	   make sure menu is on top
	   1. Delete formspec menu reference if menu was removed
	   2. Else, make sure formspec menu is on top
	*/
	if (current_formspec) {
		if (current_formspec->getReferenceCount() == 1) {
			current_formspec->drop();
			current_formspec = NULL;
		} else if (!noMenuActive()) {
			guiroot->bringToFront(current_formspec);
		}
	}

	/*
		Drawing begins
	*/

	video::SColor skycolor = sky->getSkyColor();

	TimeTaker tt_draw("mainloop: draw");
	{
		TimeTaker timer("beginScene");
		driver->beginScene(true, true, skycolor);
		stats->beginscenetime = timer.stop(true);
	}

	draw_scene(driver, smgr, *camera, *client, player, *hud, guienv,
			highlight_boxes, screensize, skycolor, flags.show_hud);

	/*
		Profiler graph
	*/
	if (flags.show_profiler_graph)
		graph->draw(10, screensize.Y - 10, driver, font);

	/*
		Damage flash
	*/
	if (runData->damage_flash > 0.0) {
		video::SColor color(std::min(runData->damage_flash, 180.0f),
				180,
				0,
				0);
		driver->draw2DRectangle(color,
					core::rect<s32>(0, 0, screensize.X, screensize.Y),
					NULL);

		runData->damage_flash -= 100.0 * dtime;
	}

	/*
		Damage camera tilt
	*/
	if (player->hurt_tilt_timer > 0.0) {
		player->hurt_tilt_timer -= dtime * 5;

		if (player->hurt_tilt_timer < 0)
			player->hurt_tilt_strength = 0;
	}

	/*
		End scene
	*/
	{
		TimeTaker timer("endScene");
		driver->endScene();
		stats->endscenetime = timer.stop(true);
	}

	stats->drawtime = tt_draw.stop(true);
	g_profiler->graphAdd("mainloop_draw", stats->drawtime / 1000.0f);
}


void Game::updateGui(float *statustext_time, const RunStats& stats,
		f32 dtime, const VolatileRunFlags &flags, const CameraOrientation &cam)
{
	v2u32 screensize = driver->getScreenSize();
	LocalPlayer *player = client->getEnv().getLocalPlayer();
	v3f player_position = player->getPosition();

	if (flags.show_debug) {
		static float drawtime_avg = 0;
		drawtime_avg = drawtime_avg * 0.95 + stats.drawtime * 0.05;

		u16 fps = 1.0 / stats.dtime_jitter.avg;
		//s32 fps = driver->getFPS();

		std::ostringstream os(std::ios_base::binary);
		os << std::fixed
		   << "Minetest " << minetest_version_hash
		   << " FPS = " << fps
		   << " (R: range_all=" << draw_control->range_all << ")"
		   << std::setprecision(0)
		   << " drawtime = " << drawtime_avg
		   << std::setprecision(1)
		   << ", dtime_jitter = "
		   << (stats.dtime_jitter.max_fraction * 100.0) << " %"
		   << std::setprecision(1)
		   << ", v_range = " << draw_control->wanted_range
		   << std::setprecision(3)
		   << ", RTT = " << client->getRTT();
		guitext->setText(narrow_to_wide(os.str()).c_str());
		guitext->setVisible(true);
	} else if (flags.show_hud || flags.show_chat) {
		std::ostringstream os(std::ios_base::binary);
		os << "Minetest " << minetest_version_hash;
		guitext->setText(narrow_to_wide(os.str()).c_str());
		guitext->setVisible(true);
	} else {
		guitext->setVisible(false);
	}

	if (guitext->isVisible()) {
		core::rect<s32> rect(
				5,              5,
				screensize.X,   5 + text_height
		);
		guitext->setRelativePosition(rect);
	}

	if (flags.show_debug) {
		std::ostringstream os(std::ios_base::binary);
		os << std::setprecision(1) << std::fixed
		   << "(" << (player_position.X / BS)
		   << ", " << (player_position.Y / BS)
		   << ", " << (player_position.Z / BS)
		   << ") (yaw=" << (wrapDegrees_0_360(cam.camera_yaw))
		   << ") (seed = " << ((u64)client->getMapSeed())
		   << ")";
		guitext2->setText(narrow_to_wide(os.str()).c_str());
		guitext2->setVisible(true);

		core::rect<s32> rect(
				5,             5 + text_height,
				screensize.X,  5 + text_height * 2
		);
		guitext2->setRelativePosition(rect);
	} else {
		guitext2->setVisible(false);
	}

	guitext_info->setText(infotext.c_str());
	guitext_info->setVisible(flags.show_hud && g_menumgr.menuCount() == 0);

	float statustext_time_max = 1.5;

	if (!statustext.empty()) {
		*statustext_time += dtime;

		if (*statustext_time >= statustext_time_max) {
			statustext = L"";
			*statustext_time = 0;
		}
	}

	guitext_status->setText(statustext.c_str());
	guitext_status->setVisible(!statustext.empty());

	if (!statustext.empty()) {
		s32 status_y = screensize.Y - 130;
		core::rect<s32> rect(
				10, status_y - guitext_status->getTextHeight(),
				10 + guitext_status->getTextWidth(), status_y
		);
		guitext_status->setRelativePosition(rect);

		// Fade out
		video::SColor initial_color(255, 0, 0, 0);

		if (guienv->getSkin())
			initial_color = guienv->getSkin()->getColor(gui::EGDC_BUTTON_TEXT);

		video::SColor final_color = initial_color;
		final_color.setAlpha(0);
		video::SColor fade_color = initial_color.getInterpolated_quadratic(
				initial_color, final_color,
				pow(*statustext_time / statustext_time_max, 2.0f));
		guitext_status->setOverrideColor(fade_color);
		guitext_status->enableOverrideColor(true);
	}
}


/* Log times and stuff for visualization */
inline void Game::updateProfilerGraphs(ProfilerGraph *graph)
{
	Profiler::GraphValues values;
	g_profiler->graphGet(values);
	graph->put(values);
}



/****************************************************************************
 Misc
 ****************************************************************************/

/* On some computers framerate doesn't seem to be automatically limited
 */
inline void Game::limitFps(FpsControl *fps_timings, f32 *dtime)
{
	// not using getRealTime is necessary for wine
	device->getTimer()->tick(); // Maker sure device time is up-to-date
	u32 time = device->getTimer()->getTime();

	u32 last_time = fps_timings->last_time;

	if (time > last_time)  // Make sure time hasn't overflowed
		fps_timings->busy_time = time - last_time;
	else
		fps_timings->busy_time = 0;

	u32 frametime_min = 1000 / (g_menumgr.pausesGame()
			? g_settings->getFloat("pause_fps_max")
			: g_settings->getFloat("fps_max"));

	if (fps_timings->busy_time < frametime_min) {
		fps_timings->sleep_time = frametime_min - fps_timings->busy_time;
		device->sleep(fps_timings->sleep_time);
	} else {
		fps_timings->sleep_time = 0;
	}

	/* Get the new value of the device timer. Note that device->sleep() may
	 * not sleep for the entire requested time as sleep may be interrupted and
	 * therefore it is arguably more accurate to get the new time from the
	 * device rather than calculating it by adding sleep_time to time.
	 */

	device->getTimer()->tick(); // Update device timer
	time = device->getTimer()->getTime();

	if (time > last_time)  // Make sure last_time hasn't overflowed
		*dtime = (time - last_time) / 1000.0;
	else
		*dtime = 0;

	fps_timings->last_time = time;
}


void Game::showOverlayMessage(const char *msg, float dtime,
		int percent, bool draw_clouds)
{
	wchar_t *text = wgettext(msg);
	draw_load_screen(text, device, guienv, font, dtime, percent, draw_clouds);
	delete[] text;
}


/****************************************************************************
 Shutdown / cleanup
 ****************************************************************************/

void Game::extendedResourceCleanup()
{
	// Extended resource accounting
	infostream << "Irrlicht resources after cleanup:" << std::endl;
	infostream << "\tRemaining meshes   : "
	           << device->getSceneManager()->getMeshCache()->getMeshCount() << std::endl;
	infostream << "\tRemaining textures : "
	           << driver->getTextureCount() << std::endl;

	for (unsigned int i = 0; i < driver->getTextureCount(); i++) {
		irr::video::ITexture *texture = driver->getTextureByIndex(i);
		infostream << "\t\t" << i << ":" << texture->getName().getPath().c_str()
		           << std::endl;
	}

	clearTextureNameCache();
	infostream << "\tRemaining materials: "
               << driver-> getMaterialRendererCount()
		       << " (note: irrlicht doesn't support removing renderers)" << std::endl;
}



/****************************************************************************
 extern function for launching the game
 ****************************************************************************/

void the_game(bool *kill,
		bool random_input,
		InputHandler *input,
		IrrlichtDevice *device,
		gui::IGUIFont *font,

		const std::string &map_dir,
		const std::string &playername,
		const std::string &password,
		const std::string &address,         // If empty local server is created
		u16 port,

		std::wstring &error_message,
		ChatBackend &chat_backend,
		const SubgameSpec &gamespec,        // Used for local game
		bool simple_singleplayer_mode)
{
	Game game;

	/* Make a copy of the server address because if a local singleplayer server
	 * is created then this is updated and we don't want to change the value
	 * passed to us by the calling function
	 */
	std::string server_address = address;

	try {

		if (game.startup(kill, random_input, input, device, font, map_dir,
					playername, password, &server_address, port,
					&error_message, &chat_backend, gamespec,
					simple_singleplayer_mode)) {

			game.run();
			game.shutdown();
		}

	} catch (SerializationError &e) {
		error_message = L"A serialization error occurred:\n"
				+ narrow_to_wide(e.what()) + L"\n\nThe server is probably "
				L" running a different version of Minetest.";
		errorstream << wide_to_narrow(error_message) << std::endl;
	} catch (ServerError &e) {
		error_message = narrow_to_wide(e.what());
		errorstream << "ServerError: " << e.what() << std::endl;
	} catch (ModError &e) {
		errorstream << "ModError: " << e.what() << std::endl;
		error_message = narrow_to_wide(e.what()) + wgettext("\nCheck debug.txt for details.");
	}
}<|MERGE_RESOLUTION|>--- conflicted
+++ resolved
@@ -1575,11 +1575,8 @@
 	std::wstring infotext;
 	std::wstring statustext;
 
-<<<<<<< HEAD
 	KeyCache keycache;
-=======
 	IntervalLimiter profiler_interval;
->>>>>>> 33e3baf4
 };
 
 Game::Game() :
