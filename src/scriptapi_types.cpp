--- conflicted
+++ resolved
@@ -19,19 +19,9 @@
 
 #include <iostream>
 
-<<<<<<< HEAD
-u32 getflagsfield(lua_State *L, int table,
-		const char *fieldname, FlagDesc *flagdesc) {
-	std::string flagstring;
-	
-	flagstring = getstringfield_default(L, table, fieldname, "");
-	return readFlagString(flagstring, flagdesc);
-}
-=======
 #include "scriptapi_types.h"
 #include "modapi_internal.h"
 #include "itemdef.h"
->>>>>>> 73456df1
 
 LuaError::LuaError(lua_State *L, const std::string &s)
 {
