--- conflicted
+++ resolved
@@ -83,13 +83,8 @@
 /// @return path or "" on error
 std::string TempPath();
 
-<<<<<<< HEAD
-// Returns path to securely-created temporary file (will already exist when this function
-// returns) can return "" on error
-=======
 /// Returns path to securely-created temporary file (will already exist when this function returns).
 /// @return path or "" on error
->>>>>>> 3f306a40
 std::string CreateTempFile();
 
 /// Returns path to securely-created temporary directory (will already exist when this function returns).
@@ -159,14 +154,8 @@
 // logs and returns false on error
 bool safeWriteToFile(const std::string &path, std::string_view content);
 
-<<<<<<< HEAD
-#ifndef SERVER
-bool extractZipFile(
-		irr::io::IFileSystem *fs, const char *filename, const std::string &destination);
-=======
 #if IS_CLIENT_BUILD
 bool extractZipFile(irr::io::IFileSystem *fs, const char *filename, const std::string &destination);
->>>>>>> 3f306a40
 #endif
 
 bool ReadFile(const std::string &path, std::string &out, bool log_error = false);
