/*
Minetest
Copyright (C) 2013 celeron55, Perttu Ahola <celeron55@gmail.com>

This program is free software; you can redistribute it and/or modify
it under the terms of the GNU Lesser General Public License as published by
the Free Software Foundation; either version 2.1 of the License, or
(at your option) any later version.

This program is distributed in the hope that it will be useful,
but WITHOUT ANY WARRANTY; without even the implied warranty of
MERCHANTABILITY or FITNESS FOR A PARTICULAR PURPOSE.  See the
GNU Lesser General Public License for more details.

You should have received a copy of the GNU Lesser General Public License along
with this program; if not, write to the Free Software Foundation, Inc.,
51 Franklin Street, Fifth Floor, Boston, MA 02110-1301 USA.
*/

#include "client.h"
#include <iostream>
#include "clientserver.h"
#include "jmutexautolock.h"
#include "main.h"
#include <sstream>
#include "porting.h"
#include "mapsector.h"
#include "mapblock_mesh.h"
#include "mapblock.h"
#include "settings.h"
#include "profiler.h"
#include "log.h"
#include "nodemetadata.h"
#include "nodedef.h"
#include "itemdef.h"
#include "shader.h"
#include <IFileSystem.h>
#include "sha1.h"
#include "base64.h"
#include "clientmap.h"
#include "filecache.h"
#include "sound.h"
#include "util/string.h"
#include "hex.h"
#include "IMeshCache.h"
#include "util/serialize.h"
#include "config.h"

#if USE_CURL
#include <curl/curl.h>
#endif

static std::string getMediaCacheDir()
{
	return porting::path_user + DIR_DELIM + "cache" + DIR_DELIM + "media";
}

/*
	QueuedMeshUpdate
*/

QueuedMeshUpdate::QueuedMeshUpdate():
	p(-1337,-1337,-1337),
	data(NULL),
	ack_block_to_server(false)
{
}

QueuedMeshUpdate::~QueuedMeshUpdate()
{
	if(data)
		delete data;
}

/*
	MeshUpdateQueue
*/
	
MeshUpdateQueue::MeshUpdateQueue()
{
	m_mutex.Init();
}

MeshUpdateQueue::~MeshUpdateQueue()
{
	JMutexAutoLock lock(m_mutex);

	for(std::vector<QueuedMeshUpdate*>::iterator
			i = m_queue.begin();
			i != m_queue.end(); i++)
	{
		QueuedMeshUpdate *q = *i;
		delete q;
	}
}

/*
	peer_id=0 adds with nobody to send to
*/
void MeshUpdateQueue::addBlock(v3s16 p, MeshMakeData *data, bool ack_block_to_server, bool urgent)
{
	DSTACK(__FUNCTION_NAME);

	assert(data);

	JMutexAutoLock lock(m_mutex);

	if(urgent)
		m_urgents.insert(p);

	/*
		Find if block is already in queue.
		If it is, update the data and quit.
	*/
	for(std::vector<QueuedMeshUpdate*>::iterator
			i = m_queue.begin();
			i != m_queue.end(); i++)
	{
		QueuedMeshUpdate *q = *i;
		if(q->p == p)
		{
			if(q->data)
				delete q->data;
			q->data = data;
			if(ack_block_to_server)
				q->ack_block_to_server = true;
			return;
		}
	}
	
	/*
		Add the block
	*/
	QueuedMeshUpdate *q = new QueuedMeshUpdate;
	q->p = p;
	q->data = data;
	q->ack_block_to_server = ack_block_to_server;
	m_queue.push_back(q);
}

// Returned pointer must be deleted
// Returns NULL if queue is empty
QueuedMeshUpdate * MeshUpdateQueue::pop()
{
	JMutexAutoLock lock(m_mutex);

	bool must_be_urgent = !m_urgents.empty();
	for(std::vector<QueuedMeshUpdate*>::iterator
			i = m_queue.begin();
			i != m_queue.end(); i++)
	{
		QueuedMeshUpdate *q = *i;
		if(must_be_urgent && m_urgents.count(q->p) == 0)
			continue;
		m_queue.erase(i);
		m_urgents.erase(q->p);
		return q;
	}
	return NULL;
}

/*
	MeshUpdateThread
*/

void * MeshUpdateThread::Thread()
{
	ThreadStarted();

	log_register_thread("MeshUpdateThread");

	DSTACK(__FUNCTION_NAME);
	
	BEGIN_DEBUG_EXCEPTION_HANDLER

	while(getRun())
	{
		/*// Wait for output queue to flush.
		// Allow 2 in queue, this makes less frametime jitter.
		// Umm actually, there is no much difference
		if(m_queue_out.size() >= 2)
		{
			sleep_ms(3);
			continue;
		}*/

		QueuedMeshUpdate *q = m_queue_in.pop();
		if(q == NULL)
		{
			sleep_ms(3);
			continue;
		}

		ScopeProfiler sp(g_profiler, "Client: Mesh making");

		MapBlockMesh *mesh_new = new MapBlockMesh(q->data);
		if(mesh_new->getMesh()->getMeshBufferCount() == 0)
		{
			delete mesh_new;
			mesh_new = NULL;
		}

		MeshUpdateResult r;
		r.p = q->p;
		r.mesh = mesh_new;
		r.ack_block_to_server = q->ack_block_to_server;

		/*infostream<<"MeshUpdateThread: Processed "
				<<"("<<q->p.X<<","<<q->p.Y<<","<<q->p.Z<<")"
				<<std::endl;*/

		m_queue_out.push_back(r);

		delete q;
	}

	END_DEBUG_EXCEPTION_HANDLER(errorstream)

	return NULL;
}

void * MediaFetchThread::Thread()
{
	ThreadStarted();

	log_register_thread("MediaFetchThread");

	DSTACK(__FUNCTION_NAME);

	BEGIN_DEBUG_EXCEPTION_HANDLER

	#if USE_CURL
	CURL *curl;
	CURLcode res;
	for (std::list<MediaRequest>::iterator i = m_file_requests.begin();
			i != m_file_requests.end(); ++i) {
		curl = curl_easy_init();
		assert(curl);
		curl_easy_setopt(curl, CURLOPT_NOSIGNAL, 1);
		curl_easy_setopt(curl, CURLOPT_URL, (m_remote_url + i->name).c_str());
		curl_easy_setopt(curl, CURLOPT_FAILONERROR, true);
		std::ostringstream stream;
		curl_easy_setopt(curl, CURLOPT_WRITEFUNCTION, curl_write_data);
		curl_easy_setopt(curl, CURLOPT_WRITEDATA, &stream);
		res = curl_easy_perform(curl);
		if (res == CURLE_OK) {
			std::string data = stream.str();
			m_file_data.push_back(make_pair(i->name, data));
		} else {
			m_failed.push_back(*i);
			infostream << "cURL request failed for " << i->name << std::endl;
		}
		curl_easy_cleanup(curl);
	}
	#endif

	END_DEBUG_EXCEPTION_HANDLER(errorstream)

	return NULL;
}

Client::Client(
		IrrlichtDevice *device,
		const char *playername,
		std::string password,
		MapDrawControl &control,
		IWritableTextureSource *tsrc,
		IWritableShaderSource *shsrc,
		IWritableItemDefManager *itemdef,
		IWritableNodeDefManager *nodedef,
		ISoundManager *sound,
		MtEventManager *event
):
	m_tsrc(tsrc),
	m_shsrc(shsrc),
	m_itemdef(itemdef),
	m_nodedef(nodedef),
	m_sound(sound),
	m_event(event),
	m_mesh_update_thread(this),
	m_env(
		new ClientMap(this, this, control,
			device->getSceneManager()->getRootSceneNode(),
			device->getSceneManager(), 666),
		device->getSceneManager(),
		tsrc, this, device
	),
	m_con(PROTOCOL_ID, 512, CONNECTION_TIMEOUT, this),
	m_device(device),
	m_server_ser_ver(SER_FMT_VER_INVALID),
	m_playeritem(0),
	m_inventory_updated(false),
	m_inventory_from_server(NULL),
	m_inventory_from_server_age(0.0),
	m_animation_time(0),
	m_crack_level(-1),
	m_crack_pos(0,0,0),
	m_map_seed(0),
	m_password(password),
	m_access_denied(false),
	m_media_cache(getMediaCacheDir()),
	m_media_receive_started(false),
	m_media_count(0),
	m_media_received_count(0),
	m_itemdef_received(false),
	m_nodedef_received(false),
	m_time_of_day_set(false),
	m_last_time_of_day_f(-1),
	m_time_of_day_update_timer(0),
	m_recommended_send_interval(0.1),
	m_removed_sounds_check_timer(0)
{
	m_packetcounter_timer = 0.0;
	//m_delete_unused_sectors_timer = 0.0;
	m_connection_reinit_timer = 0.0;
	m_avg_rtt_timer = 0.0;
	m_playerpos_send_timer = 0.0;
	m_ignore_damage_timer = 0.0;

	// Build main texture atlas, now that the GameDef exists (that is, us)
	if(g_settings->getBool("enable_texture_atlas"))
		m_tsrc->buildMainAtlas(this);
	else
		infostream<<"Not building texture atlas."<<std::endl;
	
	/*
		Add local player
	*/
	{
		Player *player = new LocalPlayer(this);

		player->updateName(playername);

		m_env.addPlayer(player);
	}

	for (size_t i = 0; i < g_settings->getU16("media_fetch_threads"); ++i)
		m_media_fetch_threads.push_back(new MediaFetchThread(this));
}

Client::~Client()
{
	{
		//JMutexAutoLock conlock(m_con_mutex); //bulk comment-out
		m_con.Disconnect();
	}

	m_mesh_update_thread.setRun(false);
	while(m_mesh_update_thread.IsRunning())
		sleep_ms(100);

	delete m_inventory_from_server;

	// Delete detached inventories
	{
		for(std::map<std::string, Inventory*>::iterator
				i = m_detached_inventories.begin();
				i != m_detached_inventories.end(); i++){
			delete i->second;
		}
	}

	for (std::list<MediaFetchThread*>::iterator i = m_media_fetch_threads.begin();
			i != m_media_fetch_threads.end(); ++i)
		delete *i;
}

void Client::connect(Address address)
{
	DSTACK(__FUNCTION_NAME);
	//JMutexAutoLock lock(m_con_mutex); //bulk comment-out
	m_con.SetTimeoutMs(0);
	m_con.Connect(address);
}

bool Client::connectedAndInitialized()
{
	//JMutexAutoLock lock(m_con_mutex); //bulk comment-out

	if(m_con.Connected() == false)
		return false;
	
	if(m_server_ser_ver == SER_FMT_VER_INVALID)
		return false;
	
	return true;
}

void Client::step(float dtime)
{
	DSTACK(__FUNCTION_NAME);
	
	// Limit a bit
	if(dtime > 2.0)
		dtime = 2.0;
	
	if(m_ignore_damage_timer > dtime)
		m_ignore_damage_timer -= dtime;
	else
		m_ignore_damage_timer = 0.0;
	
	m_animation_time += dtime;
	if(m_animation_time > 60.0)
		m_animation_time -= 60.0;

	m_time_of_day_update_timer += dtime;
	
	//infostream<<"Client steps "<<dtime<<std::endl;

	{
		//TimeTaker timer("ReceiveAll()", m_device);
		// 0ms
		ReceiveAll();
	}
	
	{
		//TimeTaker timer("m_con_mutex + m_con.RunTimeouts()", m_device);
		// 0ms
		//JMutexAutoLock lock(m_con_mutex); //bulk comment-out
		m_con.RunTimeouts(dtime);
	}

	/*
		Packet counter
	*/
	{
		float &counter = m_packetcounter_timer;
		counter -= dtime;
		if(counter <= 0.0)
		{
			counter = 20.0;
			
			infostream<<"Client packetcounter (20s):"<<std::endl;
			m_packetcounter.print(infostream);
			m_packetcounter.clear();
		}
	}
	
	// Get connection status
	bool connected = connectedAndInitialized();

#if 0
	{
		/*
			Delete unused sectors

			NOTE: This jams the game for a while because deleting sectors
			      clear caches
		*/
		
		float &counter = m_delete_unused_sectors_timer;
		counter -= dtime;
		if(counter <= 0.0)
		{
			// 3 minute interval
			//counter = 180.0;
			counter = 60.0;

			//JMutexAutoLock lock(m_env_mutex); //bulk comment-out

			core::list<v3s16> deleted_blocks;

			float delete_unused_sectors_timeout = 
				g_settings->getFloat("client_delete_unused_sectors_timeout");
	
			// Delete sector blocks
			/*u32 num = m_env.getMap().unloadUnusedData
					(delete_unused_sectors_timeout,
					true, &deleted_blocks);*/
			
			// Delete whole sectors
			m_env.getMap().unloadUnusedData
					(delete_unused_sectors_timeout,
					&deleted_blocks);

			if(deleted_blocks.size() > 0)
			{
				/*infostream<<"Client: Deleted blocks of "<<num
						<<" unused sectors"<<std::endl;*/
				/*infostream<<"Client: Deleted "<<num
						<<" unused sectors"<<std::endl;*/
				
				/*
					Send info to server
				*/

				// Env is locked so con can be locked.
				//JMutexAutoLock lock(m_con_mutex); //bulk comment-out
				
				core::list<v3s16>::Iterator i = deleted_blocks.begin();
				core::list<v3s16> sendlist;
				for(;;)
				{
					if(sendlist.size() == 255 || i == deleted_blocks.end())
					{
						if(sendlist.size() == 0)
							break;
						/*
							[0] u16 command
							[2] u8 count
							[3] v3s16 pos_0
							[3+6] v3s16 pos_1
							...
						*/
						u32 replysize = 2+1+6*sendlist.size();
						SharedBuffer<u8> reply(replysize);
						writeU16(&reply[0], TOSERVER_DELETEDBLOCKS);
						reply[2] = sendlist.size();
						u32 k = 0;
						for(core::list<v3s16>::Iterator
								j = sendlist.begin();
								j != sendlist.end(); j++)
						{
							writeV3S16(&reply[2+1+6*k], *j);
							k++;
						}
						m_con.Send(PEER_ID_SERVER, 1, reply, true);

						if(i == deleted_blocks.end())
							break;

						sendlist.clear();
					}

					sendlist.push_back(*i);
					i++;
				}
			}
		}
	}
#endif

	if(connected == false)
	{
		float &counter = m_connection_reinit_timer;
		counter -= dtime;
		if(counter <= 0.0)
		{
			counter = 2.0;

			//JMutexAutoLock envlock(m_env_mutex); //bulk comment-out
			
			Player *myplayer = m_env.getLocalPlayer();
			assert(myplayer != NULL);
	
			// Send TOSERVER_INIT
			// [0] u16 TOSERVER_INIT
			// [2] u8 SER_FMT_VER_HIGHEST
			// [3] u8[20] player_name
			// [23] u8[28] password (new in some version)
			// [51] u16 minimum supported network protocol version (added sometime)
			// [53] u16 maximum supported network protocol version (added later than the previous one)
			SharedBuffer<u8> data(2+1+PLAYERNAME_SIZE+PASSWORD_SIZE+2+2);
			writeU16(&data[0], TOSERVER_INIT);
			writeU8(&data[2], SER_FMT_VER_HIGHEST);

			memset((char*)&data[3], 0, PLAYERNAME_SIZE);
			snprintf((char*)&data[3], PLAYERNAME_SIZE, "%s", myplayer->getName());

			/*infostream<<"Client: sending initial password hash: \""<<m_password<<"\""
					<<std::endl;*/

			memset((char*)&data[23], 0, PASSWORD_SIZE);
			snprintf((char*)&data[23], PASSWORD_SIZE, "%s", m_password.c_str());
			
			writeU16(&data[51], CLIENT_PROTOCOL_VERSION_MIN);
			writeU16(&data[53], CLIENT_PROTOCOL_VERSION_MAX);

			// Send as unreliable
			Send(0, data, false);
		}

		// Not connected, return
		return;
	}

	/*
		Do stuff if connected
	*/
	
	/*
		Run Map's timers and unload unused data
	*/
	const float map_timer_and_unload_dtime = 5.25;
	if(m_map_timer_and_unload_interval.step(dtime, map_timer_and_unload_dtime))
	{
		ScopeProfiler sp(g_profiler, "Client: map timer and unload");
		std::list<v3s16> deleted_blocks;
		m_env.getMap().timerUpdate(map_timer_and_unload_dtime,
				g_settings->getFloat("client_unload_unused_data_timeout"),
				&deleted_blocks);
				
		/*if(deleted_blocks.size() > 0)
			infostream<<"Client: Unloaded "<<deleted_blocks.size()
					<<" unused blocks"<<std::endl;*/
			
		/*
			Send info to server
			NOTE: This loop is intentionally iterated the way it is.
		*/

		std::list<v3s16>::iterator i = deleted_blocks.begin();
		std::list<v3s16> sendlist;
		for(;;)
		{
			if(sendlist.size() == 255 || i == deleted_blocks.end())
			{
				if(sendlist.size() == 0)
					break;
				/*
					[0] u16 command
					[2] u8 count
					[3] v3s16 pos_0
					[3+6] v3s16 pos_1
					...
				*/
				u32 replysize = 2+1+6*sendlist.size();
				SharedBuffer<u8> reply(replysize);
				writeU16(&reply[0], TOSERVER_DELETEDBLOCKS);
				reply[2] = sendlist.size();
				u32 k = 0;
				for(std::list<v3s16>::iterator
						j = sendlist.begin();
						j != sendlist.end(); ++j)
				{
					writeV3S16(&reply[2+1+6*k], *j);
					k++;
				}
				m_con.Send(PEER_ID_SERVER, 1, reply, true);

				if(i == deleted_blocks.end())
					break;

				sendlist.clear();
			}

			sendlist.push_back(*i);
			++i;
		}
	}

	/*
		Handle environment
	*/
	{
		// 0ms
		//JMutexAutoLock lock(m_env_mutex); //bulk comment-out

		// Control local player (0ms)
		LocalPlayer *player = m_env.getLocalPlayer();
		assert(player != NULL);
		player->applyControl(dtime);

		//TimeTaker envtimer("env step", m_device);
		// Step environment
		m_env.step(dtime);
		
		/*
			Get events
		*/
		for(;;)
		{
			ClientEnvEvent event = m_env.getClientEvent();
			if(event.type == CEE_NONE)
			{
				break;
			}
			else if(event.type == CEE_PLAYER_DAMAGE)
			{
				if(m_ignore_damage_timer <= 0)
				{
					u8 damage = event.player_damage.amount;
					
					if(event.player_damage.send_to_server)
						sendDamage(damage);

					// Add to ClientEvent queue
					ClientEvent event;
					event.type = CE_PLAYER_DAMAGE;
					event.player_damage.amount = damage;
					m_client_event_queue.push_back(event);
				}
			}
		}
	}
	
	/*
		Print some info
	*/
	{
		float &counter = m_avg_rtt_timer;
		counter += dtime;
		if(counter >= 10)
		{
			counter = 0.0;
			//JMutexAutoLock lock(m_con_mutex); //bulk comment-out
			// connectedAndInitialized() is true, peer exists.
			float avg_rtt = m_con.GetPeerAvgRTT(PEER_ID_SERVER);
			infostream<<"Client: avg_rtt="<<avg_rtt<<std::endl;
		}
	}

	/*
		Send player position to server
	*/
	{
		float &counter = m_playerpos_send_timer;
		counter += dtime;
		if(counter >= m_recommended_send_interval)
		{
			counter = 0.0;
			sendPlayerPos();
		}
	}

	/*
		Replace updated meshes
	*/
	{
		//JMutexAutoLock lock(m_env_mutex); //bulk comment-out

		//TimeTaker timer("** Processing mesh update result queue");
		// 0ms
		
		/*infostream<<"Mesh update result queue size is "
				<<m_mesh_update_thread.m_queue_out.size()
				<<std::endl;*/
		
		int num_processed_meshes = 0;
		while(!m_mesh_update_thread.m_queue_out.empty())
		{
			num_processed_meshes++;
			MeshUpdateResult r = m_mesh_update_thread.m_queue_out.pop_front();
			MapBlock *block = m_env.getMap().getBlockNoCreateNoEx(r.p);
			if(block)
			{
				//JMutexAutoLock lock(block->mesh_mutex);

				// Delete the old mesh
				if(block->mesh != NULL)
				{
					// TODO: Remove hardware buffers of meshbuffers of block->mesh
					delete block->mesh;
					block->mesh = NULL;
				}

				// Replace with the new mesh
				block->mesh = r.mesh;
			}
			if(r.ack_block_to_server)
			{
				/*infostream<<"Client: ACK block ("<<r.p.X<<","<<r.p.Y
						<<","<<r.p.Z<<")"<<std::endl;*/
				/*
					Acknowledge block
				*/
				/*
					[0] u16 command
					[2] u8 count
					[3] v3s16 pos_0
					[3+6] v3s16 pos_1
					...
				*/
				u32 replysize = 2+1+6;
				SharedBuffer<u8> reply(replysize);
				writeU16(&reply[0], TOSERVER_GOTBLOCKS);
				reply[2] = 1;
				writeV3S16(&reply[3], r.p);
				// Send as reliable
				m_con.Send(PEER_ID_SERVER, 1, reply, true);
			}
		}
		if(num_processed_meshes > 0)
			g_profiler->graphAdd("num_processed_meshes", num_processed_meshes);
	}

	/*
		Load fetched media
	*/
	if (m_media_receive_started) {
		bool all_stopped = true;
		for (std::list<MediaFetchThread*>::iterator thread = m_media_fetch_threads.begin();
				thread != m_media_fetch_threads.end(); ++thread) {
			all_stopped &= !(*thread)->IsRunning();
			while (!(*thread)->m_file_data.empty()) {
				std::pair <std::string, std::string> out = (*thread)->m_file_data.pop_front();
				++m_media_received_count;

				bool success = loadMedia(out.second, out.first);
				if(success){
					verbosestream<<"Client: Loaded received media: "
							<<"\""<<out.first<<"\". Caching."<<std::endl;
				} else{
					infostream<<"Client: Failed to load received media: "
							<<"\""<<out.first<<"\". Not caching."<<std::endl;
					continue;
				}

				bool did = fs::CreateAllDirs(getMediaCacheDir());
				if(!did){
					errorstream<<"Could not create media cache directory"
							<<std::endl;
				}

				{
					std::map<std::string, std::string>::iterator n;
					n = m_media_name_sha1_map.find(out.first);
					if(n == m_media_name_sha1_map.end())
						errorstream<<"The server sent a file that has not "
								<<"been announced."<<std::endl;
					else
						m_media_cache.update_sha1(out.second);
				}
			}
		}
		if (all_stopped) {
			std::list<MediaRequest> fetch_failed;
			for (std::list<MediaFetchThread*>::iterator thread = m_media_fetch_threads.begin();
					thread != m_media_fetch_threads.end(); ++thread) {
				for (std::list<MediaRequest>::iterator request = (*thread)->m_failed.begin();
						request != (*thread)->m_failed.end(); ++request)
					fetch_failed.push_back(*request);
				(*thread)->m_failed.clear();
			}
			if (fetch_failed.size() > 0) {
				infostream << "Failed to remote-fetch " << fetch_failed.size() << " files. "
						<< "Requesting them the usual way." << std::endl;
				request_media(fetch_failed);
			}
		}
	}

	/*
		If the server didn't update the inventory in a while, revert
		the local inventory (so the player notices the lag problem
		and knows something is wrong).
	*/
	if(m_inventory_from_server)
	{
		float interval = 10.0;
		float count_before = floor(m_inventory_from_server_age / interval);

		m_inventory_from_server_age += dtime;

		float count_after = floor(m_inventory_from_server_age / interval);

		if(count_after != count_before)
		{
			// Do this every <interval> seconds after TOCLIENT_INVENTORY
			// Reset the locally changed inventory to the authoritative inventory
			Player *player = m_env.getLocalPlayer();
			player->inventory = *m_inventory_from_server;
			m_inventory_updated = true;
		}
	}

	/*
		Update positions of sounds attached to objects
	*/
	{
		for(std::map<int, u16>::iterator
				i = m_sounds_to_objects.begin();
				i != m_sounds_to_objects.end(); i++)
		{
			int client_id = i->first;
			u16 object_id = i->second;
			ClientActiveObject *cao = m_env.getActiveObject(object_id);
			if(!cao)
				continue;
			v3f pos = cao->getPosition();
			m_sound->updateSoundPosition(client_id, pos);
		}
	}
	
	/*
		Handle removed remotely initiated sounds
	*/
	m_removed_sounds_check_timer += dtime;
	if(m_removed_sounds_check_timer >= 2.32)
	{
		m_removed_sounds_check_timer = 0;
		// Find removed sounds and clear references to them
		std::set<s32> removed_server_ids;
		for(std::map<s32, int>::iterator
				i = m_sounds_server_to_client.begin();
				i != m_sounds_server_to_client.end();)
		{
			s32 server_id = i->first;
			int client_id = i->second;
			i++;
			if(!m_sound->soundExists(client_id)){
				m_sounds_server_to_client.erase(server_id);
				m_sounds_client_to_server.erase(client_id);
				m_sounds_to_objects.erase(client_id);
				removed_server_ids.insert(server_id);
			}
		}
		// Sync to server
		if(removed_server_ids.size() != 0)
		{
			std::ostringstream os(std::ios_base::binary);
			writeU16(os, TOSERVER_REMOVED_SOUNDS);
			writeU16(os, removed_server_ids.size());
			for(std::set<s32>::iterator i = removed_server_ids.begin();
					i != removed_server_ids.end(); i++)
				writeS32(os, *i);
			std::string s = os.str();
			SharedBuffer<u8> data((u8*)s.c_str(), s.size());
			// Send as reliable
			Send(0, data, true);
		}
	}
}

bool Client::loadMedia(const std::string &data, const std::string &filename)
{
	// Silly irrlicht's const-incorrectness
	Buffer<char> data_rw(data.c_str(), data.size());
	
	std::string name;

	const char *image_ext[] = {
		".png", ".jpg", ".bmp", ".tga",
		".pcx", ".ppm", ".psd", ".wal", ".rgb",
		NULL
	};
	name = removeStringEnd(filename, image_ext);
	if(name != "")
	{
		verbosestream<<"Client: Attempting to load image "
		<<"file \""<<filename<<"\""<<std::endl;

		io::IFileSystem *irrfs = m_device->getFileSystem();
		video::IVideoDriver *vdrv = m_device->getVideoDriver();

		// Create an irrlicht memory file
		io::IReadFile *rfile = irrfs->createMemoryReadFile(
				*data_rw, data_rw.getSize(), "_tempreadfile");
		assert(rfile);
		// Read image
		video::IImage *img = vdrv->createImageFromFile(rfile);
		if(!img){
			errorstream<<"Client: Cannot create image from data of "
					<<"file \""<<filename<<"\""<<std::endl;
			rfile->drop();
			return false;
		}
		else {
			m_tsrc->insertSourceImage(filename, img);
			img->drop();
			rfile->drop();
			return true;
		}
	}

	const char *sound_ext[] = {
		".0.ogg", ".1.ogg", ".2.ogg", ".3.ogg", ".4.ogg",
		".5.ogg", ".6.ogg", ".7.ogg", ".8.ogg", ".9.ogg",
		".ogg", NULL
	};
	name = removeStringEnd(filename, sound_ext);
	if(name != "")
	{
		verbosestream<<"Client: Attempting to load sound "
		<<"file \""<<filename<<"\""<<std::endl;
		m_sound->loadSoundData(name, data);
		return true;
	}

	const char *model_ext[] = {
		".x", ".b3d", ".md2", ".obj",
		NULL
	};
	name = removeStringEnd(filename, model_ext);
	if(name != "")
	{
		verbosestream<<"Client: Storing model into Irrlicht: "
				<<"\""<<filename<<"\""<<std::endl;

		io::IFileSystem *irrfs = m_device->getFileSystem();
		io::IReadFile *rfile = irrfs->createMemoryReadFile(
				*data_rw, data_rw.getSize(), filename.c_str());
		assert(rfile);
		
		scene::ISceneManager *smgr = m_device->getSceneManager();
		scene::IAnimatedMesh *mesh = smgr->getMesh(rfile);
		smgr->getMeshCache()->addMesh(filename.c_str(), mesh);
		
		return true;
	}

	errorstream<<"Client: Don't know how to load file \""
			<<filename<<"\""<<std::endl;
	return false;
}

// Virtual methods from con::PeerHandler
void Client::peerAdded(con::Peer *peer)
{
	infostream<<"Client::peerAdded(): peer->id="
			<<peer->id<<std::endl;
}
void Client::deletingPeer(con::Peer *peer, bool timeout)
{
	infostream<<"Client::deletingPeer(): "
			"Server Peer is getting deleted "
			<<"(timeout="<<timeout<<")"<<std::endl;
}

/*
	u16 command
	u16 number of files requested
	for each file {
		u16 length of name
		string name
	}
*/
void Client::request_media(const std::list<MediaRequest> &file_requests)
{
	std::ostringstream os(std::ios_base::binary);
	writeU16(os, TOSERVER_REQUEST_MEDIA);
	writeU16(os, file_requests.size());

	for(std::list<MediaRequest>::const_iterator i = file_requests.begin();
			i != file_requests.end(); ++i) {
		os<<serializeString(i->name);
	}

	// Make data buffer
	std::string s = os.str();
	SharedBuffer<u8> data((u8*)s.c_str(), s.size());
	// Send as reliable
	Send(0, data, true);
	infostream<<"Client: Sending media request list to server ("
			<<file_requests.size()<<" files)"<<std::endl;
}

void Client::ReceiveAll()
{
	DSTACK(__FUNCTION_NAME);
	u32 start_ms = porting::getTimeMs();
	for(;;)
	{
		// Limit time even if there would be huge amounts of data to
		// process
		if(porting::getTimeMs() > start_ms + 100)
			break;
		
		try{
			Receive();
			g_profiler->graphAdd("client_received_packets", 1);
		}
		catch(con::NoIncomingDataException &e)
		{
			break;
		}
		catch(con::InvalidIncomingDataException &e)
		{
			infostream<<"Client::ReceiveAll(): "
					"InvalidIncomingDataException: what()="
					<<e.what()<<std::endl;
		}
	}
}

void Client::Receive()
{
	DSTACK(__FUNCTION_NAME);
	SharedBuffer<u8> data;
	u16 sender_peer_id;
	u32 datasize;
	{
		//TimeTaker t1("con mutex and receive", m_device);
		//JMutexAutoLock lock(m_con_mutex); //bulk comment-out
		datasize = m_con.Receive(sender_peer_id, data);
	}
	//TimeTaker t1("ProcessData", m_device);
	ProcessData(*data, datasize, sender_peer_id);
}

/*
	sender_peer_id given to this shall be quaranteed to be a valid peer
*/
void Client::ProcessData(u8 *data, u32 datasize, u16 sender_peer_id)
{
	DSTACK(__FUNCTION_NAME);

	// Ignore packets that don't even fit a command
	if(datasize < 2)
	{
		m_packetcounter.add(60000);
		return;
	}

	ToClientCommand command = (ToClientCommand)readU16(&data[0]);

	//infostream<<"Client: received command="<<command<<std::endl;
	m_packetcounter.add((u16)command);
	
	/*
		If this check is removed, be sure to change the queue
		system to know the ids
	*/
	if(sender_peer_id != PEER_ID_SERVER)
	{
		infostream<<"Client::ProcessData(): Discarding data not "
				"coming from server: peer_id="<<sender_peer_id
				<<std::endl;
		return;
	}

	u8 ser_version = m_server_ser_ver;

	//infostream<<"Client received command="<<(int)command<<std::endl;

	if(command == TOCLIENT_INIT)
	{
		if(datasize < 3)
			return;

		u8 deployed = data[2];

		infostream<<"Client: TOCLIENT_INIT received with "
				"deployed="<<((int)deployed&0xff)<<std::endl;

		if(deployed < SER_FMT_VER_LOWEST
				|| deployed > SER_FMT_VER_HIGHEST)
		{
			infostream<<"Client: TOCLIENT_INIT: Server sent "
					<<"unsupported ser_fmt_ver"<<std::endl;
			return;
		}
		
		m_server_ser_ver = deployed;

		// Get player position
		v3s16 playerpos_s16(0, BS*2+BS*20, 0);
		if(datasize >= 2+1+6)
			playerpos_s16 = readV3S16(&data[2+1]);
		v3f playerpos_f = intToFloat(playerpos_s16, BS) - v3f(0, BS/2, 0);

		{ //envlock
			//JMutexAutoLock envlock(m_env_mutex); //bulk comment-out
			
			// Set player position
			Player *player = m_env.getLocalPlayer();
			assert(player != NULL);
			player->setPosition(playerpos_f);
		}
		
		if(datasize >= 2+1+6+8)
		{
			// Get map seed
			m_map_seed = readU64(&data[2+1+6]);
			infostream<<"Client: received map seed: "<<m_map_seed<<std::endl;
		}

		if(datasize >= 2+1+6+8+4)
		{
			// Get map seed
			m_recommended_send_interval = readF1000(&data[2+1+6+8]);
			infostream<<"Client: received recommended send interval "
					<<m_recommended_send_interval<<std::endl;
		}
		
		// Reply to server
		u32 replysize = 2;
		SharedBuffer<u8> reply(replysize);
		writeU16(&reply[0], TOSERVER_INIT2);
		// Send as reliable
		m_con.Send(PEER_ID_SERVER, 1, reply, true);

		return;
	}

	if(command == TOCLIENT_ACCESS_DENIED)
	{
		// The server didn't like our password. Note, this needs
		// to be processed even if the serialisation format has
		// not been agreed yet, the same as TOCLIENT_INIT.
		m_access_denied = true;
		m_access_denied_reason = L"Unknown";
		if(datasize >= 4)
		{
			std::string datastring((char*)&data[2], datasize-2);
			std::istringstream is(datastring, std::ios_base::binary);
			m_access_denied_reason = deSerializeWideString(is);
		}
		return;
	}

	if(ser_version == SER_FMT_VER_INVALID)
	{
		infostream<<"Client: Server serialization"
				" format invalid or not initialized."
				" Skipping incoming command="<<command<<std::endl;
		return;
	}
	
	// Just here to avoid putting the two if's together when
	// making some copypasta
	{}

	if(command == TOCLIENT_REMOVENODE)
	{
		if(datasize < 8)
			return;
		v3s16 p;
		p.X = readS16(&data[2]);
		p.Y = readS16(&data[4]);
		p.Z = readS16(&data[6]);
		
		//TimeTaker t1("TOCLIENT_REMOVENODE");
		
		removeNode(p);
	}
	else if(command == TOCLIENT_ADDNODE)
	{
		if(datasize < 8 + MapNode::serializedLength(ser_version))
			return;

		v3s16 p;
		p.X = readS16(&data[2]);
		p.Y = readS16(&data[4]);
		p.Z = readS16(&data[6]);
		
		//TimeTaker t1("TOCLIENT_ADDNODE");

		MapNode n;
		n.deSerialize(&data[8], ser_version);
		
		addNode(p, n);
	}
	else if(command == TOCLIENT_BLOCKDATA)
	{
		// Ignore too small packet
		if(datasize < 8)
			return;
			
		v3s16 p;
		p.X = readS16(&data[2]);
		p.Y = readS16(&data[4]);
		p.Z = readS16(&data[6]);
		
		/*infostream<<"Client: Thread: BLOCKDATA for ("
				<<p.X<<","<<p.Y<<","<<p.Z<<")"<<std::endl;*/
		/*infostream<<"Client: Thread: BLOCKDATA for ("
				<<p.X<<","<<p.Y<<","<<p.Z<<")"<<std::endl;*/
		
		std::string datastring((char*)&data[8], datasize-8);
		std::istringstream istr(datastring, std::ios_base::binary);
		
		MapSector *sector;
		MapBlock *block;
		
		v2s16 p2d(p.X, p.Z);
		sector = m_env.getMap().emergeSector(p2d);
		
		assert(sector->getPos() == p2d);

		//TimeTaker timer("MapBlock deSerialize");
		// 0ms
		
		block = sector->getBlockNoCreateNoEx(p.Y);
		if(block)
		{
			/*
				Update an existing block
			*/
			//infostream<<"Updating"<<std::endl;
			block->deSerialize(istr, ser_version, false);
		}
		else
		{
			/*
				Create a new block
			*/
			//infostream<<"Creating new"<<std::endl;
			block = new MapBlock(&m_env.getMap(), p, this);
			block->deSerialize(istr, ser_version, false);
			sector->insertBlock(block);
		}

#if 0
		/*
			Acknowledge block
		*/
		/*
			[0] u16 command
			[2] u8 count
			[3] v3s16 pos_0
			[3+6] v3s16 pos_1
			...
		*/
		u32 replysize = 2+1+6;
		SharedBuffer<u8> reply(replysize);
		writeU16(&reply[0], TOSERVER_GOTBLOCKS);
		reply[2] = 1;
		writeV3S16(&reply[3], p);
		// Send as reliable
		m_con.Send(PEER_ID_SERVER, 1, reply, true);
#endif

		/*
			Add it to mesh update queue and set it to be acknowledged after update.
		*/
		//infostream<<"Adding mesh update task for received block"<<std::endl;
		addUpdateMeshTaskWithEdge(p, true);
	}
	else if(command == TOCLIENT_INVENTORY)
	{
		if(datasize < 3)
			return;

		//TimeTaker t1("Parsing TOCLIENT_INVENTORY", m_device);

		{ //envlock
			//TimeTaker t2("mutex locking", m_device);
			//JMutexAutoLock envlock(m_env_mutex); //bulk comment-out
			//t2.stop();
			
			//TimeTaker t3("istringstream init", m_device);
			std::string datastring((char*)&data[2], datasize-2);
			std::istringstream is(datastring, std::ios_base::binary);
			//t3.stop();
			
			//m_env.printPlayers(infostream);

			//TimeTaker t4("player get", m_device);
			Player *player = m_env.getLocalPlayer();
			assert(player != NULL);
			//t4.stop();

			//TimeTaker t1("inventory.deSerialize()", m_device);
			player->inventory.deSerialize(is);
			//t1.stop();

			m_inventory_updated = true;

			delete m_inventory_from_server;
			m_inventory_from_server = new Inventory(player->inventory);
			m_inventory_from_server_age = 0.0;

			//infostream<<"Client got player inventory:"<<std::endl;
			//player->inventory.print(infostream);
		}
	}
	else if(command == TOCLIENT_TIME_OF_DAY)
	{
		if(datasize < 4)
			return;
		
		u16 time_of_day = readU16(&data[2]);
		time_of_day = time_of_day % 24000;
		//infostream<<"Client: time_of_day="<<time_of_day<<std::endl;
		float time_speed = 0;
		if(datasize >= 2 + 2 + 4){
			time_speed = readF1000(&data[4]);
		} else {
			// Old message; try to approximate speed of time by ourselves
			float time_of_day_f = (float)time_of_day / 24000.0;
			float tod_diff_f = 0;
			if(time_of_day_f < 0.2 && m_last_time_of_day_f > 0.8)
				tod_diff_f = time_of_day_f - m_last_time_of_day_f + 1.0;
			else
				tod_diff_f = time_of_day_f - m_last_time_of_day_f;
			m_last_time_of_day_f = time_of_day_f;
			float time_diff = m_time_of_day_update_timer;
			m_time_of_day_update_timer = 0;
			if(m_time_of_day_set){
				time_speed = 3600.0*24.0 * tod_diff_f / time_diff;
				infostream<<"Client: Measured time_of_day speed (old format): "
						<<time_speed<<" tod_diff_f="<<tod_diff_f
						<<" time_diff="<<time_diff<<std::endl;
			}
		}
		
		// Update environment
		m_env.setTimeOfDay(time_of_day);
		m_env.setTimeOfDaySpeed(time_speed);
		m_time_of_day_set = true;

		u32 dr = m_env.getDayNightRatio();
		verbosestream<<"Client: time_of_day="<<time_of_day
				<<" time_speed="<<time_speed
				<<" dr="<<dr<<std::endl;
	}
	else if(command == TOCLIENT_CHAT_MESSAGE)
	{
		/*
			u16 command
			u16 length
			wstring message
		*/
		u8 buf[6];
		std::string datastring((char*)&data[2], datasize-2);
		std::istringstream is(datastring, std::ios_base::binary);
		
		// Read stuff
		is.read((char*)buf, 2);
		u16 len = readU16(buf);
		
		std::wstring message;
		for(u16 i=0; i<len; i++)
		{
			is.read((char*)buf, 2);
			message += (wchar_t)readU16(buf);
		}

		/*infostream<<"Client received chat message: "
				<<wide_to_narrow(message)<<std::endl;*/
		
		m_chat_queue.push_back(message);
	}
	else if(command == TOCLIENT_ACTIVE_OBJECT_REMOVE_ADD)
	{
		//if(g_settings->getBool("enable_experimental"))
		{
			/*
				u16 command
				u16 count of removed objects
				for all removed objects {
					u16 id
				}
				u16 count of added objects
				for all added objects {
					u16 id
					u8 type
					u32 initialization data length
					string initialization data
				}
			*/

			char buf[6];
			// Get all data except the command number
			std::string datastring((char*)&data[2], datasize-2);
			// Throw them in an istringstream
			std::istringstream is(datastring, std::ios_base::binary);

			// Read stuff
			
			// Read removed objects
			is.read(buf, 2);
			u16 removed_count = readU16((u8*)buf);
			for(u16 i=0; i<removed_count; i++)
			{
				is.read(buf, 2);
				u16 id = readU16((u8*)buf);
				// Remove it
				{
					//JMutexAutoLock envlock(m_env_mutex); //bulk comment-out
					m_env.removeActiveObject(id);
				}
			}
			
			// Read added objects
			is.read(buf, 2);
			u16 added_count = readU16((u8*)buf);
			for(u16 i=0; i<added_count; i++)
			{
				is.read(buf, 2);
				u16 id = readU16((u8*)buf);
				is.read(buf, 1);
				u8 type = readU8((u8*)buf);
				std::string data = deSerializeLongString(is);
				// Add it
				{
					//JMutexAutoLock envlock(m_env_mutex); //bulk comment-out
					m_env.addActiveObject(id, type, data);
				}
			}
		}
	}
	else if(command == TOCLIENT_ACTIVE_OBJECT_MESSAGES)
	{
		//if(g_settings->getBool("enable_experimental"))
		{
			/*
				u16 command
				for all objects
				{
					u16 id
					u16 message length
					string message
				}
			*/
			char buf[6];
			// Get all data except the command number
			std::string datastring((char*)&data[2], datasize-2);
			// Throw them in an istringstream
			std::istringstream is(datastring, std::ios_base::binary);
			
			while(is.eof() == false)
			{
				// Read stuff
				is.read(buf, 2);
				u16 id = readU16((u8*)buf);
				if(is.eof())
					break;
				is.read(buf, 2);
				u16 message_size = readU16((u8*)buf);
				std::string message;
				message.reserve(message_size);
				for(u16 i=0; i<message_size; i++)
				{
					is.read(buf, 1);
					message.append(buf, 1);
				}
				// Pass on to the environment
				{
					//JMutexAutoLock envlock(m_env_mutex); //bulk comment-out
					m_env.processActiveObjectMessage(id, message);
				}
			}
		}
	}
	else if(command == TOCLIENT_MOVEMENT)
	{
		std::string datastring((char*)&data[2], datasize-2);
		std::istringstream is(datastring, std::ios_base::binary);
		Player *player = m_env.getLocalPlayer();
		assert(player != NULL);

		player->movement_acceleration_default = readF1000(is) * BS;
		player->movement_acceleration_air = readF1000(is) * BS;
		player->movement_acceleration_fast = readF1000(is) * BS;
		player->movement_speed_walk = readF1000(is) * BS;
		player->movement_speed_crouch = readF1000(is) * BS;
		player->movement_speed_fast = readF1000(is) * BS;
		player->movement_speed_climb = readF1000(is) * BS;
		player->movement_speed_jump = readF1000(is) * BS;
		player->movement_liquid_fluidity = readF1000(is) * BS;
		player->movement_liquid_fluidity_smooth = readF1000(is) * BS;
		player->movement_liquid_sink = readF1000(is) * BS;
		player->movement_gravity = readF1000(is) * BS;
	}
	else if(command == TOCLIENT_HP)
	{
		std::string datastring((char*)&data[2], datasize-2);
		std::istringstream is(datastring, std::ios_base::binary);
		Player *player = m_env.getLocalPlayer();
		assert(player != NULL);
		u8 oldhp = player->hp;
		u8 hp = readU8(is);
		player->hp = hp;

		if(hp < oldhp)
		{
			// Add to ClientEvent queue
			ClientEvent event;
			event.type = CE_PLAYER_DAMAGE;
			event.player_damage.amount = oldhp - hp;
			m_client_event_queue.push_back(event);
		}
	}
	else if(command == TOCLIENT_AP)
	{
		std::string datastring((char*)&data[2], datasize-2);
		std::istringstream is(datastring, std::ios_base::binary);
		Player *player = m_env.getLocalPlayer();
		assert(player != NULL);
		//u8 oldap = player->ap;
		u8 ap = readU8(is);
		player->ap = ap;
	}
	else if(command == TOCLIENT_MOVE_PLAYER)
	{
		std::string datastring((char*)&data[2], datasize-2);
		std::istringstream is(datastring, std::ios_base::binary);
		Player *player = m_env.getLocalPlayer();
		assert(player != NULL);
		v3f pos = readV3F1000(is);
		f32 pitch = readF1000(is);
		f32 yaw = readF1000(is);
		player->setPosition(pos);
		/*player->setPitch(pitch);
		player->setYaw(yaw);*/

		infostream<<"Client got TOCLIENT_MOVE_PLAYER"
				<<" pos=("<<pos.X<<","<<pos.Y<<","<<pos.Z<<")"
				<<" pitch="<<pitch
				<<" yaw="<<yaw
				<<std::endl;

		/*
			Add to ClientEvent queue.
			This has to be sent to the main program because otherwise
			it would just force the pitch and yaw values to whatever
			the camera points to.
		*/
		ClientEvent event;
		event.type = CE_PLAYER_FORCE_MOVE;
		event.player_force_move.pitch = pitch;
		event.player_force_move.yaw = yaw;
		m_client_event_queue.push_back(event);

		// Ignore damage for a few seconds, so that the player doesn't
		// get damage from falling on ground
		m_ignore_damage_timer = 3.0;
	}
	else if(command == TOCLIENT_PLAYERITEM)
	{
		infostream<<"Client: WARNING: Ignoring TOCLIENT_PLAYERITEM"<<std::endl;
	}
	else if(command == TOCLIENT_DEATHSCREEN)
	{
		std::string datastring((char*)&data[2], datasize-2);
		std::istringstream is(datastring, std::ios_base::binary);
		
		bool set_camera_point_target = readU8(is);
		v3f camera_point_target = readV3F1000(is);
		
		ClientEvent event;
		event.type = CE_DEATHSCREEN;
		event.deathscreen.set_camera_point_target = set_camera_point_target;
		event.deathscreen.camera_point_target_x = camera_point_target.X;
		event.deathscreen.camera_point_target_y = camera_point_target.Y;
		event.deathscreen.camera_point_target_z = camera_point_target.Z;
		m_client_event_queue.push_back(event);
	}
	else if(command == TOCLIENT_ANNOUNCE_MEDIA)
	{
		std::string datastring((char*)&data[2], datasize-2);
		std::istringstream is(datastring, std::ios_base::binary);

		// Mesh update thread must be stopped while
		// updating content definitions
		assert(!m_mesh_update_thread.IsRunning());

		int num_files = readU16(is);
		
		infostream<<"Client: Received media announcement: packet size: "
				<<datasize<<std::endl;

		std::list<MediaRequest> file_requests;

		for(int i=0; i<num_files; i++)
		{
			//read file from cache
			std::string name = deSerializeString(is);
			std::string sha1_base64 = deSerializeString(is);

			// if name contains illegal characters, ignore the file
			if(!string_allowed(name, TEXTURENAME_ALLOWED_CHARS)){
				errorstream<<"Client: ignoring illegal file name "
						<<"sent by server: \""<<name<<"\""<<std::endl;
				continue;
			}

			std::string sha1_raw = base64_decode(sha1_base64);
			std::string sha1_hex = hex_encode(sha1_raw);
			std::ostringstream tmp_os(std::ios_base::binary);
			bool found_in_cache = m_media_cache.load_sha1(sha1_raw, tmp_os);
			m_media_name_sha1_map[name] = sha1_raw;

			// If found in cache, try to load it from there
			if(found_in_cache)
			{
				bool success = loadMedia(tmp_os.str(), name);
				if(success){
					verbosestream<<"Client: Loaded cached media: "
							<<sha1_hex<<" \""<<name<<"\""<<std::endl;
					continue;
				} else{
					infostream<<"Client: Failed to load cached media: "
							<<sha1_hex<<" \""<<name<<"\""<<std::endl;
				}
			}
			// Didn't load from cache; queue it to be requested
			verbosestream<<"Client: Adding file to request list: \""
					<<sha1_hex<<" \""<<name<<"\""<<std::endl;
			file_requests.push_back(MediaRequest(name));
		}

		std::string remote_media = "";
		try {
			remote_media = deSerializeString(is);
		}
		catch(SerializationError) {
			// not supported by server or turned off
		}

		m_media_count = file_requests.size();
		m_media_receive_started = true;

		if (remote_media == "" || !USE_CURL) {
			request_media(file_requests);
		} else {
			#if USE_CURL
			std::list<MediaFetchThread*>::iterator cur = m_media_fetch_threads.begin();
			for(std::list<MediaRequest>::iterator i = file_requests.begin();
					i != file_requests.end(); ++i) {
				(*cur)->m_file_requests.push_back(*i);
				cur++;
				if (cur == m_media_fetch_threads.end())
					cur = m_media_fetch_threads.begin();
			}
			for (std::list<MediaFetchThread*>::iterator i = m_media_fetch_threads.begin();
					i != m_media_fetch_threads.end(); ++i) {
				(*i)->m_remote_url = remote_media;
				(*i)->Start();
			}
			#endif

			// notify server we received everything
			std::ostringstream os(std::ios_base::binary);
			writeU16(os, TOSERVER_RECEIVED_MEDIA);
			std::string s = os.str();
			SharedBuffer<u8> data((u8*)s.c_str(), s.size());
			// Send as reliable
			Send(0, data, true);
		}
		ClientEvent event;
		event.type = CE_TEXTURES_UPDATED;
		m_client_event_queue.push_back(event);
	}
	else if(command == TOCLIENT_MEDIA)
	{
		if (m_media_count == 0)
			return;
		std::string datastring((char*)&data[2], datasize-2);
		std::istringstream is(datastring, std::ios_base::binary);

		// Mesh update thread must be stopped while
		// updating content definitions
		assert(!m_mesh_update_thread.IsRunning());

		/*
			u16 command
			u16 total number of file bunches
			u16 index of this bunch
			u32 number of files in this bunch
			for each file {
				u16 length of name
				string name
				u32 length of data
				data
			}
		*/
		int num_bunches = readU16(is);
		int bunch_i = readU16(is);
		int num_files = readU32(is);
		infostream<<"Client: Received files: bunch "<<bunch_i<<"/"
				<<num_bunches<<" files="<<num_files
				<<" size="<<datasize<<std::endl;
		for(int i=0; i<num_files; i++){
			m_media_received_count++;
			std::string name = deSerializeString(is);
			std::string data = deSerializeLongString(is);

			// if name contains illegal characters, ignore the file
			if(!string_allowed(name, TEXTURENAME_ALLOWED_CHARS)){
				errorstream<<"Client: ignoring illegal file name "
						<<"sent by server: \""<<name<<"\""<<std::endl;
				continue;
			}
			
			bool success = loadMedia(data, name);
			if(success){
				verbosestream<<"Client: Loaded received media: "
						<<"\""<<name<<"\". Caching."<<std::endl;
			} else{
				infostream<<"Client: Failed to load received media: "
						<<"\""<<name<<"\". Not caching."<<std::endl;
				continue;
			}

			bool did = fs::CreateAllDirs(getMediaCacheDir());
			if(!did){
				errorstream<<"Could not create media cache directory"
						<<std::endl;
			}

			{
				std::map<std::string, std::string>::iterator n;
				n = m_media_name_sha1_map.find(name);
				if(n == m_media_name_sha1_map.end())
					errorstream<<"The server sent a file that has not "
							<<"been announced."<<std::endl;
				else
					m_media_cache.update_sha1(data);
			}
		}

		ClientEvent event;
		event.type = CE_TEXTURES_UPDATED;
		m_client_event_queue.push_back(event);
	}
	else if(command == TOCLIENT_TOOLDEF)
	{
		infostream<<"Client: WARNING: Ignoring TOCLIENT_TOOLDEF"<<std::endl;
	}
	else if(command == TOCLIENT_NODEDEF)
	{
		infostream<<"Client: Received node definitions: packet size: "
				<<datasize<<std::endl;

		// Mesh update thread must be stopped while
		// updating content definitions
		assert(!m_mesh_update_thread.IsRunning());

		// Decompress node definitions
		std::string datastring((char*)&data[2], datasize-2);
		std::istringstream is(datastring, std::ios_base::binary);
		std::istringstream tmp_is(deSerializeLongString(is), std::ios::binary);
		std::ostringstream tmp_os;
		decompressZlib(tmp_is, tmp_os);

		// Deserialize node definitions
		std::istringstream tmp_is2(tmp_os.str());
		m_nodedef->deSerialize(tmp_is2);
		m_nodedef_received = true;
	}
	else if(command == TOCLIENT_CRAFTITEMDEF)
	{
		infostream<<"Client: WARNING: Ignoring TOCLIENT_CRAFTITEMDEF"<<std::endl;
	}
	else if(command == TOCLIENT_ITEMDEF)
	{
		infostream<<"Client: Received item definitions: packet size: "
				<<datasize<<std::endl;

		// Mesh update thread must be stopped while
		// updating content definitions
		assert(!m_mesh_update_thread.IsRunning());

		// Decompress item definitions
		std::string datastring((char*)&data[2], datasize-2);
		std::istringstream is(datastring, std::ios_base::binary);
		std::istringstream tmp_is(deSerializeLongString(is), std::ios::binary);
		std::ostringstream tmp_os;
		decompressZlib(tmp_is, tmp_os);

		// Deserialize node definitions
		std::istringstream tmp_is2(tmp_os.str());
		m_itemdef->deSerialize(tmp_is2);
		m_itemdef_received = true;
	}
	else if(command == TOCLIENT_PLAY_SOUND)
	{
		std::string datastring((char*)&data[2], datasize-2);
		std::istringstream is(datastring, std::ios_base::binary);

		s32 server_id = readS32(is);
		std::string name = deSerializeString(is);
		float gain = readF1000(is);
		int type = readU8(is); // 0=local, 1=positional, 2=object
		v3f pos = readV3F1000(is);
		u16 object_id = readU16(is);
		bool loop = readU8(is);
		// Start playing
		int client_id = -1;
		switch(type){
		case 0: // local
			client_id = m_sound->playSound(name, loop, gain);
			break;
		case 1: // positional
			client_id = m_sound->playSoundAt(name, loop, gain, pos);
			break;
		case 2: { // object
			ClientActiveObject *cao = m_env.getActiveObject(object_id);
			if(cao)
				pos = cao->getPosition();
			client_id = m_sound->playSoundAt(name, loop, gain, pos);
			// TODO: Set up sound to move with object
			break; }
		default:
			break;
		}
		if(client_id != -1){
			m_sounds_server_to_client[server_id] = client_id;
			m_sounds_client_to_server[client_id] = server_id;
			if(object_id != 0)
				m_sounds_to_objects[client_id] = object_id;
		}
	}
	else if(command == TOCLIENT_STOP_SOUND)
	{
		std::string datastring((char*)&data[2], datasize-2);
		std::istringstream is(datastring, std::ios_base::binary);

		s32 server_id = readS32(is);
		std::map<s32, int>::iterator i =
				m_sounds_server_to_client.find(server_id);
		if(i != m_sounds_server_to_client.end()){
			int client_id = i->second;
			m_sound->stopSound(client_id);
		}
	}
	else if(command == TOCLIENT_PRIVILEGES)
	{
		std::string datastring((char*)&data[2], datasize-2);
		std::istringstream is(datastring, std::ios_base::binary);
		
		m_privileges.clear();
		infostream<<"Client: Privileges updated: ";
		u16 num_privileges = readU16(is);
		for(u16 i=0; i<num_privileges; i++){
			std::string priv = deSerializeString(is);
			m_privileges.insert(priv);
			infostream<<priv<<" ";
		}
		infostream<<std::endl;
	}
	else if(command == TOCLIENT_INVENTORY_FORMSPEC)
	{
		std::string datastring((char*)&data[2], datasize-2);
		std::istringstream is(datastring, std::ios_base::binary);

		// Store formspec in LocalPlayer
		Player *player = m_env.getLocalPlayer();
		assert(player != NULL);
		player->inventory_formspec = deSerializeLongString(is);
	}
	else if(command == TOCLIENT_DETACHED_INVENTORY)
	{
		std::string datastring((char*)&data[2], datasize-2);
		std::istringstream is(datastring, std::ios_base::binary);

		std::string name = deSerializeString(is);
		
		infostream<<"Client: Detached inventory update: \""<<name<<"\""<<std::endl;

		Inventory *inv = NULL;
		if(m_detached_inventories.count(name) > 0)
			inv = m_detached_inventories[name];
		else{
			inv = new Inventory(m_itemdef);
			m_detached_inventories[name] = inv;
		}
		inv->deSerialize(is);
	}
	else if(command == TOCLIENT_SHOW_FORMSPEC)
	{
		std::string datastring((char*)&data[2], datasize-2);
		std::istringstream is(datastring, std::ios_base::binary);

		std::string formspec = deSerializeLongString(is);
		std::string formname = deSerializeString(is);

		ClientEvent event;
		event.type = CE_SHOW_FORMSPEC;
		// pointer is required as event is a struct only!
		// adding a std:string to a struct isn't possible
		event.show_formspec.formspec = new std::string(formspec);
		event.show_formspec.formname = new std::string(formname);
		m_client_event_queue.push_back(event);
	}
<<<<<<< HEAD
	else if(command == TOCLIENT_ACHIEVE)
=======
	else if(command == TOCLIENT_SPAWN_PARTICLE)
>>>>>>> d01b74d0
	{
		std::string datastring((char*)&data[2], datasize-2);
		std::istringstream is(datastring, std::ios_base::binary);

<<<<<<< HEAD
		std::string achievement = deSerializeString(is);

		ClientEvent event;
		event.type = CE_ACHIEVE;
		// pointer is required as event is a struct only!
		// adding a std:string to a struct isn't possible
		event.achieve.achievement = new std::string(achievement);
		m_client_event_queue.push_back(event);
	}
	else if(command == TOCLIENT_HUDADD)
=======
		v3f pos = readV3F1000(is);
		v3f vel = readV3F1000(is);
		v3f acc = readV3F1000(is);
		float expirationtime = readF1000(is);
		float size = readF1000(is);
		bool collisiondetection = readU8(is);
		std::string texture = deSerializeLongString(is);

		ClientEvent event;
		event.type = CE_SPAWN_PARTICLE;
		event.spawn_particle.pos = new v3f (pos);
		event.spawn_particle.vel = new v3f (vel);
		event.spawn_particle.acc = new v3f (acc);

		event.spawn_particle.expirationtime = expirationtime;
		event.spawn_particle.size = size;
		event.add_particlespawner.collisiondetection =
				collisiondetection;
		event.spawn_particle.texture = new std::string(texture);

		m_client_event_queue.push_back(event);
	}
	else if(command == TOCLIENT_ADD_PARTICLESPAWNER)
>>>>>>> d01b74d0
	{
		std::string datastring((char*)&data[2], datasize-2);
		std::istringstream is(datastring, std::ios_base::binary);

<<<<<<< HEAD
		std::string id = deSerializeString(is);
		std::string form = deSerializeString(is);

		ClientEvent event;
		event.type = CE_HUDADD;
		// pointer is required as event is a struct only!
		// adding a std:string to a struct isn't possible
		event.hudadd.id = new std::string(id);
		event.hudadd.form = new std::string(form);
		m_client_event_queue.push_back(event);
	}
	else if(command == TOCLIENT_HUDRM)
=======
		u16 amount = readU16(is);
		float spawntime = readF1000(is);
		v3f minpos = readV3F1000(is);
		v3f maxpos = readV3F1000(is);
		v3f minvel = readV3F1000(is);
		v3f maxvel = readV3F1000(is);
		v3f minacc = readV3F1000(is);
		v3f maxacc = readV3F1000(is);
		float minexptime = readF1000(is);
		float maxexptime = readF1000(is);
		float minsize = readF1000(is);
		float maxsize = readF1000(is);
		bool collisiondetection = readU8(is);
		std::string texture = deSerializeLongString(is);
		u32 id = readU32(is);

		ClientEvent event;
		event.type = CE_ADD_PARTICLESPAWNER;
		event.add_particlespawner.amount = amount;
		event.add_particlespawner.spawntime = spawntime;

		event.add_particlespawner.minpos = new v3f (minpos);
		event.add_particlespawner.maxpos = new v3f (maxpos);
		event.add_particlespawner.minvel = new v3f (minvel);
		event.add_particlespawner.maxvel = new v3f (maxvel);
		event.add_particlespawner.minacc = new v3f (minacc);
		event.add_particlespawner.maxacc = new v3f (maxacc);

		event.add_particlespawner.minexptime = minexptime;
		event.add_particlespawner.maxexptime = maxexptime;
		event.add_particlespawner.minsize = minsize;
		event.add_particlespawner.maxsize = maxsize;
		event.add_particlespawner.collisiondetection = collisiondetection;
		event.add_particlespawner.texture = new std::string(texture);
		event.add_particlespawner.id = id;

		m_client_event_queue.push_back(event);
	}
	else if(command == TOCLIENT_DELETE_PARTICLESPAWNER)
>>>>>>> d01b74d0
	{
		std::string datastring((char*)&data[2], datasize-2);
		std::istringstream is(datastring, std::ios_base::binary);

<<<<<<< HEAD
		std::string id = deSerializeString(is);

		ClientEvent event;
		event.type = CE_HUDRM;
		// pointer is required as event is a struct only!
		// adding a std:string to a struct isn't possible
		event.hudrm.id = new std::string(id);
=======
		u32 id = readU16(is);

		ClientEvent event;
		event.type = CE_DELETE_PARTICLESPAWNER;
		event.delete_particlespawner.id = id;

>>>>>>> d01b74d0
		m_client_event_queue.push_back(event);
	}
	else
	{
		infostream<<"Client: Ignoring unknown command "
				<<command<<std::endl;
	}
}

void Client::Send(u16 channelnum, SharedBuffer<u8> data, bool reliable)
{
	//JMutexAutoLock lock(m_con_mutex); //bulk comment-out
	m_con.Send(PEER_ID_SERVER, channelnum, data, reliable);
}

void Client::interact(u8 action, const PointedThing& pointed)
{
	if(connectedAndInitialized() == false){
		infostream<<"Client::interact() "
				"cancelled (not connected)"
				<<std::endl;
		return;
	}

	std::ostringstream os(std::ios_base::binary);

	/*
		[0] u16 command
		[2] u8 action
		[3] u16 item
		[5] u32 length of the next item
		[9] serialized PointedThing
		actions:
		0: start digging (from undersurface) or use
		1: stop digging (all parameters ignored)
		2: digging completed
		3: place block or item (to abovesurface)
		4: use item
	*/
	writeU16(os, TOSERVER_INTERACT);
	writeU8(os, action);
	writeU16(os, getPlayerItem());
	std::ostringstream tmp_os(std::ios::binary);
	pointed.serialize(tmp_os);
	os<<serializeLongString(tmp_os.str());

	std::string s = os.str();
	SharedBuffer<u8> data((u8*)s.c_str(), s.size());

	// Send as reliable
	Send(0, data, true);
}

void Client::sendNodemetaFields(v3s16 p, const std::string &formname,
		const std::map<std::string, std::string> &fields)
{
	std::ostringstream os(std::ios_base::binary);

	writeU16(os, TOSERVER_NODEMETA_FIELDS);
	writeV3S16(os, p);
	os<<serializeString(formname);
	writeU16(os, fields.size());
	for(std::map<std::string, std::string>::const_iterator
			i = fields.begin(); i != fields.end(); i++){
		const std::string &name = i->first;
		const std::string &value = i->second;
		os<<serializeString(name);
		os<<serializeLongString(value);
	}

	// Make data buffer
	std::string s = os.str();
	SharedBuffer<u8> data((u8*)s.c_str(), s.size());
	// Send as reliable
	Send(0, data, true);
}
	
void Client::sendInventoryFields(const std::string &formname, 
		const std::map<std::string, std::string> &fields)
{
	std::ostringstream os(std::ios_base::binary);

	writeU16(os, TOSERVER_INVENTORY_FIELDS);
	os<<serializeString(formname);
	writeU16(os, fields.size());
	for(std::map<std::string, std::string>::const_iterator
			i = fields.begin(); i != fields.end(); i++){
		const std::string &name = i->first;
		const std::string &value = i->second;
		os<<serializeString(name);
		os<<serializeLongString(value);
	}

	// Make data buffer
	std::string s = os.str();
	SharedBuffer<u8> data((u8*)s.c_str(), s.size());
	// Send as reliable
	Send(0, data, true);
}

void Client::sendInventoryAction(InventoryAction *a)
{
	std::ostringstream os(std::ios_base::binary);
	u8 buf[12];
	
	// Write command
	writeU16(buf, TOSERVER_INVENTORY_ACTION);
	os.write((char*)buf, 2);

	a->serialize(os);
	
	// Make data buffer
	std::string s = os.str();
	SharedBuffer<u8> data((u8*)s.c_str(), s.size());
	// Send as reliable
	Send(0, data, true);
}

void Client::sendChatMessage(const std::wstring &message)
{
	std::ostringstream os(std::ios_base::binary);
	u8 buf[12];
	
	// Write command
	writeU16(buf, TOSERVER_CHAT_MESSAGE);
	os.write((char*)buf, 2);
	
	// Write length
	writeU16(buf, message.size());
	os.write((char*)buf, 2);
	
	// Write string
	for(u32 i=0; i<message.size(); i++)
	{
		u16 w = message[i];
		writeU16(buf, w);
		os.write((char*)buf, 2);
	}
	
	// Make data buffer
	std::string s = os.str();
	SharedBuffer<u8> data((u8*)s.c_str(), s.size());
	// Send as reliable
	Send(0, data, true);
}

void Client::sendChangePassword(const std::wstring oldpassword,
		const std::wstring newpassword)
{
	Player *player = m_env.getLocalPlayer();
	if(player == NULL)
		return;

	std::string playername = player->getName();
	std::string oldpwd = translatePassword(playername, oldpassword);
	std::string newpwd = translatePassword(playername, newpassword);

	std::ostringstream os(std::ios_base::binary);
	u8 buf[2+PASSWORD_SIZE*2];
	/*
		[0] u16 TOSERVER_PASSWORD
		[2] u8[28] old password
		[30] u8[28] new password
	*/

	writeU16(buf, TOSERVER_PASSWORD);
	for(u32 i=0;i<PASSWORD_SIZE-1;i++)
	{
		buf[2+i] = i<oldpwd.length()?oldpwd[i]:0;
		buf[30+i] = i<newpwd.length()?newpwd[i]:0;
	}
	buf[2+PASSWORD_SIZE-1] = 0;
	buf[30+PASSWORD_SIZE-1] = 0;
	os.write((char*)buf, 2+PASSWORD_SIZE*2);

	// Make data buffer
	std::string s = os.str();
	SharedBuffer<u8> data((u8*)s.c_str(), s.size());
	// Send as reliable
	Send(0, data, true);
}


void Client::sendDamage(u8 damage)
{
	DSTACK(__FUNCTION_NAME);
	std::ostringstream os(std::ios_base::binary);

	writeU16(os, TOSERVER_DAMAGE);
	writeU8(os, damage);

	// Make data buffer
	std::string s = os.str();
	SharedBuffer<u8> data((u8*)s.c_str(), s.size());
	// Send as reliable
	Send(0, data, true);
}

void Client::sendRespawn()
{
	DSTACK(__FUNCTION_NAME);
	std::ostringstream os(std::ios_base::binary);

	writeU16(os, TOSERVER_RESPAWN);

	// Make data buffer
	std::string s = os.str();
	SharedBuffer<u8> data((u8*)s.c_str(), s.size());
	// Send as reliable
	Send(0, data, true);
}

void Client::sendPlayerPos()
{
	//JMutexAutoLock envlock(m_env_mutex); //bulk comment-out
	
	LocalPlayer *myplayer = m_env.getLocalPlayer();
	if(myplayer == NULL)
		return;

	// Save bandwidth by only updating position when something changed
	if(myplayer->last_position == myplayer->getPosition() &&
			myplayer->last_speed == myplayer->getSpeed() &&
			myplayer->last_pitch == myplayer->getPitch() &&
			myplayer->last_yaw == myplayer->getYaw() &&
			myplayer->last_keyPressed == myplayer->keyPressed)
		return;

	myplayer->last_position = myplayer->getPosition();
	myplayer->last_speed = myplayer->getSpeed();
	myplayer->last_pitch = myplayer->getPitch();
	myplayer->last_yaw = myplayer->getYaw();
	myplayer->last_keyPressed = myplayer->keyPressed;

	u16 our_peer_id;
	{
		//JMutexAutoLock lock(m_con_mutex); //bulk comment-out
		our_peer_id = m_con.GetPeerID();
	}
	
	// Set peer id if not set already
	if(myplayer->peer_id == PEER_ID_INEXISTENT)
		myplayer->peer_id = our_peer_id;
	// Check that an existing peer_id is the same as the connection's
	assert(myplayer->peer_id == our_peer_id);
	
	v3f pf = myplayer->getPosition();
	v3s32 position(pf.X*100, pf.Y*100, pf.Z*100);
	v3f sf = myplayer->getSpeed();
	v3s32 speed(sf.X*100, sf.Y*100, sf.Z*100);
	s32 pitch = myplayer->getPitch() * 100;
	s32 yaw = myplayer->getYaw() * 100;
	u32 keyPressed=myplayer->keyPressed;
	/*
		Format:
		[0] u16 command
		[2] v3s32 position*100
		[2+12] v3s32 speed*100
		[2+12+12] s32 pitch*100
		[2+12+12+4] s32 yaw*100
		[2+12+12+4+4] u32 keyPressed
	*/
	SharedBuffer<u8> data(2+12+12+4+4+4);
	writeU16(&data[0], TOSERVER_PLAYERPOS);
	writeV3S32(&data[2], position);
	writeV3S32(&data[2+12], speed);
	writeS32(&data[2+12+12], pitch);
	writeS32(&data[2+12+12+4], yaw);	
	writeU32(&data[2+12+12+4+4], keyPressed);
	// Send as unreliable
	Send(0, data, false);
}

void Client::sendPlayerItem(u16 item)
{
	Player *myplayer = m_env.getLocalPlayer();
	if(myplayer == NULL)
		return;

	u16 our_peer_id = m_con.GetPeerID();

	// Set peer id if not set already
	if(myplayer->peer_id == PEER_ID_INEXISTENT)
		myplayer->peer_id = our_peer_id;
	// Check that an existing peer_id is the same as the connection's
	assert(myplayer->peer_id == our_peer_id);

	SharedBuffer<u8> data(2+2);
	writeU16(&data[0], TOSERVER_PLAYERITEM);
	writeU16(&data[2], item);

	// Send as reliable
	Send(0, data, true);
}

void Client::removeNode(v3s16 p)
{
	std::map<v3s16, MapBlock*> modified_blocks;

	try
	{
		//TimeTaker t("removeNodeAndUpdate", m_device);
		m_env.getMap().removeNodeAndUpdate(p, modified_blocks);
	}
	catch(InvalidPositionException &e)
	{
	}
	
	// add urgent task to update the modified node
	addUpdateMeshTaskForNode(p, false, true);

	for(std::map<v3s16, MapBlock * >::iterator
			i = modified_blocks.begin();
			i != modified_blocks.end(); ++i)
	{
		addUpdateMeshTaskWithEdge(i->first);
	}
}

void Client::addNode(v3s16 p, MapNode n)
{
	TimeTaker timer1("Client::addNode()");

	std::map<v3s16, MapBlock*> modified_blocks;

	try
	{
		//TimeTaker timer3("Client::addNode(): addNodeAndUpdate");
		m_env.getMap().addNodeAndUpdate(p, n, modified_blocks);
	}
	catch(InvalidPositionException &e)
	{}
	
	for(std::map<v3s16, MapBlock * >::iterator
			i = modified_blocks.begin();
			i != modified_blocks.end(); ++i)
	{
		addUpdateMeshTaskWithEdge(i->first);
	}
}
	
void Client::setPlayerControl(PlayerControl &control)
{
	//JMutexAutoLock envlock(m_env_mutex); //bulk comment-out
	LocalPlayer *player = m_env.getLocalPlayer();
	assert(player != NULL);
	player->control = control;
}

void Client::selectPlayerItem(u16 item)
{
	//JMutexAutoLock envlock(m_env_mutex); //bulk comment-out
	m_playeritem = item;
	m_inventory_updated = true;
	sendPlayerItem(item);
}

// Returns true if the inventory of the local player has been
// updated from the server. If it is true, it is set to false.
bool Client::getLocalInventoryUpdated()
{
	// m_inventory_updated is behind envlock
	//JMutexAutoLock envlock(m_env_mutex); //bulk comment-out
	bool updated = m_inventory_updated;
	m_inventory_updated = false;
	return updated;
}

// Copies the inventory of the local player to parameter
void Client::getLocalInventory(Inventory &dst)
{
	//JMutexAutoLock envlock(m_env_mutex); //bulk comment-out
	Player *player = m_env.getLocalPlayer();
	assert(player != NULL);
	dst = player->inventory;
}

Inventory* Client::getInventory(const InventoryLocation &loc)
{
	switch(loc.type){
	case InventoryLocation::UNDEFINED:
	{}
	break;
	case InventoryLocation::CURRENT_PLAYER:
	{
		Player *player = m_env.getLocalPlayer();
		assert(player != NULL);
		return &player->inventory;
	}
	break;
	case InventoryLocation::PLAYER:
	{
		Player *player = m_env.getPlayer(loc.name.c_str());
		if(!player)
			return NULL;
		return &player->inventory;
	}
	break;
	case InventoryLocation::NODEMETA:
	{
		NodeMetadata *meta = m_env.getMap().getNodeMetadata(loc.p);
		if(!meta)
			return NULL;
		return meta->getInventory();
	}
	break;
	case InventoryLocation::DETACHED:
	{
		if(m_detached_inventories.count(loc.name) == 0)
			return NULL;
		return m_detached_inventories[loc.name];
	}
	break;
	default:
		assert(0);
	}
	return NULL;
}
void Client::inventoryAction(InventoryAction *a)
{
	/*
		Send it to the server
	*/
	sendInventoryAction(a);

	/*
		Predict some local inventory changes
	*/
	a->clientApply(this, this);
}

ClientActiveObject * Client::getSelectedActiveObject(
		f32 max_d,
		v3f from_pos_f_on_map,
		core::line3d<f32> shootline_on_map
	)
{
	std::vector<DistanceSortedActiveObject> objects;

	m_env.getActiveObjects(from_pos_f_on_map, max_d, objects);

	//infostream<<"Collected "<<objects.size()<<" nearby objects"<<std::endl;
	
	// Sort them.
	// After this, the closest object is the first in the array.
	std::sort(objects.begin(), objects.end());

	for(u32 i=0; i<objects.size(); i++)
	{
		ClientActiveObject *obj = objects[i].obj;
		
		core::aabbox3d<f32> *selection_box = obj->getSelectionBox();
		if(selection_box == NULL)
			continue;

		v3f pos = obj->getPosition();

		core::aabbox3d<f32> offsetted_box(
				selection_box->MinEdge + pos,
				selection_box->MaxEdge + pos
		);

		if(offsetted_box.intersectsWithLine(shootline_on_map))
		{
			//infostream<<"Returning selected object"<<std::endl;
			return obj;
		}
	}

	//infostream<<"No object selected; returning NULL."<<std::endl;
	return NULL;
}

void Client::printDebugInfo(std::ostream &os)
{
	//JMutexAutoLock lock1(m_fetchblock_mutex);
	/*JMutexAutoLock lock2(m_incoming_queue_mutex);

	os<<"m_incoming_queue.getSize()="<<m_incoming_queue.getSize()
		//<<", m_fetchblock_history.size()="<<m_fetchblock_history.size()
		//<<", m_opt_not_found_history.size()="<<m_opt_not_found_history.size()
		<<std::endl;*/
}

std::list<std::wstring> Client::getConnectedPlayerNames()
{
	std::list<Player*> players = m_env.getPlayers(true);
	std::list<std::wstring> playerNames;
	for(std::list<Player*>::iterator
			i = players.begin();
			i != players.end(); ++i)
	{
		Player *player = *i;
		playerNames.push_back(narrow_to_wide(player->getName()));
	}
	return playerNames;
}

float Client::getAnimationTime()
{
	return m_animation_time;
}

int Client::getCrackLevel()
{
	return m_crack_level;
}

void Client::setCrack(int level, v3s16 pos)
{
	int old_crack_level = m_crack_level;
	v3s16 old_crack_pos = m_crack_pos;

	m_crack_level = level;
	m_crack_pos = pos;

	if(old_crack_level >= 0 && (level < 0 || pos != old_crack_pos))
	{
		// remove old crack
		addUpdateMeshTaskForNode(old_crack_pos, false, true);
	}
	if(level >= 0 && (old_crack_level < 0 || pos != old_crack_pos))
	{
		// add new crack
		addUpdateMeshTaskForNode(pos, false, true);
	}
}

u16 Client::getHP()
{
	Player *player = m_env.getLocalPlayer();
	assert(player != NULL);
	return player->hp;
}

u16 Client::getAP()
{
	Player *player = m_env.getLocalPlayer();
	assert(player != NULL);
	return player->ap;
}

bool Client::getChatMessage(std::wstring &message)
{
	if(m_chat_queue.size() == 0)
		return false;
	message = m_chat_queue.pop_front();
	return true;
}

void Client::typeChatMessage(const std::wstring &message)
{
	// Discard empty line
	if(message == L"")
		return;

	// Send to others
	sendChatMessage(message);

	// Show locally
	if (message[0] == L'/')
	{
		m_chat_queue.push_back(
				(std::wstring)L"issued command: "+message);
	}
	else
	{
		LocalPlayer *player = m_env.getLocalPlayer();
		assert(player != NULL);
		std::wstring name = narrow_to_wide(player->getName());
		m_chat_queue.push_back(
				(std::wstring)L"<"+name+L"> "+message);
	}
}

void Client::addUpdateMeshTask(v3s16 p, bool ack_to_server, bool urgent)
{
	/*infostream<<"Client::addUpdateMeshTask(): "
			<<"("<<p.X<<","<<p.Y<<","<<p.Z<<")"
			<<" ack_to_server="<<ack_to_server
			<<" urgent="<<urgent
			<<std::endl;*/

	MapBlock *b = m_env.getMap().getBlockNoCreateNoEx(p);
	if(b == NULL)
		return;
	
	/*
		Create a task to update the mesh of the block
	*/
	
	MeshMakeData *data = new MeshMakeData(this);
	
	{
		//TimeTaker timer("data fill");
		// Release: ~0ms
		// Debug: 1-6ms, avg=2ms
		data->fill(b);
		data->setCrack(m_crack_level, m_crack_pos);
		data->setSmoothLighting(g_settings->getBool("smooth_lighting"));
	}

	// Debug wait
	//while(m_mesh_update_thread.m_queue_in.size() > 0) sleep_ms(10);
	
	// Add task to queue
	m_mesh_update_thread.m_queue_in.addBlock(p, data, ack_to_server, urgent);

	/*infostream<<"Mesh update input queue size is "
			<<m_mesh_update_thread.m_queue_in.size()
			<<std::endl;*/
}

void Client::addUpdateMeshTaskWithEdge(v3s16 blockpos, bool ack_to_server, bool urgent)
{
	/*{
		v3s16 p = blockpos;
		infostream<<"Client::addUpdateMeshTaskWithEdge(): "
				<<"("<<p.X<<","<<p.Y<<","<<p.Z<<")"
				<<std::endl;
	}*/

	try{
		v3s16 p = blockpos + v3s16(0,0,0);
		//MapBlock *b = m_env.getMap().getBlockNoCreate(p);
		addUpdateMeshTask(p, ack_to_server, urgent);
	}
	catch(InvalidPositionException &e){}
	// Leading edge
	try{
		v3s16 p = blockpos + v3s16(-1,0,0);
		addUpdateMeshTask(p, false, urgent);
	}
	catch(InvalidPositionException &e){}
	try{
		v3s16 p = blockpos + v3s16(0,-1,0);
		addUpdateMeshTask(p, false, urgent);
	}
	catch(InvalidPositionException &e){}
	try{
		v3s16 p = blockpos + v3s16(0,0,-1);
		addUpdateMeshTask(p, false, urgent);
	}
	catch(InvalidPositionException &e){}
}

void Client::addUpdateMeshTaskForNode(v3s16 nodepos, bool ack_to_server, bool urgent)
{
	{
		v3s16 p = nodepos;
		infostream<<"Client::addUpdateMeshTaskForNode(): "
				<<"("<<p.X<<","<<p.Y<<","<<p.Z<<")"
				<<std::endl;
	}

	v3s16 blockpos = getNodeBlockPos(nodepos);
	v3s16 blockpos_relative = blockpos * MAP_BLOCKSIZE;

	try{
		v3s16 p = blockpos + v3s16(0,0,0);
		addUpdateMeshTask(p, ack_to_server, urgent);
	}
	catch(InvalidPositionException &e){}
	// Leading edge
	if(nodepos.X == blockpos_relative.X){
		try{
			v3s16 p = blockpos + v3s16(-1,0,0);
			addUpdateMeshTask(p, false, urgent);
		}
		catch(InvalidPositionException &e){}
	}
	if(nodepos.Y == blockpos_relative.Y){
		try{
			v3s16 p = blockpos + v3s16(0,-1,0);
			addUpdateMeshTask(p, false, urgent);
		}
		catch(InvalidPositionException &e){}
	}
	if(nodepos.Z == blockpos_relative.Z){
		try{
			v3s16 p = blockpos + v3s16(0,0,-1);
			addUpdateMeshTask(p, false, urgent);
		}
		catch(InvalidPositionException &e){}
	}
}

ClientEvent Client::getClientEvent()
{
	if(m_client_event_queue.size() == 0)
	{
		ClientEvent event;
		event.type = CE_NONE;
		return event;
	}
	return m_client_event_queue.pop_front();
}

void Client::afterContentReceived()
{
	infostream<<"Client::afterContentReceived() started"<<std::endl;
	assert(m_itemdef_received);
	assert(m_nodedef_received);
	assert(texturesReceived());
	
	// remove the information about which checksum each texture
	// ought to have
	m_media_name_sha1_map.clear();

	// Rebuild inherited images and recreate textures
	infostream<<"- Rebuilding images and textures"<<std::endl;
	m_tsrc->rebuildImagesAndTextures();

	// Update texture atlas
	infostream<<"- Updating texture atlas"<<std::endl;
	if(g_settings->getBool("enable_texture_atlas"))
		m_tsrc->buildMainAtlas(this);

	// Rebuild shaders
	m_shsrc->rebuildShaders();

	// Update node aliases
	infostream<<"- Updating node aliases"<<std::endl;
	m_nodedef->updateAliases(m_itemdef);

	// Update node textures
	infostream<<"- Updating node textures"<<std::endl;
	m_nodedef->updateTextures(m_tsrc);

	// Preload item textures and meshes if configured to
	if(g_settings->getBool("preload_item_visuals"))
	{
		verbosestream<<"Updating item textures and meshes"<<std::endl;
		std::set<std::string> names = m_itemdef->getAll();
		for(std::set<std::string>::const_iterator
				i = names.begin(); i != names.end(); ++i){
			// Asking for these caches the result
			m_itemdef->getInventoryTexture(*i, this);
			m_itemdef->getWieldMesh(*i, this);
		}
	}

	// Start mesh update thread after setting up content definitions
	infostream<<"- Starting mesh update thread"<<std::endl;
	m_mesh_update_thread.Start();
	
	infostream<<"Client::afterContentReceived() done"<<std::endl;
}

float Client::getRTT(void)
{
	try{
		return m_con.GetPeerAvgRTT(PEER_ID_SERVER);
	} catch(con::PeerNotFoundException &e){
		return 1337;
	}
}

// IGameDef interface
// Under envlock
IItemDefManager* Client::getItemDefManager()
{
	return m_itemdef;
}
INodeDefManager* Client::getNodeDefManager()
{
	return m_nodedef;
}
ICraftDefManager* Client::getCraftDefManager()
{
	return NULL;
	//return m_craftdef;
}
ITextureSource* Client::getTextureSource()
{
	return m_tsrc;
}
IShaderSource* Client::getShaderSource()
{
	return m_shsrc;
}
u16 Client::allocateUnknownNodeId(const std::string &name)
{
	errorstream<<"Client::allocateUnknownNodeId(): "
			<<"Client cannot allocate node IDs"<<std::endl;
	assert(0);
	return CONTENT_IGNORE;
}
ISoundManager* Client::getSoundManager()
{
	return m_sound;
}
MtEventManager* Client::getEventManager()
{
	return m_event;
}
<|MERGE_RESOLUTION|>--- conflicted
+++ resolved
@@ -1946,27 +1946,11 @@
 		event.show_formspec.formname = new std::string(formname);
 		m_client_event_queue.push_back(event);
 	}
-<<<<<<< HEAD
-	else if(command == TOCLIENT_ACHIEVE)
-=======
 	else if(command == TOCLIENT_SPAWN_PARTICLE)
->>>>>>> d01b74d0
 	{
 		std::string datastring((char*)&data[2], datasize-2);
 		std::istringstream is(datastring, std::ios_base::binary);
 
-<<<<<<< HEAD
-		std::string achievement = deSerializeString(is);
-
-		ClientEvent event;
-		event.type = CE_ACHIEVE;
-		// pointer is required as event is a struct only!
-		// adding a std:string to a struct isn't possible
-		event.achieve.achievement = new std::string(achievement);
-		m_client_event_queue.push_back(event);
-	}
-	else if(command == TOCLIENT_HUDADD)
-=======
 		v3f pos = readV3F1000(is);
 		v3f vel = readV3F1000(is);
 		v3f acc = readV3F1000(is);
@@ -1990,25 +1974,10 @@
 		m_client_event_queue.push_back(event);
 	}
 	else if(command == TOCLIENT_ADD_PARTICLESPAWNER)
->>>>>>> d01b74d0
 	{
 		std::string datastring((char*)&data[2], datasize-2);
 		std::istringstream is(datastring, std::ios_base::binary);
 
-<<<<<<< HEAD
-		std::string id = deSerializeString(is);
-		std::string form = deSerializeString(is);
-
-		ClientEvent event;
-		event.type = CE_HUDADD;
-		// pointer is required as event is a struct only!
-		// adding a std:string to a struct isn't possible
-		event.hudadd.id = new std::string(id);
-		event.hudadd.form = new std::string(form);
-		m_client_event_queue.push_back(event);
-	}
-	else if(command == TOCLIENT_HUDRM)
-=======
 		u16 amount = readU16(is);
 		float spawntime = readF1000(is);
 		v3f minpos = readV3F1000(is);
@@ -2048,12 +2017,53 @@
 		m_client_event_queue.push_back(event);
 	}
 	else if(command == TOCLIENT_DELETE_PARTICLESPAWNER)
->>>>>>> d01b74d0
 	{
 		std::string datastring((char*)&data[2], datasize-2);
 		std::istringstream is(datastring, std::ios_base::binary);
 
-<<<<<<< HEAD
+		u32 id = readU16(is);
+
+		ClientEvent event;
+		event.type = CE_DELETE_PARTICLESPAWNER;
+		event.delete_particlespawner.id = id;
+
+		m_client_event_queue.push_back(event);
+	}
+	else if(command == TOCLIENT_ACHIEVE)
+	{
+		std::string datastring((char*)&data[2], datasize-2);
+		std::istringstream is(datastring, std::ios_base::binary);
+
+		std::string achievement = deSerializeString(is);
+
+		ClientEvent event;
+		event.type = CE_ACHIEVE;
+		// pointer is required as event is a struct only!
+		// adding a std:string to a struct isn't possible
+		event.achieve.achievement = new std::string(achievement);
+		m_client_event_queue.push_back(event);
+	}
+	else if(command == TOCLIENT_HUDADD)
+	{
+		std::string datastring((char*)&data[2], datasize-2);
+		std::istringstream is(datastring, std::ios_base::binary);
+
+		std::string id = deSerializeString(is);
+		std::string form = deSerializeString(is);
+
+		ClientEvent event;
+		event.type = CE_HUDADD;
+		// pointer is required as event is a struct only!
+		// adding a std:string to a struct isn't possible
+		event.hudadd.id = new std::string(id);
+		event.hudadd.form = new std::string(form);
+		m_client_event_queue.push_back(event);
+	}
+	else if(command == TOCLIENT_HUDRM)
+	{
+		std::string datastring((char*)&data[2], datasize-2);
+		std::istringstream is(datastring, std::ios_base::binary);
+
 		std::string id = deSerializeString(is);
 
 		ClientEvent event;
@@ -2061,14 +2071,6 @@
 		// pointer is required as event is a struct only!
 		// adding a std:string to a struct isn't possible
 		event.hudrm.id = new std::string(id);
-=======
-		u32 id = readU16(is);
-
-		ClientEvent event;
-		event.type = CE_DELETE_PARTICLESPAWNER;
-		event.delete_particlespawner.id = id;
-
->>>>>>> d01b74d0
 		m_client_event_queue.push_back(event);
 	}
 	else
