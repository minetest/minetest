--- conflicted
+++ resolved
@@ -388,21 +388,8 @@
 		if(counter <= 0.0) {
 			counter = 2.0;
 
-<<<<<<< HEAD
-			Player *myplayer = m_env.getLocalPlayer();
-			assert(myplayer != NULL);
-=======
 			Player *myplayer = m_env.getLocalPlayer();		
 			FATAL_ERROR_IF(myplayer == NULL, "Local player not found in environment.");
-
-			// Send TOSERVER_INIT
-			// [0] u16 TOSERVER_INIT
-			// [2] u8 SER_FMT_VER_HIGHEST_READ
-			// [3] u8[20] player_name
-			// [23] u8[28] password (new in some version)
-			// [51] u16 minimum supported network protocol version (added sometime)
-			// [53] u16 maximum supported network protocol version (added later than the previous one)
->>>>>>> 969413b9
 
 			NetworkPacket pkt(TOSERVER_INIT, 1 + 1 + 0 + 0 + 2 + 2);
 
