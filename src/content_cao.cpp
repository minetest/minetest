/*
Minetest
Copyright (C) 2010-2013 celeron55, Perttu Ahola <celeron55@gmail.com>

This program is free software; you can redistribute it and/or modify
it under the terms of the GNU Lesser General Public License as published by
the Free Software Foundation; either version 2.1 of the License, or
(at your option) any later version.

This program is distributed in the hope that it will be useful,
but WITHOUT ANY WARRANTY; without even the implied warranty of
MERCHANTABILITY or FITNESS FOR A PARTICULAR PURPOSE.  See the
GNU Lesser General Public License for more details.

You should have received a copy of the GNU Lesser General Public License along
with this program; if not, write to the Free Software Foundation, Inc.,
51 Franklin Street, Fifth Floor, Boston, MA 02110-1301 USA.
*/

#include <ICameraSceneNode.h>
#include <ITextSceneNode.h>
#include <IBillboardSceneNode.h>
#include <IMeshManipulator.h>
#include <IAnimatedMeshSceneNode.h>
#include "content_cao.h"
#include "util/numeric.h" // For IntervalLimiter
#include "util/serialize.h"
#include "util/basic_macros.h"
#include "client/sound.h"
#include "client/tile.h"
#include "environment.h"
#include "collision.h"
#include "settings.h"
#include "serialization.h" // For decompressZlib
#include "clientobject.h"
#include "mesh.h"
#include "itemdef.h"
#include "tool.h"
#include "content_cso.h"
#include "sound.h"
#include "nodedef.h"
#include "localplayer.h"
#include "map.h"
#include "camera.h" // CameraModes
#include "client.h"
#include "wieldmesh.h"
#include <algorithm>
#include <cmath>
#include "client/renderingengine.h"

class Settings;
struct ToolCapabilities;

std::unordered_map<u16, ClientActiveObject::Factory> ClientActiveObject::m_types;

template<typename T>
void SmoothTranslator<T>::init(T current)
{
	val_old = current;
	val_current = current;
	val_target = current;
	anim_time = 0;
	anim_time_counter = 0;
	aim_is_end = true;
}

template<typename T>
void SmoothTranslator<T>::update(T new_target, bool is_end_position, float update_interval)
{
	aim_is_end = is_end_position;
	val_old = val_current;
	val_target = new_target;
	if (update_interval > 0) {
		anim_time = update_interval;
	} else {
		if (anim_time < 0.001 || anim_time > 1.0)
			anim_time = anim_time_counter;
		else
			anim_time = anim_time * 0.9 + anim_time_counter * 0.1;
	}
	anim_time_counter = 0;
}

template<typename T>
void SmoothTranslator<T>::translate(f32 dtime)
{
	anim_time_counter = anim_time_counter + dtime;
	T val_diff = val_target - val_old;
	f32 moveratio = 1.0;
	if (anim_time > 0.001)
		moveratio = anim_time_counter / anim_time;
	f32 move_end = aim_is_end ? 1.0 : 1.5;

	// Move a bit less than should, to avoid oscillation
	moveratio = std::min(moveratio * 0.8f, move_end);
	val_current = val_old + val_diff * moveratio;
}

void SmoothTranslatorWrapped::translate(f32 dtime)
{
	anim_time_counter = anim_time_counter + dtime;
	f32 val_diff = std::abs(val_target - val_old);
	if (val_diff > 180.f)
		val_diff = 360.f - val_diff;

	f32 moveratio = 1.0;
	if (anim_time > 0.001)
		moveratio = anim_time_counter / anim_time;
	f32 move_end = aim_is_end ? 1.0 : 1.5;

	// Move a bit less than should, to avoid oscillation
	moveratio = std::min(moveratio * 0.8f, move_end);
	wrappedApproachShortest(val_current, val_target,
		val_diff * moveratio, 360.f);
}

/*
	Other stuff
*/

static void setBillboardTextureMatrix(scene::IBillboardSceneNode *bill,
		float txs, float tys, int col, int row)
{
	video::SMaterial& material = bill->getMaterial(0);
	core::matrix4& matrix = material.getTextureMatrix(0);
	matrix.setTextureTranslate(txs*col, tys*row);
	matrix.setTextureScale(txs, tys);
}

/*
	TestCAO
*/

class TestCAO : public ClientActiveObject
{
public:
	TestCAO(Client *client, ClientEnvironment *env);
	virtual ~TestCAO() = default;

	ActiveObjectType getType() const
	{
		return ACTIVEOBJECT_TYPE_TEST;
	}

	static ClientActiveObject* create(Client *client, ClientEnvironment *env);

	void addToScene(ITextureSource *tsrc);
	void removeFromScene(bool permanent);
	void updateLight(u8 light_at_pos);
	v3s16 getLightPosition();
	void updateNodePos();

	void step(float dtime, ClientEnvironment *env);

	void processMessage(const std::string &data);

	bool getCollisionBox(aabb3f *toset) const { return false; }
private:
	scene::IMeshSceneNode *m_node;
	v3f m_position;
};

// Prototype
TestCAO proto_TestCAO(NULL, NULL);

TestCAO::TestCAO(Client *client, ClientEnvironment *env):
	ClientActiveObject(0, client, env),
	m_node(NULL),
	m_position(v3f(0,10*BS,0))
{
	ClientActiveObject::registerType(getType(), create);
}

ClientActiveObject* TestCAO::create(Client *client, ClientEnvironment *env)
{
	return new TestCAO(client, env);
}

void TestCAO::addToScene(ITextureSource *tsrc)
{
	if(m_node != NULL)
		return;

	//video::IVideoDriver* driver = smgr->getVideoDriver();

	scene::SMesh *mesh = new scene::SMesh();
	scene::IMeshBuffer *buf = new scene::SMeshBuffer();
	video::SColor c(255,255,255,255);
	video::S3DVertex vertices[4] =
	{
		video::S3DVertex(-BS/2,-BS/4,0, 0,0,0, c, 0,1),
		video::S3DVertex(BS/2,-BS/4,0, 0,0,0, c, 1,1),
		video::S3DVertex(BS/2,BS/4,0, 0,0,0, c, 1,0),
		video::S3DVertex(-BS/2,BS/4,0, 0,0,0, c, 0,0),
	};
	u16 indices[] = {0,1,2,2,3,0};
	buf->append(vertices, 4, indices, 6);
	// Set material
	buf->getMaterial().setFlag(video::EMF_LIGHTING, false);
	buf->getMaterial().setFlag(video::EMF_BACK_FACE_CULLING, false);
	buf->getMaterial().setTexture(0, tsrc->getTextureForMesh("rat.png"));
	buf->getMaterial().setFlag(video::EMF_BILINEAR_FILTER, false);
	buf->getMaterial().setFlag(video::EMF_FOG_ENABLE, true);
	buf->getMaterial().MaterialType = video::EMT_TRANSPARENT_ALPHA_CHANNEL;
	// Add to mesh
	mesh->addMeshBuffer(buf);
	buf->drop();
	m_node = RenderingEngine::get_scene_manager()->addMeshSceneNode(mesh, NULL);
	mesh->drop();
	updateNodePos();
}

void TestCAO::removeFromScene(bool permanent)
{
	if (!m_node)
		return;

	m_node->remove();
	m_node = NULL;
}

void TestCAO::updateLight(u8 light_at_pos)
{
}

v3s16 TestCAO::getLightPosition()
{
	return floatToInt(m_position, BS);
}

void TestCAO::updateNodePos()
{
	if (!m_node)
		return;

	m_node->setPosition(m_position);
	//m_node->setRotation(v3f(0, 45, 0));
}

void TestCAO::step(float dtime, ClientEnvironment *env)
{
	if(m_node)
	{
		v3f rot = m_node->getRotation();
		//infostream<<"dtime="<<dtime<<", rot.Y="<<rot.Y<<std::endl;
		rot.Y += dtime * 180;
		m_node->setRotation(rot);
	}
}

void TestCAO::processMessage(const std::string &data)
{
	infostream<<"TestCAO: Got data: "<<data<<std::endl;
	std::istringstream is(data, std::ios::binary);
	u16 cmd;
	is>>cmd;
	if(cmd == 0)
	{
		v3f newpos;
		is>>newpos.X;
		is>>newpos.Y;
		is>>newpos.Z;
		m_position = newpos;
		updateNodePos();
	}
}

/*
	GenericCAO
*/

#include "genericobject.h"

GenericCAO::GenericCAO(Client *client, ClientEnvironment *env):
		ClientActiveObject(0, client, env)
{
	if (client == NULL) {
		ClientActiveObject::registerType(getType(), create);
	} else {
		m_client = client;
	}
}

bool GenericCAO::getCollisionBox(aabb3f *toset) const
{
	if (m_prop.physical)
	{
		//update collision box
		toset->MinEdge = m_prop.collisionbox.MinEdge * BS;
		toset->MaxEdge = m_prop.collisionbox.MaxEdge * BS;

		toset->MinEdge += m_position;
		toset->MaxEdge += m_position;

		return true;
	}

	return false;
}

bool GenericCAO::collideWithObjects() const
{
	return m_prop.collideWithObjects;
}

void GenericCAO::initialize(const std::string &data)
{
	infostream<<"GenericCAO: Got init data"<<std::endl;
	processInitData(data);

	if (m_is_player) {
		// Check if it's the current player
		LocalPlayer *player = m_env->getLocalPlayer();
		if (player && strcmp(player->getName(), m_name.c_str()) == 0) {
			m_is_local_player = true;
			m_is_visible = false;
			player->setCAO(this);
		}
	}
}

void GenericCAO::processInitData(const std::string &data)
{
	std::istringstream is(data, std::ios::binary);
	int num_messages = 0;
	// version
	u8 version = readU8(is);
	// check version
	if (version == 1) { // In PROTOCOL_VERSION 14
		m_name = deSerializeString(is);
		m_is_player = readU8(is);
		m_id = readU16(is);
		m_position = readV3F1000(is);
		m_rotation = readV3F1000(is);
		m_hp = readS16(is);
		num_messages = readU8(is);
	} else {
		errorstream<<"GenericCAO: Unsupported init data version"
				<<std::endl;
		return;
	}

	for (int i = 0; i < num_messages; i++) {
		std::string message = deSerializeLongString(is);
		processMessage(message);
	}

	m_yaw = wrapDegrees_0_360(m_yaw);
	pos_translator.init(m_position);
	yaw_translator.init(m_yaw);
	updateNodePos();
}

GenericCAO::~GenericCAO()
{
	removeFromScene(true);
}

bool GenericCAO::getSelectionBox(aabb3f *toset) const
{
	if (!m_prop.is_visible || !m_is_visible || m_is_local_player
			|| !m_prop.pointable) {
		return false;
	}
	*toset = m_selection_box;
	return true;
}

v3f GenericCAO::getPosition()
{
	if (getParent() != NULL) {
		scene::ISceneNode *node = getSceneNode();
		if (node)
			return node->getAbsolutePosition();

		return m_position;
	}
	return pos_translator.val_current;
}

const bool GenericCAO::isImmortal()
{
	return itemgroup_get(getGroups(), "immortal");
}

scene::ISceneNode* GenericCAO::getSceneNode()
{
	if (m_meshnode) {
		return m_meshnode;
	}

	if (m_animated_meshnode) {
		return m_animated_meshnode;
	}

	if (m_wield_meshnode) {
		return m_wield_meshnode;
	}

	if (m_spritenode) {
		return m_spritenode;
	}
	return NULL;
}

scene::IAnimatedMeshSceneNode* GenericCAO::getAnimatedMeshSceneNode()
{
	return m_animated_meshnode;
}

void GenericCAO::setChildrenVisible(bool toset)
{
	for (u16 cao_id : m_children) {
		GenericCAO *obj = m_env->getGenericCAO(cao_id);
		if (obj) {
			obj->setVisible(toset);
		}
	}
}

void GenericCAO::setAttachments()
{
	updateAttachments();
}

ClientActiveObject* GenericCAO::getParent() const
{
	ClientActiveObject *obj = NULL;

	u16 attached_id = m_env->attachement_parent_ids[getId()];

	if ((attached_id != 0) &&
			(attached_id != getId())) {
		obj = m_env->getActiveObject(attached_id);
	}
	return obj;
}

void GenericCAO::removeFromScene(bool permanent)
{
	// Should be true when removing the object permanently and false when refreshing (eg: updating visuals)
	if((m_env != NULL) && (permanent))
	{
		for (u16 ci : m_children) {
			if (m_env->attachement_parent_ids[ci] == getId()) {
				m_env->attachement_parent_ids[ci] = 0;
			}
		}
		m_children.clear();

		m_env->attachement_parent_ids[getId()] = 0;

		LocalPlayer* player = m_env->getLocalPlayer();
		if (this == player->parent) {
			player->parent = NULL;
			player->isAttached = false;
		}
	}

	if (m_meshnode) {
		m_meshnode->remove();
		m_meshnode->drop();
		m_meshnode = NULL;
	} else if (m_animated_meshnode)	{
		m_animated_meshnode->remove();
		m_animated_meshnode->drop();
		m_animated_meshnode = NULL;
	} else if (m_wield_meshnode) {
		m_wield_meshnode->remove();
		m_wield_meshnode->drop();
		m_wield_meshnode = NULL;
	} else if (m_spritenode) {
		m_spritenode->remove();
		m_spritenode->drop();
		m_spritenode = NULL;
	}

	if (m_nametag) {
		m_client->getCamera()->removeNametag(m_nametag);
		m_nametag = NULL;
	}
}

void GenericCAO::addToScene(ITextureSource *tsrc)
{
	m_smgr = RenderingEngine::get_scene_manager();

	if (getSceneNode() != NULL) {
		return;
	}

	m_visuals_expired = false;

	if (!m_prop.is_visible) {
		return;
	}

	video::E_MATERIAL_TYPE material_type = (m_prop.use_texture_alpha) ?
		video::EMT_TRANSPARENT_ALPHA_CHANNEL : video::EMT_TRANSPARENT_ALPHA_CHANNEL_REF;

	if (m_prop.visual == "sprite") {
		infostream<<"GenericCAO::addToScene(): single_sprite"<<std::endl;
		m_spritenode = RenderingEngine::get_scene_manager()->addBillboardSceneNode(
				NULL, v2f(1, 1), v3f(0,0,0), -1);
		m_spritenode->grab();
		m_spritenode->setMaterialTexture(0,
				tsrc->getTextureForMesh("unknown_node.png"));
		m_spritenode->setMaterialFlag(video::EMF_LIGHTING, false);
		m_spritenode->setMaterialFlag(video::EMF_BILINEAR_FILTER, false);
		m_spritenode->setMaterialType(material_type);
		m_spritenode->setMaterialFlag(video::EMF_FOG_ENABLE, true);
		u8 li = m_last_light;
		m_spritenode->setColor(video::SColor(255,li,li,li));
		m_spritenode->setSize(m_prop.visual_size*BS);
		{
			const float txs = 1.0 / 1;
			const float tys = 1.0 / 1;
			setBillboardTextureMatrix(m_spritenode,
					txs, tys, 0, 0);
		}
	} else if (m_prop.visual == "upright_sprite") {
		scene::SMesh *mesh = new scene::SMesh();
		double dx = BS * m_prop.visual_size.X / 2;
		double dy = BS * m_prop.visual_size.Y / 2;
		u8 li = m_last_light;
		video::SColor c(255, li, li, li);

		{ // Front
			scene::IMeshBuffer *buf = new scene::SMeshBuffer();
			video::S3DVertex vertices[4] = {
				video::S3DVertex(-dx, -dy, 0, 0,0,0, c, 1,1),
				video::S3DVertex( dx, -dy, 0, 0,0,0, c, 0,1),
				video::S3DVertex( dx,  dy, 0, 0,0,0, c, 0,0),
				video::S3DVertex(-dx,  dy, 0, 0,0,0, c, 1,0),
			};
			if (m_is_player) {
				// Move minimal Y position to 0 (feet position)
				for (video::S3DVertex &vertex : vertices)
					vertex.Pos.Y += dy;
			}
			u16 indices[] = {0,1,2,2,3,0};
			buf->append(vertices, 4, indices, 6);
			// Set material
			buf->getMaterial().setFlag(video::EMF_LIGHTING, false);
			buf->getMaterial().setFlag(video::EMF_BILINEAR_FILTER, false);
			buf->getMaterial().setFlag(video::EMF_FOG_ENABLE, true);
			buf->getMaterial().MaterialType = video::EMT_TRANSPARENT_ALPHA_CHANNEL;
			// Add to mesh
			mesh->addMeshBuffer(buf);
			buf->drop();
		}
		{ // Back
			scene::IMeshBuffer *buf = new scene::SMeshBuffer();
			video::S3DVertex vertices[4] = {
				video::S3DVertex( dx,-dy, 0, 0,0,0, c, 1,1),
				video::S3DVertex(-dx,-dy, 0, 0,0,0, c, 0,1),
				video::S3DVertex(-dx, dy, 0, 0,0,0, c, 0,0),
				video::S3DVertex( dx, dy, 0, 0,0,0, c, 1,0),
			};
			if (m_is_player) {
				// Move minimal Y position to 0 (feet position)
				for (video::S3DVertex &vertex : vertices)
					vertex.Pos.Y += dy;
			}
			u16 indices[] = {0,1,2,2,3,0};
			buf->append(vertices, 4, indices, 6);
			// Set material
			buf->getMaterial().setFlag(video::EMF_LIGHTING, false);
			buf->getMaterial().setFlag(video::EMF_BILINEAR_FILTER, false);
			buf->getMaterial().setFlag(video::EMF_FOG_ENABLE, true);
			buf->getMaterial().MaterialType = video::EMT_TRANSPARENT_ALPHA_CHANNEL_REF;
			// Add to mesh
			mesh->addMeshBuffer(buf);
			buf->drop();
		}
		m_meshnode = RenderingEngine::get_scene_manager()->addMeshSceneNode(mesh, NULL);
		m_meshnode->grab();
		mesh->drop();
		// Set it to use the materials of the meshbuffers directly.
		// This is needed for changing the texture in the future
		m_meshnode->setReadOnlyMaterials(true);
	}
	else if(m_prop.visual == "cube") {
		infostream<<"GenericCAO::addToScene(): cube"<<std::endl;
		scene::IMesh *mesh = createCubeMesh(v3f(BS,BS,BS));
		m_meshnode = RenderingEngine::get_scene_manager()->addMeshSceneNode(mesh, NULL);
		m_meshnode->grab();
		mesh->drop();

		m_meshnode->setScale(v3f(m_prop.visual_size.X,
				m_prop.visual_size.Y,
				m_prop.visual_size.X));
		u8 li = m_last_light;
		setMeshColor(m_meshnode->getMesh(), video::SColor(255,li,li,li));

		m_meshnode->setMaterialFlag(video::EMF_LIGHTING, false);
		m_meshnode->setMaterialFlag(video::EMF_BILINEAR_FILTER, false);
		m_meshnode->setMaterialType(material_type);
		m_meshnode->setMaterialFlag(video::EMF_FOG_ENABLE, true);
	}
	else if(m_prop.visual == "mesh") {
		infostream<<"GenericCAO::addToScene(): mesh"<<std::endl;
		scene::IAnimatedMesh *mesh = m_client->getMesh(m_prop.mesh, true);
		if(mesh)
		{
			m_animated_meshnode = RenderingEngine::get_scene_manager()->
				addAnimatedMeshSceneNode(mesh, NULL);
			m_animated_meshnode->grab();
			mesh->drop(); // The scene node took hold of it
			m_animated_meshnode->animateJoints(); // Needed for some animations
			m_animated_meshnode->setScale(v3f(m_prop.visual_size.X,
					m_prop.visual_size.Y,
					m_prop.visual_size.X));
			u8 li = m_last_light;

			// set vertex colors to ensure alpha is set
			setMeshColor(m_animated_meshnode->getMesh(), video::SColor(255,li,li,li));

			setAnimatedMeshColor(m_animated_meshnode, video::SColor(255,li,li,li));

			m_animated_meshnode->setMaterialFlag(video::EMF_LIGHTING, true);
			m_animated_meshnode->setMaterialFlag(video::EMF_BILINEAR_FILTER, false);
			m_animated_meshnode->setMaterialType(material_type);
			m_animated_meshnode->setMaterialFlag(video::EMF_FOG_ENABLE, true);
			m_animated_meshnode->setMaterialFlag(video::EMF_BACK_FACE_CULLING,
				m_prop.backface_culling);
		}
		else
			errorstream<<"GenericCAO::addToScene(): Could not load mesh "<<m_prop.mesh<<std::endl;
	} else if (m_prop.visual == "wielditem") {
		ItemStack item;
		infostream << "GenericCAO::addToScene(): wielditem" << std::endl;
		if (m_prop.wield_item.empty()) {
			// Old format, only textures are specified.
			infostream << "textures: " << m_prop.textures.size() << std::endl;
			if (!m_prop.textures.empty()) {
				infostream << "textures[0]: " << m_prop.textures[0]
					<< std::endl;
				IItemDefManager *idef = m_client->idef();
				item = ItemStack(m_prop.textures[0], 1, 0, idef);
			}
		} else {
			infostream << "serialized form: " << m_prop.wield_item << std::endl;
			item.deSerialize(m_prop.wield_item, m_client->idef());
		}
		m_wield_meshnode = new WieldMeshSceneNode(
			RenderingEngine::get_scene_manager(), -1);
		m_wield_meshnode->setItem(item, m_client);

		m_wield_meshnode->setScale(
			v3f(m_prop.visual_size.X / 2, m_prop.visual_size.Y / 2,
				m_prop.visual_size.X / 2));
		u8 li = m_last_light;
		m_wield_meshnode->setColor(video::SColor(255, li, li, li));
	} else {
		infostream<<"GenericCAO::addToScene(): \""<<m_prop.visual
				<<"\" not supported"<<std::endl;
	}

	/* don't update while punch texture modifier is active */
	if (m_reset_textures_timer < 0)
		updateTextures(m_current_texture_modifier);

	scene::ISceneNode *node = getSceneNode();
	if (node && !m_prop.nametag.empty() && !m_is_local_player) {
		// Add nametag
		v3f pos;
		pos.Y = m_prop.selectionbox.MaxEdge.Y + 0.3f;
		m_nametag = m_client->getCamera()->addNametag(node,
			m_prop.nametag, m_prop.nametag_color,
			pos);
	}

	updateNodePos();
	updateAnimation();
	updateBonePosition();
	updateAttachments();
}

void GenericCAO::updateLight(u8 light_at_pos)
{
	// Don't update light of attached one
	if (getParent() != NULL) {
		return;
	}

	updateLightNoCheck(light_at_pos);

	// Update light of all children
	for (u16 i : m_children) {
		ClientActiveObject *obj = m_env->getActiveObject(i);
		if (obj) {
			obj->updateLightNoCheck(light_at_pos);
		}
	}
}

void GenericCAO::updateLightNoCheck(u8 light_at_pos)
{
	if (m_glow < 0)
		return;

	u8 li = decode_light(light_at_pos + m_glow);
	if (li != m_last_light)	{
		m_last_light = li;
		video::SColor color(255,li,li,li);
		if (m_meshnode) {
			setMeshColor(m_meshnode->getMesh(), color);
		} else if (m_animated_meshnode) {
			setAnimatedMeshColor(m_animated_meshnode, color);
		} else if (m_wield_meshnode) {
			m_wield_meshnode->setColor(color);
		} else if (m_spritenode) {
			m_spritenode->setColor(color);
		}
	}
}

v3s16 GenericCAO::getLightPosition()
{
	if (m_is_player)
		return floatToInt(m_position + v3f(0, 0.5 * BS, 0), BS);

	return floatToInt(m_position, BS);
}

void GenericCAO::updateNodePos()
{
	if (getParent() != NULL)
		return;

	scene::ISceneNode *node = getSceneNode();

	if (node) {
		v3s16 camera_offset = m_env->getCameraOffset();
		node->setPosition(pos_translator.val_current - intToFloat(camera_offset, BS));
		if (node != m_spritenode) { // rotate if not a sprite
<<<<<<< HEAD

			node->setRotation(m_rotation * -1);
=======
			v3f rot = node->getRotation();
			rot.Y = m_is_local_player ? -m_yaw : -yaw_translator.val_current;
			node->setRotation(rot);
>>>>>>> 8d68b2cd
		}
	}
}

void GenericCAO::step(float dtime, ClientEnvironment *env)
{
	// Handel model of local player instantly to prevent lags
	if (m_is_local_player) {
		LocalPlayer *player = m_env->getLocalPlayer();
		if (m_is_visible) {
			int old_anim = player->last_animation;
			float old_anim_speed = player->last_animation_speed;
			m_position = player->getPosition();
			m_yaw = wrapDegrees_0_360(player->getYaw());
			m_velocity = v3f(0,0,0);
			m_acceleration = v3f(0,0,0);
<<<<<<< HEAD
			pos_translator.vect_show = m_position;
			m_rotation.Y = player->getYaw();
=======
			pos_translator.val_current = m_position;
			yaw_translator.val_current = m_yaw;
>>>>>>> 8d68b2cd
			const PlayerControl &controls = player->getPlayerControl();

			bool walking = false;
			if (controls.up || controls.down || controls.left || controls.right ||
					controls.forw_move_joystick_axis != 0.f ||
					controls.sidew_move_joystick_axis != 0.f)
				walking = true;

			f32 new_speed = player->local_animation_speed;
			v2s32 new_anim = v2s32(0,0);
			bool allow_update = false;

			// increase speed if using fast or flying fast
			if((g_settings->getBool("fast_move") &&
					m_client->checkLocalPrivilege("fast")) &&
					(controls.aux1 ||
					(!player->touching_ground &&
					g_settings->getBool("free_move") &&
					m_client->checkLocalPrivilege("fly"))))
					new_speed *= 1.5;
			// slowdown speed if sneeking
			if (controls.sneak && walking)
				new_speed /= 2;

			if (walking && (controls.LMB || controls.RMB)) {
				new_anim = player->local_animations[3];
				player->last_animation = WD_ANIM;
			} else if(walking) {
				new_anim = player->local_animations[1];
				player->last_animation = WALK_ANIM;
			} else if(controls.LMB || controls.RMB) {
				new_anim = player->local_animations[2];
				player->last_animation = DIG_ANIM;
			}

			// Apply animations if input detected and not attached
			// or set idle animation
			if ((new_anim.X + new_anim.Y) > 0 && !player->isAttached) {
				allow_update = true;
				m_animation_range = new_anim;
				m_animation_speed = new_speed;
				player->last_animation_speed = m_animation_speed;
			} else {
				player->last_animation = NO_ANIM;

				if (old_anim != NO_ANIM) {
					m_animation_range = player->local_animations[0];
					updateAnimation();
				}
			}

			// Update local player animations
			if ((player->last_animation != old_anim ||
				m_animation_speed != old_anim_speed) &&
				player->last_animation != NO_ANIM && allow_update)
					updateAnimation();

		}
	}

	if (m_visuals_expired && m_smgr) {
		m_visuals_expired = false;

		// Attachments, part 1: All attached objects must be unparented first,
		// or Irrlicht causes a segmentation fault
		for (auto ci = m_children.begin(); ci != m_children.end();) {
			if (m_env->attachement_parent_ids[*ci] != getId()) {
				ci = m_children.erase(ci);
				continue;
			}
			ClientActiveObject *obj = m_env->getActiveObject(*ci);
			if (obj) {
				scene::ISceneNode *child_node = obj->getSceneNode();
				if (child_node)
					child_node->setParent(m_smgr->getRootSceneNode());
			}
			++ci;
		}

		removeFromScene(false);
		addToScene(m_client->tsrc());

		// Attachments, part 2: Now that the parent has been refreshed, put its attachments back
		for (u16 cao_id : m_children) {
			// Get the object of the child
			ClientActiveObject *obj = m_env->getActiveObject(cao_id);
			if (obj)
				obj->setAttachments();
		}
	}

	// Make sure m_is_visible is always applied
	scene::ISceneNode *node = getSceneNode();
	if (node)
		node->setVisible(m_is_visible);

	if(getParent() != NULL) // Attachments should be glued to their parent by Irrlicht
	{
		// Set these for later
		m_position = getPosition();
		m_velocity = v3f(0,0,0);
		m_acceleration = v3f(0,0,0);
		pos_translator.val_current = m_position;

		if(m_is_local_player) // Update local player attachment position
		{
			LocalPlayer *player = m_env->getLocalPlayer();
			player->overridePosition = getParent()->getPosition();
			m_env->getLocalPlayer()->parent = getParent();
		}
	} else {
		yaw_translator.translate(dtime);
		v3f lastpos = pos_translator.val_current;

		if(m_prop.physical)
		{
			aabb3f box = m_prop.collisionbox;
			box.MinEdge *= BS;
			box.MaxEdge *= BS;
			collisionMoveResult moveresult;
			f32 pos_max_d = BS*0.125; // Distance per iteration
			v3f p_pos = m_position;
			v3f p_velocity = m_velocity;
			moveresult = collisionMoveSimple(env,env->getGameDef(),
					pos_max_d, box, m_prop.stepheight, dtime,
					&p_pos, &p_velocity, m_acceleration,
					this, m_prop.collideWithObjects);
			// Apply results
			m_position = p_pos;
			m_velocity = p_velocity;

			bool is_end_position = moveresult.collides;
			pos_translator.update(m_position, is_end_position, dtime);
			pos_translator.translate(dtime);
			updateNodePos();
		} else {
			m_position += dtime * m_velocity + 0.5 * dtime * dtime * m_acceleration;
			m_velocity += dtime * m_acceleration;
			pos_translator.update(m_position, pos_translator.aim_is_end,
					pos_translator.anim_time);
			pos_translator.translate(dtime);
			updateNodePos();
		}

		float moved = lastpos.getDistanceFrom(pos_translator.val_current);
		m_step_distance_counter += moved;
		if (m_step_distance_counter > 1.5f * BS) {
			m_step_distance_counter = 0.0f;
			if (!m_is_local_player && m_prop.makes_footstep_sound) {
				const NodeDefManager *ndef = m_client->ndef();
				v3s16 p = floatToInt(getPosition() +
					v3f(0.0f, (m_prop.collisionbox.MinEdge.Y - 0.5f) * BS, 0.0f), BS);
				MapNode n = m_env->getMap().getNodeNoEx(p);
				SimpleSoundSpec spec = ndef->get(n).sound_footstep;
				// Reduce footstep gain, as non-local-player footsteps are
				// somehow louder.
				spec.gain *= 0.6f;
				m_client->sound()->playSoundAt(spec, false, getPosition());
			}
		}
	}

	m_anim_timer += dtime;
	if(m_anim_timer >= m_anim_framelength)
	{
		m_anim_timer -= m_anim_framelength;
		m_anim_frame++;
		if(m_anim_frame >= m_anim_num_frames)
			m_anim_frame = 0;
	}

	updateTexturePos();

	if(m_reset_textures_timer >= 0)
	{
		m_reset_textures_timer -= dtime;
		if(m_reset_textures_timer <= 0) {
			m_reset_textures_timer = -1;
			updateTextures(m_previous_texture_modifier);
		}
	}
	if (!getParent() && std::fabs(m_prop.automatic_rotate) > 0.001) {
<<<<<<< HEAD
		m_rotation.Y += dtime * m_prop.automatic_rotate * 180 / M_PI;
=======
		m_yaw += dtime * m_prop.automatic_rotate * 180 / M_PI;
		yaw_translator.val_current = m_yaw;
>>>>>>> 8d68b2cd
		updateNodePos();
	}

	if (!getParent() && m_prop.automatic_face_movement_dir &&
			(fabs(m_velocity.Z) > 0.001 || fabs(m_velocity.X) > 0.001)) {

		float target_yaw = atan2(m_velocity.Z, m_velocity.X) * 180 / M_PI
				+ m_prop.automatic_face_movement_dir_offset;
		float max_rotation_delta =
				dtime * m_prop.automatic_face_movement_max_rotation_per_sec;
<<<<<<< HEAD
		float delta = wrapDegrees_0_360(target_yaw - m_rotation.Y);

		if (delta > max_rotation_delta && 360 - delta > max_rotation_delta) {
			m_rotation.Y += (delta < 180) ? max_rotation_delta : -max_rotation_delta;
			m_rotation.Y = wrapDegrees_0_360(m_rotation.Y);
		} else {
			m_rotation.Y = target_yaw;
		}
=======

		wrappedApproachShortest(m_yaw, target_yaw, max_rotation_delta, 360.f);
		yaw_translator.val_current = m_yaw;
>>>>>>> 8d68b2cd
		updateNodePos();
	}
}

void GenericCAO::updateTexturePos()
{
	if(m_spritenode)
	{
		scene::ICameraSceneNode* camera =
				m_spritenode->getSceneManager()->getActiveCamera();
		if(!camera)
			return;
		v3f cam_to_entity = m_spritenode->getAbsolutePosition()
				- camera->getAbsolutePosition();
		cam_to_entity.normalize();

		int row = m_tx_basepos.Y;
		int col = m_tx_basepos.X;

		if (m_tx_select_horiz_by_yawpitch) {
			if (cam_to_entity.Y > 0.75)
				col += 5;
			else if (cam_to_entity.Y < -0.75)
				col += 4;
			else {
				float mob_dir =
						atan2(cam_to_entity.Z, cam_to_entity.X) / M_PI * 180.;
				float dir = mob_dir - m_rotation.Y;
				dir = wrapDegrees_180(dir);
				if (std::fabs(wrapDegrees_180(dir - 0)) <= 45.1f)
					col += 2;
				else if(std::fabs(wrapDegrees_180(dir - 90)) <= 45.1f)
					col += 3;
				else if(std::fabs(wrapDegrees_180(dir - 180)) <= 45.1f)
					col += 0;
				else if(std::fabs(wrapDegrees_180(dir + 90)) <= 45.1f)
					col += 1;
				else
					col += 4;
			}
		}

		// Animation goes downwards
		row += m_anim_frame;

		float txs = m_tx_size.X;
		float tys = m_tx_size.Y;
		setBillboardTextureMatrix(m_spritenode, txs, tys, col, row);
	}
}

void GenericCAO::updateTextures(std::string mod)
{
	ITextureSource *tsrc = m_client->tsrc();

	bool use_trilinear_filter = g_settings->getBool("trilinear_filter");
	bool use_bilinear_filter = g_settings->getBool("bilinear_filter");
	bool use_anisotropic_filter = g_settings->getBool("anisotropic_filter");

	m_previous_texture_modifier = m_current_texture_modifier;
	m_current_texture_modifier = mod;
	m_glow = m_prop.glow;

	video::E_MATERIAL_TYPE material_type = (m_prop.use_texture_alpha) ?
		video::EMT_TRANSPARENT_ALPHA_CHANNEL : video::EMT_TRANSPARENT_ALPHA_CHANNEL_REF;

	if (m_spritenode) {
		if (m_prop.visual == "sprite") {
			std::string texturestring = "unknown_node.png";
			if (!m_prop.textures.empty())
				texturestring = m_prop.textures[0];
			texturestring += mod;
			m_spritenode->getMaterial(0).MaterialType = material_type;
			m_spritenode->setMaterialTexture(0,
					tsrc->getTextureForMesh(texturestring));

			// This allows setting per-material colors. However, until a real lighting
			// system is added, the code below will have no effect. Once MineTest
			// has directional lighting, it should work automatically.
			if (!m_prop.colors.empty()) {
				m_spritenode->getMaterial(0).AmbientColor = m_prop.colors[0];
				m_spritenode->getMaterial(0).DiffuseColor = m_prop.colors[0];
				m_spritenode->getMaterial(0).SpecularColor = m_prop.colors[0];
			}

			m_spritenode->getMaterial(0).setFlag(video::EMF_TRILINEAR_FILTER, use_trilinear_filter);
			m_spritenode->getMaterial(0).setFlag(video::EMF_BILINEAR_FILTER, use_bilinear_filter);
			m_spritenode->getMaterial(0).setFlag(video::EMF_ANISOTROPIC_FILTER, use_anisotropic_filter);
		}
	}

	if (m_animated_meshnode) {
		if (m_prop.visual == "mesh") {
			for (u32 i = 0; i < m_prop.textures.size() &&
					i < m_animated_meshnode->getMaterialCount(); ++i) {
				std::string texturestring = m_prop.textures[i];
				if (texturestring.empty())
					continue; // Empty texture string means don't modify that material
				texturestring += mod;
				video::ITexture* texture = tsrc->getTextureForMesh(texturestring);
				if (!texture) {
					errorstream<<"GenericCAO::updateTextures(): Could not load texture "<<texturestring<<std::endl;
					continue;
				}

				// Set material flags and texture
				video::SMaterial& material = m_animated_meshnode->getMaterial(i);
				material.MaterialType = material_type;
				material.TextureLayer[0].Texture = texture;
				material.setFlag(video::EMF_LIGHTING, true);
				material.setFlag(video::EMF_BILINEAR_FILTER, false);
				material.setFlag(video::EMF_BACK_FACE_CULLING, m_prop.backface_culling);

				// don't filter low-res textures, makes them look blurry
				// player models have a res of 64
				const core::dimension2d<u32> &size = texture->getOriginalSize();
				const u32 res = std::min(size.Height, size.Width);
				use_trilinear_filter &= res > 64;
				use_bilinear_filter &= res > 64;

				m_animated_meshnode->getMaterial(i)
						.setFlag(video::EMF_TRILINEAR_FILTER, use_trilinear_filter);
				m_animated_meshnode->getMaterial(i)
						.setFlag(video::EMF_BILINEAR_FILTER, use_bilinear_filter);
				m_animated_meshnode->getMaterial(i)
						.setFlag(video::EMF_ANISOTROPIC_FILTER, use_anisotropic_filter);
			}
			for (u32 i = 0; i < m_prop.colors.size() &&
			i < m_animated_meshnode->getMaterialCount(); ++i)
			{
				// This allows setting per-material colors. However, until a real lighting
				// system is added, the code below will have no effect. Once MineTest
				// has directional lighting, it should work automatically.
				m_animated_meshnode->getMaterial(i).AmbientColor = m_prop.colors[i];
				m_animated_meshnode->getMaterial(i).DiffuseColor = m_prop.colors[i];
				m_animated_meshnode->getMaterial(i).SpecularColor = m_prop.colors[i];
			}
		}
	}
	if(m_meshnode)
	{
		if(m_prop.visual == "cube")
		{
			for (u32 i = 0; i < 6; ++i)
			{
				std::string texturestring = "unknown_node.png";
				if(m_prop.textures.size() > i)
					texturestring = m_prop.textures[i];
				texturestring += mod;


				// Set material flags and texture
				video::SMaterial& material = m_meshnode->getMaterial(i);
				material.MaterialType = material_type;
				material.setFlag(video::EMF_LIGHTING, false);
				material.setFlag(video::EMF_BILINEAR_FILTER, false);
				material.setTexture(0,
						tsrc->getTextureForMesh(texturestring));
				material.getTextureMatrix(0).makeIdentity();

				// This allows setting per-material colors. However, until a real lighting
				// system is added, the code below will have no effect. Once MineTest
				// has directional lighting, it should work automatically.
				if(m_prop.colors.size() > i)
				{
					m_meshnode->getMaterial(i).AmbientColor = m_prop.colors[i];
					m_meshnode->getMaterial(i).DiffuseColor = m_prop.colors[i];
					m_meshnode->getMaterial(i).SpecularColor = m_prop.colors[i];
				}

				m_meshnode->getMaterial(i).setFlag(video::EMF_TRILINEAR_FILTER, use_trilinear_filter);
				m_meshnode->getMaterial(i).setFlag(video::EMF_BILINEAR_FILTER, use_bilinear_filter);
				m_meshnode->getMaterial(i).setFlag(video::EMF_ANISOTROPIC_FILTER, use_anisotropic_filter);
			}
		} else if (m_prop.visual == "upright_sprite") {
			scene::IMesh *mesh = m_meshnode->getMesh();
			{
				std::string tname = "unknown_object.png";
				if (!m_prop.textures.empty())
					tname = m_prop.textures[0];
				tname += mod;
				scene::IMeshBuffer *buf = mesh->getMeshBuffer(0);
				buf->getMaterial().setTexture(0,
						tsrc->getTextureForMesh(tname));

				// This allows setting per-material colors. However, until a real lighting
				// system is added, the code below will have no effect. Once MineTest
				// has directional lighting, it should work automatically.
				if(!m_prop.colors.empty()) {
					buf->getMaterial().AmbientColor = m_prop.colors[0];
					buf->getMaterial().DiffuseColor = m_prop.colors[0];
					buf->getMaterial().SpecularColor = m_prop.colors[0];
				}

				buf->getMaterial().setFlag(video::EMF_TRILINEAR_FILTER, use_trilinear_filter);
				buf->getMaterial().setFlag(video::EMF_BILINEAR_FILTER, use_bilinear_filter);
				buf->getMaterial().setFlag(video::EMF_ANISOTROPIC_FILTER, use_anisotropic_filter);
			}
			{
				std::string tname = "unknown_object.png";
				if (m_prop.textures.size() >= 2)
					tname = m_prop.textures[1];
				else if (!m_prop.textures.empty())
					tname = m_prop.textures[0];
				tname += mod;
				scene::IMeshBuffer *buf = mesh->getMeshBuffer(1);
				buf->getMaterial().setTexture(0,
						tsrc->getTextureForMesh(tname));

				// This allows setting per-material colors. However, until a real lighting
				// system is added, the code below will have no effect. Once MineTest
				// has directional lighting, it should work automatically.
				if (m_prop.colors.size() >= 2) {
					buf->getMaterial().AmbientColor = m_prop.colors[1];
					buf->getMaterial().DiffuseColor = m_prop.colors[1];
					buf->getMaterial().SpecularColor = m_prop.colors[1];
					setMeshColor(mesh, m_prop.colors[1]);
				} else if (!m_prop.colors.empty()) {
					buf->getMaterial().AmbientColor = m_prop.colors[0];
					buf->getMaterial().DiffuseColor = m_prop.colors[0];
					buf->getMaterial().SpecularColor = m_prop.colors[0];
					setMeshColor(mesh, m_prop.colors[0]);
				}

				buf->getMaterial().setFlag(video::EMF_TRILINEAR_FILTER, use_trilinear_filter);
				buf->getMaterial().setFlag(video::EMF_BILINEAR_FILTER, use_bilinear_filter);
				buf->getMaterial().setFlag(video::EMF_ANISOTROPIC_FILTER, use_anisotropic_filter);
			}
		}
	}
}

void GenericCAO::updateAnimation()
{
	if (!m_animated_meshnode)
		return;

	if (m_animated_meshnode->getStartFrame() != m_animation_range.X ||
		m_animated_meshnode->getEndFrame() != m_animation_range.Y)
			m_animated_meshnode->setFrameLoop(m_animation_range.X, m_animation_range.Y);
	if (m_animated_meshnode->getAnimationSpeed() != m_animation_speed)
		m_animated_meshnode->setAnimationSpeed(m_animation_speed);
	m_animated_meshnode->setTransitionTime(m_animation_blend);
// Requires Irrlicht 1.8 or greater
#if (IRRLICHT_VERSION_MAJOR == 1 && IRRLICHT_VERSION_MINOR >= 8) || IRRLICHT_VERSION_MAJOR > 1
	if (m_animated_meshnode->getLoopMode() != m_animation_loop)
		m_animated_meshnode->setLoopMode(m_animation_loop);
#endif
}

void GenericCAO::updateAnimationSpeed()
{
	if (!m_animated_meshnode)
		return;

	m_animated_meshnode->setAnimationSpeed(m_animation_speed);
}

void GenericCAO::updateBonePosition()
{
	if (m_bone_position.empty() || !m_animated_meshnode)
		return;

	m_animated_meshnode->setJointMode(irr::scene::EJUOR_CONTROL); // To write positions to the mesh on render
	for(std::unordered_map<std::string, core::vector2d<v3f>>::const_iterator
			ii = m_bone_position.begin(); ii != m_bone_position.end(); ++ii) {
		std::string bone_name = (*ii).first;
		v3f bone_pos = (*ii).second.X;
		v3f bone_rot = (*ii).second.Y;
		irr::scene::IBoneSceneNode* bone = m_animated_meshnode->getJointNode(bone_name.c_str());
		if(bone)
		{
			bone->setPosition(bone_pos);
			bone->setRotation(bone_rot);
		}
	}
}

void GenericCAO::updateAttachments()
{

	if (!getParent()) { // Detach or don't attach
		scene::ISceneNode *node = getSceneNode();
		if (node) {
			v3f old_position = node->getAbsolutePosition();
			v3f old_rotation = node->getRotation();
			node->setParent(m_smgr->getRootSceneNode());
			node->setPosition(old_position);
			node->setRotation(old_rotation);
			node->updateAbsolutePosition();
		}
		if (m_is_local_player) {
			LocalPlayer *player = m_env->getLocalPlayer();
			player->isAttached = false;
		}
	}
	else // Attach
	{
		scene::ISceneNode *my_node = getSceneNode();

		scene::ISceneNode *parent_node = getParent()->getSceneNode();
		scene::IAnimatedMeshSceneNode *parent_animated_mesh_node =
				getParent()->getAnimatedMeshSceneNode();
		if (parent_animated_mesh_node && !m_attachment_bone.empty()) {
			parent_node = parent_animated_mesh_node->getJointNode(m_attachment_bone.c_str());
		}

		if (my_node && parent_node) {
			my_node->setParent(parent_node);
			my_node->setPosition(m_attachment_position);
			my_node->setRotation(m_attachment_rotation);
			my_node->updateAbsolutePosition();
		}
		if (m_is_local_player) {
			LocalPlayer *player = m_env->getLocalPlayer();
			player->isAttached = true;
		}
	}
}

void GenericCAO::processMessage(const std::string &data)
{
	//infostream<<"GenericCAO: Got message"<<std::endl;
	std::istringstream is(data, std::ios::binary);
	// command
	u8 cmd = readU8(is);
	if (cmd == GENERIC_CMD_SET_PROPERTIES) {
		m_prop = gob_read_set_properties(is);

		m_selection_box = m_prop.selectionbox;
		m_selection_box.MinEdge *= BS;
		m_selection_box.MaxEdge *= BS;

		m_tx_size.X = 1.0 / m_prop.spritediv.X;
		m_tx_size.Y = 1.0 / m_prop.spritediv.Y;

		if(!m_initial_tx_basepos_set){
			m_initial_tx_basepos_set = true;
			m_tx_basepos = m_prop.initial_sprite_basepos;
		}
		if (m_is_local_player) {
			LocalPlayer *player = m_env->getLocalPlayer();
			player->makes_footstep_sound = m_prop.makes_footstep_sound;
			aabb3f collision_box = m_prop.collisionbox;
			collision_box.MinEdge *= BS;
			collision_box.MaxEdge *= BS;
			player->setCollisionbox(collision_box);
			player->setEyeHeight(m_prop.eye_height);
			player->setZoomFOV(m_prop.zoom_fov);
		}

		if ((m_is_player && !m_is_local_player) && m_prop.nametag.empty())
			m_prop.nametag = m_name;

		expireVisuals();
	} else if (cmd == GENERIC_CMD_UPDATE_POSITION) {
		// Not sent by the server if this object is an attachment.
		// We might however get here if the server notices the object being detached before the client.
		m_position = readV3F1000(is);
		m_velocity = readV3F1000(is);
		m_acceleration = readV3F1000(is);
<<<<<<< HEAD
		m_rotation = readV3F1000(is);

=======
		if (std::fabs(m_prop.automatic_rotate) < 0.001f)
			m_yaw = readF1000(is);
		else
			readF1000(is);
		m_yaw = wrapDegrees_0_360(m_yaw);
>>>>>>> 8d68b2cd
		bool do_interpolate = readU8(is);
		bool is_end_position = readU8(is);
		float update_interval = readF1000(is);

		// Place us a bit higher if we're physical, to not sink into
		// the ground due to sucky collision detection...
		if(m_prop.physical)
			m_position += v3f(0,0.002,0);

		if(getParent() != NULL) // Just in case
			return;

		if(do_interpolate)
		{
			if(!m_prop.physical)
				pos_translator.update(m_position, is_end_position, update_interval);
		} else {
			pos_translator.init(m_position);
		}
		yaw_translator.update(m_yaw, false, update_interval);
		updateNodePos();
	} else if (cmd == GENERIC_CMD_SET_TEXTURE_MOD) {
		std::string mod = deSerializeString(is);

		// immediatly reset a engine issued texture modifier if a mod sends a different one
		if (m_reset_textures_timer > 0) {
			m_reset_textures_timer = -1;
			updateTextures(m_previous_texture_modifier);
		}
		updateTextures(mod);
	} else if (cmd == GENERIC_CMD_SET_SPRITE) {
		v2s16 p = readV2S16(is);
		int num_frames = readU16(is);
		float framelength = readF1000(is);
		bool select_horiz_by_yawpitch = readU8(is);

		m_tx_basepos = p;
		m_anim_num_frames = num_frames;
		m_anim_framelength = framelength;
		m_tx_select_horiz_by_yawpitch = select_horiz_by_yawpitch;

		updateTexturePos();
	} else if (cmd == GENERIC_CMD_SET_PHYSICS_OVERRIDE) {
		float override_speed = readF1000(is);
		float override_jump = readF1000(is);
		float override_gravity = readF1000(is);
		// these are sent inverted so we get true when the server sends nothing
		bool sneak = !readU8(is);
		bool sneak_glitch = !readU8(is);
		bool new_move = !readU8(is);


		if(m_is_local_player)
		{
			LocalPlayer *player = m_env->getLocalPlayer();
			player->physics_override_speed = override_speed;
			player->physics_override_jump = override_jump;
			player->physics_override_gravity = override_gravity;
			player->physics_override_sneak = sneak;
			player->physics_override_sneak_glitch = sneak_glitch;
			player->physics_override_new_move = new_move;
		}
	} else if (cmd == GENERIC_CMD_SET_ANIMATION) {
		// TODO: change frames send as v2s32 value
		v2f range = readV2F1000(is);
		if (!m_is_local_player) {
			m_animation_range = v2s32((s32)range.X, (s32)range.Y);
			m_animation_speed = readF1000(is);
			m_animation_blend = readF1000(is);
			// these are sent inverted so we get true when the server sends nothing
			m_animation_loop = !readU8(is);
			updateAnimation();
		} else {
			LocalPlayer *player = m_env->getLocalPlayer();
			if(player->last_animation == NO_ANIM)
			{
				m_animation_range = v2s32((s32)range.X, (s32)range.Y);
				m_animation_speed = readF1000(is);
				m_animation_blend = readF1000(is);
				// these are sent inverted so we get true when the server sends nothing
				m_animation_loop = !readU8(is);
			}
			// update animation only if local animations present
			// and received animation is unknown (except idle animation)
			bool is_known = false;
			for (int i = 1;i<4;i++)
			{
				if(m_animation_range.Y == player->local_animations[i].Y)
					is_known = true;
			}
			if(!is_known ||
					(player->local_animations[1].Y + player->local_animations[2].Y < 1))
			{
					updateAnimation();
			}
		}
	} else if (cmd == GENERIC_CMD_SET_ANIMATION_SPEED) {
		m_animation_speed = readF1000(is);
		updateAnimationSpeed();
	} else if (cmd == GENERIC_CMD_SET_BONE_POSITION) {
		std::string bone = deSerializeString(is);
		v3f position = readV3F1000(is);
		v3f rotation = readV3F1000(is);
		m_bone_position[bone] = core::vector2d<v3f>(position, rotation);

		updateBonePosition();
	} else if (cmd == GENERIC_CMD_ATTACH_TO) {
		u16 parent_id = readS16(is);
		u16 &old_parent_id = m_env->attachement_parent_ids[getId()];
		if (parent_id != old_parent_id) {
			if (GenericCAO *old_parent = m_env->getGenericCAO(old_parent_id)) {
				old_parent->m_children.erase(std::remove(
					m_children.begin(), m_children.end(),
					getId()), m_children.end());
			}
			if (GenericCAO *new_parent = m_env->getGenericCAO(parent_id))
				new_parent->m_children.push_back(getId());

			old_parent_id = parent_id;
		}

		m_attachment_bone = deSerializeString(is);
		m_attachment_position = readV3F1000(is);
		m_attachment_rotation = readV3F1000(is);

		// localplayer itself can't be attached to localplayer
		if (!m_is_local_player) {
			m_attached_to_local = getParent() != NULL && getParent()->isLocalPlayer();
			// Objects attached to the local player should be hidden by default
			m_is_visible = !m_attached_to_local;
		}

		updateAttachments();
	} else if (cmd == GENERIC_CMD_PUNCHED) {
		/*s16 damage =*/ readS16(is);
		s16 result_hp = readS16(is);

		// Use this instead of the send damage to not interfere with prediction
		s16 damage = m_hp - result_hp;

		m_hp = result_hp;

		if (damage > 0)
		{
			if (m_hp <= 0)
			{
				// TODO: Execute defined fast response
				// As there is no definition, make a smoke puff
				ClientSimpleObject *simple = createSmokePuff(
						m_smgr, m_env, m_position,
						m_prop.visual_size * BS);
				m_env->addSimpleObject(simple);
			} else if (m_reset_textures_timer < 0) {
				// TODO: Execute defined fast response
				// Flashing shall suffice as there is no definition
				m_reset_textures_timer = 0.05;
				if(damage >= 2)
					m_reset_textures_timer += 0.05 * damage;
				updateTextures(m_current_texture_modifier + "^[brighten");
			}
		}
	} else if (cmd == GENERIC_CMD_UPDATE_ARMOR_GROUPS) {
		m_armor_groups.clear();
		int armor_groups_size = readU16(is);
		for(int i=0; i<armor_groups_size; i++)
		{
			std::string name = deSerializeString(is);
			int rating = readS16(is);
			m_armor_groups[name] = rating;
		}
	} else if (cmd == GENERIC_CMD_UPDATE_NAMETAG_ATTRIBUTES) {
		// Deprecated, for backwards compatibility only.
		readU8(is); // version
		m_prop.nametag_color = readARGB8(is);
		if (m_nametag != NULL) {
			m_nametag->nametag_color = m_prop.nametag_color;
			v3f pos;
			pos.Y = m_prop.collisionbox.MaxEdge.Y + 0.3f;
			m_nametag->nametag_pos = pos;
		}
	} else if (cmd == GENERIC_CMD_SPAWN_INFANT) {
		u16 child_id = readU16(is);
		u8 type = readU8(is);

		if (GenericCAO *childobj = m_env->getGenericCAO(child_id)) {
			childobj->processInitData(deSerializeLongString(is));
		} else {
			m_env->addActiveObject(child_id, type, deSerializeLongString(is));
		}
	} else {
		warningstream << FUNCTION_NAME
			<< ": unknown command or outdated client \""
			<< +cmd << "\"" << std::endl;
	}
}

/* \pre punchitem != NULL
 */
bool GenericCAO::directReportPunch(v3f dir, const ItemStack *punchitem,
		float time_from_last_punch)
{
	assert(punchitem);	// pre-condition
	const ToolCapabilities *toolcap =
			&punchitem->getToolCapabilities(m_client->idef());
	PunchDamageResult result = getPunchDamage(
			m_armor_groups,
			toolcap,
			punchitem,
			time_from_last_punch);

	if(result.did_punch && result.damage != 0)
	{
		if(result.damage < m_hp)
		{
			m_hp -= result.damage;
		} else {
			m_hp = 0;
			// TODO: Execute defined fast response
			// As there is no definition, make a smoke puff
			ClientSimpleObject *simple = createSmokePuff(
					m_smgr, m_env, m_position,
					m_prop.visual_size * BS);
			m_env->addSimpleObject(simple);
		}
		// TODO: Execute defined fast response
		// Flashing shall suffice as there is no definition
		if (m_reset_textures_timer < 0) {
			m_reset_textures_timer = 0.05;
			if (result.damage >= 2)
				m_reset_textures_timer += 0.05 * result.damage;
			updateTextures(m_current_texture_modifier + "^[brighten");
		}
	}

	return false;
}

std::string GenericCAO::debugInfoText()
{
	std::ostringstream os(std::ios::binary);
	os<<"GenericCAO hp="<<m_hp<<"\n";
	os<<"armor={";
	for(ItemGroupList::const_iterator i = m_armor_groups.begin();
			i != m_armor_groups.end(); ++i)
	{
		os<<i->first<<"="<<i->second<<", ";
	}
	os<<"}";
	return os.str();
}

// Prototype
GenericCAO proto_GenericCAO(NULL, NULL);<|MERGE_RESOLUTION|>--- conflicted
+++ resolved
@@ -345,9 +345,9 @@
 		processMessage(message);
 	}
 
-	m_yaw = wrapDegrees_0_360(m_yaw);
+	m_rotation = wrapDegrees_0_360_v3f(m_rotation);
 	pos_translator.init(m_position);
-	yaw_translator.init(m_yaw);
+	rot_translator.init(m_rotation);
 	updateNodePos();
 }
 
@@ -735,14 +735,9 @@
 		v3s16 camera_offset = m_env->getCameraOffset();
 		node->setPosition(pos_translator.val_current - intToFloat(camera_offset, BS));
 		if (node != m_spritenode) { // rotate if not a sprite
-<<<<<<< HEAD
-
-			node->setRotation(m_rotation * -1);
-=======
 			v3f rot = node->getRotation();
-			rot.Y = m_is_local_player ? -m_yaw : -yaw_translator.val_current;
+			rot = m_is_local_player ? -m_rotation : -rot_translator.val_current;
 			node->setRotation(rot);
->>>>>>> 8d68b2cd
 		}
 	}
 }
@@ -756,16 +751,11 @@
 			int old_anim = player->last_animation;
 			float old_anim_speed = player->last_animation_speed;
 			m_position = player->getPosition();
-			m_yaw = wrapDegrees_0_360(player->getYaw());
+			m_rotation.Y = wrapDegrees_0_360(player->getYaw());
 			m_velocity = v3f(0,0,0);
 			m_acceleration = v3f(0,0,0);
-<<<<<<< HEAD
-			pos_translator.vect_show = m_position;
-			m_rotation.Y = player->getYaw();
-=======
 			pos_translator.val_current = m_position;
-			yaw_translator.val_current = m_yaw;
->>>>>>> 8d68b2cd
+			rot_translator.val_current = m_rotation;
 			const PlayerControl &controls = player->getPlayerControl();
 
 			bool walking = false;
@@ -877,7 +867,7 @@
 			m_env->getLocalPlayer()->parent = getParent();
 		}
 	} else {
-		yaw_translator.translate(dtime);
+		rot_translator.translate(dtime);
 		v3f lastpos = pos_translator.val_current;
 
 		if(m_prop.physical)
@@ -948,12 +938,8 @@
 		}
 	}
 	if (!getParent() && std::fabs(m_prop.automatic_rotate) > 0.001) {
-<<<<<<< HEAD
 		m_rotation.Y += dtime * m_prop.automatic_rotate * 180 / M_PI;
-=======
-		m_yaw += dtime * m_prop.automatic_rotate * 180 / M_PI;
-		yaw_translator.val_current = m_yaw;
->>>>>>> 8d68b2cd
+		rot_translator.val_current = m_rotation;
 		updateNodePos();
 	}
 
@@ -964,20 +950,10 @@
 				+ m_prop.automatic_face_movement_dir_offset;
 		float max_rotation_delta =
 				dtime * m_prop.automatic_face_movement_max_rotation_per_sec;
-<<<<<<< HEAD
-		float delta = wrapDegrees_0_360(target_yaw - m_rotation.Y);
-
-		if (delta > max_rotation_delta && 360 - delta > max_rotation_delta) {
-			m_rotation.Y += (delta < 180) ? max_rotation_delta : -max_rotation_delta;
-			m_rotation.Y = wrapDegrees_0_360(m_rotation.Y);
-		} else {
-			m_rotation.Y = target_yaw;
-		}
-=======
-
-		wrappedApproachShortest(m_yaw, target_yaw, max_rotation_delta, 360.f);
-		yaw_translator.val_current = m_yaw;
->>>>>>> 8d68b2cd
+
+		wrappedApproachShortest(m_rotation.Y, target_yaw, max_rotation_delta, 360.f);
+		rot_translator.val_current = m_rotation;
+
 		updateNodePos();
 	}
 }
@@ -1339,16 +1315,13 @@
 		m_position = readV3F1000(is);
 		m_velocity = readV3F1000(is);
 		m_acceleration = readV3F1000(is);
-<<<<<<< HEAD
-		m_rotation = readV3F1000(is);
-
-=======
+
 		if (std::fabs(m_prop.automatic_rotate) < 0.001f)
-			m_yaw = readF1000(is);
+			m_rotation = readV3F1000(is);
 		else
-			readF1000(is);
-		m_yaw = wrapDegrees_0_360(m_yaw);
->>>>>>> 8d68b2cd
+			readV3F1000(is);
+
+		m_rotation = wrapDegrees_0_360_v3f(m_rotation);
 		bool do_interpolate = readU8(is);
 		bool is_end_position = readU8(is);
 		float update_interval = readF1000(is);
@@ -1368,7 +1341,7 @@
 		} else {
 			pos_translator.init(m_position);
 		}
-		yaw_translator.update(m_yaw, false, update_interval);
+		rot_translator.update(m_rotation, false, update_interval);
 		updateNodePos();
 	} else if (cmd == GENERIC_CMD_SET_TEXTURE_MOD) {
 		std::string mod = deSerializeString(is);
