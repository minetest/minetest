 /*
Minetest
Copyright (C) 2010-2013 celeron55, Perttu Ahola <celeron55@gmail.com>

This program is free software; you can redistribute it and/or modify
it under the terms of the GNU Lesser General Public License as published by
the Free Software Foundation; either version 2.1 of the License, or
(at your option) any later version.

This program is distributed in the hope that it will be useful,
but WITHOUT ANY WARRANTY; without even the implied warranty of
MERCHANTABILITY or FITNESS FOR A PARTICULAR PURPOSE.  See the
GNU Lesser General Public License for more details.

You should have received a copy of the GNU Lesser General Public License along
with this program; if not, write to the Free Software Foundation, Inc.,
51 Franklin Street, Fifth Floor, Boston, MA 02110-1301 USA.
*/

#include <ICameraSceneNode.h>
#include <ITextSceneNode.h>
#include <IBillboardSceneNode.h>
#include <IMeshManipulator.h>
#include <IAnimatedMeshSceneNode.h>
#include "content_cao.h"
#include "util/numeric.h" // For IntervalLimiter
#include "util/serialize.h"
#include "util/basic_macros.h"
#include "client/tile.h"
#include "environment.h"
#include "collision.h"
#include "settings.h"
#include "serialization.h" // For decompressZlib
#include "clientobject.h"
#include "mesh.h"
#include "itemdef.h"
#include "tool.h"
#include "content_cso.h"
#include "sound.h"
#include "nodedef.h"
#include "localplayer.h"
#include "map.h"
#include "camera.h" // CameraModes
#include "client.h"
#include "wieldmesh.h"
#include <algorithm>
#include "client/renderingengine.h"
#include "shader.h"

class Settings;
struct ToolCapabilities;

std::unordered_map<u16, ClientActiveObject::Factory> ClientActiveObject::m_types;

void SmoothTranslator::init(v3f vect)
{
	vect_old = vect;
	vect_show = vect;
	vect_aim = vect;
	anim_counter = 0;
	anim_time = 0;
	anim_time_counter = 0;
	aim_is_end = true;
}

void SmoothTranslator::update(v3f vect_new, bool is_end_position, float update_interval)
{
	aim_is_end = is_end_position;
	vect_old = vect_show;
	vect_aim = vect_new;
	if(update_interval > 0)
	{
		anim_time = update_interval;
	} else {
		if(anim_time < 0.001 || anim_time > 1.0)
			anim_time = anim_time_counter;
		else
			anim_time = anim_time * 0.9 + anim_time_counter * 0.1;
	}
	anim_time_counter = 0;
	anim_counter = 0;
}

void SmoothTranslator::translate(f32 dtime)
{
	anim_time_counter = anim_time_counter + dtime;
	anim_counter = anim_counter + dtime;
	v3f vect_move = vect_aim - vect_old;
	f32 moveratio = 1.0;
	if(anim_time > 0.001)
		moveratio = anim_time_counter / anim_time;
	// Move a bit less than should, to avoid oscillation
	moveratio = moveratio * 0.8;
	float move_end = 1.5;
	if(aim_is_end)
		move_end = 1.0;
	if(moveratio > move_end)
		moveratio = move_end;
	vect_show = vect_old + vect_move * moveratio;
}

/*
	Other stuff
*/

static void setBillboardTextureMatrix(scene::IBillboardSceneNode *bill,
		float txs, float tys, int col, int row)
{
	video::SMaterial& material = bill->getMaterial(0);
	core::matrix4& matrix = material.getTextureMatrix(0);
	matrix.setTextureTranslate(txs*col, tys*row);
	matrix.setTextureScale(txs, tys);
}

/*
	TestCAO
*/

class TestCAO : public ClientActiveObject
{
public:
	TestCAO(Client *client, ClientEnvironment *env);
	virtual ~TestCAO() = default;

	ActiveObjectType getType() const
	{
		return ACTIVEOBJECT_TYPE_TEST;
	}

	static ClientActiveObject* create(Client *client, ClientEnvironment *env);

	void addToScene(ITextureSource *tsrc);
	void removeFromScene(bool permanent);
	void updateLight(u8 light_at_pos, u8  artificial_light_ratio);
	v3s16 getLightPosition();
	void updateNodePos();

	void step(float dtime, ClientEnvironment *env);

	void processMessage(const std::string &data);

	bool getCollisionBox(aabb3f *toset) const { return false; }
private:
	scene::IMeshSceneNode *m_node;
	v3f m_position;
};

// Prototype
TestCAO proto_TestCAO(NULL, NULL);

TestCAO::TestCAO(Client *client, ClientEnvironment *env):
	ClientActiveObject(0, client, env),
	m_node(NULL),
	m_position(v3f(0,10*BS,0))
{
	ClientActiveObject::registerType(getType(), create);
}

ClientActiveObject* TestCAO::create(Client *client, ClientEnvironment *env)
{
	return new TestCAO(client, env);
}

void TestCAO::addToScene(ITextureSource *tsrc)
{
	if(m_node != NULL)
		return;

	//video::IVideoDriver* driver = smgr->getVideoDriver();

	scene::SMesh *mesh = new scene::SMesh();
	scene::IMeshBuffer *buf = new scene::SMeshBuffer();
	video::SColor c(255,255,255,255);
	video::S3DVertex vertices[4] =
	{
		video::S3DVertex(-BS/2,-BS/4,0, 0,0,0, c, 0,1),
		video::S3DVertex(BS/2,-BS/4,0, 0,0,0, c, 1,1),
		video::S3DVertex(BS/2,BS/4,0, 0,0,0, c, 1,0),
		video::S3DVertex(-BS/2,BS/4,0, 0,0,0, c, 0,0),
	};
	u16 indices[] = {0,1,2,2,3,0};
	buf->append(vertices, 4, indices, 6);
	// Set material
	buf->getMaterial().setFlag(video::EMF_LIGHTING, false);
	buf->getMaterial().setFlag(video::EMF_BACK_FACE_CULLING, false);
	buf->getMaterial().setTexture(0, tsrc->getTextureForMesh("rat.png"));
	buf->getMaterial().setFlag(video::EMF_BILINEAR_FILTER, false);
	buf->getMaterial().setFlag(video::EMF_FOG_ENABLE, true);
	buf->getMaterial().MaterialType = video::EMT_TRANSPARENT_ALPHA_CHANNEL;
	// Add to mesh
	mesh->addMeshBuffer(buf);
	buf->drop();
	m_node = RenderingEngine::get_scene_manager()->addMeshSceneNode(mesh, NULL);
	mesh->drop();
	updateNodePos();
}

void TestCAO::removeFromScene(bool permanent)
{
	if (!m_node)
		return;

	m_node->remove();
	m_node = NULL;
}

void TestCAO::updateLight(u8 light_at_pos, u8 artificial_light_ratio)
{
}

v3s16 TestCAO::getLightPosition()
{
	return floatToInt(m_position, BS);
}

void TestCAO::updateNodePos()
{
	if (!m_node)
		return;

	m_node->setPosition(m_position);
	//m_node->setRotation(v3f(0, 45, 0));
}

void TestCAO::step(float dtime, ClientEnvironment *env)
{
	if(m_node)
	{
		v3f rot = m_node->getRotation();
		//infostream<<"dtime="<<dtime<<", rot.Y="<<rot.Y<<std::endl;
		rot.Y += dtime * 180;
		m_node->setRotation(rot);
	}
}

void TestCAO::processMessage(const std::string &data)
{
	infostream<<"TestCAO: Got data: "<<data<<std::endl;
	std::istringstream is(data, std::ios::binary);
	u16 cmd;
	is>>cmd;
	if(cmd == 0)
	{
		v3f newpos;
		is>>newpos.X;
		is>>newpos.Y;
		is>>newpos.Z;
		m_position = newpos;
		updateNodePos();
	}
}

/*
	GenericCAO
*/

#include "genericobject.h"

GenericCAO::GenericCAO(Client *client, ClientEnvironment *env):
		ClientActiveObject(0, client, env)
{
	if (client == NULL) {
		ClientActiveObject::registerType(getType(), create);
	} else {
		m_client = client;
	}
}

bool GenericCAO::getCollisionBox(aabb3f *toset) const
{
	if (m_prop.physical)
	{
		//update collision box
		toset->MinEdge = m_prop.collisionbox.MinEdge * BS;
		toset->MaxEdge = m_prop.collisionbox.MaxEdge * BS;

		toset->MinEdge += m_position;
		toset->MaxEdge += m_position;

		return true;
	}

	return false;
}

bool GenericCAO::collideWithObjects() const
{
	return m_prop.collideWithObjects;
}

void GenericCAO::initialize(const std::string &data)
{
	infostream<<"GenericCAO: Got init data"<<std::endl;
	processInitData(data);

	if (m_is_player) {
		// Check if it's the current player
		LocalPlayer *player = m_env->getLocalPlayer();
		if (player && strcmp(player->getName(), m_name.c_str()) == 0) {
			m_is_local_player = true;
			m_is_visible = false;
			player->setCAO(this);
		}
	}

	m_enable_shaders = g_settings->getBool("enable_shaders");
}

void GenericCAO::processInitData(const std::string &data)
{
	std::istringstream is(data, std::ios::binary);
	int num_messages = 0;
	// version
	u8 version = readU8(is);
	// check version
	if (version == 1) { // In PROTOCOL_VERSION 14
		m_name = deSerializeString(is);
		m_is_player = readU8(is);
		m_id = readU16(is);
		m_position = readV3F1000(is);
		m_yaw = readF1000(is);
		m_hp = readS16(is);
		num_messages = readU8(is);
	} else {
		errorstream<<"GenericCAO: Unsupported init data version"
				<<std::endl;
		return;
	}

	for (int i = 0; i < num_messages; i++) {
		std::string message = deSerializeLongString(is);
		processMessage(message);
	}

	pos_translator.init(m_position);
	updateNodePos();
}

GenericCAO::~GenericCAO()
{
	removeFromScene(true);
}

bool GenericCAO::getSelectionBox(aabb3f *toset) const
{
	if (!m_prop.is_visible || !m_is_visible || m_is_local_player
			|| !m_prop.pointable || getParent() != NULL) {
		return false;
	}
	*toset = m_selection_box;
	return true;
}

v3f GenericCAO::getPosition()
{
	if (getParent() != NULL) {
		scene::ISceneNode *node = getSceneNode();
		if (node)
			return node->getAbsolutePosition();

		return m_position;
	}
	return pos_translator.vect_show;
}

scene::ISceneNode* GenericCAO::getSceneNode()
{
	if (m_meshnode) {
		return m_meshnode;
	}

	if (m_animated_meshnode) {
		return m_animated_meshnode;
	}

	if (m_wield_meshnode) {
		return m_wield_meshnode;
	}

	if (m_spritenode) {
		return m_spritenode;
	}
	return NULL;
}

scene::IAnimatedMeshSceneNode* GenericCAO::getAnimatedMeshSceneNode()
{
	return m_animated_meshnode;
}

void GenericCAO::setChildrenVisible(bool toset)
{
	for (u16 cao_id : m_children) {
		GenericCAO *obj = m_env->getGenericCAO(cao_id);
		if (obj) {
			obj->setVisible(toset);
		}
	}
}

void GenericCAO::setAttachments()
{
	updateAttachments();
}

ClientActiveObject* GenericCAO::getParent() const
{
	ClientActiveObject *obj = NULL;

	u16 attached_id = m_env->attachement_parent_ids[getId()];

	if ((attached_id != 0) &&
			(attached_id != getId())) {
		obj = m_env->getActiveObject(attached_id);
	}
	return obj;
}

void GenericCAO::removeFromScene(bool permanent)
{
	// Should be true when removing the object permanently and false when refreshing (eg: updating visuals)
	if((m_env != NULL) && (permanent))
	{
		for (u16 ci : m_children) {
			if (m_env->attachement_parent_ids[ci] == getId()) {
				m_env->attachement_parent_ids[ci] = 0;
			}
		}

		m_env->attachement_parent_ids[getId()] = 0;

		LocalPlayer* player = m_env->getLocalPlayer();
		if (this == player->parent) {
			player->parent = NULL;
			player->isAttached = false;
		}
	}

	if (m_meshnode) {
		m_meshnode->remove();
		m_meshnode->drop();
		m_meshnode = NULL;
	} else if (m_animated_meshnode)	{
		m_animated_meshnode->remove();
		m_animated_meshnode->drop();
		m_animated_meshnode = NULL;
	} else if (m_wield_meshnode) {
		m_wield_meshnode->remove();
		m_wield_meshnode->drop();
		m_wield_meshnode = NULL;
	} else if (m_spritenode) {
		m_spritenode->remove();
		m_spritenode->drop();
		m_spritenode = NULL;
	}

	if (m_nametag) {
		m_client->getCamera()->removeNametag(m_nametag);
		m_nametag = NULL;
	}
}

void GenericCAO::addToScene(ITextureSource *tsrc)
{
	m_smgr = RenderingEngine::get_scene_manager();

	if (getSceneNode() != NULL) {
		return;
	}

	m_visuals_expired = false;

	if (!m_prop.is_visible) {
		return;
	}

	IShaderSource *shdrsrc = m_client->getShaderSource();

	if (m_enable_shaders) {
		u32 shader_id = shdrsrc->getShader("model_shader", TILE_MATERIAL_BASIC, NDT_NORMAL);
		m_material_type = shdrsrc->getShaderInfo(shader_id).material;
	}

	if (m_prop.visual == "sprite") {
		infostream<<"GenericCAO::addToScene(): single_sprite"<<std::endl;
		m_spritenode = RenderingEngine::get_scene_manager()->addBillboardSceneNode(
				NULL, v2f(1, 1), v3f(0,0,0), -1);
		m_spritenode->grab();
		m_spritenode->setMaterialTexture(0,
				tsrc->getTextureForMesh("unknown_node.png"));
		m_spritenode->setMaterialFlag(video::EMF_LIGHTING, false);
		m_spritenode->setMaterialFlag(video::EMF_BILINEAR_FILTER, false);
		m_spritenode->setMaterialFlag(video::EMF_FOG_ENABLE, true);
		if (m_enable_shaders) {
			m_spritenode->setMaterialType(m_material_type);
			m_spritenode->setMaterialFlag(video::EMF_GOURAUD_SHADING,false);
			m_spritenode->setMaterialFlag(video::EMF_NORMALIZE_NORMALS,true);
		} else {
			m_spritenode->setMaterialType(video::EMT_TRANSPARENT_ALPHA_CHANNEL_REF);
		}
		u8 li = m_last_light;
		m_spritenode->setColor(video::SColor(255,li,li,li));
		m_spritenode->setSize(m_prop.visual_size*BS);
		{
			const float txs = 1.0 / 1;
			const float tys = 1.0 / 1;
			setBillboardTextureMatrix(m_spritenode,
					txs, tys, 0, 0);
		}
	} else if (m_prop.visual == "upright_sprite") {
		scene::SMesh *mesh = new scene::SMesh();
		double dx = BS * m_prop.visual_size.X / 2;
		double dy = BS * m_prop.visual_size.Y / 2;
		u8 li = m_last_light;
		video::SColor c(255, li, li, li);

		{ // Front
			scene::IMeshBuffer *buf = new scene::SMeshBuffer();
			video::S3DVertex vertices[4] = {
				video::S3DVertex(-dx, -dy, 0, 0,0,0, c, 1,1),
				video::S3DVertex( dx, -dy, 0, 0,0,0, c, 0,1),
				video::S3DVertex( dx,  dy, 0, 0,0,0, c, 0,0),
				video::S3DVertex(-dx,  dy, 0, 0,0,0, c, 1,0),
			};
			u16 indices[] = {0,1,2,2,3,0};
			buf->append(vertices, 4, indices, 6);
			// Set material
			buf->getMaterial().setFlag(video::EMF_LIGHTING, false);
			buf->getMaterial().setFlag(video::EMF_BILINEAR_FILTER, false);
			buf->getMaterial().setFlag(video::EMF_FOG_ENABLE, true);
			if (m_enable_shaders) {
				buf->getMaterial().MaterialType = m_material_type;
				buf->getMaterial().setFlag(video::EMF_GOURAUD_SHADING,false);
				buf->getMaterial().setFlag(video::EMF_NORMALIZE_NORMALS,true);
			} else {
				buf->getMaterial().MaterialType = video::EMT_TRANSPARENT_ALPHA_CHANNEL_REF;
			}
			// Add to mesh
			mesh->addMeshBuffer(buf);
			buf->drop();
		}
		{ // Back
			scene::IMeshBuffer *buf = new scene::SMeshBuffer();
			video::S3DVertex vertices[4] = {
				video::S3DVertex( dx,-dy, 0, 0,0,0, c, 1,1),
				video::S3DVertex(-dx,-dy, 0, 0,0,0, c, 0,1),
				video::S3DVertex(-dx, dy, 0, 0,0,0, c, 0,0),
				video::S3DVertex( dx, dy, 0, 0,0,0, c, 1,0),
			};
			u16 indices[] = {0,1,2,2,3,0};
			buf->append(vertices, 4, indices, 6);
			// Set material
			buf->getMaterial().setFlag(video::EMF_LIGHTING, false);
			buf->getMaterial().setFlag(video::EMF_BILINEAR_FILTER, false);
			buf->getMaterial().setFlag(video::EMF_FOG_ENABLE, true);
			if (m_enable_shaders) {
				buf->getMaterial().MaterialType = m_material_type;
				buf->getMaterial().setFlag(video::EMF_GOURAUD_SHADING,false);
				buf->getMaterial().setFlag(video::EMF_NORMALIZE_NORMALS,true);
			} else {
				buf->getMaterial().MaterialType = video::EMT_TRANSPARENT_ALPHA_CHANNEL_REF;
			}
			// Add to mesh
			mesh->addMeshBuffer(buf);
			buf->drop();
		}
		m_meshnode = RenderingEngine::get_scene_manager()->addMeshSceneNode(mesh, NULL);
		m_meshnode->grab();
		mesh->drop();
		// Set it to use the materials of the meshbuffers directly.
		// This is needed for changing the texture in the future
		m_meshnode->setReadOnlyMaterials(true);
	}
	else if(m_prop.visual == "cube") {
		infostream<<"GenericCAO::addToScene(): cube"<<std::endl;
		scene::IMesh *mesh = createCubeMesh(v3f(BS,BS,BS));
		m_meshnode = RenderingEngine::get_scene_manager()->addMeshSceneNode(mesh, NULL);
		m_meshnode->grab();
		mesh->drop();

		m_meshnode->setScale(v3f(m_prop.visual_size.X,
				m_prop.visual_size.Y,
				m_prop.visual_size.X));
		u8 li = m_last_light;
		setMeshColor(m_meshnode->getMesh(), video::SColor(255,li,li,li));

		m_meshnode->setMaterialFlag(video::EMF_LIGHTING, false);
		m_meshnode->setMaterialFlag(video::EMF_BILINEAR_FILTER, false);
		if (m_enable_shaders) {
			m_meshnode->setMaterialType(m_material_type);
			m_meshnode->setMaterialFlag(video::EMF_GOURAUD_SHADING,false);
			m_meshnode->setMaterialFlag(video::EMF_NORMALIZE_NORMALS,true);
		} else {
			m_meshnode->setMaterialType(video::EMT_TRANSPARENT_ALPHA_CHANNEL_REF);
		}
		m_meshnode->setMaterialFlag(video::EMF_FOG_ENABLE, true);
	}
	else if(m_prop.visual == "mesh") {
		infostream<<"GenericCAO::addToScene(): mesh"<<std::endl;
		scene::IAnimatedMesh *mesh = m_client->getMesh(m_prop.mesh);
		if(mesh)
		{
			m_animated_meshnode = RenderingEngine::get_scene_manager()->
				addAnimatedMeshSceneNode(mesh, NULL);
			m_animated_meshnode->grab();
			mesh->drop(); // The scene node took hold of it
			m_animated_meshnode->animateJoints(); // Needed for some animations
			m_animated_meshnode->setScale(v3f(m_prop.visual_size.X,
					m_prop.visual_size.Y,
					m_prop.visual_size.X));
			u8 li = m_last_light;
			setMeshColor(m_animated_meshnode->getMesh(), video::SColor(255,li,li,li));

			bool backface_culling = m_prop.backface_culling;
			if (m_is_player)
				backface_culling = false;

			m_animated_meshnode->setMaterialFlag(video::EMF_LIGHTING, false);
			m_animated_meshnode->setMaterialFlag(video::EMF_BILINEAR_FILTER, false);
			if (m_enable_shaders) {
				m_animated_meshnode->setMaterialType(m_material_type);
				m_animated_meshnode->setMaterialFlag(video::EMF_GOURAUD_SHADING,false);
				m_animated_meshnode->setMaterialFlag(video::EMF_NORMALIZE_NORMALS,true);
			} else {
				m_animated_meshnode->setMaterialType(video::EMT_TRANSPARENT_ALPHA_CHANNEL_REF);
			}
			m_animated_meshnode->setMaterialFlag(video::EMF_FOG_ENABLE, true);
			m_animated_meshnode->setMaterialFlag(video::EMF_BACK_FACE_CULLING, backface_culling);
		}
		else
			errorstream<<"GenericCAO::addToScene(): Could not load mesh "<<m_prop.mesh<<std::endl;
	} else if (m_prop.visual == "wielditem") {
		ItemStack item;
		infostream << "GenericCAO::addToScene(): wielditem" << std::endl;
		if (m_prop.wield_item.empty()) {
			// Old format, only textures are specified.
			infostream << "textures: " << m_prop.textures.size() << std::endl;
			if (!m_prop.textures.empty()) {
				infostream << "textures[0]: " << m_prop.textures[0]
					<< std::endl;
				IItemDefManager *idef = m_client->idef();
				item = ItemStack(m_prop.textures[0], 1, 0, idef);
			}
		} else {
			infostream << "serialized form: " << m_prop.wield_item << std::endl;
			item.deSerialize(m_prop.wield_item, m_client->idef());
		}
		m_wield_meshnode = new WieldMeshSceneNode(
			RenderingEngine::get_scene_manager(), -1);
		m_wield_meshnode->setItem(item, m_client);

		m_wield_meshnode->setScale(
			v3f(m_prop.visual_size.X / 2, m_prop.visual_size.Y / 2,
				m_prop.visual_size.X / 2));
		u8 li = m_last_light;
		m_wield_meshnode->setColor(video::SColor(255, li, li, li));
	} else {
		infostream<<"GenericCAO::addToScene(): \""<<m_prop.visual
				<<"\" not supported"<<std::endl;
	}

	/* don't update while punch texture modifier is active */
	if (m_reset_textures_timer < 0)
		updateTextures(m_current_texture_modifier);

	scene::ISceneNode *node = getSceneNode();
	if (node && !m_prop.nametag.empty() && !m_is_local_player) {
		// Add nametag
		v3f pos;
		pos.Y = m_prop.collisionbox.MaxEdge.Y + 0.3f;
		m_nametag = m_client->getCamera()->addNametag(node,
			m_prop.nametag, m_prop.nametag_color,
			pos);
	}

	updateNodePos();
	updateAnimation();
	updateBonePosition();
	updateAttachments();
}

void GenericCAO::updateLight(u8 light_at_pos, u8 artificial_light_ratio)
{
	// Don't update light of attached one
	if (getParent() != NULL) {
		return;
	}

	updateLightNoCheck(light_at_pos, artificial_light_ratio);

	// Update light of all children
	for (u16 i : m_children) {
		ClientActiveObject *obj = m_env->getActiveObject(i);
		if (obj) {
			obj->updateLightNoCheck(light_at_pos, artificial_light_ratio);
		}
	}
}

void GenericCAO::updateLightNoCheck(u8 light_at_pos, u8 artificial_light_ratio)
{
<<<<<<< HEAD
	if (!m_enable_shaders)
		artificial_light_ratio = 255;

	u8 li = decode_light(light_at_pos);
	if (li != m_last_light || artificial_light_ratio != m_last_artificial_light_ratio) {
=======
	if (m_glow < 0)
		return;

	u8 li = decode_light(light_at_pos + m_glow);
	if (li != m_last_light)	{
>>>>>>> 166ded4a
		m_last_light = li;
		m_last_artificial_light_ratio = artificial_light_ratio;
		video::SColor color(artificial_light_ratio,li,li,li);
		if (m_meshnode) {
			setMeshColor(m_meshnode->getMesh(), color);
		} else if (m_animated_meshnode) {
			setMeshColor(m_animated_meshnode->getMesh(), color);
		} else if (m_wield_meshnode) {
			m_wield_meshnode->setColor(color);
		} else if (m_spritenode) {
			m_spritenode->setColor(color);
		}
	}
}

v3s16 GenericCAO::getLightPosition()
{
	if (m_is_player)
		return floatToInt(m_position + v3f(0, 0.5 * BS, 0), BS);

	return floatToInt(m_position, BS);
}

void GenericCAO::updateNodePos()
{
	if (getParent() != NULL)
		return;

	scene::ISceneNode *node = getSceneNode();

	if (node) {
		v3s16 camera_offset = m_env->getCameraOffset();
		node->setPosition(pos_translator.vect_show - intToFloat(camera_offset, BS));
		if (node != m_spritenode) { // rotate if not a sprite
			v3f rot = node->getRotation();
			rot.Y = -m_yaw;
			node->setRotation(rot);
		}
	}
}

void GenericCAO::step(float dtime, ClientEnvironment *env)
{
	// Handel model of local player instantly to prevent lags
	if (m_is_local_player) {
		LocalPlayer *player = m_env->getLocalPlayer();
		if (m_is_visible) {
			int old_anim = player->last_animation;
			float old_anim_speed = player->last_animation_speed;
			m_position = player->getPosition();
			m_velocity = v3f(0,0,0);
			m_acceleration = v3f(0,0,0);
			pos_translator.vect_show = m_position;
			m_yaw = player->getYaw();
			const PlayerControl &controls = player->getPlayerControl();

			bool walking = false;
			if (controls.up || controls.down || controls.left || controls.right ||
					controls.forw_move_joystick_axis != 0.f ||
					controls.sidew_move_joystick_axis != 0.f)
				walking = true;

			f32 new_speed = player->local_animation_speed;
			v2s32 new_anim = v2s32(0,0);
			bool allow_update = false;

			// increase speed if using fast or flying fast
			if((g_settings->getBool("fast_move") &&
					m_client->checkLocalPrivilege("fast")) &&
					(controls.aux1 ||
					(!player->touching_ground &&
					g_settings->getBool("free_move") &&
					m_client->checkLocalPrivilege("fly"))))
					new_speed *= 1.5;
			// slowdown speed if sneeking
			if (controls.sneak && walking)
				new_speed /= 2;

			if (walking && (controls.LMB || controls.RMB)) {
				new_anim = player->local_animations[3];
				player->last_animation = WD_ANIM;
			} else if(walking) {
				new_anim = player->local_animations[1];
				player->last_animation = WALK_ANIM;
			} else if(controls.LMB || controls.RMB) {
				new_anim = player->local_animations[2];
				player->last_animation = DIG_ANIM;
			}

			// Apply animations if input detected and not attached
			// or set idle animation
			if ((new_anim.X + new_anim.Y) > 0 && !player->isAttached) {
				allow_update = true;
				m_animation_range = new_anim;
				m_animation_speed = new_speed;
				player->last_animation_speed = m_animation_speed;
			} else {
				player->last_animation = NO_ANIM;

				if (old_anim != NO_ANIM) {
					m_animation_range = player->local_animations[0];
					updateAnimation();
				}
			}

			// Update local player animations
			if ((player->last_animation != old_anim ||
				m_animation_speed != old_anim_speed) &&
				player->last_animation != NO_ANIM && allow_update)
					updateAnimation();

		}
	}

	if (m_visuals_expired && m_smgr) {
		m_visuals_expired = false;

		// Attachments, part 1: All attached objects must be unparented first,
		// or Irrlicht causes a segmentation fault
		for (auto ci = m_children.begin(); ci != m_children.end();) {
			if (m_env->attachement_parent_ids[*ci] != getId()) {
				ci = m_children.erase(ci);
				continue;
			}
			ClientActiveObject *obj = m_env->getActiveObject(*ci);
			if (obj) {
				scene::ISceneNode *child_node = obj->getSceneNode();
				if (child_node)
					child_node->setParent(m_smgr->getRootSceneNode());
			}
			++ci;
		}

		removeFromScene(false);
		addToScene(m_client->tsrc());

		// Attachments, part 2: Now that the parent has been refreshed, put its attachments back
		for (u16 cao_id : m_children) {
			// Get the object of the child
			ClientActiveObject *obj = m_env->getActiveObject(cao_id);
			if (obj)
				obj->setAttachments();
		}
	}

	// Make sure m_is_visible is always applied
	scene::ISceneNode *node = getSceneNode();
	if (node)
		node->setVisible(m_is_visible);

	if(getParent() != NULL) // Attachments should be glued to their parent by Irrlicht
	{
		// Set these for later
		m_position = getPosition();
		m_velocity = v3f(0,0,0);
		m_acceleration = v3f(0,0,0);
		pos_translator.vect_show = m_position;

		if(m_is_local_player) // Update local player attachment position
		{
			LocalPlayer *player = m_env->getLocalPlayer();
			player->overridePosition = getParent()->getPosition();
			m_env->getLocalPlayer()->parent = getParent();
		}
	} else {
		v3f lastpos = pos_translator.vect_show;

		if(m_prop.physical)
		{
			aabb3f box = m_prop.collisionbox;
			box.MinEdge *= BS;
			box.MaxEdge *= BS;
			collisionMoveResult moveresult;
			f32 pos_max_d = BS*0.125; // Distance per iteration
			v3f p_pos = m_position;
			v3f p_velocity = m_velocity;
			moveresult = collisionMoveSimple(env,env->getGameDef(),
					pos_max_d, box, m_prop.stepheight, dtime,
					&p_pos, &p_velocity, m_acceleration,
					this, m_prop.collideWithObjects);
			// Apply results
			m_position = p_pos;
			m_velocity = p_velocity;

			bool is_end_position = moveresult.collides;
			pos_translator.update(m_position, is_end_position, dtime);
			pos_translator.translate(dtime);
			updateNodePos();
		} else {
			m_position += dtime * m_velocity + 0.5 * dtime * dtime * m_acceleration;
			m_velocity += dtime * m_acceleration;
			pos_translator.update(m_position, pos_translator.aim_is_end,
					pos_translator.anim_time);
			pos_translator.translate(dtime);
			updateNodePos();
		}

		float moved = lastpos.getDistanceFrom(pos_translator.vect_show);
		m_step_distance_counter += moved;
		if (m_step_distance_counter > 1.5f * BS) {
			m_step_distance_counter = 0.0f;
			if (!m_is_local_player && m_prop.makes_footstep_sound) {
				INodeDefManager *ndef = m_client->ndef();
				v3s16 p = floatToInt(getPosition() +
					v3f(0.0f, (m_prop.collisionbox.MinEdge.Y - 0.5f) * BS, 0.0f), BS);
				MapNode n = m_env->getMap().getNodeNoEx(p);
				SimpleSoundSpec spec = ndef->get(n).sound_footstep;
				// Reduce footstep gain, as non-local-player footsteps are
				// somehow louder.
				spec.gain *= 0.6f;
				m_client->sound()->playSoundAt(spec, false, getPosition());
			}
		}
	}

	m_anim_timer += dtime;
	if(m_anim_timer >= m_anim_framelength)
	{
		m_anim_timer -= m_anim_framelength;
		m_anim_frame++;
		if(m_anim_frame >= m_anim_num_frames)
			m_anim_frame = 0;
	}

	updateTexturePos();

	if(m_reset_textures_timer >= 0)
	{
		m_reset_textures_timer -= dtime;
		if(m_reset_textures_timer <= 0) {
			m_reset_textures_timer = -1;
			updateTextures(m_previous_texture_modifier);
		}
	}
	if(!getParent() && fabs(m_prop.automatic_rotate) > 0.001)
	{
		m_yaw += dtime * m_prop.automatic_rotate * 180 / M_PI;
		updateNodePos();
	}

	if (!getParent() && m_prop.automatic_face_movement_dir &&
			(fabs(m_velocity.Z) > 0.001 || fabs(m_velocity.X) > 0.001))
	{
		float optimal_yaw = atan2(m_velocity.Z,m_velocity.X) * 180 / M_PI
				+ m_prop.automatic_face_movement_dir_offset;
		float max_rotation_delta =
				dtime * m_prop.automatic_face_movement_max_rotation_per_sec;

		if ((m_prop.automatic_face_movement_max_rotation_per_sec > 0) &&
			(fabs(m_yaw - optimal_yaw) > max_rotation_delta)) {

			m_yaw = optimal_yaw < m_yaw ? m_yaw - max_rotation_delta : m_yaw + max_rotation_delta;
		} else {
			m_yaw = optimal_yaw;
		}
		updateNodePos();
	}
}

void GenericCAO::updateTexturePos()
{
	if(m_spritenode)
	{
		scene::ICameraSceneNode* camera =
				m_spritenode->getSceneManager()->getActiveCamera();
		if(!camera)
			return;
		v3f cam_to_entity = m_spritenode->getAbsolutePosition()
				- camera->getAbsolutePosition();
		cam_to_entity.normalize();

		int row = m_tx_basepos.Y;
		int col = m_tx_basepos.X;

		if(m_tx_select_horiz_by_yawpitch)
		{
			if(cam_to_entity.Y > 0.75)
				col += 5;
			else if(cam_to_entity.Y < -0.75)
				col += 4;
			else{
				float mob_dir =
						atan2(cam_to_entity.Z, cam_to_entity.X) / M_PI * 180.;
				float dir = mob_dir - m_yaw;
				dir = wrapDegrees_180(dir);
				//infostream<<"id="<<m_id<<" dir="<<dir<<std::endl;
				if(fabs(wrapDegrees_180(dir - 0)) <= 45.1)
					col += 2;
				else if(fabs(wrapDegrees_180(dir - 90)) <= 45.1)
					col += 3;
				else if(fabs(wrapDegrees_180(dir - 180)) <= 45.1)
					col += 0;
				else if(fabs(wrapDegrees_180(dir + 90)) <= 45.1)
					col += 1;
				else
					col += 4;
			}
		}

		// Animation goes downwards
		row += m_anim_frame;

		float txs = m_tx_size.X;
		float tys = m_tx_size.Y;
		setBillboardTextureMatrix(m_spritenode,
				txs, tys, col, row);
	}
}

void GenericCAO::updateTextures(std::string mod)
{
	ITextureSource *tsrc = m_client->tsrc();

	bool use_trilinear_filter = g_settings->getBool("trilinear_filter");
	bool use_bilinear_filter = g_settings->getBool("bilinear_filter");
	bool use_anisotropic_filter = g_settings->getBool("anisotropic_filter");

	m_previous_texture_modifier = m_current_texture_modifier;
	m_current_texture_modifier = mod;
	m_glow = m_prop.glow;

	if (m_spritenode) {
		if (m_prop.visual == "sprite") {
			std::string texturestring = "unknown_node.png";
			if (!m_prop.textures.empty())
				texturestring = m_prop.textures[0];
			texturestring += mod;
			m_spritenode->setMaterialTexture(0,
					tsrc->getTextureForMesh(texturestring));

			// This allows setting per-material colors. However, until a real lighting
			// system is added, the code below will have no effect. Once MineTest
			// has directional lighting, it should work automatically.
			if (!m_prop.colors.empty()) {
				m_spritenode->getMaterial(0).AmbientColor = m_prop.colors[0];
				m_spritenode->getMaterial(0).DiffuseColor = m_prop.colors[0];
				m_spritenode->getMaterial(0).SpecularColor = m_prop.colors[0];
			}

			m_spritenode->getMaterial(0).setFlag(video::EMF_TRILINEAR_FILTER, use_trilinear_filter);
			m_spritenode->getMaterial(0).setFlag(video::EMF_BILINEAR_FILTER, use_bilinear_filter);
			m_spritenode->getMaterial(0).setFlag(video::EMF_ANISOTROPIC_FILTER, use_anisotropic_filter);
		}
	}

	if (m_animated_meshnode) {
		if (m_prop.visual == "mesh") {
			for (u32 i = 0; i < m_prop.textures.size() &&
					i < m_animated_meshnode->getMaterialCount(); ++i) {
				std::string texturestring = m_prop.textures[i];
				if (texturestring.empty())
					continue; // Empty texture string means don't modify that material
				texturestring += mod;
				video::ITexture* texture = tsrc->getTextureForMesh(texturestring);
				if (!texture) {
					errorstream<<"GenericCAO::updateTextures(): Could not load texture "<<texturestring<<std::endl;
					continue;
				}

				// Set material flags and texture
				video::SMaterial& material = m_animated_meshnode->getMaterial(i);
				material.TextureLayer[0].Texture = texture;
				material.setFlag(video::EMF_LIGHTING, false);
				material.setFlag(video::EMF_BILINEAR_FILTER, false);

				m_animated_meshnode->getMaterial(i)
						.setFlag(video::EMF_TRILINEAR_FILTER, use_trilinear_filter);
				m_animated_meshnode->getMaterial(i)
						.setFlag(video::EMF_BILINEAR_FILTER, use_bilinear_filter);
				m_animated_meshnode->getMaterial(i)
						.setFlag(video::EMF_ANISOTROPIC_FILTER, use_anisotropic_filter);
			}
			for (u32 i = 0; i < m_prop.colors.size() &&
			i < m_animated_meshnode->getMaterialCount(); ++i)
			{
				// This allows setting per-material colors. However, until a real lighting
				// system is added, the code below will have no effect. Once MineTest
				// has directional lighting, it should work automatically.
				m_animated_meshnode->getMaterial(i).AmbientColor = m_prop.colors[i];
				m_animated_meshnode->getMaterial(i).DiffuseColor = m_prop.colors[i];
				m_animated_meshnode->getMaterial(i).SpecularColor = m_prop.colors[i];
			}
		}
	}
	if(m_meshnode)
	{
		if(m_prop.visual == "cube")
		{
			for (u32 i = 0; i < 6; ++i)
			{
				std::string texturestring = "unknown_node.png";
				if(m_prop.textures.size() > i)
					texturestring = m_prop.textures[i];
				texturestring += mod;


				// Set material flags and texture
				video::SMaterial& material = m_meshnode->getMaterial(i);
				material.setFlag(video::EMF_LIGHTING, false);
				material.setFlag(video::EMF_BILINEAR_FILTER, false);
				material.setTexture(0,
						tsrc->getTextureForMesh(texturestring));
				material.getTextureMatrix(0).makeIdentity();

				// This allows setting per-material colors. However, until a real lighting
				// system is added, the code below will have no effect. Once MineTest
				// has directional lighting, it should work automatically.
				if(m_prop.colors.size() > i)
				{
					m_meshnode->getMaterial(i).AmbientColor = m_prop.colors[i];
					m_meshnode->getMaterial(i).DiffuseColor = m_prop.colors[i];
					m_meshnode->getMaterial(i).SpecularColor = m_prop.colors[i];
				}

				m_meshnode->getMaterial(i).setFlag(video::EMF_TRILINEAR_FILTER, use_trilinear_filter);
				m_meshnode->getMaterial(i).setFlag(video::EMF_BILINEAR_FILTER, use_bilinear_filter);
				m_meshnode->getMaterial(i).setFlag(video::EMF_ANISOTROPIC_FILTER, use_anisotropic_filter);
			}
		} else if (m_prop.visual == "upright_sprite") {
			scene::IMesh *mesh = m_meshnode->getMesh();
			{
				std::string tname = "unknown_object.png";
				if (!m_prop.textures.empty())
					tname = m_prop.textures[0];
				tname += mod;
				scene::IMeshBuffer *buf = mesh->getMeshBuffer(0);
				buf->getMaterial().setTexture(0,
						tsrc->getTextureForMesh(tname));

				// This allows setting per-material colors. However, until a real lighting
				// system is added, the code below will have no effect. Once MineTest
				// has directional lighting, it should work automatically.
				if(!m_prop.colors.empty()) {
					buf->getMaterial().AmbientColor = m_prop.colors[0];
					buf->getMaterial().DiffuseColor = m_prop.colors[0];
					buf->getMaterial().SpecularColor = m_prop.colors[0];
				}

				buf->getMaterial().setFlag(video::EMF_TRILINEAR_FILTER, use_trilinear_filter);
				buf->getMaterial().setFlag(video::EMF_BILINEAR_FILTER, use_bilinear_filter);
				buf->getMaterial().setFlag(video::EMF_ANISOTROPIC_FILTER, use_anisotropic_filter);
			}
			{
				std::string tname = "unknown_object.png";
				if (m_prop.textures.size() >= 2)
					tname = m_prop.textures[1];
				else if (!m_prop.textures.empty())
					tname = m_prop.textures[0];
				tname += mod;
				scene::IMeshBuffer *buf = mesh->getMeshBuffer(1);
				buf->getMaterial().setTexture(0,
						tsrc->getTextureForMesh(tname));

				// This allows setting per-material colors. However, until a real lighting
				// system is added, the code below will have no effect. Once MineTest
				// has directional lighting, it should work automatically.
				if (m_prop.colors.size() >= 2) {
					buf->getMaterial().AmbientColor = m_prop.colors[1];
					buf->getMaterial().DiffuseColor = m_prop.colors[1];
					buf->getMaterial().SpecularColor = m_prop.colors[1];
				} else if (!m_prop.colors.empty()) {
					buf->getMaterial().AmbientColor = m_prop.colors[0];
					buf->getMaterial().DiffuseColor = m_prop.colors[0];
					buf->getMaterial().SpecularColor = m_prop.colors[0];
				}

				buf->getMaterial().setFlag(video::EMF_TRILINEAR_FILTER, use_trilinear_filter);
				buf->getMaterial().setFlag(video::EMF_BILINEAR_FILTER, use_bilinear_filter);
				buf->getMaterial().setFlag(video::EMF_ANISOTROPIC_FILTER, use_anisotropic_filter);
			}
		}
	}
}

void GenericCAO::updateAnimation()
{
	if (!m_animated_meshnode)
		return;

	if (m_animated_meshnode->getStartFrame() != m_animation_range.X ||
		m_animated_meshnode->getEndFrame() != m_animation_range.Y)
			m_animated_meshnode->setFrameLoop(m_animation_range.X, m_animation_range.Y);
	if (m_animated_meshnode->getAnimationSpeed() != m_animation_speed)
		m_animated_meshnode->setAnimationSpeed(m_animation_speed);
	m_animated_meshnode->setTransitionTime(m_animation_blend);
// Requires Irrlicht 1.8 or greater
#if (IRRLICHT_VERSION_MAJOR == 1 && IRRLICHT_VERSION_MINOR >= 8) || IRRLICHT_VERSION_MAJOR > 1
	if (m_animated_meshnode->getLoopMode() != m_animation_loop)
		m_animated_meshnode->setLoopMode(m_animation_loop);
#endif
}

void GenericCAO::updateAnimationSpeed()
{
	if (!m_animated_meshnode)
		return;
        
	m_animated_meshnode->setAnimationSpeed(m_animation_speed);
}

void GenericCAO::updateBonePosition()
{
	if (m_bone_position.empty() || !m_animated_meshnode)
		return;

	m_animated_meshnode->setJointMode(irr::scene::EJUOR_CONTROL); // To write positions to the mesh on render
	for(std::unordered_map<std::string, core::vector2d<v3f>>::const_iterator
			ii = m_bone_position.begin(); ii != m_bone_position.end(); ++ii) {
		std::string bone_name = (*ii).first;
		v3f bone_pos = (*ii).second.X;
		v3f bone_rot = (*ii).second.Y;
		irr::scene::IBoneSceneNode* bone = m_animated_meshnode->getJointNode(bone_name.c_str());
		if(bone)
		{
			bone->setPosition(bone_pos);
			bone->setRotation(bone_rot);
		}
	}
}

void GenericCAO::updateAttachments()
{

	if (!getParent()) { // Detach or don't attach
		scene::ISceneNode *node = getSceneNode();
		if (node) {
			v3f old_position = node->getAbsolutePosition();
			v3f old_rotation = node->getRotation();
			node->setParent(m_smgr->getRootSceneNode());
			node->setPosition(old_position);
			node->setRotation(old_rotation);
			node->updateAbsolutePosition();
		}
		if (m_is_local_player) {
			LocalPlayer *player = m_env->getLocalPlayer();
			player->isAttached = false;
		}
	}
	else // Attach
	{
		scene::ISceneNode *my_node = getSceneNode();

		scene::ISceneNode *parent_node = getParent()->getSceneNode();
		scene::IAnimatedMeshSceneNode *parent_animated_mesh_node =
				getParent()->getAnimatedMeshSceneNode();
		if (parent_animated_mesh_node && !m_attachment_bone.empty()) {
			parent_node = parent_animated_mesh_node->getJointNode(m_attachment_bone.c_str());
		}

		if (my_node && parent_node) {
			my_node->setParent(parent_node);
			my_node->setPosition(m_attachment_position);
			my_node->setRotation(m_attachment_rotation);
			my_node->updateAbsolutePosition();
		}
		if (m_is_local_player) {
			LocalPlayer *player = m_env->getLocalPlayer();
			player->isAttached = true;
		}
	}
}

void GenericCAO::processMessage(const std::string &data)
{
	//infostream<<"GenericCAO: Got message"<<std::endl;
	std::istringstream is(data, std::ios::binary);
	// command
	u8 cmd = readU8(is);
	if (cmd == GENERIC_CMD_SET_PROPERTIES) {
		m_prop = gob_read_set_properties(is);

		m_selection_box = m_prop.selectionbox;
		m_selection_box.MinEdge *= BS;
		m_selection_box.MaxEdge *= BS;

		m_tx_size.X = 1.0 / m_prop.spritediv.X;
		m_tx_size.Y = 1.0 / m_prop.spritediv.Y;

		if(!m_initial_tx_basepos_set){
			m_initial_tx_basepos_set = true;
			m_tx_basepos = m_prop.initial_sprite_basepos;
		}
		if (m_is_local_player) {
			LocalPlayer *player = m_env->getLocalPlayer();
			player->makes_footstep_sound = m_prop.makes_footstep_sound;
			aabb3f collision_box = m_prop.collisionbox;
			collision_box.MinEdge *= BS;
			collision_box.MaxEdge *= BS;
			player->setCollisionbox(collision_box);
			player->setCanZoom(m_prop.can_zoom);
		}

		if ((m_is_player && !m_is_local_player) && m_prop.nametag.empty())
			m_prop.nametag = m_name;

		expireVisuals();
	} else if (cmd == GENERIC_CMD_UPDATE_POSITION) {
		// Not sent by the server if this object is an attachment.
		// We might however get here if the server notices the object being detached before the client.
		m_position = readV3F1000(is);
		m_velocity = readV3F1000(is);
		m_acceleration = readV3F1000(is);
		if(fabs(m_prop.automatic_rotate) < 0.001)
			m_yaw = readF1000(is);
		else
			readF1000(is);
		bool do_interpolate = readU8(is);
		bool is_end_position = readU8(is);
		float update_interval = readF1000(is);

		// Place us a bit higher if we're physical, to not sink into
		// the ground due to sucky collision detection...
		if(m_prop.physical)
			m_position += v3f(0,0.002,0);

		if(getParent() != NULL) // Just in case
			return;

		if(do_interpolate)
		{
			if(!m_prop.physical)
				pos_translator.update(m_position, is_end_position, update_interval);
		} else {
			pos_translator.init(m_position);
		}
		updateNodePos();
	} else if (cmd == GENERIC_CMD_SET_TEXTURE_MOD) {
		std::string mod = deSerializeString(is);

		// immediatly reset a engine issued texture modifier if a mod sends a different one
		if (m_reset_textures_timer > 0) {
			m_reset_textures_timer = -1;
			updateTextures(m_previous_texture_modifier);
		}
		updateTextures(mod);
	} else if (cmd == GENERIC_CMD_SET_SPRITE) {
		v2s16 p = readV2S16(is);
		int num_frames = readU16(is);
		float framelength = readF1000(is);
		bool select_horiz_by_yawpitch = readU8(is);

		m_tx_basepos = p;
		m_anim_num_frames = num_frames;
		m_anim_framelength = framelength;
		m_tx_select_horiz_by_yawpitch = select_horiz_by_yawpitch;

		updateTexturePos();
	} else if (cmd == GENERIC_CMD_SET_PHYSICS_OVERRIDE) {
		float override_speed = readF1000(is);
		float override_jump = readF1000(is);
		float override_gravity = readF1000(is);
		// these are sent inverted so we get true when the server sends nothing
		bool sneak = !readU8(is);
		bool sneak_glitch = !readU8(is);
		bool new_move = !readU8(is);


		if(m_is_local_player)
		{
			LocalPlayer *player = m_env->getLocalPlayer();
			player->physics_override_speed = override_speed;
			player->physics_override_jump = override_jump;
			player->physics_override_gravity = override_gravity;
			player->physics_override_sneak = sneak;
			player->physics_override_sneak_glitch = sneak_glitch;
			player->physics_override_new_move = new_move;
		}
	} else if (cmd == GENERIC_CMD_SET_ANIMATION) {
		// TODO: change frames send as v2s32 value
		v2f range = readV2F1000(is);
		if (!m_is_local_player) {
			m_animation_range = v2s32((s32)range.X, (s32)range.Y);
			m_animation_speed = readF1000(is);
			m_animation_blend = readF1000(is);
			// these are sent inverted so we get true when the server sends nothing
			m_animation_loop = !readU8(is);
			updateAnimation();
		} else {
			LocalPlayer *player = m_env->getLocalPlayer();
			if(player->last_animation == NO_ANIM)
			{
				m_animation_range = v2s32((s32)range.X, (s32)range.Y);
				m_animation_speed = readF1000(is);
				m_animation_blend = readF1000(is);
				// these are sent inverted so we get true when the server sends nothing
				m_animation_loop = !readU8(is);
			}
			// update animation only if local animations present
			// and received animation is unknown (except idle animation)
			bool is_known = false;
			for (int i = 1;i<4;i++)
			{
				if(m_animation_range.Y == player->local_animations[i].Y)
					is_known = true;
			}
			if(!is_known ||
					(player->local_animations[1].Y + player->local_animations[2].Y < 1))
			{
					updateAnimation();
			}
		}
	} else if (cmd == GENERIC_CMD_SET_ANIMATION_SPEED) {
		m_animation_speed = readF1000(is);
		updateAnimationSpeed();
	} else if (cmd == GENERIC_CMD_SET_BONE_POSITION) {
		std::string bone = deSerializeString(is);
		v3f position = readV3F1000(is);
		v3f rotation = readV3F1000(is);
		m_bone_position[bone] = core::vector2d<v3f>(position, rotation);

		updateBonePosition();
	} else if (cmd == GENERIC_CMD_ATTACH_TO) {
		u16 parentID = readS16(is);
		u16 oldparent = m_env->attachement_parent_ids[getId()];
		if (oldparent) {
			m_children.erase(std::remove(m_children.begin(), m_children.end(),
				getId()), m_children.end());
		}
		m_env->attachement_parent_ids[getId()] = parentID;
		GenericCAO *parentobj = m_env->getGenericCAO(parentID);

		if (parentobj) {
			parentobj->m_children.push_back(getId());
		}

		m_attachment_bone = deSerializeString(is);
		m_attachment_position = readV3F1000(is);
		m_attachment_rotation = readV3F1000(is);

		// localplayer itself can't be attached to localplayer
		if (!m_is_local_player) {
			m_attached_to_local = getParent() != NULL && getParent()->isLocalPlayer();
			// Objects attached to the local player should be hidden by default
			m_is_visible = !m_attached_to_local;
		}

		updateAttachments();
	} else if (cmd == GENERIC_CMD_PUNCHED) {
		/*s16 damage =*/ readS16(is);
		s16 result_hp = readS16(is);

		// Use this instead of the send damage to not interfere with prediction
		s16 damage = m_hp - result_hp;

		m_hp = result_hp;

		if (damage > 0)
		{
			if (m_hp <= 0)
			{
				// TODO: Execute defined fast response
				// As there is no definition, make a smoke puff
				ClientSimpleObject *simple = createSmokePuff(
						m_smgr, m_env, m_position,
						m_prop.visual_size * BS);
				m_env->addSimpleObject(simple);
			} else if (m_reset_textures_timer < 0) {
				// TODO: Execute defined fast response
				// Flashing shall suffice as there is no definition
				m_reset_textures_timer = 0.05;
				if(damage >= 2)
					m_reset_textures_timer += 0.05 * damage;
				updateTextures(m_current_texture_modifier + "^[brighten");
			}
		}
	} else if (cmd == GENERIC_CMD_UPDATE_ARMOR_GROUPS) {
		m_armor_groups.clear();
		int armor_groups_size = readU16(is);
		for(int i=0; i<armor_groups_size; i++)
		{
			std::string name = deSerializeString(is);
			int rating = readS16(is);
			m_armor_groups[name] = rating;
		}
	} else if (cmd == GENERIC_CMD_UPDATE_NAMETAG_ATTRIBUTES) {
		// Deprecated, for backwards compatibility only.
		readU8(is); // version
		m_prop.nametag_color = readARGB8(is);
		if (m_nametag != NULL) {
			m_nametag->nametag_color = m_prop.nametag_color;
			v3f pos;
			pos.Y = m_prop.collisionbox.MaxEdge.Y + 0.3f;
			m_nametag->nametag_pos = pos;
		}
	} else if (cmd == GENERIC_CMD_SPAWN_INFANT) {
		u16 child_id = readU16(is);
		u8 type = readU8(is);

		if (GenericCAO *childobj = m_env->getGenericCAO(child_id)) {
			childobj->processInitData(deSerializeLongString(is));
		} else {
			m_env->addActiveObject(child_id, type, deSerializeLongString(is));
		}
	} else {
		warningstream << FUNCTION_NAME
			<< ": unknown command or outdated client \""
			<< +cmd << "\"" << std::endl;
	}
}

/* \pre punchitem != NULL
 */
bool GenericCAO::directReportPunch(v3f dir, const ItemStack *punchitem,
		float time_from_last_punch)
{
	assert(punchitem);	// pre-condition
	const ToolCapabilities *toolcap =
			&punchitem->getToolCapabilities(m_client->idef());
	PunchDamageResult result = getPunchDamage(
			m_armor_groups,
			toolcap,
			punchitem,
			time_from_last_punch);

	if(result.did_punch && result.damage != 0)
	{
		if(result.damage < m_hp)
		{
			m_hp -= result.damage;
		} else {
			m_hp = 0;
			// TODO: Execute defined fast response
			// As there is no definition, make a smoke puff
			ClientSimpleObject *simple = createSmokePuff(
					m_smgr, m_env, m_position,
					m_prop.visual_size * BS);
			m_env->addSimpleObject(simple);
		}
		// TODO: Execute defined fast response
		// Flashing shall suffice as there is no definition
		if (m_reset_textures_timer < 0) {
			m_reset_textures_timer = 0.05;
			if (result.damage >= 2)
				m_reset_textures_timer += 0.05 * result.damage;
			updateTextures(m_current_texture_modifier + "^[brighten");
		}
	}

	return false;
}

std::string GenericCAO::debugInfoText()
{
	std::ostringstream os(std::ios::binary);
	os<<"GenericCAO hp="<<m_hp<<"\n";
	os<<"armor={";
	for(ItemGroupList::const_iterator i = m_armor_groups.begin();
			i != m_armor_groups.end(); ++i)
	{
		os<<i->first<<"="<<i->second<<", ";
	}
	os<<"}";
	return os.str();
}

// Prototype
GenericCAO proto_GenericCAO(NULL, NULL);<|MERGE_RESOLUTION|>--- conflicted
+++ resolved
@@ -699,19 +699,14 @@
 
 void GenericCAO::updateLightNoCheck(u8 light_at_pos, u8 artificial_light_ratio)
 {
-<<<<<<< HEAD
+	if (m_glow < 0)
+		return;
+
 	if (!m_enable_shaders)
 		artificial_light_ratio = 255;
 
-	u8 li = decode_light(light_at_pos);
+	u8 li = decode_light(light_at_pos + m_glow);
 	if (li != m_last_light || artificial_light_ratio != m_last_artificial_light_ratio) {
-=======
-	if (m_glow < 0)
-		return;
-
-	u8 li = decode_light(light_at_pos + m_glow);
-	if (li != m_last_light)	{
->>>>>>> 166ded4a
 		m_last_light = li;
 		m_last_artificial_light_ratio = artificial_light_ratio;
 		video::SColor color(artificial_light_ratio,li,li,li);
@@ -1208,7 +1203,7 @@
 {
 	if (!m_animated_meshnode)
 		return;
-        
+
 	m_animated_meshnode->setAnimationSpeed(m_animation_speed);
 }
 
