/*
Minetest
Copyright (C) 2013 celeron55, Perttu Ahola <celeron55@gmail.com>
Copyright (C) 2013 Kahrl <kahrl@gmx.net>

This program is free software; you can redistribute it and/or modify
it under the terms of the GNU Lesser General Public License as published by
the Free Software Foundation; either version 2.1 of the License, or
(at your option) any later version.

This program is distributed in the hope that it will be useful,
but WITHOUT ANY WARRANTY; without even the implied warranty of
MERCHANTABILITY or FITNESS FOR A PARTICULAR PURPOSE.  See the
GNU Lesser General Public License for more details.

You should have received a copy of the GNU Lesser General Public License along
with this program; if not, write to the Free Software Foundation, Inc.,
51 Franklin Street, Fifth Floor, Boston, MA 02110-1301 USA.
*/

#include <fstream>
#include <iterator>
#include "shader.h"
#include "irrlichttypes_extrabloated.h"
#include "debug.h"
#include "filesys.h"
#include "util/container.h"
#include "util/thread.h"
#include "settings.h"
#include <ICameraSceneNode.h>
#include <IGPUProgrammingServices.h>
#include <IMaterialRenderer.h>
#include <IMaterialRendererServices.h>
#include <IShaderConstantSetCallBack.h>
#include "client/renderingengine.h"
#include "EShaderTypes.h"
#include "log.h"
#include "gamedef.h"
#include "client/tile.h"

/*
	A cache from shader name to shader path
*/
MutexedMap<std::string, std::string> g_shadername_to_path_cache;

/*
	Gets the path to a shader by first checking if the file
	  name_of_shader/filename
	exists in shader_path and if not, using the data path.

	If not found, returns "".

	Utilizes a thread-safe cache.
*/
std::string getShaderPath(const std::string &name_of_shader,
		const std::string &filename)
{
	std::string combined = name_of_shader + DIR_DELIM + filename;
	std::string fullpath;
	/*
		Check from cache
	*/
	bool incache = g_shadername_to_path_cache.get(combined, &fullpath);
	if(incache)
		return fullpath;

	/*
		Check from shader_path
	*/
	std::string shader_path = g_settings->get("shader_path");
	if (!shader_path.empty()) {
		std::string testpath = shader_path + DIR_DELIM + combined;
		if(fs::PathExists(testpath))
			fullpath = testpath;
	}

	/*
		Check from default data directory
	*/
	if (fullpath.empty()) {
		std::string rel_path = std::string("client") + DIR_DELIM
				+ "shaders" + DIR_DELIM
				+ name_of_shader + DIR_DELIM
				+ filename;
		std::string testpath = porting::path_share + DIR_DELIM + rel_path;
		if(fs::PathExists(testpath))
			fullpath = testpath;
	}

	// Add to cache (also an empty result is cached)
	g_shadername_to_path_cache.set(combined, fullpath);

	// Finally return it
	return fullpath;
}

/*
	SourceShaderCache: A cache used for storing source shaders.
*/

class SourceShaderCache
{
public:
	void insert(const std::string &name_of_shader, const std::string &filename,
		const std::string &program, bool prefer_local)
	{
		std::string combined = name_of_shader + DIR_DELIM + filename;
		// Try to use local shader instead if asked to
		if(prefer_local){
			std::string path = getShaderPath(name_of_shader, filename);
			if(!path.empty()){
				std::string p = readFile(path);
				if (!p.empty()) {
					m_programs[combined] = p;
					return;
				}
			}
		}
		m_programs[combined] = program;
	}

	std::string get(const std::string &name_of_shader,
		const std::string &filename)
	{
		std::string combined = name_of_shader + DIR_DELIM + filename;
		StringMap::iterator n = m_programs.find(combined);
		if (n != m_programs.end())
			return n->second;
		return "";
	}

	// Primarily fetches from cache, secondarily tries to read from filesystem
	std::string getOrLoad(const std::string &name_of_shader,
		const std::string &filename)
	{
		std::string combined = name_of_shader + DIR_DELIM + filename;
		StringMap::iterator n = m_programs.find(combined);
		if (n != m_programs.end())
			return n->second;
		std::string path = getShaderPath(name_of_shader, filename);
		if (path.empty()) {
			infostream << "SourceShaderCache::getOrLoad(): No path found for \""
				<< combined << "\"" << std::endl;
			return "";
		}
		infostream << "SourceShaderCache::getOrLoad(): Loading path \""
			<< path << "\"" << std::endl;
		std::string p = readFile(path);
		if (!p.empty()) {
			m_programs[combined] = p;
			return p;
		}
		return "";
	}
private:
	StringMap m_programs;

	std::string readFile(const std::string &path)
	{
		std::ifstream is(path.c_str(), std::ios::binary);
		if(!is.is_open())
			return "";
		std::ostringstream tmp_os;
		tmp_os << is.rdbuf();
		return tmp_os.str();
	}
};


/*
	ShaderCallback: Sets constants that can be used in shaders
*/

class ShaderCallback : public video::IShaderConstantSetCallBack
{
	std::vector<IShaderConstantSetter*> m_setters;

public:
	ShaderCallback(const std::vector<IShaderConstantSetterFactory *> &factories)
	{
		for (IShaderConstantSetterFactory *factory : factories)
			m_setters.push_back(factory->create());
	}

	~ShaderCallback()
	{
		for (IShaderConstantSetter *setter : m_setters)
			delete setter;
	}

	virtual void OnSetConstants(video::IMaterialRendererServices *services, s32 userData)
	{
		video::IVideoDriver *driver = services->getVideoDriver();
		sanity_check(driver != NULL);

		bool is_highlevel = userData;

		for (IShaderConstantSetter *setter : m_setters)
			setter->onSetConstants(services, is_highlevel);
	}
};


/*
	MainShaderConstantSetter: Set basic constants required for almost everything
*/

class MainShaderConstantSetter : public IShaderConstantSetter
{
	CachedVertexShaderSetting<float, 16> m_world_view_proj;
	CachedVertexShaderSetting<float, 16> m_world;

public:
	MainShaderConstantSetter() :
		m_world_view_proj("mWorldViewProj"),
		m_world("mWorld")
	{}
	~MainShaderConstantSetter() = default;

	virtual void onSetConstants(video::IMaterialRendererServices *services,
			bool is_highlevel)
	{
		video::IVideoDriver *driver = services->getVideoDriver();
		sanity_check(driver);

		// Set clip matrix
		core::matrix4 worldViewProj;
		worldViewProj = driver->getTransform(video::ETS_PROJECTION);
		worldViewProj *= driver->getTransform(video::ETS_VIEW);
		worldViewProj *= driver->getTransform(video::ETS_WORLD);
		if (is_highlevel)
			m_world_view_proj.set(*reinterpret_cast<float(*)[16]>(worldViewProj.pointer()), services);
		else
			services->setVertexShaderConstant(worldViewProj.pointer(), 0, 4);

		// Set world matrix
		core::matrix4 world = driver->getTransform(video::ETS_WORLD);
		if (is_highlevel)
			m_world.set(*reinterpret_cast<float(*)[16]>(world.pointer()), services);
		else
			services->setVertexShaderConstant(world.pointer(), 4, 4);

	}
};


class MainShaderConstantSetterFactory : public IShaderConstantSetterFactory
{
public:
	virtual IShaderConstantSetter* create()
		{ return new MainShaderConstantSetter(); }
};


/*
	ShaderSource
*/

class ShaderSource : public IWritableShaderSource
{
public:
	ShaderSource();
	~ShaderSource();

	/*
		- If shader material specified by name is found from cache,
		  return the cached id.
		- Otherwise generate the shader material, add to cache and return id.

		The id 0 points to a null shader. Its material is EMT_SOLID.
	*/
	u32 getShaderIdDirect(const std::string &name,
		const u8 material_type, const u8 drawtype, const bool light_emissive);

	/*
		If shader specified by the name pointed by the id doesn't
		exist, create it, then return id.

		Can be called from any thread. If called from some other thread
		and not found in cache, the call is queued to the main thread
		for processing.
	*/

	u32 getShader(const std::string &name,
		const u8 material_type, const u8 drawtype, const bool light_emissive);

	ShaderInfo getShaderInfo(u32 id);

	// Processes queued shader requests from other threads.
	// Shall be called from the main thread.
	void processQueue();

	// Insert a shader program into the cache without touching the
	// filesystem. Shall be called from the main thread.
	void insertSourceShader(const std::string &name_of_shader,
		const std::string &filename, const std::string &program);

	// Rebuild shaders from the current set of source shaders
	// Shall be called from the main thread.
	void rebuildShaders();

	void addShaderConstantSetterFactory(IShaderConstantSetterFactory *setter)
	{
		m_setter_factories.push_back(setter);
	}

private:

	// The id of the thread that is allowed to use irrlicht directly
	std::thread::id m_main_thread;

	// Cache of source shaders
	// This should be only accessed from the main thread
	SourceShaderCache m_sourcecache;

	// A shader id is index in this array.
	// The first position contains a dummy shader.
	std::vector<ShaderInfo> m_shaderinfo_cache;
	// The former container is behind this mutex
	std::mutex m_shaderinfo_cache_mutex;

	// Queued shader fetches (to be processed by the main thread)
	RequestQueue<std::string, u32, u8, u8> m_get_shader_queue;

	// Global constant setter factories
	std::vector<IShaderConstantSetterFactory *> m_setter_factories;

	// Shader callbacks
	std::vector<ShaderCallback *> m_callbacks;
};

IWritableShaderSource *createShaderSource()
{
	return new ShaderSource();
}

/*
	Generate shader given the shader name.
*/
ShaderInfo generate_shader(const std::string &name,
		u8 material_type, u8 drawtype, bool light_emissive, std::vector<ShaderCallback *> &callbacks,
		const std::vector<IShaderConstantSetterFactory *> &setter_factories,
		SourceShaderCache *sourcecache);

/*
	Load shader programs
*/
void load_shaders(const std::string &name, SourceShaderCache *sourcecache,
		video::E_DRIVER_TYPE drivertype, bool enable_shaders,
		std::string &vertex_program, std::string &pixel_program,
		std::string &geometry_program, bool &is_highlevel);

ShaderSource::ShaderSource()
{
	m_main_thread = std::this_thread::get_id();

	// Add a dummy ShaderInfo as the first index, named ""
	m_shaderinfo_cache.emplace_back();

	// Add main global constant setter
	addShaderConstantSetterFactory(new MainShaderConstantSetterFactory());
}

ShaderSource::~ShaderSource()
{
	for (ShaderCallback *callback : m_callbacks) {
		delete callback;
	}
	for (IShaderConstantSetterFactory *setter_factorie : m_setter_factories) {
		delete setter_factorie;
	}
}

u32 ShaderSource::getShader(const std::string &name,
		const u8 material_type, const u8 drawtype, const bool light_emissive)
{
	/*
		Get shader
	*/

	if (std::this_thread::get_id() == m_main_thread) {
<<<<<<< HEAD
		return getShaderIdDirect(name, material_type, drawtype, light_emissive);
	} else {
		// We're gonna ask the result to be put into here
=======
		return getShaderIdDirect(name, material_type, drawtype);
	}

	/*errorstream<<"getShader(): Queued: name=\""<<name<<"\""<<std::endl;*/
>>>>>>> 1dd535c0

	// We're gonna ask the result to be put into here

	static ResultQueue<std::string, u32, u8, u8> result_queue;

	// Throw a request in
	m_get_shader_queue.add(name, 0, 0, &result_queue);

	/* infostream<<"Waiting for shader from main thread, name=\""
			<<name<<"\""<<std::endl;*/

	while(true) {
		GetResult<std::string, u32, u8, u8>
			result = result_queue.pop_frontNoEx();

		if (result.key == name) {
			return result.item;
		}

		errorstream << "Got shader with invalid name: " << result.key << std::endl;
	}

<<<<<<< HEAD
	/*errorstream<<"getShader(): Queued: name=\""<<name<<"\""<<std::endl;*/

	infostream<<"getShader(): Failed"<<std::endl;
=======
	infostream << "getShader(): Failed" << std::endl;
>>>>>>> 1dd535c0

	return 0;
}

/*
	This method generates all the shaders
*/
u32 ShaderSource::getShaderIdDirect(const std::string &name,
		const u8 material_type, const u8 drawtype, const bool light_emissive)
{
	//infostream<<"getShaderIdDirect(): name=\""<<name<<"\""<<std::endl;

	// Empty name means shader 0
	if (name.empty()) {
		infostream<<"getShaderIdDirect(): name is empty"<<std::endl;
		return 0;
	}

	// Check if already have such instance
	for(u32 i=0; i<m_shaderinfo_cache.size(); i++){
		ShaderInfo *info = &m_shaderinfo_cache[i];
		if(info->name == name && info->material_type == material_type &&
			info->drawtype == drawtype && info->light_emissive == light_emissive)
			return i;
	}

	/*
		Calling only allowed from main thread
	*/
	if (std::this_thread::get_id() != m_main_thread) {
		errorstream<<"ShaderSource::getShaderIdDirect() "
				"called not from main thread"<<std::endl;
		return 0;
	}

	ShaderInfo info = generate_shader(name, material_type, drawtype, light_emissive,
			m_callbacks, m_setter_factories, &m_sourcecache);

	/*
		Add shader to caches (add dummy shaders too)
	*/

	MutexAutoLock lock(m_shaderinfo_cache_mutex);

	u32 id = m_shaderinfo_cache.size();
	m_shaderinfo_cache.push_back(info);

	infostream<<"getShaderIdDirect(): "
			<<"Returning id="<<id<<" for name \""<<name<<"\""<<std::endl;

	return id;
}


ShaderInfo ShaderSource::getShaderInfo(u32 id)
{
	MutexAutoLock lock(m_shaderinfo_cache_mutex);

	if(id >= m_shaderinfo_cache.size())
		return ShaderInfo();

	return m_shaderinfo_cache[id];
}

void ShaderSource::processQueue()
{


}

void ShaderSource::insertSourceShader(const std::string &name_of_shader,
		const std::string &filename, const std::string &program)
{
	/*infostream<<"ShaderSource::insertSourceShader(): "
			"name_of_shader=\""<<name_of_shader<<"\", "
			"filename=\""<<filename<<"\""<<std::endl;*/

	sanity_check(std::this_thread::get_id() == m_main_thread);

	m_sourcecache.insert(name_of_shader, filename, program, true);
}

void ShaderSource::rebuildShaders()
{
	MutexAutoLock lock(m_shaderinfo_cache_mutex);

	/*// Oh well... just clear everything, they'll load sometime.
	m_shaderinfo_cache.clear();
	m_name_to_id.clear();*/

	/*
		FIXME: Old shader materials can't be deleted in Irrlicht,
		or can they?
		(This would be nice to do in the destructor too)
	*/

	// Recreate shaders
	for (ShaderInfo &i : m_shaderinfo_cache) {
		ShaderInfo *info = &i;
		if (!info->name.empty()) {
			*info = generate_shader(info->name, info->material_type,
					info->drawtype, info->light_emissive, m_callbacks,
					m_setter_factories, &m_sourcecache);
		}
	}
}


ShaderInfo generate_shader(const std::string &name, u8 material_type, u8 drawtype,
		bool light_emissive, std::vector<ShaderCallback *> &callbacks,
		const std::vector<IShaderConstantSetterFactory *> &setter_factories,
		SourceShaderCache *sourcecache)
{
	ShaderInfo shaderinfo;
	shaderinfo.name = name;
	shaderinfo.material_type = material_type;
	shaderinfo.drawtype = drawtype;
	shaderinfo.light_emissive = light_emissive;
	shaderinfo.material = video::EMT_SOLID;
	switch (material_type) {
	case TILE_MATERIAL_OPAQUE:
	case TILE_MATERIAL_LIQUID_OPAQUE:
		shaderinfo.base_material = video::EMT_SOLID;
		break;
	case TILE_MATERIAL_ALPHA:
	case TILE_MATERIAL_LIQUID_TRANSPARENT:
		shaderinfo.base_material = video::EMT_TRANSPARENT_ALPHA_CHANNEL;
		break;
	case TILE_MATERIAL_BASIC:
	case TILE_MATERIAL_WAVING_LEAVES:
	case TILE_MATERIAL_WAVING_PLANTS:
		shaderinfo.base_material = video::EMT_TRANSPARENT_ALPHA_CHANNEL_REF;
		break;
	}

	bool enable_shaders = g_settings->getBool("enable_shaders");
	if (!enable_shaders)
		return shaderinfo;

	video::IVideoDriver *driver = RenderingEngine::get_video_driver();

	video::IGPUProgrammingServices *gpu = driver->getGPUProgrammingServices();
	if(!gpu){
		errorstream<<"generate_shader(): "
				"failed to generate \""<<name<<"\", "
				"GPU programming not supported."
				<<std::endl;
		return shaderinfo;
	}

	// Choose shader language depending on driver type and settings
	// Then load shaders
	std::string vertex_program;
	std::string pixel_program;
	std::string geometry_program;
	bool is_highlevel;
	load_shaders(name, sourcecache, driver->getDriverType(),
			enable_shaders, vertex_program, pixel_program,
			geometry_program, is_highlevel);
	// Check hardware/driver support
	if (!vertex_program.empty() &&
			!driver->queryFeature(video::EVDF_VERTEX_SHADER_1_1) &&
			!driver->queryFeature(video::EVDF_ARB_VERTEX_PROGRAM_1)){
		infostream<<"generate_shader(): vertex shaders disabled "
				"because of missing driver/hardware support."
				<<std::endl;
		vertex_program = "";
	}
	if (!pixel_program.empty() &&
			!driver->queryFeature(video::EVDF_PIXEL_SHADER_1_1) &&
			!driver->queryFeature(video::EVDF_ARB_FRAGMENT_PROGRAM_1)){
		infostream<<"generate_shader(): pixel shaders disabled "
				"because of missing driver/hardware support."
				<<std::endl;
		pixel_program = "";
	}
	if (!geometry_program.empty() &&
			!driver->queryFeature(video::EVDF_GEOMETRY_SHADER)){
		infostream<<"generate_shader(): geometry shaders disabled "
				"because of missing driver/hardware support."
				<<std::endl;
		geometry_program = "";
	}

	// If no shaders are used, don't make a separate material type
	if (vertex_program.empty() && pixel_program.empty() && geometry_program.empty())
		return shaderinfo;

	// Create shaders header
	std::string shaders_header = "#version 120\n";

	static const char* drawTypes[] = {
		"NDT_NORMAL",
		"NDT_AIRLIKE",
		"NDT_LIQUID",
		"NDT_FLOWINGLIQUID",
		"NDT_GLASSLIKE",
		"NDT_ALLFACES",
		"NDT_ALLFACES_OPTIONAL",
		"NDT_TORCHLIKE",
		"NDT_SIGNLIKE",
		"NDT_PLANTLIKE",
		"NDT_FENCELIKE",
		"NDT_RAILLIKE",
		"NDT_NODEBOX",
		"NDT_GLASSLIKE_FRAMED",
		"NDT_FIRELIKE",
		"NDT_GLASSLIKE_FRAMED_OPTIONAL",
		"NDT_PLANTLIKE_ROOTED",
	};

	for (int i = 0; i < 14; i++){
		shaders_header += "#define ";
		shaders_header += drawTypes[i];
		shaders_header += " ";
		shaders_header += itos(i);
		shaders_header += "\n";
	}

	static const char* materialTypes[] = {
		"TILE_MATERIAL_BASIC",
		"TILE_MATERIAL_ALPHA",
		"TILE_MATERIAL_LIQUID_TRANSPARENT",
		"TILE_MATERIAL_LIQUID_OPAQUE",
		"TILE_MATERIAL_WAVING_LEAVES",
		"TILE_MATERIAL_WAVING_PLANTS",
		"TILE_MATERIAL_OPAQUE"
	};

	for (int i = 0; i < 7; i++){
		shaders_header += "#define ";
		shaders_header += materialTypes[i];
		shaders_header += " ";
		shaders_header += itos(i);
		shaders_header += "\n";
	}

	shaders_header += "#define MATERIAL_TYPE ";
	shaders_header += itos(material_type);
	shaders_header += "\n";
	shaders_header += "#define DRAW_TYPE ";
	shaders_header += itos(drawtype);
	shaders_header += "\n";
	shaders_header += "#define LIGHT_EMISSIVE ";
	if (light_emissive)
		shaders_header += "1\n";
	else
		shaders_header += "0\n";

	if (g_settings->getBool("generate_normalmaps")) {
		shaders_header += "#define GENERATE_NORMALMAPS 1\n";
	} else {
		shaders_header += "#define GENERATE_NORMALMAPS 0\n";
	}
	shaders_header += "#define NORMALMAPS_STRENGTH ";
	shaders_header += ftos(g_settings->getFloat("normalmaps_strength"));
	shaders_header += "\n";
	float sample_step;
	int smooth = (int)g_settings->getFloat("normalmaps_smooth");
	switch (smooth){
	case 0:
		sample_step = 0.0078125; // 1.0 / 128.0
		break;
	case 1:
		sample_step = 0.00390625; // 1.0 / 256.0
		break;
	case 2:
		sample_step = 0.001953125; // 1.0 / 512.0
		break;
	default:
		sample_step = 0.0078125;
		break;
	}
	shaders_header += "#define SAMPLE_STEP ";
	shaders_header += ftos(sample_step);
	shaders_header += "\n";

	if (g_settings->getBool("enable_bumpmapping"))
		shaders_header += "#define ENABLE_BUMPMAPPING\n";

	if (g_settings->getBool("enable_parallax_occlusion")){
		int mode = g_settings->getFloat("parallax_occlusion_mode");
		float scale = g_settings->getFloat("parallax_occlusion_scale");
		float bias = g_settings->getFloat("parallax_occlusion_bias");
		int iterations = g_settings->getFloat("parallax_occlusion_iterations");
		shaders_header += "#define ENABLE_PARALLAX_OCCLUSION\n";
		shaders_header += "#define PARALLAX_OCCLUSION_MODE ";
		shaders_header += itos(mode);
		shaders_header += "\n";
		shaders_header += "#define PARALLAX_OCCLUSION_SCALE ";
		shaders_header += ftos(scale);
		shaders_header += "\n";
		shaders_header += "#define PARALLAX_OCCLUSION_BIAS ";
		shaders_header += ftos(bias);
		shaders_header += "\n";
		shaders_header += "#define PARALLAX_OCCLUSION_ITERATIONS ";
		shaders_header += itos(iterations);
		shaders_header += "\n";
	}

	shaders_header += "#define USE_NORMALMAPS ";
	if (g_settings->getBool("enable_bumpmapping") || g_settings->getBool("enable_parallax_occlusion"))
		shaders_header += "1\n";
	else
		shaders_header += "0\n";

	if (g_settings->getBool("enable_waving_water")){
		shaders_header += "#define ENABLE_WAVING_WATER 1\n";
		shaders_header += "#define WATER_WAVE_HEIGHT ";
		shaders_header += ftos(g_settings->getFloat("water_wave_height"));
		shaders_header += "\n";
		shaders_header += "#define WATER_WAVE_LENGTH ";
		shaders_header += ftos(g_settings->getFloat("water_wave_length"));
		shaders_header += "\n";
		shaders_header += "#define WATER_WAVE_SPEED ";
		shaders_header += ftos(g_settings->getFloat("water_wave_speed"));
		shaders_header += "\n";
	} else{
		shaders_header += "#define ENABLE_WAVING_WATER 0\n";
	}

	shaders_header += "#define ENABLE_WAVING_LEAVES ";
	if (g_settings->getBool("enable_waving_leaves"))
		shaders_header += "1\n";
	else
		shaders_header += "0\n";

	shaders_header += "#define ENABLE_WAVING_PLANTS ";
	if (g_settings->getBool("enable_waving_plants"))
		shaders_header += "1\n";
	else
		shaders_header += "0\n";

	if (g_settings->getBool("tone_mapping"))
		shaders_header += "#define ENABLE_TONE_MAPPING\n";

	if (g_settings->getBool("directional_shading"))
		shaders_header += "#define ENABLE_DIRECTIONAL_SHADING\n";

	if (g_settings->getBool("specular_lighting"))
		shaders_header += "#define ENABLE_SPECULAR_LIGHTING\n";

	shaders_header += "#define FOG_START ";
	shaders_header += ftos(rangelim(g_settings->getFloat("fog_start"), 0.0f, 0.99f));
	shaders_header += "\n";

	// Call addHighLevelShaderMaterial() or addShaderMaterial()
	const c8* vertex_program_ptr = 0;
	const c8* pixel_program_ptr = 0;
	const c8* geometry_program_ptr = 0;
	if (!vertex_program.empty()) {
		vertex_program = shaders_header + vertex_program;
		vertex_program_ptr = vertex_program.c_str();
	}
	if (!pixel_program.empty()) {
		pixel_program = shaders_header + pixel_program;
		pixel_program_ptr = pixel_program.c_str();
	}
	if (!geometry_program.empty()) {
		geometry_program = shaders_header + geometry_program;
		geometry_program_ptr = geometry_program.c_str();
	}
	ShaderCallback *cb = new ShaderCallback(setter_factories);
	s32 shadermat = -1;
	if(is_highlevel){
		infostream<<"Compiling high level shaders for "<<name<<std::endl;
		shadermat = gpu->addHighLevelShaderMaterial(
			vertex_program_ptr,   // Vertex shader program
			"vertexMain",         // Vertex shader entry point
			video::EVST_VS_1_1,   // Vertex shader version
			pixel_program_ptr,    // Pixel shader program
			"pixelMain",          // Pixel shader entry point
			video::EPST_PS_1_2,   // Pixel shader version
			geometry_program_ptr, // Geometry shader program
			"geometryMain",       // Geometry shader entry point
			video::EGST_GS_4_0,   // Geometry shader version
			scene::EPT_TRIANGLES,      // Geometry shader input
			scene::EPT_TRIANGLE_STRIP, // Geometry shader output
			0,                         // Support maximum number of vertices
			cb, // Set-constant callback
			shaderinfo.base_material,  // Base material
			1                          // Userdata passed to callback
			);
		if(shadermat == -1){
			errorstream<<"generate_shader(): "
					"failed to generate \""<<name<<"\", "
					"addHighLevelShaderMaterial failed."
					<<std::endl;
			dumpShaderProgram(warningstream, "Vertex", vertex_program);
			dumpShaderProgram(warningstream, "Pixel", pixel_program);
			dumpShaderProgram(warningstream, "Geometry", geometry_program);
			delete cb;
			return shaderinfo;
		}
	}
	else{
		infostream<<"Compiling assembly shaders for "<<name<<std::endl;
		shadermat = gpu->addShaderMaterial(
			vertex_program_ptr,   // Vertex shader program
			pixel_program_ptr,    // Pixel shader program
			cb, // Set-constant callback
			shaderinfo.base_material,  // Base material
			0                     // Userdata passed to callback
			);

		if(shadermat == -1){
			errorstream<<"generate_shader(): "
					"failed to generate \""<<name<<"\", "
					"addShaderMaterial failed."
					<<std::endl;
			dumpShaderProgram(warningstream, "Vertex", vertex_program);
			dumpShaderProgram(warningstream,"Pixel", pixel_program);
			delete cb;
			return shaderinfo;
		}
	}
	callbacks.push_back(cb);

	// HACK, TODO: investigate this better
	// Grab the material renderer once more so minetest doesn't crash on exit
	driver->getMaterialRenderer(shadermat)->grab();

	// Apply the newly created material type
	shaderinfo.material = (video::E_MATERIAL_TYPE) shadermat;
	return shaderinfo;
}

void load_shaders(const std::string &name, SourceShaderCache *sourcecache,
		video::E_DRIVER_TYPE drivertype, bool enable_shaders,
		std::string &vertex_program, std::string &pixel_program,
		std::string &geometry_program, bool &is_highlevel)
{
	vertex_program = "";
	pixel_program = "";
	geometry_program = "";
	is_highlevel = false;

	if(enable_shaders){
		// Look for high level shaders
		if(drivertype == video::EDT_DIRECT3D9){
			// Direct3D 9: HLSL
			// (All shaders in one file)
			vertex_program = sourcecache->getOrLoad(name, "d3d9.hlsl");
			pixel_program = vertex_program;
			geometry_program = vertex_program;
		}
		else if(drivertype == video::EDT_OPENGL){
			// OpenGL: GLSL
			vertex_program = sourcecache->getOrLoad(name, "opengl_vertex.glsl");
			pixel_program = sourcecache->getOrLoad(name, "opengl_fragment.glsl");
			geometry_program = sourcecache->getOrLoad(name, "opengl_geometry.glsl");
		}
		if (!vertex_program.empty() || !pixel_program.empty() || !geometry_program.empty()){
			is_highlevel = true;
			return;
		}
	}

}

void dumpShaderProgram(std::ostream &output_stream,
		const std::string &program_type, const std::string &program)
{
	output_stream << program_type << " shader program:" << std::endl <<
		"----------------------------------" << std::endl;
	size_t pos = 0;
	size_t prev = 0;
	s16 line = 1;
	while ((pos = program.find('\n', prev)) != std::string::npos) {
		output_stream << line++ << ": "<< program.substr(prev, pos - prev) <<
			std::endl;
		prev = pos + 1;
	}
	output_stream << line << ": " << program.substr(prev) << std::endl <<
		"End of " << program_type << " shader program." << std::endl <<
		" " << std::endl;
}<|MERGE_RESOLUTION|>--- conflicted
+++ resolved
@@ -379,16 +379,10 @@
 	*/
 
 	if (std::this_thread::get_id() == m_main_thread) {
-<<<<<<< HEAD
 		return getShaderIdDirect(name, material_type, drawtype, light_emissive);
-	} else {
-		// We're gonna ask the result to be put into here
-=======
-		return getShaderIdDirect(name, material_type, drawtype);
 	}
 
 	/*errorstream<<"getShader(): Queued: name=\""<<name<<"\""<<std::endl;*/
->>>>>>> 1dd535c0
 
 	// We're gonna ask the result to be put into here
 
@@ -411,13 +405,7 @@
 		errorstream << "Got shader with invalid name: " << result.key << std::endl;
 	}
 
-<<<<<<< HEAD
-	/*errorstream<<"getShader(): Queued: name=\""<<name<<"\""<<std::endl;*/
-
-	infostream<<"getShader(): Failed"<<std::endl;
-=======
 	infostream << "getShader(): Failed" << std::endl;
->>>>>>> 1dd535c0
 
 	return 0;
 }
