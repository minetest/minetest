--- conflicted
+++ resolved
@@ -158,15 +158,12 @@
 	CE_DEATHSCREEN,
 	CE_TEXTURES_UPDATED,
 	CE_SHOW_FORMSPEC,
-<<<<<<< HEAD
+	CE_SPAWN_PARTICLE,
+	CE_ADD_PARTICLESPAWNER,
+	CE_DELETE_PARTICLESPAWNER,
 	CE_ACHIEVE,
 	CE_HUDADD,
 	CE_HUDRM
-=======
-	CE_SPAWN_PARTICLE,
-	CE_ADD_PARTICLESPAWNER,
-	CE_DELETE_PARTICLESPAWNER
->>>>>>> d01b74d0
 };
 
 struct ClientEvent
