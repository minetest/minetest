--- conflicted
+++ resolved
@@ -24,63 +24,7 @@
 #include "lua.h"
 }
 
-<<<<<<< HEAD
-std::string        getstringfield_default        (lua_State *L, int table,
-                             const char *fieldname, const std::string &default_);
-bool               getboolfield_default(lua_State *L, int table,
-                             const char *fieldname, bool default_);
-float              getfloatfield_default(lua_State *L, int table,
-                             const char *fieldname, float default_);
-int                getintfield_default           (lua_State *L, int table,
-                             const char *fieldname, int default_);
-
-bool               getstringfield(lua_State *L, int table,
-                             const char *fieldname, std::string &result);
-bool               getintfield(lua_State *L, int table,
-                             const char *fieldname, int &result);
-void               read_groups                   (lua_State *L, int index,
-                             std::map<std::string, int> &result);
-bool               getboolfield(lua_State *L, int table,
-                             const char *fieldname, bool &result);
-bool               getfloatfield(lua_State *L, int table,
-                             const char *fieldname, float &result);
-u32                getflagsfield(lua_State *L, int table,
-                             const char *fieldname, FlagDesc *flagdesc);
-
-std::string        checkstringfield(lua_State *L, int table,
-                             const char *fieldname);
-
-void               setintfield(lua_State *L, int table,
-                             const char *fieldname, int value);
-void               setfloatfield(lua_State *L, int table,
-                             const char *fieldname, float value);
-void               setboolfield(lua_State *L, int table,
-                             const char *fieldname, bool value);
-
-
-v3f           checkFloatPos                 (lua_State *L, int index);
-v3f           check_v3f                     (lua_State *L, int index);
-v3s16         check_v3s16                   (lua_State *L, int index);
-
-v3f           read_v3f                      (lua_State *L, int index);
-v2f           read_v2f                      (lua_State *L, int index);
-v2s16         read_v2s16                    (lua_State *L, int index);
-video::SColor readARGB8                     (lua_State *L, int index);
-aabb3f        read_aabb3f                   (lua_State *L, int index, f32 scale);
-v3s16         read_v3s16                    (lua_State *L, int index);
-std::vector<aabb3f>
-              read_aabb3f_vector            (lua_State *L, int index, f32 scale);
-
-void          push_v3s16                    (lua_State *L, v3s16 p);
-void          pushFloatPos                  (lua_State *L, v3f p);
-void          push_v3f                      (lua_State *L, v3f p);
-
-
-MapNode readnode(lua_State *L, int index, INodeDefManager *ndef);
-void pushnode(lua_State *L, const MapNode &n, INodeDefManager *ndef);
-=======
 #include <iostream>
->>>>>>> 73456df1
 
 struct EnumString
 {
