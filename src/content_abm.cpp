--- conflicted
+++ resolved
@@ -191,12 +191,8 @@
 	virtual void trigger(ServerEnvironment *env, v3s16 p, MapNode n)
 	{
 		ServerMap *map = &env->getServerMap();
-<<<<<<< HEAD
-		if (map->transforming_liquid_size() > 500) return;
-=======
 		if (map->transforming_liquid_size() > 500)
 			return;
->>>>>>> 6b2c46c4
 		map->transforming_liquid_add(p);
 		//if ((*map).m_transforming_liquid.size() < 500) (*map).m_transforming_liquid.push_back(p);
 	}
@@ -219,15 +215,9 @@
 	{ return contents; }
 	virtual std::set<std::string> getRequiredNeighbors()
 	{
-<<<<<<< HEAD
-		std::set<std::string> neibhours;
-		neibhours.insert("mapgen_air");
-		return neibhours; 
-=======
 		std::set<std::string> neighbors;
 		neighbors.insert("mapgen_air");
 		return neighbors; 
->>>>>>> 6b2c46c4
 	}
 	virtual float getTriggerInterval()
 	{ return 20.0; }
@@ -236,19 +226,12 @@
 	virtual void trigger(ServerEnvironment *env, v3s16 p, MapNode n) 
 	{
 		ServerMap *map = &env->getServerMap();
-<<<<<<< HEAD
-		if (map->transforming_liquid_size() > 500) return;
-		//todo: look around except top
-		MapNode n_below = map->getNodeNoEx(p - v3s16(0, 1, 0));
-		if (n_below.getContent() != CONTENT_AIR) return;
-=======
 		if (map->transforming_liquid_size() > 500)
 			return;
 		//todo: look around except top
 		MapNode n_below = map->getNodeNoEx(p - v3s16(0, 1, 0));
 		if (n_below.getContent() != CONTENT_AIR)
 			return;
->>>>>>> 6b2c46c4
 		map->transforming_liquid_add(p);
 	}
 };
