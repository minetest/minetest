--- conflicted
+++ resolved
@@ -651,7 +651,6 @@
 	chosen_mech = AUTH_MECHANISM_NONE;
 }
 
-<<<<<<< HEAD
 void RemoteClient::setEncryptedPassword(const std::string& pwd)
 {
 	FATAL_ERROR_IF(!str_starts_with(pwd, "#1#"), "must be srp");
@@ -660,10 +659,7 @@
 	allowed_auth_mechs = AUTH_MECHANISM_SRP;
 }
 
-u64 RemoteClient::uptime() const
-=======
 void RemoteClient::setVersionInfo(u8 major, u8 minor, u8 patch, const std::string &full)
->>>>>>> a8cf10b0
 {
 	m_version_major = major;
 	m_version_minor = minor;
