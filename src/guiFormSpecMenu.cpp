/*
Minetest
Copyright (C) 2013 celeron55, Perttu Ahola <celeron55@gmail.com>

This program is free software; you can redistribute it and/or modify
it under the terms of the GNU Lesser General Public License as published by
the Free Software Foundation; either version 2.1 of the License, or
(at your option) any later version.

This program is distributed in the hope that it will be useful,
but WITHOUT ANY WARRANTY; without even the implied warranty of
MERCHANTABILITY or FITNESS FOR A PARTICULAR PURPOSE.  See the
GNU Lesser General Public License for more details.

You should have received a copy of the GNU Lesser General Public License along
with this program; if not, write to the Free Software Foundation, Inc.,
51 Franklin Street, Fifth Floor, Boston, MA 02110-1301 USA.
*/


#include <cstdlib>
#include <algorithm>
#include <iterator>
#include <sstream>
#include <limits>
#include "guiFormSpecMenu.h"
#include "guiTable.h"
#include "constants.h"
#include "gamedef.h"
#include "keycode.h"
#include "util/strfnd.h"
#include <IGUICheckBox.h>
#include <IGUIEditBox.h>
#include <IGUIButton.h>
#include <IGUIStaticText.h>
#include <IGUIFont.h>
#include <IGUITabControl.h>
#include <IGUIComboBox.h>
#include "log.h"
#include "client/tile.h" // ITextureSource
#include "hud.h" // drawItemStack
#include "filesys.h"
#include "gettime.h"
#include "gettext.h"
#include "scripting_game.h"
#include "porting.h"
#include "settings.h"
#include "client.h"
#include "fontengine.h"
#include "util/hex.h"
#include "util/numeric.h"
#include "util/string.h" // for parseColorString()
#include "irrlicht_changes/static_text.h"
#include "guiscalingfilter.h"

#if USE_FREETYPE && IRRLICHT_VERSION_MAJOR == 1 && IRRLICHT_VERSION_MINOR < 9
#include "intlGUIEditBox.h"
#endif

#define MY_CHECKPOS(a,b)													\
	if (v_pos.size() != 2) {												\
		errorstream<< "Invalid pos for element " << a << "specified: \""	\
			<< parts[b] << "\"" << std::endl;								\
			return;															\
	}

#define MY_CHECKGEOM(a,b)													\
	if (v_geom.size() != 2) {												\
		errorstream<< "Invalid pos for element " << a << "specified: \""	\
			<< parts[b] << "\"" << std::endl;								\
			return;															\
	}
/*
	GUIFormSpecMenu
*/
static unsigned int font_line_height(gui::IGUIFont *font)
{
	return font->getDimension(L"Ay").Height + font->getKerningHeight();
}

GUIFormSpecMenu::GUIFormSpecMenu(irr::IrrlichtDevice* dev,
		JoystickController *joystick,
		gui::IGUIElement* parent, s32 id, IMenuManager *menumgr,
		Client *client,
		ISimpleTextureSource *tsrc, IFormSource* fsrc, TextDest* tdst,
		bool remap_dbl_click) :
	GUIModalMenu(dev->getGUIEnvironment(), parent, id, menumgr),
	m_device(dev),
	m_invmgr(client),
	m_tsrc(tsrc),
	m_client(client),
	m_selected_item(NULL),
	m_selected_amount(0),
	m_selected_dragging(false),
	m_tooltip_element(NULL),
	m_hovered_time(0),
	m_old_tooltip_id(-1),
	m_rmouse_auto_place(false),
	m_allowclose(true),
	m_lock(false),
	m_form_src(fsrc),
	m_text_dst(tdst),
	m_formspec_version(0),
	m_focused_element(""),
<<<<<<< HEAD
	m_dirty(false),
=======
	m_joystick(joystick),
	current_field_enter_pending(""),
>>>>>>> f5d4494a
	m_font(NULL),
	m_remap_dbl_click(remap_dbl_click)
#ifdef __ANDROID__
	, m_JavaDialogFieldName("")
#endif
{
	current_keys_pending.key_down = false;
	current_keys_pending.key_up = false;
	current_keys_pending.key_enter = false;
	current_keys_pending.key_escape = false;

	m_doubleclickdetect[0].time = 0;
	m_doubleclickdetect[1].time = 0;

	m_doubleclickdetect[0].pos = v2s32(0, 0);
	m_doubleclickdetect[1].pos = v2s32(0, 0);

	m_tooltip_show_delay = (u32)g_settings->getS32("tooltip_show_delay");
}

GUIFormSpecMenu::~GUIFormSpecMenu()
{
	removeChildren();

	for (u32 i = 0; i < m_tables.size(); ++i) {
		GUITable *table = m_tables[i].second;
		table->drop();
	}

	delete m_selected_item;

	if (m_form_src != NULL) {
		delete m_form_src;
	}
	if (m_text_dst != NULL) {
		delete m_text_dst;
	}
}

void GUIFormSpecMenu::removeChildren()
{
	const core::list<gui::IGUIElement*> &children = getChildren();

	while(!children.empty()) {
		(*children.getLast())->remove();
	}

	if(m_tooltip_element) {
		m_tooltip_element->remove();
		m_tooltip_element->drop();
		m_tooltip_element = NULL;
	}

}

void GUIFormSpecMenu::setInitialFocus()
{
	// Set initial focus according to following order of precedence:
	// 1. first empty editbox
	// 2. first editbox
	// 3. first table
	// 4. last button
	// 5. first focusable (not statictext, not tabheader)
	// 6. first child element

	core::list<gui::IGUIElement*> children = getChildren();

	// in case "children" contains any NULL elements, remove them
	for (core::list<gui::IGUIElement*>::Iterator it = children.begin();
			it != children.end();) {
		if (*it)
			++it;
		else
			it = children.erase(it);
	}

	// 1. first empty editbox
	for (core::list<gui::IGUIElement*>::Iterator it = children.begin();
			it != children.end(); ++it) {
		if ((*it)->getType() == gui::EGUIET_EDIT_BOX
				&& (*it)->getText()[0] == 0) {
			Environment->setFocus(*it);
			return;
		}
	}

	// 2. first editbox
	for (core::list<gui::IGUIElement*>::Iterator it = children.begin();
			it != children.end(); ++it) {
		if ((*it)->getType() == gui::EGUIET_EDIT_BOX) {
			Environment->setFocus(*it);
			return;
		}
	}

	// 3. first table
	for (core::list<gui::IGUIElement*>::Iterator it = children.begin();
			it != children.end(); ++it) {
		if ((*it)->getTypeName() == std::string("GUITable")) {
			Environment->setFocus(*it);
			return;
		}
	}

	// 4. last button
	for (core::list<gui::IGUIElement*>::Iterator it = children.getLast();
			it != children.end(); --it) {
		if ((*it)->getType() == gui::EGUIET_BUTTON) {
			Environment->setFocus(*it);
			return;
		}
	}

	// 5. first focusable (not statictext, not tabheader)
	for (core::list<gui::IGUIElement*>::Iterator it = children.begin();
			it != children.end(); ++it) {
		if ((*it)->getType() != gui::EGUIET_STATIC_TEXT &&
				(*it)->getType() != gui::EGUIET_TAB_CONTROL) {
			Environment->setFocus(*it);
			return;
		}
	}

	// 6. first child element
	if (children.empty())
		Environment->setFocus(this);
	else
		Environment->setFocus(*(children.begin()));
}

GUITable* GUIFormSpecMenu::getTable(const std::string &tablename)
{
	for (u32 i = 0; i < m_tables.size(); ++i) {
		if (tablename == m_tables[i].first.fname)
			return m_tables[i].second;
	}
	return 0;
}

std::vector<std::string>* GUIFormSpecMenu::getDropDownValues(const std::string &name)
{
	for (u32 i = 0; i < m_dropdowns.size(); ++i) {
		if (name == m_dropdowns[i].first.fname)
			return &m_dropdowns[i].second;
	}
	return NULL;
}

void GUIFormSpecMenu::parseSize(parserData* data,std::string element)
{
	std::vector<std::string> parts = split(element,',');

	if (((parts.size() == 2) || parts.size() == 3) ||
		((parts.size() > 3) && (m_formspec_version > FORMSPEC_API_VERSION)))
	{
		if (parts[1].find(';') != std::string::npos)
			parts[1] = parts[1].substr(0,parts[1].find(';'));

		data->invsize.X = MYMAX(0, stof(parts[0]));
		data->invsize.Y = MYMAX(0, stof(parts[1]));

		lockSize(false);
		if (parts.size() == 3) {
			if (parts[2] == "true") {
				lockSize(true,v2u32(800,600));
			}
		}

		data->explicit_size = true;
		return;
	}
	errorstream<< "Invalid size element (" << parts.size() << "): '" << element << "'"  << std::endl;
}

void GUIFormSpecMenu::parseContainer(parserData* data, std::string element)
{
	std::vector<std::string> parts = split(element, ',');

	if (parts.size() >= 2) {
		if (parts[1].find(';') != std::string::npos)
			parts[1] = parts[1].substr(0, parts[1].find(';'));

		container_stack.push(pos_offset);
		pos_offset.X += MYMAX(0, stof(parts[0]));
		pos_offset.Y += MYMAX(0, stof(parts[1]));
		return;
	}
	errorstream<< "Invalid container start element (" << parts.size() << "): '" << element << "'"  << std::endl;
}

void GUIFormSpecMenu::parseContainerEnd(parserData* data)
{
	if (container_stack.empty()) {
		errorstream<< "Invalid container end element, no matching container start element"  << std::endl;
	} else {
		pos_offset = container_stack.top();
		container_stack.pop();
	}
}

void GUIFormSpecMenu::parseList(parserData* data,std::string element)
{
	if (m_client == 0) {
		warningstream<<"invalid use of 'list' with m_client==0"<<std::endl;
		return;
	}

	std::vector<std::string> parts = split(element,';');

	if (((parts.size() == 4) || (parts.size() == 5)) ||
		((parts.size() > 5) && (m_formspec_version > FORMSPEC_API_VERSION)))
	{
		std::string location = parts[0];
		std::string listname = parts[1];
		std::vector<std::string> v_pos  = split(parts[2],',');
		std::vector<std::string> v_geom = split(parts[3],',');
		std::string startindex = "";
		if (parts.size() == 5)
			startindex = parts[4];

		MY_CHECKPOS("list",2);
		MY_CHECKGEOM("list",3);

		InventoryLocation loc;

		if(location == "context" || location == "current_name")
			loc = m_current_inventory_location;
		else
			loc.deSerialize(location);

		v2s32 pos = padding + AbsoluteRect.UpperLeftCorner + pos_offset * spacing;
		pos.X += stof(v_pos[0]) * (float)spacing.X;
		pos.Y += stof(v_pos[1]) * (float)spacing.Y;

		v2s32 geom;
		geom.X = stoi(v_geom[0]);
		geom.Y = stoi(v_geom[1]);

		s32 start_i = 0;
		if(startindex != "")
			start_i = stoi(startindex);

		if (geom.X < 0 || geom.Y < 0 || start_i < 0) {
			errorstream<< "Invalid list element: '" << element << "'"  << std::endl;
			return;
		}

		if(!data->explicit_size)
			warningstream<<"invalid use of list without a size[] element"<<std::endl;
		m_inventorylists.push_back(ListDrawSpec(loc, listname, pos, geom, start_i));
		return;
	}
	errorstream<< "Invalid list element(" << parts.size() << "): '" << element << "'"  << std::endl;
}

void GUIFormSpecMenu::parseListRing(parserData* data, std::string element)
{
	if (m_client == 0) {
		errorstream << "WARNING: invalid use of 'listring' with m_client==0" << std::endl;
		return;
	}

	std::vector<std::string> parts = split(element, ';');

	if (parts.size() == 2) {
		std::string location = parts[0];
		std::string listname = parts[1];

		InventoryLocation loc;

		if (location == "context" || location == "current_name")
			loc = m_current_inventory_location;
		else
			loc.deSerialize(location);

		m_inventory_rings.push_back(ListRingSpec(loc, listname));
		return;
	} else if ((element == "") && (m_inventorylists.size() > 1)) {
		size_t siz = m_inventorylists.size();
		// insert the last two inv list elements into the list ring
		const ListDrawSpec &spa = m_inventorylists[siz - 2];
		const ListDrawSpec &spb = m_inventorylists[siz - 1];
		m_inventory_rings.push_back(ListRingSpec(spa.inventoryloc, spa.listname));
		m_inventory_rings.push_back(ListRingSpec(spb.inventoryloc, spb.listname));
		return;
	}
	errorstream<< "Invalid list ring element(" << parts.size() << ", "
		<< m_inventorylists.size() << "): '" << element << "'"  << std::endl;
}

void GUIFormSpecMenu::parseCheckbox(parserData* data,std::string element)
{
	std::vector<std::string> parts = split(element,';');

	if (((parts.size() >= 3) && (parts.size() <= 4)) ||
		((parts.size() > 4) && (m_formspec_version > FORMSPEC_API_VERSION)))
	{
		std::vector<std::string> v_pos = split(parts[0],',');
		std::string name = parts[1];
		std::string label = parts[2];
		std::string selected = "";

		if (parts.size() >= 4)
			selected = parts[3];

		MY_CHECKPOS("checkbox",0);

		v2s32 pos = padding + pos_offset * spacing;
		pos.X += stof(v_pos[0]) * (float) spacing.X;
		pos.Y += stof(v_pos[1]) * (float) spacing.Y;

		bool fselected = false;

		if (selected == "true")
			fselected = true;

		std::wstring wlabel = utf8_to_wide(unescape_string(label));

		core::rect<s32> rect = core::rect<s32>(
				pos.X, pos.Y + ((imgsize.Y/2) - m_btn_height),
				pos.X + m_font->getDimension(wlabel.c_str()).Width + 25, // text size + size of checkbox
				pos.Y + ((imgsize.Y/2) + m_btn_height));

		FieldSpec spec(
				name,
				wlabel, //Needed for displaying text on MSVC
				wlabel,
				258+m_fields.size()
			);

		spec.ftype = f_CheckBox;

		gui::IGUICheckBox* e = Environment->addCheckBox(fselected, rect, this,
					spec.fid, spec.flabel.c_str());

		if (spec.fname == data->focused_fieldname) {
			Environment->setFocus(e);
		}

		m_checkboxes.push_back(std::pair<FieldSpec,gui::IGUICheckBox*>(spec,e));
		m_fields.push_back(spec);
		return;
	}
	errorstream<< "Invalid checkbox element(" << parts.size() << "): '" << element << "'"  << std::endl;
}

void GUIFormSpecMenu::parseScrollBar(parserData* data, std::string element)
{
	std::vector<std::string> parts = split(element,';');

	if (parts.size() >= 5) {
		std::vector<std::string> v_pos = split(parts[0],',');
		std::vector<std::string> v_dim = split(parts[1],',');
		std::string name = parts[3];
		std::string value = parts[4];

		MY_CHECKPOS("scrollbar",0);

		v2s32 pos = padding + pos_offset * spacing;
		pos.X += stof(v_pos[0]) * (float) spacing.X;
		pos.Y += stof(v_pos[1]) * (float) spacing.Y;

		if (v_dim.size() != 2) {
			errorstream<< "Invalid size for element " << "scrollbar"
				<< "specified: \"" << parts[1] << "\"" << std::endl;
			return;
		}

		v2s32 dim;
		dim.X = stof(v_dim[0]) * (float) spacing.X;
		dim.Y = stof(v_dim[1]) * (float) spacing.Y;

		core::rect<s32> rect =
				core::rect<s32>(pos.X, pos.Y, pos.X + dim.X, pos.Y + dim.Y);

		FieldSpec spec(
				name,
				L"",
				L"",
				258+m_fields.size()
			);

		bool is_horizontal = true;

		if (parts[2] == "vertical")
			is_horizontal = false;

		spec.ftype = f_ScrollBar;
		spec.send  = true;
		gui::IGUIScrollBar* e =
				Environment->addScrollBar(is_horizontal,rect,this,spec.fid);

		e->setMax(1000);
		e->setMin(0);
		e->setPos(stoi(parts[4]));
		e->setSmallStep(10);
		e->setLargeStep(100);

		m_scrollbars.push_back(std::pair<FieldSpec,gui::IGUIScrollBar*>(spec,e));
		m_fields.push_back(spec);
		return;
	}
	errorstream<< "Invalid scrollbar element(" << parts.size() << "): '" << element << "'"  << std::endl;
}

void GUIFormSpecMenu::parseImage(parserData* data,std::string element)
{
	std::vector<std::string> parts = split(element,';');

	if ((parts.size() == 3) ||
		((parts.size() > 3) && (m_formspec_version > FORMSPEC_API_VERSION)))
	{
		std::vector<std::string> v_pos = split(parts[0],',');
		std::vector<std::string> v_geom = split(parts[1],',');
		std::string name = unescape_string(parts[2]);

		MY_CHECKPOS("image", 0);
		MY_CHECKGEOM("image", 1);

		v2s32 pos = padding + AbsoluteRect.UpperLeftCorner + pos_offset * spacing;
		pos.X += stof(v_pos[0]) * (float) spacing.X;
		pos.Y += stof(v_pos[1]) * (float) spacing.Y;

		v2s32 geom;
		geom.X = stof(v_geom[0]) * (float)imgsize.X;
		geom.Y = stof(v_geom[1]) * (float)imgsize.Y;

		if (!data->explicit_size)
			warningstream<<"invalid use of image without a size[] element"<<std::endl;
		m_images.push_back(ImageDrawSpec(name, pos, geom));
		return;
	} else if (parts.size() == 2) {
		std::vector<std::string> v_pos = split(parts[0],',');
		std::string name = unescape_string(parts[1]);

		MY_CHECKPOS("image", 0);

		v2s32 pos = padding + AbsoluteRect.UpperLeftCorner + pos_offset * spacing;
		pos.X += stof(v_pos[0]) * (float) spacing.X;
		pos.Y += stof(v_pos[1]) * (float) spacing.Y;

		if (!data->explicit_size)
			warningstream<<"invalid use of image without a size[] element"<<std::endl;
		m_images.push_back(ImageDrawSpec(name, pos));
		return;
	}
	errorstream<< "Invalid image element(" << parts.size() << "): '" << element << "'"  << std::endl;
}

void GUIFormSpecMenu::parseItemImage(parserData* data,std::string element)
{
	std::vector<std::string> parts = split(element,';');

	if ((parts.size() == 3) ||
		((parts.size() > 3) && (m_formspec_version > FORMSPEC_API_VERSION)))
	{
		std::vector<std::string> v_pos = split(parts[0],',');
		std::vector<std::string> v_geom = split(parts[1],',');
		std::string name = parts[2];

		MY_CHECKPOS("itemimage",0);
		MY_CHECKGEOM("itemimage",1);

		v2s32 pos = padding + AbsoluteRect.UpperLeftCorner + pos_offset * spacing;
		pos.X += stof(v_pos[0]) * (float) spacing.X;
		pos.Y += stof(v_pos[1]) * (float) spacing.Y;

		v2s32 geom;
		geom.X = stof(v_geom[0]) * (float)imgsize.X;
		geom.Y = stof(v_geom[1]) * (float)imgsize.Y;

		if(!data->explicit_size)
			warningstream<<"invalid use of item_image without a size[] element"<<std::endl;
		m_itemimages.push_back(ImageDrawSpec("", name, pos, geom));
		return;
	}
	errorstream<< "Invalid ItemImage element(" << parts.size() << "): '" << element << "'"  << std::endl;
}

void GUIFormSpecMenu::parseButton(parserData* data,std::string element,
		std::string type)
{
	std::vector<std::string> parts = split(element,';');

	if ((parts.size() == 4) ||
		((parts.size() > 4) && (m_formspec_version > FORMSPEC_API_VERSION)))
	{
		std::vector<std::string> v_pos = split(parts[0],',');
		std::vector<std::string> v_geom = split(parts[1],',');
		std::string name = parts[2];
		std::string label = parts[3];

		MY_CHECKPOS("button",0);
		MY_CHECKGEOM("button",1);

		v2s32 pos = padding + pos_offset * spacing;
		pos.X += stof(v_pos[0]) * (float)spacing.X;
		pos.Y += stof(v_pos[1]) * (float)spacing.Y;

		v2s32 geom;
		geom.X = (stof(v_geom[0]) * (float)spacing.X)-(spacing.X-imgsize.X);
		pos.Y += (stof(v_geom[1]) * (float)imgsize.Y)/2;

		core::rect<s32> rect =
				core::rect<s32>(pos.X, pos.Y - m_btn_height,
						pos.X + geom.X, pos.Y + m_btn_height);

		if(!data->explicit_size)
			warningstream<<"invalid use of button without a size[] element"<<std::endl;

		std::wstring wlabel = utf8_to_wide(unescape_string(label));

		FieldSpec spec(
			name,
			wlabel,
			L"",
			258+m_fields.size()
		);
		spec.ftype = f_Button;
		if(type == "button_exit")
			spec.is_exit = true;
		gui::IGUIButton* e = Environment->addButton(rect, this, spec.fid,
				spec.flabel.c_str());

		if (spec.fname == data->focused_fieldname) {
			Environment->setFocus(e);
		}

		m_fields.push_back(spec);
		return;
	}
	errorstream<< "Invalid button element(" << parts.size() << "): '" << element << "'"  << std::endl;
}

void GUIFormSpecMenu::parseBackground(parserData* data,std::string element)
{
	std::vector<std::string> parts = split(element,';');

	if (((parts.size() == 3) || (parts.size() == 4)) ||
		((parts.size() > 4) && (m_formspec_version > FORMSPEC_API_VERSION)))
	{
		std::vector<std::string> v_pos = split(parts[0],',');
		std::vector<std::string> v_geom = split(parts[1],',');
		std::string name = unescape_string(parts[2]);

		MY_CHECKPOS("background",0);
		MY_CHECKGEOM("background",1);

		v2s32 pos = padding + AbsoluteRect.UpperLeftCorner + pos_offset * spacing;
		pos.X += stof(v_pos[0]) * (float)spacing.X - ((float)spacing.X - (float)imgsize.X)/2;
		pos.Y += stof(v_pos[1]) * (float)spacing.Y - ((float)spacing.Y - (float)imgsize.Y)/2;

		v2s32 geom;
		geom.X = stof(v_geom[0]) * (float)spacing.X;
		geom.Y = stof(v_geom[1]) * (float)spacing.Y;

		if (!data->explicit_size)
			warningstream<<"invalid use of background without a size[] element"<<std::endl;

		bool clip = false;
		if (parts.size() == 4 && is_yes(parts[3])) {
			pos.X = stoi(v_pos[0]); //acts as offset
			pos.Y = stoi(v_pos[1]); //acts as offset
			clip = true;
		}
		m_backgrounds.push_back(ImageDrawSpec(name, pos, geom, clip));

		return;
	}
	errorstream<< "Invalid background element(" << parts.size() << "): '" << element << "'"  << std::endl;
}

void GUIFormSpecMenu::parseTableOptions(parserData* data,std::string element)
{
	std::vector<std::string> parts = split(element,';');

	data->table_options.clear();
	for (size_t i = 0; i < parts.size(); ++i) {
		// Parse table option
		std::string opt = unescape_string(parts[i]);
		data->table_options.push_back(GUITable::splitOption(opt));
	}
}

void GUIFormSpecMenu::parseTableColumns(parserData* data,std::string element)
{
	std::vector<std::string> parts = split(element,';');

	data->table_columns.clear();
	for (size_t i = 0; i < parts.size(); ++i) {
		std::vector<std::string> col_parts = split(parts[i],',');
		GUITable::TableColumn column;
		// Parse column type
		if (!col_parts.empty())
			column.type = col_parts[0];
		// Parse column options
		for (size_t j = 1; j < col_parts.size(); ++j) {
			std::string opt = unescape_string(col_parts[j]);
			column.options.push_back(GUITable::splitOption(opt));
		}
		data->table_columns.push_back(column);
	}
}

void GUIFormSpecMenu::parseTable(parserData* data,std::string element)
{
	std::vector<std::string> parts = split(element,';');

	if (((parts.size() == 4) || (parts.size() == 5)) ||
		((parts.size() > 5) && (m_formspec_version > FORMSPEC_API_VERSION)))
	{
		std::vector<std::string> v_pos = split(parts[0],',');
		std::vector<std::string> v_geom = split(parts[1],',');
		std::string name = parts[2];
		std::vector<std::string> items = split(parts[3],',');
		std::string str_initial_selection = "";
		std::string str_transparent = "false";

		if (parts.size() >= 5)
			str_initial_selection = parts[4];

		MY_CHECKPOS("table",0);
		MY_CHECKGEOM("table",1);

		v2s32 pos = padding + pos_offset * spacing;
		pos.X += stof(v_pos[0]) * (float)spacing.X;
		pos.Y += stof(v_pos[1]) * (float)spacing.Y;

		v2s32 geom;
		geom.X = stof(v_geom[0]) * (float)spacing.X;
		geom.Y = stof(v_geom[1]) * (float)spacing.Y;

		core::rect<s32> rect = core::rect<s32>(pos.X, pos.Y, pos.X+geom.X, pos.Y+geom.Y);

		FieldSpec spec(
			name,
			L"",
			L"",
			258+m_fields.size()
		);

		spec.ftype = f_Table;

		for (unsigned int i = 0; i < items.size(); ++i) {
			items[i] = unescape_enriched(unescape_string(items[i]));
		}

		//now really show table
		GUITable *e = new GUITable(Environment, this, spec.fid, rect,
				m_tsrc);

		if (spec.fname == data->focused_fieldname) {
			Environment->setFocus(e);
		}

		e->setTable(data->table_options, data->table_columns, items);

		if (data->table_dyndata.find(name) != data->table_dyndata.end()) {
			e->setDynamicData(data->table_dyndata[name]);
		}

		if ((str_initial_selection != "") &&
				(str_initial_selection != "0"))
			e->setSelected(stoi(str_initial_selection.c_str()));

		m_tables.push_back(std::pair<FieldSpec,GUITable*>(spec, e));
		m_fields.push_back(spec);
		return;
	}
	errorstream<< "Invalid table element(" << parts.size() << "): '" << element << "'"  << std::endl;
}

void GUIFormSpecMenu::parseTextList(parserData* data,std::string element)
{
	std::vector<std::string> parts = split(element,';');

	if (((parts.size() == 4) || (parts.size() == 5) || (parts.size() == 6)) ||
		((parts.size() > 6) && (m_formspec_version > FORMSPEC_API_VERSION)))
	{
		std::vector<std::string> v_pos = split(parts[0],',');
		std::vector<std::string> v_geom = split(parts[1],',');
		std::string name = parts[2];
		std::vector<std::string> items = split(parts[3],',');
		std::string str_initial_selection = "";
		std::string str_transparent = "false";

		if (parts.size() >= 5)
			str_initial_selection = parts[4];

		if (parts.size() >= 6)
			str_transparent = parts[5];

		MY_CHECKPOS("textlist",0);
		MY_CHECKGEOM("textlist",1);

		v2s32 pos = padding + pos_offset * spacing;
		pos.X += stof(v_pos[0]) * (float)spacing.X;
		pos.Y += stof(v_pos[1]) * (float)spacing.Y;

		v2s32 geom;
		geom.X = stof(v_geom[0]) * (float)spacing.X;
		geom.Y = stof(v_geom[1]) * (float)spacing.Y;


		core::rect<s32> rect = core::rect<s32>(pos.X, pos.Y, pos.X+geom.X, pos.Y+geom.Y);

		FieldSpec spec(
			name,
			L"",
			L"",
			258+m_fields.size()
		);

		spec.ftype = f_Table;

		for (unsigned int i = 0; i < items.size(); ++i) {
			items[i] = unescape_enriched(unescape_string(items[i]));
		}

		//now really show list
		GUITable *e = new GUITable(Environment, this, spec.fid, rect,
				m_tsrc);

		if (spec.fname == data->focused_fieldname) {
			Environment->setFocus(e);
		}

		e->setTextList(items, is_yes(str_transparent));

		if (data->table_dyndata.find(name) != data->table_dyndata.end()) {
			e->setDynamicData(data->table_dyndata[name]);
		}

		if ((str_initial_selection != "") &&
				(str_initial_selection != "0"))
			e->setSelected(stoi(str_initial_selection.c_str()));

		m_tables.push_back(std::pair<FieldSpec,GUITable*>(spec, e));
		m_fields.push_back(spec);
		return;
	}
	errorstream<< "Invalid textlist element(" << parts.size() << "): '" << element << "'"  << std::endl;
}


void GUIFormSpecMenu::parseDropDown(parserData* data,std::string element)
{
	std::vector<std::string> parts = split(element,';');

	if ((parts.size() == 5) ||
		((parts.size() > 5) && (m_formspec_version > FORMSPEC_API_VERSION)))
	{
		std::vector<std::string> v_pos = split(parts[0],',');
		std::string name = parts[2];
		std::vector<std::string> items = split(parts[3],',');
		std::string str_initial_selection = "";
		str_initial_selection = parts[4];

		MY_CHECKPOS("dropdown",0);

		v2s32 pos = padding + pos_offset * spacing;
		pos.X += stof(v_pos[0]) * (float)spacing.X;
		pos.Y += stof(v_pos[1]) * (float)spacing.Y;

		s32 width = stof(parts[1]) * (float)spacing.Y;

		core::rect<s32> rect = core::rect<s32>(pos.X, pos.Y,
				pos.X + width, pos.Y + (m_btn_height * 2));

		FieldSpec spec(
			name,
			L"",
			L"",
			258+m_fields.size()
		);

		spec.ftype = f_DropDown;
		spec.send = true;

		//now really show list
		gui::IGUIComboBox *e = Environment->addComboBox(rect, this,spec.fid);

		if (spec.fname == data->focused_fieldname) {
			Environment->setFocus(e);
		}

		for (unsigned int i=0; i < items.size(); i++) {
			e->addItem(unescape_enriched(unescape_string(
				utf8_to_wide(items[i]))).c_str());
		}

		if (str_initial_selection != "")
			e->setSelected(stoi(str_initial_selection.c_str())-1);

		m_fields.push_back(spec);

		m_dropdowns.push_back(std::pair<FieldSpec,
			std::vector<std::string> >(spec, std::vector<std::string>()));
		std::vector<std::string> &values = m_dropdowns.back().second;
		for (unsigned int i = 0; i < items.size(); i++) {
			values.push_back(unescape_string(items[i]));
		}

		return;
	}
	errorstream << "Invalid dropdown element(" << parts.size() << "): '"
				<< element << "'"  << std::endl;
}

void GUIFormSpecMenu::parseFieldCloseOnEnter(parserData *data,
		const std::string &element)
{
	std::vector<std::string> parts = split(element,';');
	if (parts.size() == 2 ||
			(parts.size() > 2 && m_formspec_version > FORMSPEC_API_VERSION)) {
		field_close_on_enter[parts[0]] = is_yes(parts[1]);
	}
}

void GUIFormSpecMenu::parsePwdField(parserData* data,std::string element)
{
	std::vector<std::string> parts = split(element,';');

	if ((parts.size() == 4) || (parts.size() == 5) ||
		((parts.size() > 5) && (m_formspec_version > FORMSPEC_API_VERSION)))
	{
		std::vector<std::string> v_pos = split(parts[0],',');
		std::vector<std::string> v_geom = split(parts[1],',');
		std::string name = parts[2];
		std::string label = parts[3];

		MY_CHECKPOS("pwdfield",0);
		MY_CHECKGEOM("pwdfield",1);

		v2s32 pos = pos_offset * spacing;
		pos.X += stof(v_pos[0]) * (float)spacing.X;
		pos.Y += stof(v_pos[1]) * (float)spacing.Y;

		v2s32 geom;
		geom.X = (stof(v_geom[0]) * (float)spacing.X)-(spacing.X-imgsize.X);

		pos.Y += (stof(v_geom[1]) * (float)imgsize.Y)/2;
		pos.Y -= m_btn_height;
		geom.Y = m_btn_height*2;

		core::rect<s32> rect = core::rect<s32>(pos.X, pos.Y, pos.X+geom.X, pos.Y+geom.Y);

		std::wstring wlabel = utf8_to_wide(unescape_string(label));

		FieldSpec spec(
			name,
			wlabel,
			L"",
			258+m_fields.size()
			);

		spec.send = true;
		gui::IGUIEditBox * e = Environment->addEditBox(0, rect, true, this, spec.fid);

		if (spec.fname == data->focused_fieldname) {
			Environment->setFocus(e);
		}

		if (label.length() >= 1)
		{
			int font_height = g_fontengine->getTextHeight();
			rect.UpperLeftCorner.Y -= font_height;
			rect.LowerRightCorner.Y = rect.UpperLeftCorner.Y + font_height;
			addStaticText(Environment, spec.flabel.c_str(), rect, false, true, this, 0);
		}

		e->setPasswordBox(true,L'*');

		irr::SEvent evt;
		evt.EventType            = EET_KEY_INPUT_EVENT;
		evt.KeyInput.Key         = KEY_END;
		evt.KeyInput.Char        = 0;
		evt.KeyInput.Control     = 0;
		evt.KeyInput.Shift       = 0;
		evt.KeyInput.PressedDown = true;
		e->OnEvent(evt);

		if (parts.size() >= 5) {
			// TODO: remove after 2016-11-03
			warningstream << "pwdfield: use field_close_on_enter[name, enabled]" <<
					" instead of the 5th param" << std::endl;
			field_close_on_enter[name] = is_yes(parts[4]);
		}

		m_fields.push_back(spec);
		return;
	}
	errorstream<< "Invalid pwdfield element(" << parts.size() << "): '" << element << "'"  << std::endl;
}

void GUIFormSpecMenu::parseSimpleField(parserData* data,
		std::vector<std::string> &parts)
{
	std::string name = parts[0];
	std::string label = parts[1];
	std::string default_val = parts[2];

	core::rect<s32> rect;

	if(data->explicit_size)
		warningstream<<"invalid use of unpositioned \"field\" in inventory"<<std::endl;

	v2s32 pos = padding + AbsoluteRect.UpperLeftCorner + pos_offset * spacing;
	pos.Y = ((m_fields.size()+2)*60);
	v2s32 size = DesiredRect.getSize();

	rect = core::rect<s32>(size.X / 2 - 150, pos.Y,
			(size.X / 2 - 150) + 300, pos.Y + (m_btn_height*2));


	if(m_form_src)
		default_val = m_form_src->resolveText(default_val);


	std::wstring wtext = utf8_to_wide(unescape_string(default_val));
	if(!data->editbox_dyndata[name].empty()) 
		wtext = data->editbox_dyndata[name];

	std::wstring wlabel = utf8_to_wide(unescape_string(label));

	FieldSpec spec(
		name,
		wlabel,
		wtext,
		258+m_fields.size()
	);

	if (name == "")
	{
		// spec field id to 0, this stops submit searching for a value that isn't there
		addStaticText(Environment, spec.flabel.c_str(), rect, false, true, this, spec.fid);
	}
	else
	{
		spec.send = true;
		gui::IGUIElement *e;
#if USE_FREETYPE && IRRLICHT_VERSION_MAJOR == 1 && IRRLICHT_VERSION_MINOR < 9
		if (g_settings->getBool("freetype")) {
			e = (gui::IGUIElement *) new gui::intlGUIEditBox(spec.fdefault.c_str(),
				true, Environment, this, spec.fid, rect);
			e->drop();
		} else {
#else
		{
#endif
			e = Environment->addEditBox(spec.fdefault.c_str(), rect, true, this, spec.fid);
		}
		if (spec.fname == data->focused_fieldname) {
			Environment->setFocus(e);
		}

		irr::SEvent evt;
		evt.EventType            = EET_KEY_INPUT_EVENT;
		evt.KeyInput.Key         = KEY_END;
		evt.KeyInput.Char        = 0;
		evt.KeyInput.Control     = 0;
		evt.KeyInput.Shift       = 0;
		evt.KeyInput.PressedDown = true;
		e->OnEvent(evt);

		if (label.length() >= 1)
		{
			int font_height = g_fontengine->getTextHeight();
			rect.UpperLeftCorner.Y -= font_height;
			rect.LowerRightCorner.Y = rect.UpperLeftCorner.Y + font_height;
			addStaticText(Environment, spec.flabel.c_str(), rect, false, true, this, 0);
		}
	}

	if (parts.size() >= 4) {
		// TODO: remove after 2016-11-03
		warningstream << "field/simple: use field_close_on_enter[name, enabled]" <<
				" instead of the 4th param" << std::endl;
		field_close_on_enter[name] = is_yes(parts[3]);
	}

	m_fields.push_back(spec);
}

void GUIFormSpecMenu::parseTextArea(parserData* data,
		std::vector<std::string>& parts,std::string type)
{

	std::vector<std::string> v_pos = split(parts[0],',');
	std::vector<std::string> v_geom = split(parts[1],',');
	std::string name = parts[2];
	std::string label = parts[3];
	std::string default_val = parts[4];

	MY_CHECKPOS(type,0);
	MY_CHECKGEOM(type,1);

	v2s32 pos = pos_offset * spacing;
	pos.X += stof(v_pos[0]) * (float) spacing.X;
	pos.Y += stof(v_pos[1]) * (float) spacing.Y;

	v2s32 geom;

	geom.X = (stof(v_geom[0]) * (float)spacing.X)-(spacing.X-imgsize.X);

	if (type == "textarea")
	{
		geom.Y = (stof(v_geom[1]) * (float)imgsize.Y) - (spacing.Y-imgsize.Y);
		pos.Y += m_btn_height;
	}
	else
	{
		pos.Y += (stof(v_geom[1]) * (float)imgsize.Y)/2;
		pos.Y -= m_btn_height;
		geom.Y = m_btn_height*2;
	}

	core::rect<s32> rect = core::rect<s32>(pos.X, pos.Y, pos.X+geom.X, pos.Y+geom.Y);

	if(!data->explicit_size)
		warningstream<<"invalid use of positioned "<<type<<" without a size[] element"<<std::endl;

	if(m_form_src)
		default_val = m_form_src->resolveText(default_val);


	default_val = unescape_string(default_val);
	label = unescape_string(label);

	std::wstring wtext = utf8_to_wide(default_val);
	if(!data->editbox_dyndata[name].empty()) 
		wtext = data->editbox_dyndata[name];
	std::wstring wlabel = utf8_to_wide(label);

	FieldSpec spec(
		name,
		wlabel,
		wtext,
		258+m_fields.size()
	);

	if (name == "")
	{
		// spec field id to 0, this stops submit searching for a value that isn't there
		addStaticText(Environment, spec.flabel.c_str(), rect, false, true, this, spec.fid);
	}
	else
	{
		spec.send = true;

		gui::IGUIEditBox *e;
#if USE_FREETYPE && IRRLICHT_VERSION_MAJOR == 1 && IRRLICHT_VERSION_MINOR < 9
		if (g_settings->getBool("freetype")) {
			e = (gui::IGUIEditBox *) new gui::intlGUIEditBox(spec.fdefault.c_str(),
				true, Environment, this, spec.fid, rect);
			e->drop();
		} else {
#else
		{
#endif
			e = Environment->addEditBox(spec.fdefault.c_str(), rect, true, this, spec.fid);
		}

		if (spec.fname == data->focused_fieldname) {
			Environment->setFocus(e);
		}

		if (type == "textarea")
		{
			e->setMultiLine(true);
			e->setWordWrap(true);
			e->setTextAlignment(gui::EGUIA_UPPERLEFT, gui::EGUIA_UPPERLEFT);
		} else {
			irr::SEvent evt;
			evt.EventType            = EET_KEY_INPUT_EVENT;
			evt.KeyInput.Key         = KEY_END;
			evt.KeyInput.Char        = 0;
			evt.KeyInput.Control     = 0;
			evt.KeyInput.Shift       = 0;
			evt.KeyInput.PressedDown = true;
			e->OnEvent(evt);
		}

		if (label.length() >= 1)
		{
			int font_height = g_fontengine->getTextHeight();
			rect.UpperLeftCorner.Y -= font_height;
			rect.LowerRightCorner.Y = rect.UpperLeftCorner.Y + font_height;
			addStaticText(Environment, spec.flabel.c_str(), rect, false, true, this, 0);
		}
	}

	if (parts.size() >= 6) {
		// TODO: remove after 2016-11-03
		warningstream << "field/textarea: use field_close_on_enter[name, enabled]" <<
				" instead of the 6th param" << std::endl;
		field_close_on_enter[name] = is_yes(parts[5]);
	}

	m_fields.push_back(spec);
}

void GUIFormSpecMenu::parseField(parserData* data,std::string element,
		std::string type)
{
	std::vector<std::string> parts = split(element,';');
	if (parts.size() == 3 || parts.size() == 4) {
		parseSimpleField(data,parts);
		return;
	}
<<<<<<< HEAD
	if ((parts.size() == 5) ||
		((parts.size() > 5) && (m_formspec_version > FORMSPEC_API_VERSION)))
=======

	if ((parts.size() == 5) || (parts.size() == 6) ||
		((parts.size() > 6) && (m_formspec_version > FORMSPEC_API_VERSION)))
>>>>>>> f5d4494a
	{
		parseTextArea(data,parts,type);
		return;
	}
	
	errorstream<< "Invalid field element(" << parts.size() << "): '" << element << "'"  << std::endl;
}


void GUIFormSpecMenu::parseKeyEventBox(parserData* data,std::string element)
{
	std::vector<std::string> parts = split(element,';');
	std::vector<std::string> v_pos = split(parts[0],',');
	std::vector<std::string> v_geom = split(parts[1],',');
	std::string name = parts[2];
	std::string image_name = parts[3];
	std::string active_image_name = parts[4];

	MY_CHECKPOS("field",0);
	MY_CHECKGEOM("field",1);

	v2s32 pos;
	pos.X = stof(v_pos[0]) * (float) spacing.X;
	pos.Y = stof(v_pos[1]) * (float) spacing.Y;

	v2s32 geom;

	geom.X = (stof(v_geom[0]) * (float)spacing.X)-(spacing.X-imgsize.X);
	geom.Y = (stof(v_geom[1]) * (float)imgsize.Y) - (spacing.Y-imgsize.Y);
//	pos.Y += m_btn_height;
	
	core::rect<s32> rect = core::rect<s32>(pos.X, pos.Y, pos.X+geom.X, pos.Y+geom.Y+(m_btn_height/2));
	//core::rect<s32> rect = core::rect<s32>(pos.X, pos.Y, pos.X, pos.Y);

//	if(data->bp_set != 2)
//		errorstream<<"WARNING: invalid use of positioned keyeventbox without a size[] element"<<std::endl;

	active_image_name = unescape_string(active_image_name);
	image_name = unescape_string(image_name);

	FieldSpec spec(
		name,
		utf8_to_wide(image_name),
		utf8_to_wide(active_image_name),
		258+m_fields.size()
	);

	gui::IGUIEditBox * env;
	spec.send = true;
	env = Environment->addEditBox(L"-", rect, true, this, spec.fid);

	irr::SEvent evt;
	evt.EventType            = EET_KEY_INPUT_EVENT;
	evt.KeyInput.Key         = KEY_END;
	evt.KeyInput.Char        = 0;
	evt.KeyInput.Control     = 0;
	evt.KeyInput.Shift       = 0;
	evt.KeyInput.PressedDown = true;
	env->OnEvent(evt);
	#if (IRRLICHT_VERSION_MAJOR == 1 && IRRLICHT_VERSION_MINOR < 8)
		// hm, no real solution for old irrlicht...
	#else
		env->setDrawBackground(false);
	#endif
	env->setDrawBorder(true);
	// make invisible through color
	video::SColor color = video::SColor(0,0,0,0);
	env->setOverrideColor(color);
	env->enableOverrideColor(true);
	
	pos = AbsoluteRect.UpperLeftCorner;
	pos.X += stof(v_pos[0]) * (float) spacing.X;
	pos.Y += stof(v_pos[1]) * (float) spacing.Y;
	geom.X = stof(v_geom[0]) * (float)imgsize.X;
	geom.Y = stof(v_geom[1]) * (float)imgsize.Y;

	// paint a little picture
	if(spec.fname == data->focused_fieldname) {
		m_images.push_back(ImageDrawSpec(active_image_name, pos,geom));
		Environment->setFocus(env);
	} else {
		m_images.push_back(ImageDrawSpec(image_name, pos,geom));
	}
	
	spec.ftype = f_KeyEventBox;
	m_fields.push_back(spec);
	
}
void GUIFormSpecMenu::parseLabel(parserData* data,std::string element)
{
	std::vector<std::string> parts = split(element,';');

	if ((parts.size() == 2) ||
		((parts.size() > 2) && (m_formspec_version > FORMSPEC_API_VERSION)))
	{
		std::vector<std::string> v_pos = split(parts[0],',');
		std::string text = parts[1];

		MY_CHECKPOS("label",0);

		v2s32 pos = padding + pos_offset * spacing;
		pos.X += stof(v_pos[0]) * (float)spacing.X;
		pos.Y += (stof(v_pos[1]) + 7.0/30.0) * (float)spacing.Y;

		if(!data->explicit_size)
			warningstream<<"invalid use of label without a size[] element"<<std::endl;

		std::vector<std::string> lines = split(text, '\n');

		for (unsigned int i = 0; i != lines.size(); i++) {
			// Lines are spaced at the nominal distance of
			// 2/5 inventory slot, even if the font doesn't
			// quite match that.  This provides consistent
			// form layout, at the expense of sometimes
			// having sub-optimal spacing for the font.
			// We multiply by 2 and then divide by 5, rather
			// than multiply by 0.4, to get exact results
			// in the integer cases: 0.4 is not exactly
			// representable in binary floating point.
			s32 posy = pos.Y + ((float)i) * spacing.Y * 2.0 / 5.0;
			std::wstring wlabel = utf8_to_wide(unescape_string(lines[i]));
			core::rect<s32> rect = core::rect<s32>(
				pos.X, posy - m_btn_height,
				pos.X + m_font->getDimension(wlabel.c_str()).Width,
				posy + m_btn_height);
			FieldSpec spec(
				"",
				wlabel,
				L"",
				258+m_fields.size()
			);
			gui::IGUIStaticText *e =
				addStaticText(Environment, spec.flabel.c_str(),
					rect, false, false, this, spec.fid);
			e->setTextAlignment(gui::EGUIA_UPPERLEFT,
						gui::EGUIA_CENTER);
			m_fields.push_back(spec);
		}

		return;
	}
	errorstream<< "Invalid label element(" << parts.size() << "): '" << element << "'"  << std::endl;
}

void GUIFormSpecMenu::parseVertLabel(parserData* data,std::string element)
{
	std::vector<std::string> parts = split(element,';');

	if ((parts.size() == 2) ||
		((parts.size() > 2) && (m_formspec_version > FORMSPEC_API_VERSION)))
	{
		std::vector<std::string> v_pos = split(parts[0],',');
		std::wstring text = unescape_enriched(
			unescape_string(utf8_to_wide(parts[1])));

		MY_CHECKPOS("vertlabel",1);

		v2s32 pos = padding + pos_offset * spacing;
		pos.X += stof(v_pos[0]) * (float)spacing.X;
		pos.Y += stof(v_pos[1]) * (float)spacing.Y;

		core::rect<s32> rect = core::rect<s32>(
				pos.X, pos.Y+((imgsize.Y/2)- m_btn_height),
				pos.X+15, pos.Y +
					font_line_height(m_font)
					* (text.length()+1)
					+((imgsize.Y/2)- m_btn_height));
		//actually text.length() would be correct but adding +1 avoids to break all mods

		if(!data->explicit_size)
			warningstream<<"invalid use of label without a size[] element"<<std::endl;

		std::wstring label = L"";

		for (unsigned int i=0; i < text.length(); i++) {
			label += text[i];
			label += L"\n";
		}

		FieldSpec spec(
			"",
			label,
			L"",
			258+m_fields.size()
		);
		gui::IGUIStaticText *t =
				addStaticText(Environment, spec.flabel.c_str(), rect, false, false, this, spec.fid);
		t->setTextAlignment(gui::EGUIA_CENTER, gui::EGUIA_CENTER);
		m_fields.push_back(spec);
		return;
	}
	errorstream<< "Invalid vertlabel element(" << parts.size() << "): '" << element << "'"  << std::endl;
}

void GUIFormSpecMenu::parseImageButton(parserData* data,std::string element,
		std::string type)
{
	std::vector<std::string> parts = split(element,';');

	if ((((parts.size() >= 5) && (parts.size() <= 8)) && (parts.size() != 6)) ||
		((parts.size() > 8) && (m_formspec_version > FORMSPEC_API_VERSION)))
	{
		std::vector<std::string> v_pos = split(parts[0],',');
		std::vector<std::string> v_geom = split(parts[1],',');
		std::string image_name = parts[2];
		std::string name = parts[3];
		std::string label = parts[4];

		MY_CHECKPOS("imagebutton",0);
		MY_CHECKGEOM("imagebutton",1);

		v2s32 pos = padding + pos_offset * spacing;
		pos.X += stof(v_pos[0]) * (float)spacing.X;
		pos.Y += stof(v_pos[1]) * (float)spacing.Y;
		v2s32 geom;
		geom.X = (stof(v_geom[0]) * (float)spacing.X)-(spacing.X-imgsize.X);
		geom.Y = (stof(v_geom[1]) * (float)spacing.Y)-(spacing.Y-imgsize.Y);

		bool noclip     = false;
		bool drawborder = true;
		std::string pressed_image_name = "";

		if (parts.size() >= 7) {
			if (parts[5] == "true")
				noclip = true;
			if (parts[6] == "false")
				drawborder = false;
		}

		if (parts.size() >= 8) {
			pressed_image_name = parts[7];
		}

		core::rect<s32> rect = core::rect<s32>(pos.X, pos.Y, pos.X+geom.X, pos.Y+geom.Y);

		if(!data->explicit_size)
			warningstream<<"invalid use of image_button without a size[] element"<<std::endl;

		image_name = unescape_string(image_name);
		pressed_image_name = unescape_string(pressed_image_name);

		std::wstring wlabel = utf8_to_wide(unescape_string(label));

		FieldSpec spec(
			name,
			wlabel,
			utf8_to_wide(image_name),
			258+m_fields.size()
		);
		spec.ftype = f_Button;
		if(type == "image_button_exit")
			spec.is_exit = true;

		video::ITexture *texture = 0;
		video::ITexture *pressed_texture = 0;
		texture = m_tsrc->getTexture(image_name);
		if (pressed_image_name != "")
			pressed_texture = m_tsrc->getTexture(pressed_image_name);
		else
			pressed_texture = texture;

		gui::IGUIButton *e = Environment->addButton(rect, this, spec.fid, spec.flabel.c_str());

		if (spec.fname == data->focused_fieldname) {
			Environment->setFocus(e);
		}

		e->setUseAlphaChannel(true);
		e->setImage(guiScalingImageButton(
			Environment->getVideoDriver(), texture, geom.X, geom.Y));
		e->setPressedImage(guiScalingImageButton(
			Environment->getVideoDriver(), pressed_texture, geom.X, geom.Y));
		e->setScaleImage(true);
		e->setNotClipped(noclip);
		e->setDrawBorder(drawborder);

		m_fields.push_back(spec);
		return;
	}

	errorstream<< "Invalid imagebutton element(" << parts.size() << "): '" << element << "'"  << std::endl;
}

void GUIFormSpecMenu::parseTabHeader(parserData* data,std::string element)
{
	std::vector<std::string> parts = split(element,';');

	if (((parts.size() == 4) || (parts.size() == 6)) ||
		((parts.size() > 6) && (m_formspec_version > FORMSPEC_API_VERSION)))
	{
		std::vector<std::string> v_pos = split(parts[0],',');
		std::string name = parts[1];
		std::vector<std::string> buttons = split(parts[2],',');
		std::string str_index = parts[3];
		bool show_background = true;
		bool show_border = true;
		int tab_index = stoi(str_index) -1;

		MY_CHECKPOS("tabheader",0);

		if (parts.size() == 6) {
			if (parts[4] == "true")
				show_background = false;
			if (parts[5] == "false")
				show_border = false;
		}

		FieldSpec spec(
			name,
			L"",
			L"",
			258+m_fields.size()
		);

		spec.ftype = f_TabHeader;

		v2s32 pos = pos_offset * spacing;
		pos.X += stof(v_pos[0]) * (float)spacing.X;
		pos.Y += stof(v_pos[1]) * (float)spacing.Y - m_btn_height * 2;
		v2s32 geom;
		geom.X = DesiredRect.getWidth();
		geom.Y = m_btn_height*2;

		core::rect<s32> rect = core::rect<s32>(pos.X, pos.Y, pos.X+geom.X,
				pos.Y+geom.Y);

		gui::IGUITabControl *e = Environment->addTabControl(rect, this,
				show_background, show_border, spec.fid);
		e->setAlignment(irr::gui::EGUIA_UPPERLEFT, irr::gui::EGUIA_UPPERLEFT,
				irr::gui::EGUIA_UPPERLEFT, irr::gui::EGUIA_LOWERRIGHT);
		e->setTabHeight(m_btn_height*2);

		if (spec.fname == data->focused_fieldname) {
			Environment->setFocus(e);
		}

		e->setNotClipped(true);

		for (unsigned int i = 0; i < buttons.size(); i++) {
			e->addTab(unescape_enriched(unescape_string(
				utf8_to_wide(buttons[i]))).c_str(), -1);
		}

		if ((tab_index >= 0) &&
				(buttons.size() < INT_MAX) &&
				(tab_index < (int) buttons.size()))
			e->setActiveTab(tab_index);

		m_fields.push_back(spec);
		return;
	}
	errorstream << "Invalid TabHeader element(" << parts.size() << "): '"
			<< element << "'"  << std::endl;
}

void GUIFormSpecMenu::parseItemImageButton(parserData* data,std::string element)
{

	if (m_client == 0) {
		warningstream << "invalid use of item_image_button with m_client==0"
			<< std::endl;
		return;
	}

	std::vector<std::string> parts = split(element,';');

	if ((parts.size() == 5) ||
		((parts.size() > 5) && (m_formspec_version > FORMSPEC_API_VERSION)))
	{
		std::vector<std::string> v_pos = split(parts[0],',');
		std::vector<std::string> v_geom = split(parts[1],',');
		std::string item_name = parts[2];
		std::string name = parts[3];
		std::string label = parts[4];

		label = unescape_string(label);
		item_name = unescape_string(item_name);

		MY_CHECKPOS("itemimagebutton",0);
		MY_CHECKGEOM("itemimagebutton",1);

		v2s32 pos = padding + pos_offset * spacing;
		pos.X += stof(v_pos[0]) * (float)spacing.X;
		pos.Y += stof(v_pos[1]) * (float)spacing.Y;
		v2s32 geom;
		geom.X = (stof(v_geom[0]) * (float)spacing.X)-(spacing.X-imgsize.X);
		geom.Y = (stof(v_geom[1]) * (float)spacing.Y)-(spacing.Y-imgsize.Y);

		core::rect<s32> rect = core::rect<s32>(pos.X, pos.Y, pos.X+geom.X, pos.Y+geom.Y);

		if(!data->explicit_size)
			warningstream<<"invalid use of item_image_button without a size[] element"<<std::endl;

		IItemDefManager *idef = m_client->idef();
		ItemStack item;
		item.deSerialize(item_name, idef);

		m_tooltips[name] =
			TooltipSpec(item.getDefinition(idef).description,
						m_default_tooltip_bgcolor,
						m_default_tooltip_color);

		FieldSpec spec(
			name,
			utf8_to_wide(label),
			utf8_to_wide(item_name),
			258 + m_fields.size()
		);

		gui::IGUIButton *e = Environment->addButton(rect, this, spec.fid, L"");

		if (spec.fname == data->focused_fieldname) {
			Environment->setFocus(e);
		}

		spec.ftype = f_Button;
		rect+=data->basepos-padding;
		spec.rect=rect;
		m_fields.push_back(spec);
		pos = padding + AbsoluteRect.UpperLeftCorner + pos_offset * spacing;
		pos.X += stof(v_pos[0]) * (float) spacing.X;
		pos.Y += stof(v_pos[1]) * (float) spacing.Y;
		m_itemimages.push_back(ImageDrawSpec("", item_name, e, pos, geom));
		m_static_texts.push_back(StaticTextSpec(utf8_to_wide(label), rect, e));
		return;
	}
	errorstream<< "Invalid ItemImagebutton element(" << parts.size() << "): '" << element << "'"  << std::endl;
}

void GUIFormSpecMenu::parseBox(parserData* data,std::string element)
{
	std::vector<std::string> parts = split(element,';');

	if ((parts.size() == 3) ||
		((parts.size() > 3) && (m_formspec_version > FORMSPEC_API_VERSION)))
	{
		std::vector<std::string> v_pos = split(parts[0],',');
		std::vector<std::string> v_geom = split(parts[1],',');

		MY_CHECKPOS("box",0);
		MY_CHECKGEOM("box",1);

		v2s32 pos = padding + AbsoluteRect.UpperLeftCorner + pos_offset * spacing;
		pos.X += stof(v_pos[0]) * (float) spacing.X;
		pos.Y += stof(v_pos[1]) * (float) spacing.Y;

		v2s32 geom;
		geom.X = stof(v_geom[0]) * (float)spacing.X;
		geom.Y = stof(v_geom[1]) * (float)spacing.Y;

		video::SColor tmp_color;

		if (parseColorString(parts[2], tmp_color, false)) {
			BoxDrawSpec spec(pos, geom, tmp_color);

			m_boxes.push_back(spec);
		}
		else {
			errorstream<< "Invalid Box element(" << parts.size() << "): '" << element << "'  INVALID COLOR"  << std::endl;
		}
		return;
	}
	errorstream<< "Invalid Box element(" << parts.size() << "): '" << element << "'"  << std::endl;
}

void GUIFormSpecMenu::parseBackgroundColor(parserData* data,std::string element)
{
	std::vector<std::string> parts = split(element,';');

	if (((parts.size() == 1) || (parts.size() == 2)) ||
		((parts.size() > 2) && (m_formspec_version > FORMSPEC_API_VERSION)))
	{
		parseColorString(parts[0],m_bgcolor,false);

		if (parts.size() == 2) {
			std::string fullscreen = parts[1];
			m_bgfullscreen = is_yes(fullscreen);
		}
		return;
	}
	errorstream<< "Invalid bgcolor element(" << parts.size() << "): '" << element << "'"  << std::endl;
}

void GUIFormSpecMenu::parseListColors(parserData* data,std::string element)
{
	std::vector<std::string> parts = split(element,';');

	if (((parts.size() == 2) || (parts.size() == 3) || (parts.size() == 5)) ||
		((parts.size() > 5) && (m_formspec_version > FORMSPEC_API_VERSION)))
	{
		parseColorString(parts[0], m_slotbg_n, false);
		parseColorString(parts[1], m_slotbg_h, false);

		if (parts.size() >= 3) {
			if (parseColorString(parts[2], m_slotbordercolor, false)) {
				m_slotborder = true;
			}
		}
		if (parts.size() == 5) {
			video::SColor tmp_color;

			if (parseColorString(parts[3], tmp_color, false))
				m_default_tooltip_bgcolor = tmp_color;
			if (parseColorString(parts[4], tmp_color, false))
				m_default_tooltip_color = tmp_color;
		}
		return;
	}
	errorstream<< "Invalid listcolors element(" << parts.size() << "): '" << element << "'"  << std::endl;
}

void GUIFormSpecMenu::parseTooltip(parserData* data, std::string element)
{
	std::vector<std::string> parts = split(element,';');
	if (parts.size() == 2) {
		std::string name = parts[0];
		m_tooltips[name] = TooltipSpec(unescape_string(parts[1]),
			m_default_tooltip_bgcolor, m_default_tooltip_color);
		return;
	} else if (parts.size() == 4) {
		std::string name = parts[0];
		video::SColor tmp_color1, tmp_color2;
		if ( parseColorString(parts[2], tmp_color1, false) && parseColorString(parts[3], tmp_color2, false) ) {
			m_tooltips[name] = TooltipSpec(unescape_string(parts[1]),
				tmp_color1, tmp_color2);
			return;
		}
	}
	errorstream<< "Invalid tooltip element(" << parts.size() << "): '" << element << "'"  << std::endl;
}

bool GUIFormSpecMenu::parseVersionDirect(std::string data)
{
	//some prechecks
	if (data == "")
		return false;

	std::vector<std::string> parts = split(data,'[');

	if (parts.size() < 2) {
		return false;
	}

	if (parts[0] != "formspec_version") {
		return false;
	}

	if (is_number(parts[1])) {
		m_formspec_version = mystoi(parts[1]);
		return true;
	}

	return false;
}

bool GUIFormSpecMenu::parseSizeDirect(parserData* data, std::string element)
{
	if (element == "")
		return false;

	std::vector<std::string> parts = split(element,'[');

	if (parts.size() < 2)
		return false;

	std::string type = trim(parts[0]);
	std::string description = trim(parts[1]);

	if (type != "size" && type != "invsize")
		return false;

	if (type == "invsize")
		log_deprecated("Deprecated formspec element \"invsize\" is used");

	parseSize(data, description);

	return true;
}

void GUIFormSpecMenu::parseElement(parserData* data, std::string element)
{
	//some prechecks
	if (element == "")
		return;

	std::vector<std::string> parts = split(element,'[');

	// ugly workaround to keep compatibility
	if (parts.size() > 2) {
		if (trim(parts[0]) == "image") {
			for (unsigned int i=2;i< parts.size(); i++) {
				parts[1] += "[" + parts[i];
			}
		}
		else { return; }
	}

	if (parts.size() < 2) {
		return;
	}

	std::string type = trim(parts[0]);
	std::string description = trim(parts[1]);

	if (type == "container") {
		parseContainer(data, description);
		return;
	}

	if (type == "container_end") {
		parseContainerEnd(data);
		return;
	}

	if (type == "list") {
		parseList(data, description);
		return;
	}

	if (type == "listring") {
		parseListRing(data, description);
		return;
	}

	if (type == "checkbox") {
		parseCheckbox(data, description);
		return;
	}

	if (type == "image") {
		parseImage(data, description);
		return;
	}

	if (type == "item_image") {
		parseItemImage(data, description);
		return;
	}

	if (type == "button" || type == "button_exit") {
		parseButton(data, description, type);
		return;
	}

	if (type == "background") {
		parseBackground(data,description);
		return;
	}

	if (type == "tableoptions"){
		parseTableOptions(data,description);
		return;
	}

	if (type == "tablecolumns"){
		parseTableColumns(data,description);
		return;
	}

	if (type == "table"){
		parseTable(data,description);
		return;
	}

	if (type == "textlist"){
		parseTextList(data,description);
		return;
	}

	if (type == "dropdown"){
		parseDropDown(data,description);
		return;
	}

	if (type == "field_close_on_enter") {
		parseFieldCloseOnEnter(data, description);
		return;
	}

	if (type == "pwdfield") {
		parsePwdField(data,description);
		return;
	}

	if ((type == "field") || (type == "textarea")){
		parseField(data,description,type);
		return;
	}

	if (type == "keyeventbox") {
		parseKeyEventBox(data,description);
		return;
	}

	if (type == "label") {
		parseLabel(data,description);
		return;
	}

	if (type == "vertlabel") {
		parseVertLabel(data,description);
		return;
	}

	if (type == "item_image_button") {
		parseItemImageButton(data,description);
		return;
	}

	if ((type == "image_button") || (type == "image_button_exit")) {
		parseImageButton(data,description,type);
		return;
	}

	if (type == "tabheader") {
		parseTabHeader(data,description);
		return;
	}

	if (type == "box") {
		parseBox(data,description);
		return;
	}

	if (type == "bgcolor") {
		parseBackgroundColor(data,description);
		return;
	}

	if (type == "listcolors") {
		parseListColors(data,description);
		return;
	}

	if (type == "tooltip") {
		parseTooltip(data,description);
		return;
	}

	if (type == "scrollbar") {
		parseScrollBar(data, description);
		return;
	}

	// Ignore others
	infostream
		<< "Unknown DrawSpec: type="<<type<<", data=\""<<description<<"\""
		<<std::endl;
}

void GUIFormSpecMenu::regenerateGui(v2u32 screensize)
{
	/* useless to regenerate without a screensize */
	if ((screensize.X <= 0) || (screensize.Y <= 0)) {
		return;
	}

	parserData mydata;

	//preserve tables
	for (u32 i = 0; i < m_tables.size(); ++i) {
		std::string tablename = m_tables[i].first.fname;
		GUITable *table = m_tables[i].second;
		mydata.table_dyndata[tablename] = table->getDynamicData();
	}
	
	//preserve editboxes
	for (u32 i=0; i<m_fields.size(); i++) {
		if(getElementFromId(m_fields[i].fid)->getTypeName() != std::string("editBox")) continue;
		mydata.editbox_dyndata[m_fields[i].fname] = getElementFromId(m_fields[i].fid)->getText();
	}

	//set focus
	if (!m_focused_element.empty())
		mydata.focused_fieldname = m_focused_element;

	//preserve focus
	gui::IGUIElement *focused_element = Environment->getFocus();
	if (focused_element && focused_element->getParent() == this) {
		s32 focused_id = focused_element->getID();
		if (focused_id > 257) {
			for (u32 i=0; i<m_fields.size(); i++) {
				if (m_fields[i].fid == focused_id) {
					mydata.focused_fieldname =
						m_fields[i].fname;
					break;
				}
			}
		}
	}

	// Remove children
	removeChildren();

	for (u32 i = 0; i < m_tables.size(); ++i) {
		GUITable *table = m_tables[i].second;
		table->drop();
	}

	mydata.size= v2s32(100,100);
	mydata.screensize = screensize;

	// Base position of contents of form
	mydata.basepos = getBasePos();

	/* Convert m_init_draw_spec to m_inventorylists */

	m_inventorylists.clear();
	m_images.clear();
	m_backgrounds.clear();
	m_itemimages.clear();
	m_tables.clear();
	m_checkboxes.clear();
	m_scrollbars.clear();
	m_fields.clear();
	m_boxes.clear();
	m_tooltips.clear();
	m_inventory_rings.clear();
	m_static_texts.clear();

	// Set default values (fits old formspec values)
	m_bgcolor = video::SColor(140,0,0,0);
	m_bgfullscreen = false;

	m_slotbg_n = video::SColor(255,128,128,128);
	m_slotbg_h = video::SColor(255,192,192,192);

	m_default_tooltip_bgcolor = video::SColor(255,110,130,60);
	m_default_tooltip_color = video::SColor(255,255,255,255);

	m_slotbordercolor = video::SColor(200,0,0,0);
	m_slotborder = false;

	// Add tooltip
	{
		assert(m_tooltip_element == NULL);
		// Note: parent != this so that the tooltip isn't clipped by the menu rectangle
		m_tooltip_element = addStaticText(Environment, L"",core::rect<s32>(0,0,110,18));
		m_tooltip_element->enableOverrideColor(true);
		m_tooltip_element->setBackgroundColor(m_default_tooltip_bgcolor);
		m_tooltip_element->setDrawBackground(true);
		m_tooltip_element->setDrawBorder(true);
		m_tooltip_element->setOverrideColor(m_default_tooltip_color);
		m_tooltip_element->setTextAlignment(gui::EGUIA_CENTER, gui::EGUIA_CENTER);
		m_tooltip_element->setWordWrap(false);
		//we're not parent so no autograb for this one!
		m_tooltip_element->grab();
	}

	std::vector<std::string> elements = split(m_formspec_string,']');
	unsigned int i = 0;

	/* try to read version from first element only */
	if (elements.size() >= 1) {
		if ( parseVersionDirect(elements[0]) ) {
			i++;
		}
	}

	/* we need size first in order to calculate image scale */
	mydata.explicit_size = false;
	for (; i< elements.size(); i++) {
		if (!parseSizeDirect(&mydata, elements[i])) {
			break;
		}
	}

	if (mydata.explicit_size) {
		// compute scaling for specified form size
		if (m_lock) {
			v2u32 current_screensize = m_device->getVideoDriver()->getScreenSize();
			v2u32 delta = current_screensize - m_lockscreensize;

			if (current_screensize.Y > m_lockscreensize.Y)
				delta.Y /= 2;
			else
				delta.Y = 0;

			if (current_screensize.X > m_lockscreensize.X)
				delta.X /= 2;
			else
				delta.X = 0;

			offset = v2s32(delta.X,delta.Y);

			mydata.screensize = m_lockscreensize;
		} else {
			offset = v2s32(0,0);
		}

		double gui_scaling = g_settings->getFloat("gui_scaling");
		double screen_dpi = porting::getDisplayDensity() * 96;

		double use_imgsize;
		if (m_lock) {
			// In fixed-size mode, inventory image size
			// is 0.53 inch multiplied by the gui_scaling
			// config parameter.  This magic size is chosen
			// to make the main menu (15.5 inventory images
			// wide, including border) just fit into the
			// default window (800 pixels wide) at 96 DPI
			// and default scaling (1.00).
			use_imgsize = 0.5555 * screen_dpi * gui_scaling;
		} else {
			// In variable-size mode, we prefer to make the
			// inventory image size 1/15 of screen height,
			// multiplied by the gui_scaling config parameter.
			// If the preferred size won't fit the whole
			// form on the screen, either horizontally or
			// vertically, then we scale it down to fit.
			// (The magic numbers in the computation of what
			// fits arise from the scaling factors in the
			// following stanza, including the form border,
			// help text space, and 0.1 inventory slot spare.)
			// However, a minimum size is also set, that
			// the image size can't be less than 0.3 inch
			// multiplied by gui_scaling, even if this means
			// the form doesn't fit the screen.
			double prefer_imgsize = mydata.screensize.Y / 15 *
							gui_scaling;
			double fitx_imgsize = mydata.screensize.X /
				((5.0/4.0) * (0.5 + mydata.invsize.X));
			double fity_imgsize = mydata.screensize.Y /
				((15.0/13.0) * (0.85 * mydata.invsize.Y));
			double screen_dpi = porting::getDisplayDensity() * 96;
			double min_imgsize = 0.3 * screen_dpi * gui_scaling;
			use_imgsize = MYMAX(min_imgsize, MYMIN(prefer_imgsize,
				MYMIN(fitx_imgsize, fity_imgsize)));
		}

		// Everything else is scaled in proportion to the
		// inventory image size.  The inventory slot spacing
		// is 5/4 image size horizontally and 15/13 image size
		// vertically.	The padding around the form (incorporating
		// the border of the outer inventory slots) is 3/8
		// image size.	Font height (baseline to baseline)
		// is 2/5 vertical inventory slot spacing, and button
		// half-height is 7/8 of font height.
		imgsize = v2s32(use_imgsize, use_imgsize);
		spacing = v2s32(use_imgsize*5.0/4, use_imgsize*15.0/13);
		padding = v2s32(use_imgsize*3.0/8, use_imgsize*3.0/8);
		m_btn_height = use_imgsize*15.0/13 * 0.35;

		m_font = g_fontengine->getFont();

		mydata.size = v2s32(
			padding.X*2+spacing.X*(mydata.invsize.X-1.0)+imgsize.X,
			padding.Y*2+spacing.Y*(mydata.invsize.Y-1.0)+imgsize.Y + m_btn_height*2.0/3.0
		);
		DesiredRect = mydata.rect = core::rect<s32>(
				mydata.screensize.X/2 - mydata.size.X/2 + offset.X,
				mydata.screensize.Y/2 - mydata.size.Y/2 + offset.Y,
				mydata.screensize.X/2 + mydata.size.X/2 + offset.X,
				mydata.screensize.Y/2 + mydata.size.Y/2 + offset.Y
		);
	} else {
		// Non-size[] form must consist only of text fields and
		// implicit "Proceed" button.  Use default font, and
		// temporary form size which will be recalculated below.
		m_font = g_fontengine->getFont();
		m_btn_height = font_line_height(m_font) * 0.875;
		DesiredRect = core::rect<s32>(
			mydata.screensize.X/2 - 580/2,
			mydata.screensize.Y/2 - 300/2,
			mydata.screensize.X/2 + 580/2,
			mydata.screensize.Y/2 + 300/2
		);
	}
	recalculateAbsolutePosition(false);
	mydata.basepos = getBasePos();
	m_tooltip_element->setOverrideFont(m_font);

	gui::IGUISkin* skin = Environment->getSkin();
	sanity_check(skin != NULL);
	gui::IGUIFont *old_font = skin->getFont();
	skin->setFont(m_font);

	pos_offset = v2s32();
	for (; i< elements.size(); i++) {
		parseElement(&mydata, elements[i]);
	}

	if (!container_stack.empty()) {
		errorstream << "Invalid formspec string: container was never closed!"
			<< std::endl;
	}

	// If there are fields without explicit size[], add a "Proceed"
	// button and adjust size to fit all the fields.
	if (m_fields.size() && !mydata.explicit_size) {
		mydata.rect = core::rect<s32>(
				mydata.screensize.X/2 - 580/2,
				mydata.screensize.Y/2 - 300/2,
				mydata.screensize.X/2 + 580/2,
				mydata.screensize.Y/2 + 240/2+(m_fields.size()*60)
		);
		DesiredRect = mydata.rect;
		recalculateAbsolutePosition(false);
		mydata.basepos = getBasePos();

		{
			v2s32 pos = mydata.basepos;
			pos.Y = ((m_fields.size()+2)*60);

			v2s32 size = DesiredRect.getSize();
			mydata.rect =
					core::rect<s32>(size.X/2-70, pos.Y,
							(size.X/2-70)+140, pos.Y + (m_btn_height*2));
			const wchar_t *text = wgettext("Proceed");
			Environment->addButton(mydata.rect, this, 257, text);
			delete[] text;
		}

	}

	//set initial focus if parser didn't set it
	focused_element = Environment->getFocus();
	if (!focused_element
			|| !isMyChild(focused_element)
			|| focused_element->getType() == gui::EGUIET_TAB_CONTROL)
		setInitialFocus();

	skin->setFont(old_font);
}

#ifdef __ANDROID__
bool GUIFormSpecMenu::getAndroidUIInput()
{
	/* no dialog shown */
	if (m_JavaDialogFieldName == "") {
		return false;
	}

	/* still waiting */
	if (porting::getInputDialogState() == -1) {
		return true;
	}

	std::string fieldname = m_JavaDialogFieldName;
	m_JavaDialogFieldName = "";

	/* no value abort dialog processing */
	if (porting::getInputDialogState() != 0) {
		return false;
	}

	for(std::vector<FieldSpec>::iterator iter =  m_fields.begin();
			iter != m_fields.end(); ++iter) {

		if (iter->fname != fieldname) {
			continue;
		}
		IGUIElement* tochange = getElementFromId(iter->fid);

		if (tochange == 0) {
			return false;
		}

		if (tochange->getType() != irr::gui::EGUIET_EDIT_BOX) {
			return false;
		}

		std::string text = porting::getInputDialogValue();

		((gui::IGUIEditBox*) tochange)->
			setText(utf8_to_wide(text).c_str());
	}
	return false;
}
#endif

GUIFormSpecMenu::ItemSpec GUIFormSpecMenu::getItemAtPos(v2s32 p) const
{
	core::rect<s32> imgrect(0,0,imgsize.X,imgsize.Y);

	for(u32 i=0; i<m_inventorylists.size(); i++)
	{
		const ListDrawSpec &s = m_inventorylists[i];

		for(s32 i=0; i<s.geom.X*s.geom.Y; i++) {
			s32 item_i = i + s.start_item_i;
			s32 x = (i%s.geom.X) * spacing.X;
			s32 y = (i/s.geom.X) * spacing.Y;
			v2s32 p0(x,y);
			core::rect<s32> rect = imgrect + s.pos + p0;
			if(rect.isPointInside(p))
			{
				return ItemSpec(s.inventoryloc, s.listname, item_i);
			}
		}
	}

	return ItemSpec(InventoryLocation(), "", -1);
}

void GUIFormSpecMenu::drawList(const ListDrawSpec &s, int phase,
		bool &item_hovered)
{
	video::IVideoDriver* driver = Environment->getVideoDriver();

	Inventory *inv = m_invmgr->getInventory(s.inventoryloc);
	if(!inv){
		warningstream<<"GUIFormSpecMenu::drawList(): "
				<<"The inventory location "
				<<"\""<<s.inventoryloc.dump()<<"\" doesn't exist"
				<<std::endl;
		return;
	}
	InventoryList *ilist = inv->getList(s.listname);
	if(!ilist){
		warningstream<<"GUIFormSpecMenu::drawList(): "
				<<"The inventory list \""<<s.listname<<"\" @ \""
				<<s.inventoryloc.dump()<<"\" doesn't exist"
				<<std::endl;
		return;
	}

	core::rect<s32> imgrect(0,0,imgsize.X,imgsize.Y);

	for(s32 i=0; i<s.geom.X*s.geom.Y; i++)
	{
		s32 item_i = i + s.start_item_i;
		if(item_i >= (s32) ilist->getSize())
			break;
		s32 x = (i%s.geom.X) * spacing.X;
		s32 y = (i/s.geom.X) * spacing.Y;
		v2s32 p(x,y);
		core::rect<s32> rect = imgrect + s.pos + p;
		ItemStack item;
		if(ilist)
			item = ilist->getItem(item_i);

		bool selected = m_selected_item
			&& m_invmgr->getInventory(m_selected_item->inventoryloc) == inv
			&& m_selected_item->listname == s.listname
			&& m_selected_item->i == item_i;
		bool hovering = rect.isPointInside(m_pointer);
		ItemRotationKind rotation_kind = selected ? IT_ROT_SELECTED :
			(hovering ? IT_ROT_HOVERED : IT_ROT_NONE);

		if (phase == 0) {
			if (hovering) {
				item_hovered = true;
				driver->draw2DRectangle(m_slotbg_h, rect, &AbsoluteClippingRect);
			} else {
				driver->draw2DRectangle(m_slotbg_n, rect, &AbsoluteClippingRect);
			}
		}

		//Draw inv slot borders
		if (m_slotborder) {
			s32 x1 = rect.UpperLeftCorner.X;
			s32 y1 = rect.UpperLeftCorner.Y;
			s32 x2 = rect.LowerRightCorner.X;
			s32 y2 = rect.LowerRightCorner.Y;
			s32 border = 1;
			driver->draw2DRectangle(m_slotbordercolor,
				core::rect<s32>(v2s32(x1 - border, y1 - border),
								v2s32(x2 + border, y1)), NULL);
			driver->draw2DRectangle(m_slotbordercolor,
				core::rect<s32>(v2s32(x1 - border, y2),
								v2s32(x2 + border, y2 + border)), NULL);
			driver->draw2DRectangle(m_slotbordercolor,
				core::rect<s32>(v2s32(x1 - border, y1),
								v2s32(x1, y2)), NULL);
			driver->draw2DRectangle(m_slotbordercolor,
				core::rect<s32>(v2s32(x2, y1),
								v2s32(x2 + border, y2)), NULL);
		}

		if(phase == 1)
		{
			// Draw item stack
			if(selected)
			{
				item.takeItem(m_selected_amount);
			}
			if(!item.empty())
			{
				drawItemStack(driver, m_font, item,
					rect, &AbsoluteClippingRect, m_client,
					rotation_kind);
			}

			// Draw tooltip
			std::wstring tooltip_text = L"";
			if (hovering && !m_selected_item) {
				const std::string &desc = item.metadata.getString("description");
				if (desc.empty())
					tooltip_text =
						utf8_to_wide(item.getDefinition(m_client->idef()).description);
				else
					tooltip_text = utf8_to_wide(desc);
			}
			if (tooltip_text != L"") {
				std::vector<std::wstring> tt_rows = str_split(tooltip_text, L'\n');
				m_tooltip_element->setBackgroundColor(m_default_tooltip_bgcolor);
				m_tooltip_element->setOverrideColor(m_default_tooltip_color);
				m_tooltip_element->setVisible(true);
				this->bringToFront(m_tooltip_element);
				setStaticText(m_tooltip_element, tooltip_text.c_str());
				s32 tooltip_width = m_tooltip_element->getTextWidth() + m_btn_height;
#if (IRRLICHT_VERSION_MAJOR <= 1 && IRRLICHT_VERSION_MINOR <= 8 && IRRLICHT_VERSION_REVISION < 2) || USE_FREETYPE == 1
				s32 tooltip_height = m_tooltip_element->getTextHeight() * tt_rows.size() + 5;
#else
				s32 tooltip_height = m_tooltip_element->getTextHeight() + 5;
#endif
				v2u32 screenSize = driver->getScreenSize();
				int tooltip_offset_x = m_btn_height;
				int tooltip_offset_y = m_btn_height;
#ifdef __ANDROID__
				tooltip_offset_x *= 3;
				tooltip_offset_y  = 0;
				if (m_pointer.X > (s32)screenSize.X / 2)
					tooltip_offset_x = (tooltip_offset_x + tooltip_width) * -1;
#endif
				s32 tooltip_x = m_pointer.X + tooltip_offset_x;
				s32 tooltip_y = m_pointer.Y + tooltip_offset_y;
				if (tooltip_x + tooltip_width > (s32)screenSize.X)
					tooltip_x = (s32)screenSize.X - tooltip_width  - m_btn_height;
				if (tooltip_y + tooltip_height > (s32)screenSize.Y)
					tooltip_y = (s32)screenSize.Y - tooltip_height - m_btn_height;
				m_tooltip_element->setRelativePosition(core::rect<s32>(
						core::position2d<s32>(tooltip_x, tooltip_y),
						core::dimension2d<s32>(tooltip_width, tooltip_height)));
			}
		}
	}
}

void GUIFormSpecMenu::drawSelectedItem()
{
	video::IVideoDriver* driver = Environment->getVideoDriver();

	if (!m_selected_item) {
		drawItemStack(driver, m_font, ItemStack(),
			core::rect<s32>(v2s32(0, 0), v2s32(0, 0)),
			NULL, m_client, IT_ROT_DRAGGED);
		return;
	}

	Inventory *inv = m_invmgr->getInventory(m_selected_item->inventoryloc);
	sanity_check(inv);
	InventoryList *list = inv->getList(m_selected_item->listname);
	sanity_check(list);
	ItemStack stack = list->getItem(m_selected_item->i);
	stack.count = m_selected_amount;

	core::rect<s32> imgrect(0,0,imgsize.X,imgsize.Y);
	core::rect<s32> rect = imgrect + (m_pointer - imgrect.getCenter());
	rect.constrainTo(driver->getViewPort());
	drawItemStack(driver, m_font, stack, rect, NULL, m_client, IT_ROT_DRAGGED);
}

void GUIFormSpecMenu::drawMenu()
{
	bool regenerate = false;
	if(m_form_src) {
		std::string newform = m_form_src->getForm();
		if(newform != m_formspec_string){
			m_formspec_string = newform;
			regenerate = true;
		}
		}
	if(m_dirty) {
		regenerate = true;
		m_dirty = false;
	}
	if(regenerate) regenerateGui(m_screensize_old);

	gui::IGUISkin* skin = Environment->getSkin();
	sanity_check(skin != NULL);
	gui::IGUIFont *old_font = skin->getFont();
	skin->setFont(m_font);

	updateSelectedItem();

	video::IVideoDriver* driver = Environment->getVideoDriver();

	v2u32 screenSize = driver->getScreenSize();
	core::rect<s32> allbg(0, 0, screenSize.X ,	screenSize.Y);
	if (m_bgfullscreen)
		driver->draw2DRectangle(m_bgcolor, allbg, &allbg);
	else
		driver->draw2DRectangle(m_bgcolor, AbsoluteRect, &AbsoluteClippingRect);

	m_tooltip_element->setVisible(false);

	/*
		Draw backgrounds
	*/
	for(u32 i=0; i<m_backgrounds.size(); i++)
	{
		const ImageDrawSpec &spec = m_backgrounds[i];
		video::ITexture *texture = m_tsrc->getTexture(spec.name);

		if (texture != 0) {
			// Image size on screen
			core::rect<s32> imgrect(0, 0, spec.geom.X, spec.geom.Y);
			// Image rectangle on screen
			core::rect<s32> rect = imgrect + spec.pos;

			if (spec.clip) {
				core::dimension2d<s32> absrec_size = AbsoluteRect.getSize();
				rect = core::rect<s32>(AbsoluteRect.UpperLeftCorner.X - spec.pos.X,
									AbsoluteRect.UpperLeftCorner.Y - spec.pos.Y,
									AbsoluteRect.UpperLeftCorner.X + absrec_size.Width + spec.pos.X,
									AbsoluteRect.UpperLeftCorner.Y + absrec_size.Height + spec.pos.Y);
			}

			const video::SColor color(255,255,255,255);
			const video::SColor colors[] = {color,color,color,color};
			draw2DImageFilterScaled(driver, texture, rect,
				core::rect<s32>(core::position2d<s32>(0,0),
						core::dimension2di(texture->getOriginalSize())),
				NULL/*&AbsoluteClippingRect*/, colors, true);
		} else {
			errorstream << "GUIFormSpecMenu::drawMenu() Draw backgrounds unable to load texture:" << std::endl;
			errorstream << "\t" << spec.name << std::endl;
		}
	}

	/*
		Draw Boxes
	*/
	for(u32 i=0; i<m_boxes.size(); i++)
	{
		const BoxDrawSpec &spec = m_boxes[i];

		irr::video::SColor todraw = spec.color;

		todraw.setAlpha(140);

		core::rect<s32> rect(spec.pos.X,spec.pos.Y,
							spec.pos.X + spec.geom.X,spec.pos.Y + spec.geom.Y);

		driver->draw2DRectangle(todraw, rect, 0);
	}

	/*
		Call base class
	*/
	gui::IGUIElement::draw();

	/*
		Draw images
	*/
	for(u32 i=0; i<m_images.size(); i++)
	{
		const ImageDrawSpec &spec = m_images[i];
		video::ITexture *texture = m_tsrc->getTexture(spec.name);

		if (texture != 0) {
			const core::dimension2d<u32>& img_origsize = texture->getOriginalSize();
			// Image size on screen
			core::rect<s32> imgrect;

			if (spec.scale)
				imgrect = core::rect<s32>(0,0,spec.geom.X, spec.geom.Y);
			else {

				imgrect = core::rect<s32>(0,0,img_origsize.Width,img_origsize.Height);
			}
			// Image rectangle on screen
			core::rect<s32> rect = imgrect + spec.pos;
			const video::SColor color(255,255,255,255);
			const video::SColor colors[] = {color,color,color,color};
			draw2DImageFilterScaled(driver, texture, rect,
				core::rect<s32>(core::position2d<s32>(0,0),img_origsize),
				NULL/*&AbsoluteClippingRect*/, colors, true);
		}
		else {
			errorstream << "GUIFormSpecMenu::drawMenu() Draw images unable to load texture:" << std::endl;
			errorstream << "\t" << spec.name << std::endl;
		}
	}

	/*
		Draw item images
	*/
	for(u32 i=0; i<m_itemimages.size(); i++)
	{
		if (m_client == 0)
			break;

		const ImageDrawSpec &spec = m_itemimages[i];
		IItemDefManager *idef = m_client->idef();
		ItemStack item;
		item.deSerialize(spec.item_name, idef);
		core::rect<s32> imgrect(0, 0, spec.geom.X, spec.geom.Y);
		// Viewport rectangle on screen
		core::rect<s32> rect = imgrect + spec.pos;
		if (spec.parent_button && spec.parent_button->isPressed()) {
#if (IRRLICHT_VERSION_MAJOR == 1 && IRRLICHT_VERSION_MINOR < 8)
			rect += core::dimension2d<s32>(
				0.05 * (float)rect.getWidth(), 0.05 * (float)rect.getHeight());
#else
			rect += core::dimension2d<s32>(
				skin->getSize(irr::gui::EGDS_BUTTON_PRESSED_IMAGE_OFFSET_X),
				skin->getSize(irr::gui::EGDS_BUTTON_PRESSED_IMAGE_OFFSET_Y));
#endif
		}
		drawItemStack(driver, m_font, item, rect, &AbsoluteClippingRect,
				m_client, IT_ROT_NONE);
	}

	/*
		Draw items
		Phase 0: Item slot rectangles
		Phase 1: Item images; prepare tooltip
	*/
	bool item_hovered = false;
	int start_phase = 0;
	for (int phase = start_phase; phase <= 1; phase++) {
		for (u32 i = 0; i < m_inventorylists.size(); i++) {
			drawList(m_inventorylists[i], phase, item_hovered);
		}
	}
	if (!item_hovered) {
		drawItemStack(driver, m_font, ItemStack(),
			core::rect<s32>(v2s32(0, 0), v2s32(0, 0)),
			NULL, m_client, IT_ROT_HOVERED);
	}

/* TODO find way to show tooltips on touchscreen */
#ifndef HAVE_TOUCHSCREENGUI
	m_pointer = m_device->getCursorControl()->getPosition();
#endif

	/*
		Draw static text elements
	*/
	for (u32 i = 0; i < m_static_texts.size(); i++) {
		const StaticTextSpec &spec = m_static_texts[i];
		core::rect<s32> rect = spec.rect;
		if (spec.parent_button && spec.parent_button->isPressed()) {
#if (IRRLICHT_VERSION_MAJOR == 1 && IRRLICHT_VERSION_MINOR < 8)
			rect += core::dimension2d<s32>(
				0.05 * (float)rect.getWidth(), 0.05 * (float)rect.getHeight());
#else
			// Use image offset instead of text's because its a bit smaller
			// and fits better, also TEXT_OFFSET_X is always 0
			rect += core::dimension2d<s32>(
				skin->getSize(irr::gui::EGDS_BUTTON_PRESSED_IMAGE_OFFSET_X),
				skin->getSize(irr::gui::EGDS_BUTTON_PRESSED_IMAGE_OFFSET_Y));
#endif
		}
		video::SColor color(255, 255, 255, 255);
		m_font->draw(spec.text.c_str(), rect, color, true, true, &rect);
	}

	/*
		Draw fields/buttons tooltips
	*/
	gui::IGUIElement *hovered =
			Environment->getRootGUIElement()->getElementFromPoint(m_pointer);

	if (hovered != NULL) {
		s32 id = hovered->getID();

		u32 delta = 0;
		if (id == -1) {
			m_old_tooltip_id = id;
			m_old_tooltip = L"";
		} else {
			if (id == m_old_tooltip_id) {
				delta = porting::getDeltaMs(m_hovered_time, getTimeMs());
			} else {
				m_hovered_time = getTimeMs();
				m_old_tooltip_id = id;
			}
		}

		if (id != -1 && delta >= m_tooltip_show_delay) {
			for(std::vector<FieldSpec>::iterator iter =  m_fields.begin();
					iter != m_fields.end(); ++iter) {
				if (iter->fid == id && m_tooltips[iter->fname].tooltip != L"") {
					if (m_old_tooltip != m_tooltips[iter->fname].tooltip) {
						m_tooltip_element->setBackgroundColor(m_tooltips[iter->fname].bgcolor);
						m_tooltip_element->setOverrideColor(m_tooltips[iter->fname].color);
						m_old_tooltip = m_tooltips[iter->fname].tooltip;
						setStaticText(m_tooltip_element, m_tooltips[iter->fname].tooltip.c_str());
						std::vector<std::wstring> tt_rows = str_split(m_tooltips[iter->fname].tooltip, L'\n');
						s32 tooltip_width = m_tooltip_element->getTextWidth() + m_btn_height;
						s32 tooltip_height = m_tooltip_element->getTextHeight() * tt_rows.size() + 5;
						int tooltip_offset_x = m_btn_height;
						int tooltip_offset_y = m_btn_height;
#ifdef __ANDROID__
						tooltip_offset_x *= 3;
						tooltip_offset_y  = 0;
						if (m_pointer.X > (s32)screenSize.X / 2)
							tooltip_offset_x = (tooltip_offset_x + tooltip_width) * -1;
#endif
						s32 tooltip_x = m_pointer.X + tooltip_offset_x;
						s32 tooltip_y = m_pointer.Y + tooltip_offset_y;
						if (tooltip_x + tooltip_width > (s32)screenSize.X)
							tooltip_x = (s32)screenSize.X - tooltip_width  - m_btn_height;
						if (tooltip_y + tooltip_height > (s32)screenSize.Y)
							tooltip_y = (s32)screenSize.Y - tooltip_height - m_btn_height;
						m_tooltip_element->setRelativePosition(core::rect<s32>(
						core::position2d<s32>(tooltip_x, tooltip_y),
						core::dimension2d<s32>(tooltip_width, tooltip_height)));
					}
					m_tooltip_element->setVisible(true);
					this->bringToFront(m_tooltip_element);
					break;
				}
			}
		}
	}

	m_tooltip_element->draw();

	/*
		Draw dragged item stack
	*/
	drawSelectedItem();

	skin->setFont(old_font);
}

void GUIFormSpecMenu::updateSelectedItem()
{
	// If the selected stack has become empty for some reason, deselect it.
	// If the selected stack has become inaccessible, deselect it.
	// If the selected stack has become smaller, adjust m_selected_amount.
	ItemStack selected = verifySelectedItem();

	// WARNING: BLACK MAGIC
	// See if there is a stack suited for our current guess.
	// If such stack does not exist, clear the guess.
	if(m_selected_content_guess.name != "" &&
			selected.name == m_selected_content_guess.name &&
			selected.count == m_selected_content_guess.count){
		// Selected item fits the guess. Skip the black magic.
	}
	else if(m_selected_content_guess.name != ""){
		bool found = false;
		for(u32 i=0; i<m_inventorylists.size() && !found; i++){
			const ListDrawSpec &s = m_inventorylists[i];
			Inventory *inv = m_invmgr->getInventory(s.inventoryloc);
			if(!inv)
				continue;
			InventoryList *list = inv->getList(s.listname);
			if(!list)
				continue;
			for(s32 i=0; i<s.geom.X*s.geom.Y && !found; i++){
				u32 item_i = i + s.start_item_i;
				if(item_i >= list->getSize())
					continue;
				ItemStack stack = list->getItem(item_i);
				if(stack.name == m_selected_content_guess.name &&
						stack.count == m_selected_content_guess.count){
					found = true;
					infostream<<"Client: Changing selected content guess to "
							<<s.inventoryloc.dump()<<" "<<s.listname
							<<" "<<item_i<<std::endl;
					delete m_selected_item;
					m_selected_item = new ItemSpec(s.inventoryloc, s.listname, item_i);
					m_selected_amount = stack.count;
				}
			}
		}
		if(!found){
			infostream<<"Client: Discarding selected content guess: "
					<<m_selected_content_guess.getItemString()<<std::endl;
			m_selected_content_guess.name = "";
		}
	}

	// If craftresult is nonempty and nothing else is selected, select it now.
	if(!m_selected_item)
	{
		for(u32 i=0; i<m_inventorylists.size(); i++)
		{
			const ListDrawSpec &s = m_inventorylists[i];
			if(s.listname == "craftpreview")
			{
				Inventory *inv = m_invmgr->getInventory(s.inventoryloc);
				InventoryList *list = inv->getList("craftresult");
				if(list && list->getSize() >= 1 && !list->getItem(0).empty())
				{
					m_selected_item = new ItemSpec;
					m_selected_item->inventoryloc = s.inventoryloc;
					m_selected_item->listname = "craftresult";
					m_selected_item->i = 0;
					m_selected_amount = 0;
					m_selected_dragging = false;
					break;
				}
			}
		}
	}

	// If craftresult is selected, keep the whole stack selected
	if(m_selected_item && m_selected_item->listname == "craftresult")
	{
		m_selected_amount = verifySelectedItem().count;
	}
}

ItemStack GUIFormSpecMenu::verifySelectedItem()
{
	// If the selected stack has become empty for some reason, deselect it.
	// If the selected stack has become inaccessible, deselect it.
	// If the selected stack has become smaller, adjust m_selected_amount.
	// Return the selected stack.

	if(m_selected_item)
	{
		if(m_selected_item->isValid())
		{
			Inventory *inv = m_invmgr->getInventory(m_selected_item->inventoryloc);
			if(inv)
			{
				InventoryList *list = inv->getList(m_selected_item->listname);
				if(list && (u32) m_selected_item->i < list->getSize())
				{
					ItemStack stack = list->getItem(m_selected_item->i);
					if(m_selected_amount > stack.count)
						m_selected_amount = stack.count;
					if(!stack.empty())
						return stack;
				}
			}
		}

		// selection was not valid
		delete m_selected_item;
		m_selected_item = NULL;
		m_selected_amount = 0;
		m_selected_dragging = false;
	}
	return ItemStack();
}

void GUIFormSpecMenu::acceptInput(FormspecQuitMode quitmode=quit_mode_no)
{
	if(m_text_dst)
	{
		StringMap fields;

		if (quitmode == quit_mode_accept) {
			fields["quit"] = "true";
		}

		if (quitmode == quit_mode_cancel) {
			fields["quit"] = "true";
			m_text_dst->gotText(fields);
			return;
		}

		if (current_keys_pending.key_down) {
			fields["key_down"] = "true";
			current_keys_pending.key_down = false;
		}

		if (current_keys_pending.key_up) {
			fields["key_up"] = "true";
			current_keys_pending.key_up = false;
		}

		if (current_keys_pending.key_enter) {
			fields["key_enter"] = "true";
			current_keys_pending.key_enter = false;
		}

		if (!current_field_enter_pending.empty()) {
			fields["key_enter_field"] = current_field_enter_pending;
			current_field_enter_pending = "";
		}

		if (current_keys_pending.key_escape) {
			fields["key_escape"] = "true";
			current_keys_pending.key_escape = false;
		}

		for(unsigned int i=0; i<m_fields.size(); i++) {
			const FieldSpec &s = m_fields[i];
			if(s.send) {
				std::string name = s.fname;
				if (s.ftype == f_Button) {
					fields[name] = wide_to_utf8(s.flabel);
				} else if (s.ftype == f_Table) {
					GUITable *table = getTable(s.fname);
					if (table) {
						fields[name] = table->checkEvent();
					}
				}
				else if(s.ftype == f_DropDown) {
					// no dynamic cast possible due to some distributions shipped
					// without rtti support in irrlicht
					IGUIElement * element = getElementFromId(s.fid);
					gui::IGUIComboBox *e = NULL;
					if ((element) && (element->getType() == gui::EGUIET_COMBO_BOX)) {
						e = static_cast<gui::IGUIComboBox*>(element);
					}
					s32 selected = e->getSelected();
					if (selected >= 0) {
						std::vector<std::string> *dropdown_values =
							getDropDownValues(s.fname);
						if (dropdown_values && selected < (s32)dropdown_values->size()) {
							fields[name] = (*dropdown_values)[selected];
						}
					}
				}
				else if (s.ftype == f_TabHeader) {
					// no dynamic cast possible due to some distributions shipped
					// without rtti support in irrlicht
					IGUIElement * element = getElementFromId(s.fid);
					gui::IGUITabControl *e = NULL;
					if ((element) && (element->getType() == gui::EGUIET_TAB_CONTROL)) {
						e = static_cast<gui::IGUITabControl*>(element);
					}

					if (e != 0) {
						std::stringstream ss;
						ss << (e->getActiveTab() +1);
						fields[name] = ss.str();
					}
				}
				else if (s.ftype == f_CheckBox) {
					// no dynamic cast possible due to some distributions shipped
					// without rtti support in irrlicht
					IGUIElement * element = getElementFromId(s.fid);
					gui::IGUICheckBox *e = NULL;
					if ((element) && (element->getType() == gui::EGUIET_CHECK_BOX)) {
						e = static_cast<gui::IGUICheckBox*>(element);
					}

					if (e != 0) {
						if (e->isChecked())
							fields[name] = "true";
						else
							fields[name] = "false";
					}
				}
				else if (s.ftype == f_ScrollBar) {
					// no dynamic cast possible due to some distributions shipped
					// without rtti support in irrlicht
					IGUIElement * element = getElementFromId(s.fid);
					gui::IGUIScrollBar *e = NULL;
					if ((element) && (element->getType() == gui::EGUIET_SCROLL_BAR)) {
						e = static_cast<gui::IGUIScrollBar*>(element);
					}

					if (e != 0) {
						std::stringstream os;
						os << e->getPos();
						if (s.fdefault == L"Changed")
							fields[name] = "CHG:" + os.str();
						else
							fields[name] = "VAL:" + os.str();
 					}
				}
				else
				{
					IGUIElement* e = getElementFromId(s.fid);
					if(e != NULL) {
						fields[name] = wide_to_utf8(e->getText());
					}
				}
			}
		}

		m_text_dst->gotText(fields);
	}
}

static bool isChild(gui::IGUIElement * tocheck, gui::IGUIElement * parent)
{
	while(tocheck != NULL) {
		if (tocheck == parent) {
			return true;
		}
		tocheck = tocheck->getParent();
	}
	return false;
}

bool GUIFormSpecMenu::preprocessEvent(const SEvent& event)
{
	if(event.EventType==EET_KEY_INPUT_EVENT && (event.KeyInput.PressedDown)) {
		KeyPress kp(event.KeyInput);
		gui::IGUIElement *focused = Environment->getFocus();
		if(focused && isMyChild(focused)) {
			if(getTypeByID(focused->getID()) == f_KeyEventBox) {
				std::ostringstream os;
				os << event.KeyInput.Key << ":" << (event.KeyInput.Control?1:0) << ":" << (event.KeyInput.Shift?1:0);
				focused->setText(irr::core::stringw(os.str().c_str()).c_str());
				acceptInput(quit_mode_no);
				return true;
			}
		}
	}
/*
	if (event.EventType == EET_MOUSE_INPUT_EVENT && event.MouseInput.Event == EMIE_LMOUSE_PRESSED_DOWN) {
		gui::IGUIElement *focused = Environment->getFocus();
		if(focused && isMyChild(focused)) {
			if(getTypeByID(focused->getID()) == f_KeyEventBox) {
				std::string empty;
				this->setFocus(empty);
				//return true;
			}
		}
	}*/
	
	// The IGUITabControl renders visually using the skin's selected
	// font, which we override for the duration of form drawing,
	// but computes tab hotspots based on how it would have rendered
	// using the font that is selected at the time of button release.
	// To make these two consistent, temporarily override the skin's
	// font while the IGUITabControl is processing the event.
	if (event.EventType == EET_MOUSE_INPUT_EVENT &&
			event.MouseInput.Event == EMIE_LMOUSE_LEFT_UP) {
		s32 x = event.MouseInput.X;
		s32 y = event.MouseInput.Y;
		gui::IGUIElement *hovered =
			Environment->getRootGUIElement()->getElementFromPoint(
				core::position2d<s32>(x, y));
		if (hovered && isMyChild(hovered) &&
				hovered->getType() == gui::EGUIET_TAB_CONTROL) {
			gui::IGUISkin* skin = Environment->getSkin();
			sanity_check(skin != NULL);
			gui::IGUIFont *old_font = skin->getFont();
			skin->setFont(m_font);
			bool retval = hovered->OnEvent(event);
			skin->setFont(old_font);
			return retval;
		}
	}

	// Fix Esc/Return key being eaten by checkboxen and tables
	if(event.EventType==EET_KEY_INPUT_EVENT) {
		KeyPress kp(event.KeyInput);
		if (kp == EscapeKey || kp == CancelKey
				|| kp == getKeySetting("keymap_inventory")
				|| event.KeyInput.Key==KEY_RETURN) {
			gui::IGUIElement *focused = Environment->getFocus();
			if (focused && isMyChild(focused) &&
					(focused->getType() == gui::EGUIET_LIST_BOX ||
					 focused->getType() == gui::EGUIET_CHECK_BOX)) {
				OnEvent(event);
				return true;
			}
		}
	}
	
	// Mouse wheel events: send to hovered element instead of focused
	if(event.EventType==EET_MOUSE_INPUT_EVENT
			&& event.MouseInput.Event == EMIE_MOUSE_WHEEL) {
		s32 x = event.MouseInput.X;
		s32 y = event.MouseInput.Y;
		gui::IGUIElement *hovered =
			Environment->getRootGUIElement()->getElementFromPoint(
				core::position2d<s32>(x, y));
		if (hovered && isMyChild(hovered)) {
			hovered->OnEvent(event);
			return true;
		}
	}

	if (event.EventType == EET_MOUSE_INPUT_EVENT) {
		s32 x = event.MouseInput.X;
		s32 y = event.MouseInput.Y;
		gui::IGUIElement *hovered =
			Environment->getRootGUIElement()->getElementFromPoint(
				core::position2d<s32>(x, y));
		if (event.MouseInput.Event == EMIE_LMOUSE_PRESSED_DOWN) {
			m_old_tooltip_id = -1;
			m_old_tooltip = L"";
		}
		if (!isChild(hovered,this)) {
			if (DoubleClickDetection(event)) {
				return true;
			}
		}
	}

	#ifdef __ANDROID__
	// display software keyboard when clicking edit boxes
	if (event.EventType == EET_MOUSE_INPUT_EVENT
			&& event.MouseInput.Event == EMIE_LMOUSE_PRESSED_DOWN) {
		gui::IGUIElement *hovered =
			Environment->getRootGUIElement()->getElementFromPoint(
				core::position2d<s32>(event.MouseInput.X, event.MouseInput.Y));
		if ((hovered) && (hovered->getType() == irr::gui::EGUIET_EDIT_BOX)) {
			bool retval = hovered->OnEvent(event);
			if (retval) {
				Environment->setFocus(hovered);
			}
			m_JavaDialogFieldName = getNameByID(hovered->getID());
			std::string message   = gettext("Enter ");
			std::string label     = wide_to_utf8(getLabelByID(hovered->getID()));
			if (label == "") {
				label = "text";
			}
			message += gettext(label) + ":";

			/* single line text input */
			int type = 2;

			/* multi line text input */
			if (((gui::IGUIEditBox*) hovered)->isMultiLineEnabled()) {
				type = 1;
			}

			/* passwords are always single line */
			if (((gui::IGUIEditBox*) hovered)->isPasswordBox()) {
				type = 3;
			}

			porting::showInputDialog(gettext("ok"), "",
					wide_to_utf8(((gui::IGUIEditBox*) hovered)->getText()),
					type);
			return retval;
		}
	}

	if (event.EventType == EET_TOUCH_INPUT_EVENT)
	{
		SEvent translated;
		memset(&translated, 0, sizeof(SEvent));
		translated.EventType   = EET_MOUSE_INPUT_EVENT;
		gui::IGUIElement* root = Environment->getRootGUIElement();

		if (!root) {
			errorstream
			<< "GUIFormSpecMenu::preprocessEvent unable to get root element"
			<< std::endl;
			return false;
		}
		gui::IGUIElement* hovered = root->getElementFromPoint(
			core::position2d<s32>(
					event.TouchInput.X,
					event.TouchInput.Y));

		translated.MouseInput.X = event.TouchInput.X;
		translated.MouseInput.Y = event.TouchInput.Y;
		translated.MouseInput.Control = false;

		bool dont_send_event = false;

		if (event.TouchInput.touchedCount == 1) {
			switch (event.TouchInput.Event) {
				case ETIE_PRESSED_DOWN:
					m_pointer = v2s32(event.TouchInput.X,event.TouchInput.Y);
					translated.MouseInput.Event = EMIE_LMOUSE_PRESSED_DOWN;
					translated.MouseInput.ButtonStates = EMBSM_LEFT;
					m_down_pos = m_pointer;
					break;
				case ETIE_MOVED:
					m_pointer = v2s32(event.TouchInput.X,event.TouchInput.Y);
					translated.MouseInput.Event = EMIE_MOUSE_MOVED;
					translated.MouseInput.ButtonStates = EMBSM_LEFT;
					break;
				case ETIE_LEFT_UP:
					translated.MouseInput.Event = EMIE_LMOUSE_LEFT_UP;
					translated.MouseInput.ButtonStates = 0;
					hovered = root->getElementFromPoint(m_down_pos);
					/* we don't have a valid pointer element use last
					 * known pointer pos */
					translated.MouseInput.X = m_pointer.X;
					translated.MouseInput.Y = m_pointer.Y;

					/* reset down pos */
					m_down_pos = v2s32(0,0);
					break;
				default:
					dont_send_event = true;
					//this is not supposed to happen
					errorstream
					<< "GUIFormSpecMenu::preprocessEvent unexpected usecase Event="
					<< event.TouchInput.Event << std::endl;
			}
		} else if ( (event.TouchInput.touchedCount == 2) &&
				(event.TouchInput.Event == ETIE_PRESSED_DOWN) ) {
			hovered = root->getElementFromPoint(m_down_pos);

			translated.MouseInput.Event = EMIE_RMOUSE_PRESSED_DOWN;
			translated.MouseInput.ButtonStates = EMBSM_LEFT | EMBSM_RIGHT;
			translated.MouseInput.X = m_pointer.X;
			translated.MouseInput.Y = m_pointer.Y;

			if (hovered) {
				hovered->OnEvent(translated);
			}

			translated.MouseInput.Event = EMIE_RMOUSE_LEFT_UP;
			translated.MouseInput.ButtonStates = EMBSM_LEFT;


			if (hovered) {
				hovered->OnEvent(translated);
			}
			dont_send_event = true;
		}
		/* ignore unhandled 2 touch events ... accidental moving for example */
		else if (event.TouchInput.touchedCount == 2) {
			dont_send_event = true;
		}
		else if (event.TouchInput.touchedCount > 2) {
			errorstream
			<< "GUIFormSpecMenu::preprocessEvent to many multitouch events "
			<< event.TouchInput.touchedCount << " ignoring them" << std::endl;
		}

		if (dont_send_event) {
			return true;
		}

		/* check if translated event needs to be preprocessed again */
		if (preprocessEvent(translated)) {
			return true;
		}
		if (hovered) {
			grab();
			bool retval = hovered->OnEvent(translated);

			if (event.TouchInput.Event == ETIE_LEFT_UP) {
				/* reset pointer */
				m_pointer = v2s32(0,0);
			}
			drop();
			return retval;
		}
	}
	#endif

	if (event.EventType == irr::EET_JOYSTICK_INPUT_EVENT) {
		/* TODO add a check like:
		if (event.JoystickEvent != joystick_we_listen_for)
			return false;
		*/
		bool handled = m_joystick->handleEvent(event.JoystickEvent);
		if (handled) {
			if (m_joystick->wasKeyDown(KeyType::ESC)) {
				tryClose();
			} else if (m_joystick->wasKeyDown(KeyType::JUMP)) {
				if (m_allowclose) {
					acceptInput(quit_mode_accept);
					quitMenu();
				}
			}
		}
		return handled;
	}

	return false;
}

/******************************************************************************/
bool GUIFormSpecMenu::DoubleClickDetection(const SEvent event)
{
	/* The following code is for capturing double-clicks of the mouse button
	 * and translating the double-click into an EET_KEY_INPUT_EVENT event
	 * -- which closes the form -- under some circumstances.
	 *
	 * There have been many github issues reporting this as a bug even though it
	 * was an intended feature.  For this reason, remapping the double-click as
	 * an ESC must be explicitly set when creating this class via the
	 * /p remap_dbl_click parameter of the constructor.
	 */

	if (!m_remap_dbl_click)
		return false;

	if (event.MouseInput.Event == EMIE_LMOUSE_PRESSED_DOWN) {
		m_doubleclickdetect[0].pos  = m_doubleclickdetect[1].pos;
		m_doubleclickdetect[0].time = m_doubleclickdetect[1].time;

		m_doubleclickdetect[1].pos  = m_pointer;
		m_doubleclickdetect[1].time = getTimeMs();
	}
	else if (event.MouseInput.Event == EMIE_LMOUSE_LEFT_UP) {
		u32 delta = porting::getDeltaMs(m_doubleclickdetect[0].time, getTimeMs());
		if (delta > 400) {
			return false;
		}

		double squaredistance =
				m_doubleclickdetect[0].pos
				.getDistanceFromSQ(m_doubleclickdetect[1].pos);

		if (squaredistance > (30*30)) {
			return false;
		}

		SEvent* translated = new SEvent();
		assert(translated != 0);
		//translate doubleclick to escape
		memset(translated, 0, sizeof(SEvent));
		translated->EventType = irr::EET_KEY_INPUT_EVENT;
		translated->KeyInput.Key         = KEY_ESCAPE;
		translated->KeyInput.Control     = false;
		translated->KeyInput.Shift       = false;
		translated->KeyInput.PressedDown = true;
		translated->KeyInput.Char        = 0;
		OnEvent(*translated);

		// no need to send the key up event as we're already deleted
		// and no one else did notice this event
		delete translated;
		return true;
	}

	return false;
}

void GUIFormSpecMenu::tryClose()
{
	if (m_allowclose) {
		doPause = false;
		acceptInput(quit_mode_cancel);
		quitMenu();
	} else {
		m_text_dst->gotText(L"MenuQuit");
	}
}

bool GUIFormSpecMenu::OnEvent(const SEvent& event)
{
	if (event.EventType==EET_KEY_INPUT_EVENT) {
		KeyPress kp(event.KeyInput);
		if (event.KeyInput.PressedDown && ( (kp == EscapeKey) ||
				(kp == getKeySetting("keymap_inventory")) || (kp == CancelKey))) {
			tryClose();
			return true;
		} else if (m_client != NULL && event.KeyInput.PressedDown &&
				(kp == getKeySetting("keymap_screenshot"))) {
			m_client->makeScreenshot(m_device);
		}
		if (event.KeyInput.PressedDown &&
			(event.KeyInput.Key==KEY_RETURN ||
			 event.KeyInput.Key==KEY_UP ||
			 event.KeyInput.Key==KEY_DOWN)
			) {
			switch (event.KeyInput.Key) {
				case KEY_RETURN:
					current_keys_pending.key_enter = true;
					break;
				case KEY_UP:
					current_keys_pending.key_up = true;
					break;
				case KEY_DOWN:
					current_keys_pending.key_down = true;
					break;
				break;
				default:
					//can't happen at all!
					FATAL_ERROR("Reached a source line that can't ever been reached");
					break;
			}
			if (current_keys_pending.key_enter && m_allowclose) {
				acceptInput(quit_mode_accept);
				quitMenu();
			} else {
				acceptInput();
			}
			return true;
		}

	}

	/* Mouse event other than movement, or crossing the border of inventory
	  field while holding right mouse button
	 */
	if (event.EventType == EET_MOUSE_INPUT_EVENT &&
			(event.MouseInput.Event != EMIE_MOUSE_MOVED ||
			 (event.MouseInput.Event == EMIE_MOUSE_MOVED &&
			  event.MouseInput.isRightPressed() &&
			  getItemAtPos(m_pointer).i != getItemAtPos(m_old_pointer).i))) {

		// Get selected item and hovered/clicked item (s)

		m_old_tooltip_id = -1;
		updateSelectedItem();
		ItemSpec s = getItemAtPos(m_pointer);

		Inventory *inv_selected = NULL;
		Inventory *inv_s = NULL;
		InventoryList *list_s = NULL;

		if (m_selected_item) {
			inv_selected = m_invmgr->getInventory(m_selected_item->inventoryloc);
			sanity_check(inv_selected);
			sanity_check(inv_selected->getList(m_selected_item->listname) != NULL);
		}

		u32 s_count = 0;

		if (s.isValid())
		do { // breakable
			inv_s = m_invmgr->getInventory(s.inventoryloc);

			if (!inv_s) {
				errorstream << "InventoryMenu: The selected inventory location "
						<< "\"" << s.inventoryloc.dump() << "\" doesn't exist"
						<< std::endl;
				s.i = -1;  // make it invalid again
				break;
			}

			list_s = inv_s->getList(s.listname);
			if (list_s == NULL) {
				verbosestream << "InventoryMenu: The selected inventory list \""
						<< s.listname << "\" does not exist" << std::endl;
				s.i = -1;  // make it invalid again
				break;
			}

			if ((u32)s.i >= list_s->getSize()) {
				infostream << "InventoryMenu: The selected inventory list \""
						<< s.listname << "\" is too small (i=" << s.i << ", size="
						<< list_s->getSize() << ")" << std::endl;
				s.i = -1;  // make it invalid again
				break;
			}

			s_count = list_s->getItem(s.i).count;
		} while(0);

		bool identical = (m_selected_item != NULL) && s.isValid() &&
			(inv_selected == inv_s) &&
			(m_selected_item->listname == s.listname) &&
			(m_selected_item->i == s.i);

		// buttons: 0 = left, 1 = right, 2 = middle
		// up/down: 0 = down (press), 1 = up (release), 2 = unknown event, -1 movement
		int button = 0;
		int updown = 2;
		if (event.MouseInput.Event == EMIE_LMOUSE_PRESSED_DOWN)
			{ button = 0; updown = 0; }
		else if (event.MouseInput.Event == EMIE_RMOUSE_PRESSED_DOWN)
			{ button = 1; updown = 0; }
		else if (event.MouseInput.Event == EMIE_MMOUSE_PRESSED_DOWN)
			{ button = 2; updown = 0; }
		else if (event.MouseInput.Event == EMIE_LMOUSE_LEFT_UP)
			{ button = 0; updown = 1; }
		else if (event.MouseInput.Event == EMIE_RMOUSE_LEFT_UP)
			{ button = 1; updown = 1; }
		else if (event.MouseInput.Event == EMIE_MMOUSE_LEFT_UP)
			{ button = 2; updown = 1; }
		else if (event.MouseInput.Event == EMIE_MOUSE_MOVED)
			{ updown = -1;}

		// Set this number to a positive value to generate a move action
		// from m_selected_item to s.
		u32 move_amount = 0;

		// Set this number to a positive value to generate a move action
		// from s to the next inventory ring.
		u32 shift_move_amount = 0;

		// Set this number to a positive value to generate a drop action
		// from m_selected_item.
		u32 drop_amount = 0;

		// Set this number to a positive value to generate a craft action at s.
		u32 craft_amount = 0;

		if (updown == 0) {
			// Some mouse button has been pressed

			//infostream<<"Mouse button "<<button<<" pressed at p=("
			//	<<p.X<<","<<p.Y<<")"<<std::endl;

			m_selected_dragging = false;

			if (s.isValid() && s.listname == "craftpreview") {
				// Craft preview has been clicked: craft
				craft_amount = (button == 2 ? 10 : 1);
			} else if (m_selected_item == NULL) {
				if (s_count != 0) {
					// Non-empty stack has been clicked: select or shift-move it
					m_selected_item = new ItemSpec(s);

					u32 count;
					if (button == 1)  // right
						count = (s_count + 1) / 2;
					else if (button == 2)  // middle
						count = MYMIN(s_count, 10);
					else  // left
						count = s_count;

					if (!event.MouseInput.Shift) {
						// no shift: select item
						m_selected_amount = count;
						m_selected_dragging = true;
						m_rmouse_auto_place = false;
					} else {
						// shift pressed: move item
						if (button != 1)
							shift_move_amount = count;
						else // count of 1 at left click like after drag & drop
							shift_move_amount = 1;
					}
				}
			} else { // m_selected_item != NULL
				assert(m_selected_amount >= 1);

				if (s.isValid()) {
					// Clicked a slot: move
					if (button == 1)  // right
						move_amount = 1;
					else if (button == 2)  // middle
						move_amount = MYMIN(m_selected_amount, 10);
					else  // left
						move_amount = m_selected_amount;

					if (identical) {
						if (move_amount >= m_selected_amount)
							m_selected_amount = 0;
						else
							m_selected_amount -= move_amount;
						move_amount = 0;
					}
				}
				else if (!getAbsoluteClippingRect().isPointInside(m_pointer)) {
					// Clicked outside of the window: drop
					if (button == 1)  // right
						drop_amount = 1;
					else if (button == 2)  // middle
						drop_amount = MYMIN(m_selected_amount, 10);
					else  // left
						drop_amount = m_selected_amount;
				}
			}
		}
		else if (updown == 1) {
			// Some mouse button has been released

			//infostream<<"Mouse button "<<button<<" released at p=("
			//	<<p.X<<","<<p.Y<<")"<<std::endl;

			if (m_selected_item != NULL && m_selected_dragging && s.isValid()) {
				if (!identical) {
					// Dragged to different slot: move all selected
					move_amount = m_selected_amount;
				}
			} else if (m_selected_item != NULL && m_selected_dragging &&
					!(getAbsoluteClippingRect().isPointInside(m_pointer))) {
				// Dragged outside of window: drop all selected
				drop_amount = m_selected_amount;
			}

			m_selected_dragging = false;
			// Keep count of how many times right mouse button has been
			// clicked. One click is drag without dropping. Click + release
			// + click changes to drop one item when moved mode
			if (button == 1 && m_selected_item != NULL)
				m_rmouse_auto_place = !m_rmouse_auto_place;
		} else if (updown == -1) {
			// Mouse has been moved and rmb is down and mouse pointer just
			// entered a new inventory field (checked in the entry-if, this
			// is the only action here that is generated by mouse movement)
			if (m_selected_item != NULL && s.isValid()) {
				// Move 1 item
				// TODO: middle mouse to move 10 items might be handy
				if (m_rmouse_auto_place) {
					// Only move an item if the destination slot is empty
					// or contains the same item type as what is going to be
					// moved
					InventoryList *list_from = inv_selected->getList(m_selected_item->listname);
					InventoryList *list_to = list_s;
					assert(list_from && list_to);
					ItemStack stack_from = list_from->getItem(m_selected_item->i);
					ItemStack stack_to = list_to->getItem(s.i);
					if (stack_to.empty() || stack_to.name == stack_from.name)
						move_amount = 1;
				}
			}
		}

		// Possibly send inventory action to server
		if (move_amount > 0) {
			// Send IACTION_MOVE

			assert(m_selected_item && m_selected_item->isValid());
			assert(s.isValid());

			assert(inv_selected && inv_s);
			InventoryList *list_from = inv_selected->getList(m_selected_item->listname);
			InventoryList *list_to = list_s;
			assert(list_from && list_to);
			ItemStack stack_from = list_from->getItem(m_selected_item->i);
			ItemStack stack_to = list_to->getItem(s.i);

			// Check how many items can be moved
			move_amount = stack_from.count = MYMIN(move_amount, stack_from.count);
			ItemStack leftover = stack_to.addItem(stack_from, m_client->idef());
			// If source stack cannot be added to destination stack at all,
			// they are swapped
			if ((leftover.count == stack_from.count) &&
					(leftover.name == stack_from.name)) {
				m_selected_amount = stack_to.count;
				// In case the server doesn't directly swap them but instead
				// moves stack_to somewhere else, set this
				m_selected_content_guess = stack_to;
				m_selected_content_guess_inventory = s.inventoryloc;
			}
			// Source stack goes fully into destination stack
			else if (leftover.empty()) {
				m_selected_amount -= move_amount;
				m_selected_content_guess = ItemStack(); // Clear
			}
			// Source stack goes partly into destination stack
			else {
				move_amount -= leftover.count;
				m_selected_amount -= move_amount;
				m_selected_content_guess = ItemStack(); // Clear
			}

			infostream << "Handing IACTION_MOVE to manager" << std::endl;
			IMoveAction *a = new IMoveAction();
			a->count = move_amount;
			a->from_inv = m_selected_item->inventoryloc;
			a->from_list = m_selected_item->listname;
			a->from_i = m_selected_item->i;
			a->to_inv = s.inventoryloc;
			a->to_list = s.listname;
			a->to_i = s.i;
			m_invmgr->inventoryAction(a);
		} else if (shift_move_amount > 0) {
			u32 mis = m_inventory_rings.size();
			u32 i = 0;
			for (; i < mis; i++) {
				const ListRingSpec &sp = m_inventory_rings[i];
				if (sp.inventoryloc == s.inventoryloc
						&& sp.listname == s.listname)
					break;
			}
			do {
				if (i >= mis) // if not found
					break;
				u32 to_inv_ind = (i + 1) % mis;
				const ListRingSpec &to_inv_sp = m_inventory_rings[to_inv_ind];
				InventoryList *list_from = list_s;
				if (!s.isValid())
					break;
				Inventory *inv_to = m_invmgr->getInventory(to_inv_sp.inventoryloc);
				if (!inv_to)
					break;
				InventoryList *list_to = inv_to->getList(to_inv_sp.listname);
				if (!list_to)
					break;
				ItemStack stack_from = list_from->getItem(s.i);
				assert(shift_move_amount <= stack_from.count);
				if (m_client->getProtoVersion() >= 25) {
					infostream << "Handing IACTION_MOVE to manager" << std::endl;
					IMoveAction *a = new IMoveAction();
					a->count = shift_move_amount;
					a->from_inv = s.inventoryloc;
					a->from_list = s.listname;
					a->from_i = s.i;
					a->to_inv = to_inv_sp.inventoryloc;
					a->to_list = to_inv_sp.listname;
					a->move_somewhere = true;
					m_invmgr->inventoryAction(a);
				} else {
					// find a place (or more than one) to add the new item
					u32 ilt_size = list_to->getSize();
					ItemStack leftover;
					for (u32 slot_to = 0; slot_to < ilt_size
							&& shift_move_amount > 0; slot_to++) {
						list_to->itemFits(slot_to, stack_from, &leftover);
						if (leftover.count < stack_from.count) {
							infostream << "Handing IACTION_MOVE to manager" << std::endl;
							IMoveAction *a = new IMoveAction();
							a->count = MYMIN(shift_move_amount,
								(u32) (stack_from.count - leftover.count));
							shift_move_amount -= a->count;
							a->from_inv = s.inventoryloc;
							a->from_list = s.listname;
							a->from_i = s.i;
							a->to_inv = to_inv_sp.inventoryloc;
							a->to_list = to_inv_sp.listname;
							a->to_i = slot_to;
							m_invmgr->inventoryAction(a);
							stack_from = leftover;
						}
					}
				}
			} while (0);
		} else if (drop_amount > 0) {
			m_selected_content_guess = ItemStack(); // Clear

			// Send IACTION_DROP

			assert(m_selected_item && m_selected_item->isValid());
			assert(inv_selected);
			InventoryList *list_from = inv_selected->getList(m_selected_item->listname);
			assert(list_from);
			ItemStack stack_from = list_from->getItem(m_selected_item->i);

			// Check how many items can be dropped
			drop_amount = stack_from.count = MYMIN(drop_amount, stack_from.count);
			assert(drop_amount > 0 && drop_amount <= m_selected_amount);
			m_selected_amount -= drop_amount;

			infostream << "Handing IACTION_DROP to manager" << std::endl;
			IDropAction *a = new IDropAction();
			a->count = drop_amount;
			a->from_inv = m_selected_item->inventoryloc;
			a->from_list = m_selected_item->listname;
			a->from_i = m_selected_item->i;
			m_invmgr->inventoryAction(a);
		} else if (craft_amount > 0) {
			m_selected_content_guess = ItemStack(); // Clear

			// Send IACTION_CRAFT

			assert(s.isValid());
			assert(inv_s);

			infostream << "Handing IACTION_CRAFT to manager" << std::endl;
			ICraftAction *a = new ICraftAction();
			a->count = craft_amount;
			a->craft_inv = s.inventoryloc;
			m_invmgr->inventoryAction(a);
		}

		// If m_selected_amount has been decreased to zero, deselect
		if (m_selected_amount == 0) {
			delete m_selected_item;
			m_selected_item = NULL;
			m_selected_amount = 0;
			m_selected_dragging = false;
			m_selected_content_guess = ItemStack();
		}
		m_old_pointer = m_pointer;
	}
	if (event.EventType == EET_GUI_EVENT) {

		if (event.GUIEvent.EventType == gui::EGET_TAB_CHANGED
				&& isVisible()) {
			// find the element that was clicked
			for (unsigned int i=0; i<m_fields.size(); i++) {
				FieldSpec &s = m_fields[i];
				if ((s.ftype == f_TabHeader) &&
						(s.fid == event.GUIEvent.Caller->getID())) {
					s.send = true;
					acceptInput();
					s.send = false;
					return true;
				}
			}
		}
		if (event.GUIEvent.EventType == gui::EGET_ELEMENT_FOCUS_LOST
				&& isVisible()) {
			if (!canTakeFocus(event.GUIEvent.Element)) {
				infostream<<"GUIFormSpecMenu: Not allowing focus change."
						<<std::endl;
				// Returning true disables focus change
				return true;
			}
		}
		if(event.GUIEvent.EventType==gui::EGET_ELEMENT_FOCUSED && isVisible()) {
			if(event.GUIEvent.Caller->getID() != event.GUIEvent.Element->getID() 
			&& event.GUIEvent.Caller->getTypeName() == std::string("editBox")) {
				// regenerate on focus change to update decorations
				m_dirty = true;
			}
		}
		
		if ((event.GUIEvent.EventType == gui::EGET_BUTTON_CLICKED) ||
				(event.GUIEvent.EventType == gui::EGET_CHECKBOX_CHANGED) ||
				(event.GUIEvent.EventType == gui::EGET_COMBO_BOX_CHANGED) ||
				(event.GUIEvent.EventType == gui::EGET_SCROLL_BAR_CHANGED)) {
			unsigned int btn_id = event.GUIEvent.Caller->getID();

			if (btn_id == 257) {
				if (m_allowclose) {
					acceptInput(quit_mode_accept);
					quitMenu();
				} else {
					acceptInput();
					m_text_dst->gotText(L"ExitButton");
				}
				// quitMenu deallocates menu
				return true;
			}

			// find the element that was clicked
			for (u32 i = 0; i < m_fields.size(); i++) {
				FieldSpec &s = m_fields[i];
				// if its a button, set the send field so
				// lua knows which button was pressed
				if (((s.ftype == f_Button) || (s.ftype == f_CheckBox)) &&
						(s.fid == event.GUIEvent.Caller->getID())) {
					s.send = true;
					if (s.is_exit) {
						if (m_allowclose) {
							acceptInput(quit_mode_accept);
							quitMenu();
						} else {
							m_text_dst->gotText(L"ExitButton");
						}
						return true;
					} else {
						acceptInput(quit_mode_no);
						s.send = false;
						return true;
					}
				} else if ((s.ftype == f_DropDown) &&
						(s.fid == event.GUIEvent.Caller->getID())) {
					// only send the changed dropdown
					for (u32 i = 0; i < m_fields.size(); i++) {
						FieldSpec &s2 = m_fields[i];
						if (s2.ftype == f_DropDown) {
							s2.send = false;
						}
					}
					s.send = true;
					acceptInput(quit_mode_no);

					// revert configuration to make sure dropdowns are sent on
					// regular button click
					for (u32 i = 0; i < m_fields.size(); i++) {
						FieldSpec &s2 = m_fields[i];
						if (s2.ftype == f_DropDown) {
							s2.send = true;
						}
					}
					return true;
				} else if ((s.ftype == f_ScrollBar) &&
						(s.fid == event.GUIEvent.Caller->getID())) {
					s.fdefault = L"Changed";
					acceptInput(quit_mode_no);
					s.fdefault = L"";
				}
			}
		}

		if (event.GUIEvent.EventType == gui::EGET_EDITBOX_ENTER) {
			if (event.GUIEvent.Caller->getID() > 257) {
				bool close_on_enter = true;
				for (u32 i = 0; i < m_fields.size(); i++) {
					FieldSpec &s = m_fields[i];
					if (s.ftype == f_Unknown &&
							s.fid == event.GUIEvent.Caller->getID()) {
						current_field_enter_pending = s.fname;
						UNORDERED_MAP<std::string, bool>::const_iterator it =
							field_close_on_enter.find(s.fname);
						if (it != field_close_on_enter.end())
							close_on_enter = (*it).second;

						break;
					}
				}

				if (m_allowclose && close_on_enter) {
					current_keys_pending.key_enter = true;
					acceptInput(quit_mode_accept);
					quitMenu();
				} else {
					current_keys_pending.key_enter = true;
					acceptInput();
				}
				// quitMenu deallocates menu
				return true;
			}
		}

		if (event.GUIEvent.EventType == gui::EGET_TABLE_CHANGED) {
			int current_id = event.GUIEvent.Caller->getID();
			if (current_id > 257) {
				// find the element that was clicked
				for (u32 i = 0; i < m_fields.size(); i++) {
					FieldSpec &s = m_fields[i];
					// if it's a table, set the send field
					// so lua knows which table was changed
					if ((s.ftype == f_Table) && (s.fid == current_id)) {
						s.send = true;
						acceptInput();
						s.send=false;
					}
				}
				return true;
			}
		}
	}

	return Parent ? Parent->OnEvent(event) : false;
}

/**
 * get name of element by element id
 * @param id of element
 * @return name string or empty string
 */
std::string GUIFormSpecMenu::getNameByID(s32 id)
{
	for(std::vector<FieldSpec>::iterator iter =  m_fields.begin();
				iter != m_fields.end(); ++iter) {
		if (iter->fid == id) {
			return iter->fname;
		}
	}
	return "";
}

/**
 * get label of element by id
 * @param id of element
 * @return label string or empty string
 */
std::wstring GUIFormSpecMenu::getLabelByID(s32 id)
{
	for(std::vector<FieldSpec>::iterator iter =  m_fields.begin();
				iter != m_fields.end(); ++iter) {
		if (iter->fid == id) {
			return iter->flabel;
		}
	}
	return L"";
}

/**
 * get ftype of element by element id
 * @param id of element
 * @return FormSpecFieldType or f_Unknown
 */
FormspecFieldType GUIFormSpecMenu::getTypeByID(s32 id)
{
	for(std::vector<FieldSpec>::iterator iter =  m_fields.begin();
				iter != m_fields.end(); iter++) {
		if (iter->fid == id) {
			return iter->ftype;
		}
	}
	return f_Unknown;
}<|MERGE_RESOLUTION|>--- conflicted
+++ resolved
@@ -102,12 +102,9 @@
 	m_text_dst(tdst),
 	m_formspec_version(0),
 	m_focused_element(""),
-<<<<<<< HEAD
 	m_dirty(false),
-=======
 	m_joystick(joystick),
 	current_field_enter_pending(""),
->>>>>>> f5d4494a
 	m_font(NULL),
 	m_remap_dbl_click(remap_dbl_click)
 #ifdef __ANDROID__
@@ -1218,14 +1215,8 @@
 		parseSimpleField(data,parts);
 		return;
 	}
-<<<<<<< HEAD
-	if ((parts.size() == 5) ||
-		((parts.size() > 5) && (m_formspec_version > FORMSPEC_API_VERSION)))
-=======
-
 	if ((parts.size() == 5) || (parts.size() == 6) ||
 		((parts.size() > 6) && (m_formspec_version > FORMSPEC_API_VERSION)))
->>>>>>> f5d4494a
 	{
 		parseTextArea(data,parts,type);
 		return;
