--- conflicted
+++ resolved
@@ -1010,24 +1010,16 @@
 		default_val = m_form_src->resolveText(default_val);
 
 
-<<<<<<< HEAD
-	std::wstring wtext = utf8_to_wide(default_val);
+	std::wstring wtext = utf8_to_wide(unescape_string(default_val));
 	if(!data->editbox_dyndata[name].empty()) 
 		wtext = data->editbox_dyndata[name];
 
-	std::wstring wlabel = utf8_to_wide(label);
-=======
 	std::wstring wlabel = utf8_to_wide(unescape_string(label));
->>>>>>> 725edc78
 
 	FieldSpec spec(
 		name,
 		wlabel,
-<<<<<<< HEAD
 		wtext,
-=======
-		utf8_to_wide(unescape_string(default_val)),
->>>>>>> 725edc78
 		258+m_fields.size()
 	);
 
@@ -1118,7 +1110,6 @@
 		default_val = m_form_src->resolveText(default_val);
 
 
-<<<<<<< HEAD
 	default_val = unescape_string(default_val);
 	label = unescape_string(label);
 
@@ -1126,18 +1117,11 @@
 	if(!data->editbox_dyndata[name].empty()) 
 		wtext = data->editbox_dyndata[name];
 	std::wstring wlabel = utf8_to_wide(label);
-=======
-	std::wstring wlabel = utf8_to_wide(unescape_string(label));
->>>>>>> 725edc78
 
 	FieldSpec spec(
 		name,
 		wlabel,
-<<<<<<< HEAD
 		wtext,
-=======
-		utf8_to_wide(unescape_string(default_val)),
->>>>>>> 725edc78
 		258+m_fields.size()
 	);
 
