/*
Minetest
Copyright (C) 2010-2017 celeron55, Perttu Ahola <celeron55@gmail.com>

This program is free software; you can redistribute it and/or modify
it under the terms of the GNU Lesser General Public License as published by
the Free Software Foundation; either version 2.1 of the License, or
(at your option) any later version.

This program is distributed in the hope that it will be useful,
but WITHOUT ANY WARRANTY; without even the implied warranty of
MERCHANTABILITY or FITNESS FOR A PARTICULAR PURPOSE.  See the
GNU Lesser General Public License for more details.

You should have received a copy of the GNU Lesser General Public License along
with this program; if not, write to the Free Software Foundation, Inc.,
51 Franklin Street, Fifth Floor, Boston, MA 02110-1301 USA.
*/

#pragma once

#include "activeobject.h"
#include "environment.h"
#include "mapnode.h"
#include "settings.h"
#include "server/activeobjectmgr.h"
#include "util/numeric.h"
#include <set>
#include <random>

class IGameDef;
class ServerMap;
struct GameParams;
class MapBlock;
class RemotePlayer;
class PlayerDatabase;
class AuthDatabase;
class PlayerSAO;
class ServerEnvironment;
class ActiveBlockModifier;
struct StaticObject;
class ServerActiveObject;
class Server;
class ServerScripting;

/*
	{Active, Loading} block modifier interface.

	These are fed into ServerEnvironment at initialization time;
	ServerEnvironment handles deleting them.
*/

class ActiveBlockModifier
{
public:
	ActiveBlockModifier() = default;
	virtual ~ActiveBlockModifier() = default;

	// Set of contents to trigger on
	virtual const std::vector<std::string> &getTriggerContents() const = 0;
	// Set of required neighbors (trigger doesn't happen if none are found)
	// Empty = do not check neighbors
	virtual const std::vector<std::string> &getRequiredNeighbors() const = 0;
	// Trigger interval in seconds
	virtual float getTriggerInterval() = 0;
	// Random chance of (1 / return value), 0 is disallowed
	virtual u32 getTriggerChance() = 0;
	// Whether to modify chance to simulate time lost by an unnattended block
	virtual bool getSimpleCatchUp() = 0;
<<<<<<< HEAD
  // get min Y for apply abm
	virtual s16 getMinY() = 0;
  // get max Y for apply abm
	virtual s16 getMaxY() = 0;
=======
	// get min Y for apply abm
	virtual int getMinY() = 0;
	// get max Y for apply abm
	virtual int getMaxY() = 0;
>>>>>>> b884a933
	// This is called usually at interval for 1/chance of the nodes
	virtual void trigger(ServerEnvironment *env, v3s16 p, MapNode n){};
	virtual void trigger(ServerEnvironment *env, v3s16 p, MapNode n,
		u32 active_object_count, u32 active_object_count_wider){};
};

struct ABMWithState
{
	ActiveBlockModifier *abm;
	float timer = 0.0f;

	ABMWithState(ActiveBlockModifier *abm_);
};

struct LoadingBlockModifierDef
{
	// Set of contents to trigger on
	std::set<std::string> trigger_contents;
	std::string name;
	bool run_at_every_load = false;

	virtual ~LoadingBlockModifierDef() = default;

	virtual void trigger(ServerEnvironment *env, v3s16 p, MapNode n){};
};

struct LBMContentMapping
{
	typedef std::unordered_map<content_t, std::vector<LoadingBlockModifierDef *>> lbm_map;
	lbm_map map;

	std::vector<LoadingBlockModifierDef *> lbm_list;

	// Needs to be separate method (not inside destructor),
	// because the LBMContentMapping may be copied and destructed
	// many times during operation in the lbm_lookup_map.
	void deleteContents();
	void addLBM(LoadingBlockModifierDef *lbm_def, IGameDef *gamedef);
	const std::vector<LoadingBlockModifierDef *> *lookup(content_t c) const;
};

class LBMManager
{
public:
	LBMManager() = default;
	~LBMManager();

	// Don't call this after loadIntroductionTimes() ran.
	void addLBMDef(LoadingBlockModifierDef *lbm_def);

	void loadIntroductionTimes(const std::string &times,
		IGameDef *gamedef, u32 now);

	// Don't call this before loadIntroductionTimes() ran.
	std::string createIntroductionTimesString();

	// Don't call this before loadIntroductionTimes() ran.
	void applyLBMs(ServerEnvironment *env, MapBlock *block, u32 stamp);

	// Warning: do not make this std::unordered_map, order is relevant here
	typedef std::map<u32, LBMContentMapping> lbm_lookup_map;

private:
	// Once we set this to true, we can only query,
	// not modify
	bool m_query_mode = false;

	// For m_query_mode == false:
	// The key of the map is the LBM def's name.
	// TODO make this std::unordered_map
	std::map<std::string, LoadingBlockModifierDef *> m_lbm_defs;

	// For m_query_mode == true:
	// The key of the map is the LBM def's first introduction time.
	lbm_lookup_map m_lbm_lookup;

	// Returns an iterator to the LBMs that were introduced
	// after the given time. This is guaranteed to return
	// valid values for everything
	lbm_lookup_map::const_iterator getLBMsIntroducedAfter(u32 time)
	{ return m_lbm_lookup.lower_bound(time); }
};

/*
	List of active blocks, used by ServerEnvironment
*/

class ActiveBlockList
{
public:
	void update(std::vector<PlayerSAO*> &active_players,
		s16 active_block_range,
		s16 active_object_range,
		std::set<v3s16> &blocks_removed,
		std::set<v3s16> &blocks_added);

	bool contains(v3s16 p){
		return (m_list.find(p) != m_list.end());
	}

	void clear(){
		m_list.clear();
	}

	std::set<v3s16> m_list;
	std::set<v3s16> m_abm_list;
	std::set<v3s16> m_forceloaded_list;

private:
};

/*
	Operation mode for ServerEnvironment::clearObjects()
*/
enum ClearObjectsMode {
	// Load and go through every mapblock, clearing objects
		CLEAR_OBJECTS_MODE_FULL,

	// Clear objects immediately in loaded mapblocks;
	// clear objects in unloaded mapblocks only when the mapblocks are next activated.
		CLEAR_OBJECTS_MODE_QUICK,
};

class ServerEnvironment : public Environment
{
public:
	ServerEnvironment(ServerMap *map, ServerScripting *scriptIface,
		Server *server, const std::string &path_world);
	~ServerEnvironment();

	Map & getMap();

	ServerMap & getServerMap();

	//TODO find way to remove this fct!
	ServerScripting* getScriptIface()
	{ return m_script; }

	Server *getGameDef()
	{ return m_server; }

	float getSendRecommendedInterval()
	{ return m_recommended_send_interval; }

	void kickAllPlayers(AccessDeniedCode reason,
		const std::string &str_reason, bool reconnect);
	// Save players
	void saveLoadedPlayers(bool force = false);
	void savePlayer(RemotePlayer *player);
	PlayerSAO *loadPlayer(RemotePlayer *player, bool *new_player, session_t peer_id,
		bool is_singleplayer);
	void addPlayer(RemotePlayer *player);
	void removePlayer(RemotePlayer *player);
	bool removePlayerFromDatabase(const std::string &name);

	/*
		Save and load time of day and game timer
	*/
	void saveMeta();
	void loadMeta();

	u32 addParticleSpawner(float exptime);
	u32 addParticleSpawner(float exptime, u16 attached_id);
	void deleteParticleSpawner(u32 id, bool remove_from_object = true);

	/*
		External ActiveObject interface
		-------------------------------------------
	*/

	ServerActiveObject* getActiveObject(u16 id)
	{
		return m_ao_manager.getActiveObject(id);
	}

	/*
		Add an active object to the environment.
		Environment handles deletion of object.
		Object may be deleted by environment immediately.
		If id of object is 0, assigns a free id to it.
		Returns the id of the object.
		Returns 0 if not added and thus deleted.
	*/
	u16 addActiveObject(ServerActiveObject *object);

	/*
		Add an active object as a static object to the corresponding
		MapBlock.
		Caller allocates memory, ServerEnvironment frees memory.
		Return value: true if succeeded, false if failed.
		(note:  not used, pending removal from engine)
	*/
	//bool addActiveObjectAsStatic(ServerActiveObject *object);

	/*
		Find out what new objects have been added to
		inside a radius around a position
	*/
	void getAddedActiveObjects(PlayerSAO *playersao, s16 radius,
		s16 player_radius,
		std::set<u16> &current_objects,
		std::queue<u16> &added_objects);

	/*
		Find out what new objects have been removed from
		inside a radius around a position
	*/
	void getRemovedActiveObjects(PlayerSAO *playersao, s16 radius,
		s16 player_radius,
		std::set<u16> &current_objects,
		std::queue<u16> &removed_objects);

	/*
		Get the next message emitted by some active object.
		Returns false if no messages are available, true otherwise.
	*/
	bool getActiveObjectMessage(ActiveObjectMessage *dest);

	virtual void getSelectedActiveObjects(
		const core::line3d<f32> &shootline_on_map,
		std::vector<PointedThing> &objects
	);

	/*
		Activate objects and dynamically modify for the dtime determined
		from timestamp and additional_dtime
	*/
	void activateBlock(MapBlock *block, u32 additional_dtime=0);

	/*
		{Active,Loading}BlockModifiers
		-------------------------------------------
	*/

	void addActiveBlockModifier(ActiveBlockModifier *abm);
	void addLoadingBlockModifierDef(LoadingBlockModifierDef *lbm);

	/*
		Other stuff
		-------------------------------------------
	*/

	// Script-aware node setters
	bool setNode(v3s16 p, const MapNode &n);
	bool removeNode(v3s16 p);
	bool swapNode(v3s16 p, const MapNode &n);

	// Find the daylight value at pos with a Depth First Search
	u8 findSunlight(v3s16 pos) const;

	// Find all active objects inside a radius around a point
	void getObjectsInsideRadius(std::vector<ServerActiveObject *> &objects, const v3f &pos, float radius,
			std::function<bool(ServerActiveObject *obj)> include_obj_cb)
	{
		return m_ao_manager.getObjectsInsideRadius(pos, radius, objects, include_obj_cb);
	}

	// Find all active objects inside a box
	void getObjectsInArea(std::vector<ServerActiveObject *> &objects, const aabb3f &box,
			std::function<bool(ServerActiveObject *obj)> include_obj_cb)
	{
		return m_ao_manager.getObjectsInArea(box, objects, include_obj_cb);
	}

	// Clear objects, loading and going through every MapBlock
	void clearObjects(ClearObjectsMode mode);

	// This makes stuff happen
	void step(f32 dtime);

	u32 getGameTime() const { return m_game_time; }

	void reportMaxLagEstimate(float f) { m_max_lag_estimate = f; }
	float getMaxLagEstimate() { return m_max_lag_estimate; }

	std::set<v3s16>* getForceloadedBlocks() { return &m_active_blocks.m_forceloaded_list; }

	// Sorted by how ready a mapblock is
	enum BlockStatus {
		BS_UNKNOWN,
		BS_EMERGING,
		BS_LOADED,
		BS_ACTIVE // always highest value
	};
	BlockStatus getBlockStatus(v3s16 blockpos);

	// Sets the static object status all the active objects in the specified block
	// This is only really needed for deleting blocks from the map
	void setStaticForActiveObjectsInBlock(v3s16 blockpos,
		bool static_exists, v3s16 static_block=v3s16(0,0,0));

	RemotePlayer *getPlayer(const session_t peer_id);
	RemotePlayer *getPlayer(const char* name);
	const std::vector<RemotePlayer *> getPlayers() const { return m_players; }
	u32 getPlayerCount() const { return m_players.size(); }

	static bool migratePlayersDatabase(const GameParams &game_params,
			const Settings &cmd_args);

	AuthDatabase *getAuthDatabase() { return m_auth_database; }
	static bool migrateAuthDatabase(const GameParams &game_params,
			const Settings &cmd_args);
private:

	/**
	 * called if env_meta.txt doesn't exist (e.g. new world)
	 */
	void loadDefaultMeta();

	static PlayerDatabase *openPlayerDatabase(const std::string &name,
			const std::string &savedir, const Settings &conf);
	static AuthDatabase *openAuthDatabase(const std::string &name,
			const std::string &savedir, const Settings &conf);
	/*
		Internal ActiveObject interface
		-------------------------------------------
	*/

	/*
		Add an active object to the environment.

		Called by addActiveObject.

		Object may be deleted by environment immediately.
		If id of object is 0, assigns a free id to it.
		Returns the id of the object.
		Returns 0 if not added and thus deleted.
	*/
	u16 addActiveObjectRaw(ServerActiveObject *object, bool set_changed, u32 dtime_s);

	/*
		Remove all objects that satisfy (isGone() && m_known_by_count==0)
	*/
	void removeRemovedObjects();

	/*
		Convert stored objects from block to active
	*/
	void activateObjects(MapBlock *block, u32 dtime_s);

	/*
		Convert objects that are not in active blocks to static.

		If m_known_by_count != 0, active object is not deleted, but static
		data is still updated.

		If force_delete is set, active object is deleted nevertheless. It
		shall only be set so in the destructor of the environment.
	*/
	void deactivateFarObjects(bool force_delete);

	/*
		A few helpers used by the three above methods
	*/
	void deleteStaticFromBlock(
			ServerActiveObject *obj, u16 id, u32 mod_reason, bool no_emerge);
	bool saveStaticToBlock(v3s16 blockpos, u16 store_id,
			ServerActiveObject *obj, const StaticObject &s_obj, u32 mod_reason);

	/*
		Member variables
	*/

	// The map
	ServerMap *m_map;
	// Lua state
	ServerScripting* m_script;
	// Server definition
	Server *m_server;
	// Active Object Manager
	server::ActiveObjectMgr m_ao_manager;
	// World path
	const std::string m_path_world;
	// Outgoing network message buffer for active objects
	std::queue<ActiveObjectMessage> m_active_object_messages;
	// Some timers
	float m_send_recommended_timer = 0.0f;
	IntervalLimiter m_object_management_interval;
	// List of active blocks
	ActiveBlockList m_active_blocks;
	IntervalLimiter m_active_blocks_management_interval;
	IntervalLimiter m_active_block_modifier_interval;
	IntervalLimiter m_active_blocks_nodemetadata_interval;
	// Whether the variables below have been read from file yet
	bool m_meta_loaded = false;
	// Time from the beginning of the game in seconds.
	// Incremented in step().
	u32 m_game_time = 0;
	// A helper variable for incrementing the latter
	float m_game_time_fraction_counter = 0.0f;
	// Time of last clearObjects call (game time).
	// When a mapblock older than this is loaded, its objects are cleared.
	u32 m_last_clear_objects_time = 0;
	// Active block modifiers
	std::vector<ABMWithState> m_abms;
	LBMManager m_lbm_mgr;
	// An interval for generally sending object positions and stuff
	float m_recommended_send_interval = 0.1f;
	// Estimate for general maximum lag as determined by server.
	// Can raise to high values like 15s with eg. map generation mods.
	float m_max_lag_estimate = 0.1f;

	// peer_ids in here should be unique, except that there may be many 0s
	std::vector<RemotePlayer*> m_players;

	PlayerDatabase *m_player_database = nullptr;
	AuthDatabase *m_auth_database = nullptr;

	// Pseudo random generator for shuffling, etc.
	std::mt19937 m_rgen;

	// Particles
	IntervalLimiter m_particle_management_interval;
	std::unordered_map<u32, float> m_particle_spawners;
	std::unordered_map<u32, u16> m_particle_spawner_attachments;

	ServerActiveObject* createSAO(ActiveObjectType type, v3f pos, const std::string &data);
};<|MERGE_RESOLUTION|>--- conflicted
+++ resolved
@@ -67,17 +67,10 @@
 	virtual u32 getTriggerChance() = 0;
 	// Whether to modify chance to simulate time lost by an unnattended block
 	virtual bool getSimpleCatchUp() = 0;
-<<<<<<< HEAD
-  // get min Y for apply abm
+	// get min Y for apply abm
 	virtual s16 getMinY() = 0;
-  // get max Y for apply abm
+	// get max Y for apply abm
 	virtual s16 getMaxY() = 0;
-=======
-	// get min Y for apply abm
-	virtual int getMinY() = 0;
-	// get max Y for apply abm
-	virtual int getMaxY() = 0;
->>>>>>> b884a933
 	// This is called usually at interval for 1/chance of the nodes
 	virtual void trigger(ServerEnvironment *env, v3s16 p, MapNode n){};
 	virtual void trigger(ServerEnvironment *env, v3s16 p, MapNode n,
