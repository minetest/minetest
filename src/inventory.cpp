// Luanti
// SPDX-License-Identifier: LGPL-2.1-or-later
// Copyright (C) 2010-2013 celeron55, Perttu Ahola <celeron55@gmail.com>

#include "inventory.h"
#include "serialization.h"
#include "debug.h"
#include <algorithm>
#include <sstream>
#include "log.h"
#include "util/strfnd.h"
#include "content_mapnode.h" // For loading legacy MaterialItems
#include "nameidmapping.h" // For loading legacy MaterialItems
#include "util/serialize.h"
#include "util/string.h"

/*
	ItemStack
*/

static content_t content_translate_from_19_to_internal(content_t c_from)
{
	for (const auto &tt : trans_table_19) {
		if(tt[1] == c_from) {
			return tt[0];
		}
	}
	return c_from;
}

ItemStack::ItemStack(const std::string &name_, u16 count_,
		u16 wear_, IItemDefManager *itemdef) :
	name(itemdef->getAlias(name_)),
	count(count_),
	wear(wear_)
{
	if (name.empty() || count == 0)
		clear();
	else if (itemdef->get(name).type == ITEM_TOOL)
		count = 1;
}

void ItemStack::serialize(std::ostream &os, bool serialize_meta) const
{
	if (empty())
		return;

	// Check how many parts of the itemstring are needed
	int parts = 1;
	if (!metadata.empty())
		parts = 4;
	else if (wear != 0)
		parts = 3;
	else if (count != 1)
		parts = 2;

	os << serializeJsonStringIfNeeded(name);
	if (parts >= 2)
		os << " " << count;
	if (parts >= 3)
		os << " " << wear;
	if (parts >= 4) {
		os << " ";
		if (serialize_meta)
			metadata.serialize(os);
		else
			os << "<metadata size=" << metadata.size() << ">";
	}
}

void ItemStack::deSerialize(std::istream &is, IItemDefManager *itemdef)
{
	clear();

	// Read name
	name = deSerializeJsonStringIfNeeded(is);

	// Skip space
	std::string tmp;
	std::getline(is, tmp, ' ');
	if(!tmp.empty())
		throw SerializationError("Unexpected text after item name");

	if(name == "MaterialItem")
	{
		// Obsoleted on 2011-07-30

		u16 material;
		is>>material;
		u16 materialcount;
		is>>materialcount;
		// Convert old materials
		if(material <= 0xff)
			material = content_translate_from_19_to_internal(material);
		if(material > 0xfff)
			throw SerializationError("Too large material number");
		// Convert old id to name
		NameIdMapping legacy_nimap;
		content_mapnode_get_name_id_mapping(&legacy_nimap);
		legacy_nimap.getName(material, name);
		if(name.empty())
			name = "unknown_block";
		if (itemdef)
			name = itemdef->getAlias(name);
		count = materialcount;
	}
	else if(name == "MaterialItem2")
	{
		// Obsoleted on 2011-11-16

		u16 material;
		is>>material;
		u16 materialcount;
		is>>materialcount;
		if(material > 0xfff)
			throw SerializationError("Too large material number");
		// Convert old id to name
		NameIdMapping legacy_nimap;
		content_mapnode_get_name_id_mapping(&legacy_nimap);
		legacy_nimap.getName(material, name);
		if(name.empty())
			name = "unknown_block";
		if (itemdef)
			name = itemdef->getAlias(name);
		count = materialcount;
	}
	else if(name == "node" || name == "NodeItem" || name == "MaterialItem3"
			|| name == "craft" || name == "CraftItem")
	{
		// Obsoleted on 2012-01-07

		std::string all;
		std::getline(is, all, '\n');
		// First attempt to read inside ""
		Strfnd fnd(all);
		fnd.next("\"");
		// If didn't skip to end, we have ""s
		if(!fnd.at_end()){
			name = fnd.next("\"");
		} else { // No luck, just read a word then
			fnd.start(all);
			name = fnd.next(" ");
		}
		fnd.skip_over(" ");
		if (itemdef)
			name = itemdef->getAlias(name);
		count = stoi(trim(fnd.next("")));
		if(count == 0)
			count = 1;
	}
	else if(name == "MBOItem")
	{
		// Obsoleted on 2011-10-14
		throw SerializationError("MBOItem not supported anymore");
	}
	else if(name == "tool" || name == "ToolItem")
	{
		// Obsoleted on 2012-01-07

		std::string all;
		std::getline(is, all, '\n');
		// First attempt to read inside ""
		Strfnd fnd(all);
		fnd.next("\"");
		// If didn't skip to end, we have ""s
		if(!fnd.at_end()){
			name = fnd.next("\"");
		} else { // No luck, just read a word then
			fnd.start(all);
			name = fnd.next(" ");
		}
		count = 1;
		// Then read wear
		fnd.skip_over(" ");
		if (itemdef)
			name = itemdef->getAlias(name);
		wear = stoi(trim(fnd.next("")));
	}
	else
	{
		do  // This loop is just to allow "break;"
		{
			// The real thing

			// Apply item aliases
			if (itemdef)
				name = itemdef->getAlias(name);

			// Read the count
			std::string count_str;
			std::getline(is, count_str, ' ');
			if (count_str.empty()) {
				count = 1;
				break;
			}

			count = stoi(count_str);

			// Read the wear
			std::string wear_str;
			std::getline(is, wear_str, ' ');
			if(wear_str.empty())
				break;

			wear = stoi(wear_str);

			// Read metadata
			metadata.deSerialize(is);

			// In case fields are added after metadata, skip space here:
			//std::getline(is, tmp, ' ');
			//if(!tmp.empty())
			//	throw SerializationError("Unexpected text after metadata");

		} while(false);
	}

	if (name.empty() || count == 0)
		clear();
	else if (itemdef && itemdef->get(name).type == ITEM_TOOL)
		count = 1;
}

void ItemStack::deSerialize(const std::string &str, IItemDefManager *itemdef)
{
	std::istringstream is(str, std::ios::binary);
	deSerialize(is, itemdef);
}

std::string ItemStack::getItemString(bool include_meta) const
{
	std::ostringstream os(std::ios::binary);
	serialize(os, include_meta);
	return os.str();
}

std::string ItemStack::getDescription(const IItemDefManager *itemdef) const
{
	std::string desc = metadata.getString("description");
	if (desc.empty())
		desc = getDefinition(itemdef).description;
	return desc.empty() ? name : desc;
}

std::string ItemStack::getShortDescription(const IItemDefManager *itemdef) const
{
	std::string desc = metadata.getString("short_description");
	if (desc.empty())
		desc = getDefinition(itemdef).short_description;
	if (!desc.empty())
		return desc;
	// no short_description because of old server version or modified builtin
	// return first line of description
	std::stringstream sstr(getDescription(itemdef));
	std::getline(sstr, desc, '\n');
	return desc;
}

std::string ItemStack::getInventoryImage(const IItemDefManager *itemdef) const
{
	std::string texture = metadata.getString("inventory_image");
	if (texture.empty())
		texture = getDefinition(itemdef).inventory_image;

	return texture;
}

std::string ItemStack::getInventoryOverlay(const IItemDefManager *itemdef) const
{
	std::string texture = metadata.getString("inventory_overlay");
	if (texture.empty())
		texture = getDefinition(itemdef).inventory_overlay;

	return texture;
}

std::string ItemStack::getWieldImage(const IItemDefManager *itemdef) const
{
	std::string texture = metadata.getString("wield_image");
	if (texture.empty())
		texture = getDefinition(itemdef).wield_image;

	return texture;
}

std::string ItemStack::getWieldOverlay(const IItemDefManager *itemdef) const
{
	std::string texture = metadata.getString("wield_overlay");
	if (texture.empty())
		texture = getDefinition(itemdef).wield_overlay;

	return texture;
}

v3f ItemStack::getWieldScale(const IItemDefManager *itemdef) const
{
	std::string scale = metadata.getString("wield_scale");

	return str_to_v3f(scale).value_or(getDefinition(itemdef).wield_scale);
}

ItemStack ItemStack::addItem(ItemStack newitem, IItemDefManager *itemdef)
{
	// If the item is empty or the position invalid, bail out
	if(newitem.empty())
	{
		// nothing can be added trivially
	}
	// If this is an empty item, it's an easy job.
	else if(empty())
	{
		*this = newitem;
		newitem.clear();
	}
	// If item name or metadata differs, bail out
	else if (name != newitem.name
		|| metadata != newitem.metadata)
	{
		// cannot be added
	}
	// If the item fits fully, add counter and delete it
	else if(newitem.count <= freeSpace(itemdef))
	{
		add(newitem.count);
		newitem.clear();
	}
	// Else the item does not fit fully. Add all that fits and return
	// the rest.
	else
	{
		u16 freespace = freeSpace(itemdef);
		add(freespace);
		newitem.remove(freespace);
	}

	return newitem;
}

bool ItemStack::itemFits(ItemStack newitem,
		ItemStack *restitem,
		IItemDefManager *itemdef) const
{

	// If the item is empty or the position invalid, bail out
	if(newitem.empty())
	{
		// nothing can be added trivially
	}
	// If this is an empty item, it's an easy job.
	else if(empty())
	{
		newitem.clear();
	}
	// If item name or metadata differs, bail out
	else if (name != newitem.name
		|| metadata != newitem.metadata)
	{
		// cannot be added
	}
	// If the item fits fully, delete it
	else if(newitem.count <= freeSpace(itemdef))
	{
		newitem.clear();
	}
	// Else the item does not fit fully. Return the rest.
	else
	{
		u16 freespace = freeSpace(itemdef);
		newitem.remove(freespace);
	}

	if(restitem)
		*restitem = newitem;

	return newitem.empty();
}

bool ItemStack::stacksWith(const ItemStack &other) const
{
	return (this->name == other.name &&
			this->wear == other.wear &&
			this->metadata == other.metadata);
}

ItemStack ItemStack::takeItem(u32 takecount)
{
	if(takecount == 0 || count == 0)
		return ItemStack();

	ItemStack result = *this;
	if(takecount >= count)
	{
		// Take all
		clear();
	}
	else
	{
		// Take part
		remove(takecount);
		result.count = takecount;
	}
	return result;
}

ItemStack ItemStack::peekItem(u32 peekcount) const
{
	if(peekcount == 0 || count == 0)
		return ItemStack();

	ItemStack result = *this;
	if(peekcount < count)
		result.count = peekcount;
	return result;
}

/*
	Inventory
*/

InventoryList::InventoryList(const std::string &name, u32 size, IItemDefManager *itemdef):
	m_name(name),
	m_size(size),
	m_itemdef(itemdef)
{
	clearItems();
}

void InventoryList::clearItems()
{
	m_items.clear();

	for (u32 i=0; i < m_size; i++) {
		m_items.emplace_back();
	}

	setModified();
}

void InventoryList::setSize(u32 newsize)
{
	if (newsize == m_items.size())
		return;

	if (newsize < m_items.size())
		checkResizeLock();

	m_items.resize(newsize);
	m_size = newsize;
	setModified();
}

void InventoryList::setWidth(u32 newwidth)
{
	m_width = newwidth;
	setModified();
}

void InventoryList::setName(const std::string &name)
{
	m_name = name;
	setModified();
}

void InventoryList::serialize(std::ostream &os, bool incremental) const
{
	//os.imbue(std::locale("C"));

	os<<"Width "<<m_width<<"\n";

	for (const auto &item : m_items) {
		if (item.empty()) {
			os<<"Empty";
		} else {
			os<<"Item ";
			item.serialize(os);
		}
		// TODO: Implement this:
		// if (!incremental || item.checkModified())
		// os << "Keep";
		os<<"\n";
	}

	os<<"EndInventoryList\n";
}

void InventoryList::deSerialize(std::istream &is)
{
	//is.imbue(std::locale("C"));
	setModified();

	u32 item_i = 0;
	m_width = 0;

	while (is.good()) {
		std::string line;
		std::getline(is, line, '\n');

		std::istringstream iss(line);

		std::string name;
		std::getline(iss, name, ' ');

		if (name == "EndInventoryList" || name == "end") {
			// If partial incremental: Clear leftover items (should not happen!)
			for (size_t i = item_i; i < m_items.size(); ++i)
				m_items[i].clear();
			return;
		}

		if (name == "Width") {
			iss >> m_width;
			if (iss.fail())
				throw SerializationError("incorrect width property");
		}
		else if(name == "Item")
		{
			if(item_i > getSize() - 1)
				throw SerializationError("too many items");
			ItemStack item;
			item.deSerialize(iss, m_itemdef);
			m_items[item_i++] = item;
		}
		else if(name == "Empty")
		{
			if(item_i > getSize() - 1)
				throw SerializationError("too many items");
			m_items[item_i++].clear();
		} else if (name == "Keep") {
			++item_i; // Unmodified item
		}
	}

	// Contents given to deSerialize() were not terminated properly: throw error.

	std::ostringstream ss;
	ss << "Malformatted inventory list. list="
		<< m_name << ", read " << item_i << " of " << getSize()
		<< " ItemStacks." << std::endl;
	throw SerializationError(ss.str());
}

InventoryList & InventoryList::operator = (const InventoryList &other)
{
	checkResizeLock();

	m_items = other.m_items;
	m_size = other.m_size;
	m_width = other.m_width;
	m_name = other.m_name;
	m_itemdef = other.m_itemdef;
	//setDirty(true);

	return *this;
}

bool InventoryList::operator == (const InventoryList &other) const
{
	if(m_size != other.m_size)
		return false;
	if(m_width != other.m_width)
		return false;
	if(m_name != other.m_name)
		return false;
	for (u32 i = 0; i < m_items.size(); i++)
		if (m_items[i] != other.m_items[i])
			return false;

	return true;
}

u32 InventoryList::getUsedSlots() const
{
	u32 num = 0;
	for (const auto &m_item : m_items) {
		if (!m_item.empty())
			num++;
	}
	return num;
}

ItemStack InventoryList::changeItem(u32 i, const ItemStack &newitem)
{
	if(i >= m_items.size())
		return newitem;

	ItemStack olditem = m_items[i];
	if (olditem != newitem) {
		m_items[i] = newitem;
		setModified();
	}
	return olditem;
}

void InventoryList::deleteItem(u32 i)
{
	assert(i < m_items.size()); // Pre-condition
	m_items[i].clear();
	setModified();
}

ItemStack InventoryList::addItem(const ItemStack &newitem_)
{
	ItemStack newitem = newitem_;

	if(newitem.empty())
		return newitem;

	/*
		First try to find if it could be added to some existing items
	*/
	for(u32 i=0; i<m_items.size(); i++)
	{
		// Ignore empty slots
		if(m_items[i].empty())
			continue;
		// Try adding
		newitem = addItem(i, newitem);
		if(newitem.empty())
			return newitem; // All was eaten
	}

	/*
		Then try to add it to empty slots
	*/
	for(u32 i=0; i<m_items.size(); i++)
	{
		// Ignore unempty slots
		if(!m_items[i].empty())
			continue;
		// Try adding
		newitem = addItem(i, newitem);
		if(newitem.empty())
			return newitem; // All was eaten
	}

	// Return leftover
	return newitem;
}

ItemStack InventoryList::addItem(u32 i, const ItemStack &newitem)
{
	if(i >= m_items.size())
		return newitem;

	ItemStack leftover = m_items[i].addItem(newitem, m_itemdef);
	if (leftover != newitem)
		setModified();
	return leftover;
}

bool InventoryList::itemFits(const u32 i, const ItemStack &newitem,
		ItemStack *restitem) const
{
	if(i >= m_items.size())
	{
		if(restitem)
			*restitem = newitem;
		return false;
	}

	return m_items[i].itemFits(newitem, restitem, m_itemdef);
}

bool InventoryList::roomForItem(const ItemStack &item_) const
{
	ItemStack item = item_;
	ItemStack leftover;
	for(auto i = m_items.begin(); i != m_items.end(); ++i)
	{
		if(i->itemFits(item, &leftover, m_itemdef))
			return true;
		item = leftover;
	}
	return false;
}

bool InventoryList::roomForItems(const std::vector<ItemStack> &items_) const
{
	std::vector<ItemStack> items = items_;

	// Initially check only non-empty cells in the target inventory
	for (auto i = m_items.begin(); i != m_items.end(); ++i) {
		if (i->empty())
			continue;

		u16 avail_cur = i->freeSpace(m_itemdef);
		if (avail_cur == 0)
			continue;

		for (auto item = items.begin(); item != items.end();) {
			bool is_erased = false;
			if (i->stacksWith(*item)) {
				u16 min_count = std::min(avail_cur, item->count);
				avail_cur -= min_count;
				item->count -= min_count;
				if (item->empty()) {
					item = items.erase(item);
					is_erased = true;
				}
				if (avail_cur == 0)
					break;
			}
			if (!is_erased)
				++item;
		}

		if (items.empty())
			return true;
	}

	// Now check only empty cells in the target inventory
	for (auto i = m_items.begin(); i != m_items.end(); ++i) {
		if (!i->empty())
			continue;

		u16 avail_cur = items.back().freeSpace(m_itemdef);
		items.pop_back();

		for (auto item = items.begin(); item != items.end();) {
			bool is_erased = false;
			if (i->stacksWith(*item)) {
				u16 min_count = std::min(avail_cur, item->count);
				avail_cur -= min_count;
				item->count -= min_count;
				if (item->empty()) {
					item = items.erase(item);
					is_erased = true;
				}
				if (avail_cur == 0)
					break;
			}
			if (!is_erased)
				++item;
		}

		if (items.empty())
			return true;
	}

	return items.empty();
}

bool InventoryList::containsItem(const ItemStack &item, bool match_meta) const
{
	u16 count = item.count;
	if (count == 0)
		return true;

	for (auto i = m_items.rbegin(); i != m_items.rend(); ++i) {
		if (count == 0)
			break;
		if (i->name == item.name && (!match_meta || (i->metadata == item.metadata))) {
			if (i->count >= count)
				return true;

			count -= i->count;
		}
	}
	return false;
}

<<<<<<< HEAD
bool InventoryList::containsItems(const std::vector<ItemStack> &items_, bool match_meta) const
{
	std::vector<ItemStack> items = items_;
	for (auto item = items.begin(); item != items.end();) {
		if (item->empty())
			item = items.erase(item);
		else
			++item;
	}

	for (auto i = m_items.begin(); i != m_items.end(); ++i) {
		u16 avail_cur = i->count;
		if (avail_cur == 0)
			continue;

		for (auto item = items.begin(); item != items.end();) {
			bool is_erased = false;
			if (i->name == item->name && (!match_meta || (i->metadata == item->metadata))) {
				u16 min_count = std::min(avail_cur, item->count);
				avail_cur -= min_count;
				item->count -= min_count;
				if (item->empty()) {
					item = items.erase(item);
					is_erased = true;
				}
				if (avail_cur == 0)
					break;
			}
			if (!is_erased)
				++item;
		}

		if (items.empty())
			return true;
	}

	return false;
}

ItemStack InventoryList::removeItem(const ItemStack &item)
=======
ItemStack InventoryList::removeItem(const ItemStack &item, bool match_meta)
>>>>>>> abcd2e0b
{
	ItemStack removed;
	for (auto i = m_items.rbegin(); i != m_items.rend(); ++i) {
		if (i->name == item.name && (!match_meta || i->metadata == item.metadata)) {
			u32 still_to_remove = item.count - removed.count;
			ItemStack leftover = removed.addItem(i->takeItem(still_to_remove),
					m_itemdef);
			// Allow oversized stacks
			removed.count += leftover.count;

			if (removed.count == item.count)
				break;
		}
	}
	if (!removed.empty())
		setModified();
	return removed;
}

ItemStack InventoryList::takeItem(u32 i, u32 takecount)
{
	if(i >= m_items.size())
		return ItemStack();

	ItemStack taken = m_items[i].takeItem(takecount);
	if (!taken.empty())
		setModified();
	return taken;
}

void InventoryList::moveItemSomewhere(u32 i, InventoryList *dest, u32 count)
{
	// Take item from source list
	ItemStack item1;
	if (count == 0)
		item1 = changeItem(i, ItemStack());
	else
		item1 = takeItem(i, count);

	if (item1.empty())
		return;

	ItemStack leftover;
	leftover = dest->addItem(item1);

	if (!leftover.empty()) {
		// Add the remaining part back to the source item
		// do NOT use addItem to allow oversized stacks!
		leftover.add(getItem(i).count);
		changeItem(i, leftover);
	}
}

ItemStack InventoryList::moveItem(u32 i, InventoryList *dest, u32 dest_i,
		u32 count, bool swap_if_needed, bool *did_swap)
{
	ItemStack moved;
	if (this == dest && i == dest_i)
		return moved;

	// Take item from source list
	if (count == 0)
		moved = changeItem(i, ItemStack());
	else
		moved = takeItem(i, count);

	// Try to add the item to destination list
	ItemStack leftover = dest->addItem(dest_i, moved);

	// If something is returned, the item was not fully added
	if (!leftover.empty()) {
		// Keep track of how many we actually moved
		moved.remove(leftover.count);

		// Add any leftover stack back to the source stack.
		leftover.add(getItem(i).count); // leftover + source count
		changeItem(i, leftover); // do NOT use addItem to allow oversized stacks!
		leftover.clear();

		// Swap if no items could be moved
		if (moved.empty() && swap_if_needed) {
			// Tell that we swapped
			if (did_swap != NULL) {
				*did_swap = true;
			}
			// Take item from source list
			moved = changeItem(i, ItemStack());
			// Adding was not possible, swap the items.
			ItemStack item2 = dest->changeItem(dest_i, moved);
			// Put item from destination list to the source list
			changeItem(i, item2);
		}
	}

	return moved;
}

void InventoryList::checkResizeLock()
{
	if (m_resize_locks == 0)
		return; // OK

	throw BaseException("InventoryList '" + m_name
			+ "' is currently in use and cannot be deleted or resized.");
}

/*
	Inventory
*/

Inventory::~Inventory()
{
	clear();
}

void Inventory::clear()
{
	for (auto &m_list : m_lists) {
		// Placing this check within the destructor would be a logical solution
		// but that's generally a bad idea, thus manual calls beforehand:
		m_list->checkResizeLock();
	}

	for (auto &m_list : m_lists) {
		delete m_list;
	}
	m_lists.clear();
	setModified();
}

Inventory::Inventory(IItemDefManager *itemdef)
{
	m_itemdef = itemdef;
	setModified();
}

Inventory::Inventory(const Inventory &other)
{
	*this = other;
}

Inventory & Inventory::operator = (const Inventory &other)
{
	// Gracefully handle self assignment
	if(this != &other)
	{
		clear();
		m_itemdef = other.m_itemdef;
		for (InventoryList *list : other.m_lists) {
			m_lists.push_back(new InventoryList(*list));
		}
		setModified();
	}
	return *this;
}

bool Inventory::operator == (const Inventory &other) const
{
	if(m_lists.size() != other.m_lists.size())
		return false;

	for(u32 i=0; i<m_lists.size(); i++)
	{
		if(*m_lists[i] != *other.m_lists[i])
			return false;
	}
	return true;
}

void Inventory::serialize(std::ostream &os, bool incremental) const
{
	//std::cout << "Serialize " << (int)incremental << ", n=" << m_lists.size() << std::endl;
	for (const InventoryList *list : m_lists) {
		if (!incremental || list->checkModified()) {
			os << "List " << list->getName() << " " << list->getSize() << "\n";
			list->serialize(os, incremental);
		} else {
			os << "KeepList " << list->getName() << "\n";
		}
	}

	os<<"EndInventory\n";
}

void Inventory::deSerialize(std::istream &is)
{
	std::vector<InventoryList *> new_lists;
	new_lists.reserve(m_lists.size());

	while (is.good()) {
		std::string line;
		std::getline(is, line, '\n');

		std::istringstream iss(line);

		std::string name;
		std::getline(iss, name, ' ');

		if (name == "EndInventory" || name == "end") {
			// Remove all lists that were not sent
			for (auto &list : m_lists) {
				if (std::find(new_lists.begin(), new_lists.end(), list) != new_lists.end())
					continue;

				delete list;
				list = nullptr;
				setModified();
			}
			m_lists.erase(std::remove(m_lists.begin(), m_lists.end(),
					nullptr), m_lists.end());
			return;
		}

		if (name == "List") {
			std::string listname;
			u32 listsize;

			std::getline(iss, listname, ' ');
			iss>>listsize;

			InventoryList *list = getList(listname);
			bool create_new = !list;
			if (create_new)
				list = new InventoryList(listname, listsize, m_itemdef);
			else
				list->setSize(listsize);
			list->deSerialize(is);

			new_lists.push_back(list);
			if (create_new)
				m_lists.push_back(list);

		} else if (name == "KeepList") {
			// Incrementally sent list
			std::string listname;
			std::getline(iss, listname, ' ');

			InventoryList *list = getList(listname);
			if (list) {
				new_lists.push_back(list);
			} else {
				errorstream << "Inventory::deSerialize(): Tried to keep list '" <<
					listname << "' which is non-existent." << std::endl;
			}
		}
		// Any additional fields will throw errors when received by a client
		// older than PROTOCOL_VERSION 38
	}

	// Contents given to deSerialize() were not terminated properly: throw error.

	std::ostringstream ss;
	ss << "Malformatted inventory (damaged?). "
		<< m_lists.size() << " lists read." << std::endl;
	throw SerializationError(ss.str());
}

InventoryList * Inventory::addList(const std::string &name, u32 size)
{
	setModified();

	// Reset existing lists instead of re-creating if possible.
	// InventoryAction::apply() largely caches InventoryList pointers which must not be
	// invalidated by Lua API calls (e.g. InvRef:set_list), hence do resize & clear which
	// also include the neccessary resize lock checks.
	s32 i = getListIndex(name);
	if (i != -1) {
		InventoryList *list = m_lists[i];
		list->setSize(size);
		list->clearItems();
		return list;
	}

	//don't create list with invalid name
	if (name.find(' ') != std::string::npos)
		return nullptr;

	InventoryList *list = new InventoryList(name, size, m_itemdef);
	list->setModified();
	m_lists.push_back(list);
	return list;
}

InventoryList * Inventory::getList(const std::string &name)
{
	s32 i = getListIndex(name);
	if(i == -1)
		return nullptr;
	return m_lists[i];
}

bool Inventory::deleteList(const std::string &name)
{
	s32 i = getListIndex(name);
	if(i == -1)
		return false;

	m_lists[i]->checkResizeLock();

	setModified();
	delete m_lists[i];
	m_lists.erase(m_lists.begin() + i);
	return true;
}

const InventoryList *Inventory::getList(const std::string &name) const
{
	s32 i = getListIndex(name);
	if(i == -1)
		return nullptr;
	return m_lists[i];
}

s32 Inventory::getListIndex(const std::string &name) const
{
	for(u32 i=0; i<m_lists.size(); i++)
	{
		if(m_lists[i]->getName() == name)
			return i;
	}
	return -1;
}

//END<|MERGE_RESOLUTION|>--- conflicted
+++ resolved
@@ -759,7 +759,6 @@
 	return false;
 }
 
-<<<<<<< HEAD
 bool InventoryList::containsItems(const std::vector<ItemStack> &items_, bool match_meta) const
 {
 	std::vector<ItemStack> items = items_;
@@ -799,10 +798,7 @@
 	return false;
 }
 
-ItemStack InventoryList::removeItem(const ItemStack &item)
-=======
 ItemStack InventoryList::removeItem(const ItemStack &item, bool match_meta)
->>>>>>> abcd2e0b
 {
 	ItemStack removed;
 	for (auto i = m_items.rbegin(); i != m_items.rend(); ++i) {
