/*
Minetest
Copyright (C) 2018 nerzhul, Loic Blot <loic.blot@unix-experience.fr>

This program is free software; you can redistribute it and/or modify
it under the terms of the GNU Lesser General Public License as published by
the Free Software Foundation; either version 2.1 of the License, or
(at your option) any later version.

This program is distributed in the hope that it will be useful,
but WITHOUT ANY WARRANTY; without even the implied warranty of
MERCHANTABILITY or FITNESS FOR A PARTICULAR PURPOSE.  See the
GNU Lesser General Public License for more details.

You should have received a copy of the GNU Lesser General Public License along
with this program; if not, write to the Free Software Foundation, Inc.,
51 Franklin Street, Fifth Floor, Boston, MA 02110-1301 USA.
*/

#include "test.h"
#include <algorithm>
#include "server/mods.h"
#include "settings.h"
#include "test_config.h"

class TestServerModManager : public TestBase
{
public:
	TestServerModManager() { TestManager::registerTestModule(this); }
	const char *getName() { return "TestServerModManager"; }

	void runTests(IGameDef *gamedef);

	void testCreation();
	void testIsConsistent();
	void testUnsatisfiedMods();
	void testGetMods();
	void testGetModsWrongDir();
	void testGetModspec();
	void testGetModNamesWrongDir();
	void testGetModNames();
	void testGetModMediaPathsWrongDir();
	void testGetModMediaPaths();
};

static TestServerModManager g_test_instance;

void TestServerModManager::runTests(IGameDef *gamedef)
{
	const char *saved_env_mt_subgame_path = getenv("MINETEST_SUBGAME_PATH");
#ifdef WIN32
	{
		std::string subgame_path("MINETEST_SUBGAME_PATH=");
		subgame_path.append(TEST_SUBGAME_PATH);
		_putenv(subgame_path.c_str());
	}
#else
	setenv("MINETEST_SUBGAME_PATH", TEST_SUBGAME_PATH, 1);
#endif

	TEST(testCreation);
	TEST(testIsConsistent);
	TEST(testGetModsWrongDir);
	TEST(testUnsatisfiedMods);
	TEST(testGetMods);
	TEST(testGetModspec);
	TEST(testGetModNamesWrongDir);
	TEST(testGetModNames);
	TEST(testGetModMediaPathsWrongDir);
	TEST(testGetModMediaPaths);

#ifdef WIN32
	{
		std::string subgame_path("MINETEST_SUBGAME_PATH=");
		if (saved_env_mt_subgame_path)
			subgame_path.append(saved_env_mt_subgame_path);
		_putenv(subgame_path.c_str());
	}
#else
	if (saved_env_mt_subgame_path)
		setenv("MINETEST_SUBGAME_PATH", saved_env_mt_subgame_path, 1);
	else
		unsetenv("MINETEST_SUBGAME_PATH");
#endif
}

void TestServerModManager::testCreation()
{
	std::string path = std::string(TEST_WORLDDIR) + DIR_DELIM + "world.mt";
	Settings world_config;
	world_config.set("gameid", "devtest");
	UASSERTEQ(bool, world_config.updateConfigFile(path.c_str()), true);
	ServerModManager sm(TEST_WORLDDIR);
}

void TestServerModManager::testGetModsWrongDir()
{
	// Test in non worlddir to ensure no mods are found
	ServerModManager sm(std::string(TEST_WORLDDIR) + DIR_DELIM + "..");
	UASSERTEQ(bool, sm.getMods().empty(), true);
}

void TestServerModManager::testUnsatisfiedMods()
{
	ServerModManager sm(std::string(TEST_WORLDDIR));
	UASSERTEQ(bool, sm.getUnsatisfiedMods().empty(), true);
}

void TestServerModManager::testIsConsistent()
{
	ServerModManager sm(std::string(TEST_WORLDDIR));
	UASSERTEQ(bool, sm.isConsistent(), true);
}

void TestServerModManager::testGetMods()
{
	ServerModManager sm(std::string(TEST_WORLDDIR));
	const auto &mods = sm.getMods();
	UASSERTEQ(bool, mods.empty(), false);

	// Ensure we found basenodes mod (part of devtest)
	bool default_found = false;
	for (const auto &m : mods) {
		if (m.name == "basenodes")
			default_found = true;

		// Verify if paths are not empty
		UASSERTEQ(bool, m.path.empty(), false);
	}

	UASSERTEQ(bool, default_found, true);
}

void TestServerModManager::testGetModspec()
{
	ServerModManager sm(std::string(TEST_WORLDDIR));
	UASSERTEQ(const ModSpec *, sm.getModSpec("wrongmod"), NULL);
	UASSERT(sm.getModSpec("basenodes") != NULL);
}

void TestServerModManager::testGetModNamesWrongDir()
{
	ServerModManager sm(std::string(TEST_WORLDDIR) + DIR_DELIM + "..");
	std::vector<std::string> result;
	sm.getModNames(result);
	UASSERTEQ(bool, result.empty(), true);
}

void TestServerModManager::testGetModNames()
{
	ServerModManager sm(std::string(TEST_WORLDDIR));
	std::vector<std::string> result;
	sm.getModNames(result);
	UASSERTEQ(bool, result.empty(), false);
	UASSERT(std::find(result.begin(), result.end(), "basenodes") != result.end());
}

void TestServerModManager::testGetModMediaPathsWrongDir()
{
	ServerModManager sm(std::string(TEST_WORLDDIR) + DIR_DELIM + "..");
	std::vector<std::string> result;
	sm.getModsMediaPaths(result);
	UASSERTEQ(bool, result.empty(), true);
}

void TestServerModManager::testGetModMediaPaths()
{
	ServerModManager sm(std::string(TEST_WORLDDIR));
	std::vector<std::string> result;
	sm.getModsMediaPaths(result);
	UASSERTEQ(bool, result.empty(), false);
<<<<<<< HEAD
	// We should have 6 folders for each mod:
	// textures, media, locale, model, sounds, shaders
	UASSERTEQ(unsigned long, result.size() % 6, 0);
=======
>>>>>>> 6dcc9e63
}<|MERGE_RESOLUTION|>--- conflicted
+++ resolved
@@ -169,10 +169,4 @@
 	std::vector<std::string> result;
 	sm.getModsMediaPaths(result);
 	UASSERTEQ(bool, result.empty(), false);
-<<<<<<< HEAD
-	// We should have 6 folders for each mod:
-	// textures, media, locale, model, sounds, shaders
-	UASSERTEQ(unsigned long, result.size() % 6, 0);
-=======
->>>>>>> 6dcc9e63
 }