/*
Minetest
Copyright (C) 2010-2013 celeron55, Perttu Ahola <celeron55@gmail.com>

This program is free software; you can redistribute it and/or modify
it under the terms of the GNU Lesser General Public License as published by
the Free Software Foundation; either version 2.1 of the License, or
(at your option) any later version.

This program is distributed in the hope that it will be useful,
but WITHOUT ANY WARRANTY; without even the implied warranty of
MERCHANTABILITY or FITNESS FOR A PARTICULAR PURPOSE.  See the
GNU Lesser General Public License for more details.

You should have received a copy of the GNU Lesser General Public License along
with this program; if not, write to the Free Software Foundation, Inc.,
51 Franklin Street, Fifth Floor, Boston, MA 02110-1301 USA.
*/

#ifndef MAP_HEADER
#define MAP_HEADER

#include <iostream>
#include <sstream>
#include <set>
#include <map>
#include <list>

#include "irrlichttypes_bloated.h"
#include "mapnode.h"
#include "constants.h"
#include "voxel.h"
#include "modifiedstate.h"
#include "util/container.h"
#include "nodetimer.h"

class Database;
class ClientMap;
class MapSector;
class ServerMapSector;
class MapBlock;
class NodeMetadata;
class IGameDef;
class IRollbackReportSink;
class EmergeManager;
<<<<<<< HEAD
class GameScripting;
class ServerEnvironment;
struct BlockMakeData;
struct MapgenParams;
=======
class ServerEnvironment;
struct BlockMakeData;
struct MapgenParams;

>>>>>>> 0f9440fa

/*
	MapEditEvent
*/

#define MAPTYPE_BASE 0
#define MAPTYPE_SERVER 1
#define MAPTYPE_CLIENT 2

enum MapEditEventType{
	// Node added (changed from air or something else to something)
	MEET_ADDNODE,
	// Node removed (changed to air)
	MEET_REMOVENODE,
	// Node metadata of block changed (not knowing which node exactly)
	// p stores block coordinate
	MEET_BLOCK_NODE_METADATA_CHANGED,
	// Anything else (modified_blocks are set unsent)
	MEET_OTHER
};

struct MapEditEvent
{
	MapEditEventType type;
	v3s16 p;
	MapNode n;
	std::set<v3s16> modified_blocks;
	u16 already_known_by_peer;

	MapEditEvent():
		type(MEET_OTHER),
		already_known_by_peer(0)
	{
	}

	MapEditEvent * clone()
	{
		MapEditEvent *event = new MapEditEvent();
		event->type = type;
		event->p = p;
		event->n = n;
		event->modified_blocks = modified_blocks;
		return event;
	}

	VoxelArea getArea()
	{
		switch(type){
		case MEET_ADDNODE:
			return VoxelArea(p);
		case MEET_REMOVENODE:
			return VoxelArea(p);
		case MEET_BLOCK_NODE_METADATA_CHANGED:
		{
			v3s16 np1 = p*MAP_BLOCKSIZE;
			v3s16 np2 = np1 + v3s16(1,1,1)*MAP_BLOCKSIZE - v3s16(1,1,1);
			return VoxelArea(np1, np2);
		}
		case MEET_OTHER:
		{
			VoxelArea a;
			for(std::set<v3s16>::iterator
					i = modified_blocks.begin();
					i != modified_blocks.end(); ++i)
			{
				v3s16 p = *i;
				v3s16 np1 = p*MAP_BLOCKSIZE;
				v3s16 np2 = np1 + v3s16(1,1,1)*MAP_BLOCKSIZE - v3s16(1,1,1);
				a.addPoint(np1);
				a.addPoint(np2);
			}
			return a;
		}
		}
		return VoxelArea();
	}
};

class MapEventReceiver
{
public:
	// event shall be deleted by caller after the call.
	virtual void onMapEditEvent(MapEditEvent *event) = 0;
};

class Map /*: public NodeContainer*/
{
public:

	Map(std::ostream &dout, IGameDef *gamedef);
	virtual ~Map();

	/*virtual u16 nodeContainerId() const
	{
		return NODECONTAINER_ID_MAP;
	}*/

	virtual s32 mapType() const
	{
		return MAPTYPE_BASE;
	}

	/*
		Drop (client) or delete (server) the map.
	*/
	virtual void drop()
	{
		delete this;
	}

	void addEventReceiver(MapEventReceiver *event_receiver);
	void removeEventReceiver(MapEventReceiver *event_receiver);
	// event shall be deleted by caller after the call.
	void dispatchEvent(MapEditEvent *event);

	// On failure returns NULL
	MapSector * getSectorNoGenerateNoExNoLock(v2s16 p2d);
	// Same as the above (there exists no lock anymore)
	MapSector * getSectorNoGenerateNoEx(v2s16 p2d);
	// On failure throws InvalidPositionException
	MapSector * getSectorNoGenerate(v2s16 p2d);
	// Gets an existing sector or creates an empty one
	//MapSector * getSectorCreate(v2s16 p2d);

	/*
		This is overloaded by ClientMap and ServerMap to allow
		their differing fetch methods.
	*/
	virtual MapSector * emergeSector(v2s16 p){ return NULL; }
	virtual MapSector * emergeSector(v2s16 p,
			std::map<v3s16, MapBlock*> &changed_blocks){ return NULL; }

	// Returns InvalidPositionException if not found
	MapBlock * getBlockNoCreate(v3s16 p);
	// Returns NULL if not found
	MapBlock * getBlockNoCreateNoEx(v3s16 p);

	/* Server overrides */
	virtual MapBlock * emergeBlock(v3s16 p, bool allow_generate=true)
	{ return getBlockNoCreateNoEx(p); }

	// Returns InvalidPositionException if not found
	bool isNodeUnderground(v3s16 p);

	bool isValidPosition(v3s16 p);

	// throws InvalidPositionException if not found
	MapNode getNode(v3s16 p);

	// throws InvalidPositionException if not found
	void setNode(v3s16 p, MapNode & n);

	// Returns a CONTENT_IGNORE node if not found
	MapNode getNodeNoEx(v3s16 p);

	void unspreadLight(enum LightBank bank,
			std::map<v3s16, u8> & from_nodes,
			std::set<v3s16> & light_sources,
			std::map<v3s16, MapBlock*> & modified_blocks);

	void unLightNeighbors(enum LightBank bank,
			v3s16 pos, u8 lightwas,
			std::set<v3s16> & light_sources,
			std::map<v3s16, MapBlock*> & modified_blocks);

	void spreadLight(enum LightBank bank,
			std::set<v3s16> & from_nodes,
			std::map<v3s16, MapBlock*> & modified_blocks);

	void lightNeighbors(enum LightBank bank,
			v3s16 pos,
			std::map<v3s16, MapBlock*> & modified_blocks);

	v3s16 getBrightestNeighbour(enum LightBank bank, v3s16 p);

	s16 propagateSunlight(v3s16 start,
			std::map<v3s16, MapBlock*> & modified_blocks);

	void updateLighting(enum LightBank bank,
			std::map<v3s16, MapBlock*>  & a_blocks,
			std::map<v3s16, MapBlock*> & modified_blocks);

	void updateLighting(std::map<v3s16, MapBlock*>  & a_blocks,
			std::map<v3s16, MapBlock*> & modified_blocks);

	/*
		These handle lighting but not faces.
	*/
	void addNodeAndUpdate(v3s16 p, MapNode n,
			std::map<v3s16, MapBlock*> &modified_blocks);
	void removeNodeAndUpdate(v3s16 p,
			std::map<v3s16, MapBlock*> &modified_blocks);

	/*
		Wrappers for the latter ones.
		These emit events.
		Return true if succeeded, false if not.
	*/
	bool addNodeWithEvent(v3s16 p, MapNode n);
	bool removeNodeWithEvent(v3s16 p);

	/*
		Takes the blocks at the edges into account
	*/
	bool getDayNightDiff(v3s16 blockpos);

	//core::aabbox3d<s16> getDisplayedBlockArea();

	//bool updateChangedVisibleArea();

	// Call these before and after saving of many blocks
	virtual void beginSave() {return;};
	virtual void endSave() {return;};

	virtual void save(ModifiedState save_level){assert(0);};

	// Server implements this.
	// Client leaves it as no-op.
	virtual void saveBlock(MapBlock *block){};

	/*
		Updates usage timers and unloads unused blocks and sectors.
		Saves modified blocks before unloading on MAPTYPE_SERVER.
	*/
	void timerUpdate(float dtime, float unload_timeout,
			std::list<v3s16> *unloaded_blocks=NULL);

	/*
		Unloads all blocks with a zero refCount().
		Saves modified blocks before unloading on MAPTYPE_SERVER.
	*/
	void unloadUnreferencedBlocks(std::list<v3s16> *unloaded_blocks=NULL);

	// Deletes sectors and their blocks from memory
	// Takes cache into account
	// If deleted sector is in sector cache, clears cache
	void deleteSectors(std::list<v2s16> &list);

#if 0
	/*
		Unload unused data
		= flush changed to disk and delete from memory, if usage timer of
		  block is more than timeout
	*/
	void unloadUnusedData(float timeout,
			core::list<v3s16> *deleted_blocks=NULL);
#endif

	// For debug printing. Prints "Map: ", "ServerMap: " or "ClientMap: "
	virtual void PrintInfo(std::ostream &out);

	void transformLiquids(GameScripting *m_script, std::map<v3s16, MapBlock*> & modified_blocks);
	void transformLiquidsFinite(GameScripting *m_script, std::map<v3s16, MapBlock*> & modified_blocks);

	/*
		Node metadata
		These are basically coordinate wrappers to MapBlock
	*/

	NodeMetadata* getNodeMetadata(v3s16 p);
	void setNodeMetadata(v3s16 p, NodeMetadata *meta);
	void removeNodeMetadata(v3s16 p);

	/*
		Node Timers
		These are basically coordinate wrappers to MapBlock
	*/

	NodeTimer getNodeTimer(v3s16 p);
	void setNodeTimer(v3s16 p, NodeTimer t);
	void removeNodeTimer(v3s16 p);

	/*
		Misc.
	*/
	std::map<v2s16, MapSector*> *getSectorsPtr(){return &m_sectors;}

	/*
		Variables
	*/

	void transforming_liquid_add(v3s16 p);
	s32 transforming_liquid_size();

	virtual s16 getHeat(v3s16 p);
	virtual s16 getHumidity(v3s16 p);

protected:
	friend class LuaVoxelManip;

	std::ostream &m_dout; // A bit deprecated, could be removed

	IGameDef *m_gamedef;

	std::set<MapEventReceiver*> m_event_receivers;

	std::map<v2s16, MapSector*> m_sectors;

	// Be sure to set this to NULL when the cached sector is deleted
	MapSector *m_sector_cache;
	v2s16 m_sector_cache_p;

	// Queued transforming water nodes
	UniqueQueue<v3s16> m_transforming_liquid;
};

/*
	ServerMap

	This is the only map class that is able to generate map.
*/

class ServerMap : public Map
{
public:
	/*
		savedir: directory to which map data should be saved
	*/
	ServerMap(std::string savedir, IGameDef *gamedef, EmergeManager *emerge);
	~ServerMap();

	s32 mapType() const
	{
		return MAPTYPE_SERVER;
	}

	/*
		Get a sector from somewhere.
		- Check memory
		- Check disk (doesn't load blocks)
		- Create blank one
	*/
	ServerMapSector * createSector(v2s16 p);

	/*
		Blocks are generated by using these and makeBlock().
	*/
	bool initBlockMake(BlockMakeData *data, v3s16 blockpos);
	MapBlock *finishBlockMake(BlockMakeData *data,
			std::map<v3s16, MapBlock*> &changed_blocks);

	/*
		Get a block from somewhere.
		- Memory
		- Create blank
	*/
	MapBlock * createBlock(v3s16 p);

	/*
		Forcefully get a block from somewhere.
		- Memory
		- Load from disk
		- Create blank filled with CONTENT_IGNORE

	*/
	MapBlock * emergeBlock(v3s16 p, bool create_blank=true);

	// Helper for placing objects on ground level
	s16 findGroundLevel(v2s16 p2d);

	/*
		Misc. helper functions for fiddling with directory and file
		names when saving
	*/
	void createDirs(std::string path);
	// returns something like "map/sectors/xxxxxxxx"
	std::string getSectorDir(v2s16 pos, int layout = 2);
	// dirname: final directory name
	v2s16 getSectorPos(std::string dirname);
	v3s16 getBlockPos(std::string sectordir, std::string blockfile);
	static std::string getBlockFilename(v3s16 p);

	/*
		Database functions
	*/
	// Verify we can read/write to the database
	void verifyDatabase();

	// Returns true if the database file does not exist
	bool loadFromFolders();

	// Call these before and after saving of blocks
	void beginSave();
	void endSave();

	void save(ModifiedState save_level);
	void listAllLoadableBlocks(std::list<v3s16> &dst);
	void listAllLoadedBlocks(std::list<v3s16> &dst);
	// Saves map seed and possibly other stuff
	void saveMapMeta();
	void loadMapMeta();

	/*void saveChunkMeta();
	void loadChunkMeta();*/

	// The sector mutex should be locked when calling most of these

	// This only saves sector-specific data such as the heightmap
	// (no MapBlocks)
	// DEPRECATED? Sectors have no metadata anymore.
	void saveSectorMeta(ServerMapSector *sector);
	MapSector* loadSectorMeta(std::string dirname, bool save_after_load);
	bool loadSectorMeta(v2s16 p2d);

	// Full load of a sector including all blocks.
	// returns true on success, false on failure.
	bool loadSectorFull(v2s16 p2d);
	// If sector is not found in memory, try to load it from disk.
	// Returns true if sector now resides in memory
	//bool deFlushSector(v2s16 p2d);

	void saveBlock(MapBlock *block);
	// This will generate a sector with getSector if not found.
	void loadBlock(std::string sectordir, std::string blockfile, MapSector *sector, bool save_after_load=false);
	MapBlock* loadBlock(v3s16 p);
	// Database version
	void loadBlock(std::string *blob, v3s16 p3d, MapSector *sector, bool save_after_load=false);

	// For debug printing
	virtual void PrintInfo(std::ostream &out);

	bool isSavingEnabled(){ return m_map_saving_enabled; }

	u64 getSeed(){ return m_seed; }

	MapgenParams *getMapgenParams(){ return m_mgparams; }

	// Parameters fed to the Mapgen
	MapgenParams *m_mgparams;

	virtual s16 updateBlockHeat(ServerEnvironment *env, v3s16 p, MapBlock *block = NULL);
	virtual s16 updateBlockHumidity(ServerEnvironment *env, v3s16 p, MapBlock *block = NULL);

private:
	// Seed used for all kinds of randomness in generation
	u64 m_seed;
	
	// Emerge manager
	EmergeManager *m_emerge;

	std::string m_savedir;
	bool m_map_saving_enabled;

#if 0
	// Chunk size in MapSectors
	// If 0, chunks are disabled.
	s16 m_chunksize;
	// Chunks
	core::map<v2s16, MapChunk*> m_chunks;
#endif

	/*
		Metadata is re-written on disk only if this is true.
		This is reset to false when written on disk.
	*/
	bool m_map_metadata_changed;
	Database *dbase;
};

#define VMANIP_BLOCK_DATA_INEXIST     1
#define VMANIP_BLOCK_CONTAINS_CIGNORE 2

class MapVoxelManipulator : public VoxelManipulator
{
public:
	MapVoxelManipulator(Map *map);
	virtual ~MapVoxelManipulator();

	virtual void clear()
	{
		VoxelManipulator::clear();
		m_loaded_blocks.clear();
	}

	virtual void emerge(VoxelArea a, s32 caller_id=-1);

	void blitBack(std::map<v3s16, MapBlock*> & modified_blocks);

protected:
	Map *m_map;
	/*
		key = blockpos
		value = flags describing the block
	*/
	std::map<v3s16, u8> m_loaded_blocks;
};

class ManualMapVoxelManipulator : public MapVoxelManipulator
{
public:
	ManualMapVoxelManipulator(Map *map);
	virtual ~ManualMapVoxelManipulator();

	void setMap(Map *map)
	{m_map = map;}

	virtual void emerge(VoxelArea a, s32 caller_id=-1);

	void initialEmerge(v3s16 blockpos_min, v3s16 blockpos_max,
						bool load_if_inexistent = true);

	// This is much faster with big chunks of generated data
	void blitBackAll(std::map<v3s16, MapBlock*> * modified_blocks);

protected:
	bool m_create_area;
};

#endif
<|MERGE_RESOLUTION|>--- conflicted
+++ resolved
@@ -43,17 +43,11 @@
 class IGameDef;
 class IRollbackReportSink;
 class EmergeManager;
-<<<<<<< HEAD
 class GameScripting;
 class ServerEnvironment;
 struct BlockMakeData;
 struct MapgenParams;
-=======
-class ServerEnvironment;
-struct BlockMakeData;
-struct MapgenParams;
-
->>>>>>> 0f9440fa
+
 
 /*
 	MapEditEvent
