/*
Minetest
Copyright (C) 2013 celeron55, Perttu Ahola <celeron55@gmail.com>

This program is free software; you can redistribute it and/or modify
it under the terms of the GNU Lesser General Public License as published by
the Free Software Foundation; either version 2.1 of the License, or
(at your option) any later version.

This program is distributed in the hope that it will be useful,
but WITHOUT ANY WARRANTY; without even the implied warranty of
MERCHANTABILITY or FITNESS FOR A PARTICULAR PURPOSE.  See the
GNU Lesser General Public License for more details.

You should have received a copy of the GNU Lesser General Public License along
with this program; if not, write to the Free Software Foundation, Inc.,
51 Franklin Street, Fifth Floor, Boston, MA 02110-1301 USA.
*/

#include "cpp_api/s_env.h"
#include "cpp_api/s_internal.h"
#include "common/c_converter.h"
#include "log.h"
#include "environment.h"
#include "mapgen/mapgen.h"
#include "lua_api/l_env.h"
#include "server.h"
#include "scripting_server.h"
#include "script/common/c_content.h"

/*
	LuaABM & LuaLBM
*/

class LuaABM : public ActiveBlockModifier {
private:
	int m_id;

	std::vector<std::string> m_trigger_contents;
	std::vector<std::string> m_required_neighbors;
	float m_trigger_interval;
	u32 m_trigger_chance;
	bool m_simple_catch_up;
	s16 m_min_y;
	s16 m_max_y;
public:
	LuaABM(int id,
			const std::vector<std::string> &trigger_contents,
			const std::vector<std::string> &required_neighbors,
			float trigger_interval, u32 trigger_chance, bool simple_catch_up,
			s16 min_y, s16 max_y):
		m_id(id),
		m_trigger_contents(trigger_contents),
		m_required_neighbors(required_neighbors),
		m_trigger_interval(trigger_interval),
		m_trigger_chance(trigger_chance),
		m_simple_catch_up(simple_catch_up),
		m_min_y(min_y),
		m_max_y(max_y)
	{
	}
	virtual const std::vector<std::string> &getTriggerContents() const
	{
		return m_trigger_contents;
	}
	virtual const std::vector<std::string> &getRequiredNeighbors() const
	{
		return m_required_neighbors;
	}
	virtual float getTriggerInterval()
	{
		return m_trigger_interval;
	}
	virtual u32 getTriggerChance()
	{
		return m_trigger_chance;
	}
	virtual bool getSimpleCatchUp()
	{
		return m_simple_catch_up;
	}
	virtual s16 getMinY()
	{
		return m_min_y;
	}
	virtual s16 getMaxY()
	{
		return m_max_y;
	}

	virtual void trigger(ServerEnvironment *env, v3s16 p, MapNode n,
			u32 active_object_count, u32 active_object_count_wider)
	{
		auto *script = env->getScriptIface();
		script->triggerABM(m_id, p, n, active_object_count, active_object_count_wider);
	}
};

class LuaLBM : public LoadingBlockModifierDef
{
private:
	int m_id;
public:
	LuaLBM(int id,
			const std::vector<std::string> &trigger_contents,
			const std::string &name, bool run_at_every_load):
		m_id(id)
	{
		this->run_at_every_load = run_at_every_load;
		this->trigger_contents = trigger_contents;
		this->name = name;
	}

	virtual void trigger(ServerEnvironment *env, MapBlock *block,
		const std::unordered_set<v3s16> &positions, float dtime_s)
	{
		auto *script = env->getScriptIface();
		script->triggerLBM(m_id, block, positions, dtime_s);
	}
};

/*
	ScriptApiEnv
*/

void ScriptApiEnv::environment_OnGenerated(v3s16 minp, v3s16 maxp,
	u32 blockseed)
{
	SCRIPTAPI_PRECHECKHEADER

	// Get core.registered_on_generateds
	lua_getglobal(L, "core");
	lua_getfield(L, -1, "registered_on_generateds");
	// Call callbacks
	push_v3s16(L, minp);
	push_v3s16(L, maxp);
	lua_pushnumber(L, blockseed);
	runCallbacks(3, RUN_CALLBACKS_MODE_FIRST);
}

void ScriptApiEnv::environment_Step(float dtime)
{
	SCRIPTAPI_PRECHECKHEADER

	// Get core.registered_globalsteps
	lua_getglobal(L, "core");
	lua_getfield(L, -1, "registered_globalsteps");
	// Call callbacks
	lua_pushnumber(L, dtime);
	runCallbacks(1, RUN_CALLBACKS_MODE_FIRST);
}

void ScriptApiEnv::player_event(ServerActiveObject *player, const std::string &type)
{
	SCRIPTAPI_PRECHECKHEADER

	if (player == NULL)
		return;

	// Get minetest.registered_playerevents
	lua_getglobal(L, "minetest");
	lua_getfield(L, -1, "registered_playerevents");

	// Call callbacks
	objectrefGetOrCreate(L, player);   // player
	lua_pushstring(L,type.c_str()); // event type
	runCallbacks(2, RUN_CALLBACKS_MODE_FIRST);
}

void ScriptApiEnv::initializeEnvironment(ServerEnvironment *env)
{
	SCRIPTAPI_PRECHECKHEADER

	assert(env);
	verbosestream << "ScriptApiEnv: Environment initialized" << std::endl;
	setEnv(env);

	readABMs();
	readLBMs();
}

// Reads a single or a list of node names into a vector
bool ScriptApiEnv::read_nodenames(lua_State *L, int idx, std::vector<std::string> &to)
{
	if (lua_istable(L, idx)) {
		const int table = idx < 0 ? (lua_gettop(L) + idx + 1) : idx;
		lua_pushnil(L);
		while (lua_next(L, table)) {
			// key at index -2 and value at index -1
			luaL_checktype(L, -1, LUA_TSTRING);
			to.emplace_back(readParam<std::string>(L, -1));
			// removes value, keeps key for next iteration
			lua_pop(L, 1);
		}
	} else if (lua_isstring(L, idx)) {
		to.emplace_back(readParam<std::string>(L, idx));
	} else {
		return false;
	}
	return true;
}

void ScriptApiEnv::readABMs()
{
	SCRIPTAPI_PRECHECKHEADER
	auto *env = reinterpret_cast<ServerEnvironment*>(getEnv());

	// Get core.registered_abms
	lua_getglobal(L, "core");
	lua_getfield(L, -1, "registered_abms");
	int registered_abms = lua_gettop(L);

	if (!lua_istable(L, registered_abms)) {
		lua_pop(L, 1);
		throw LuaError("core.registered_abms was not a lua table, as expected.");
	}
	lua_pushnil(L);
	while (lua_next(L, registered_abms)) {
		// key at index -2 and value at index -1
		int id = lua_tonumber(L, -2);
		int current_abm = lua_gettop(L);

		std::vector<std::string> trigger_contents;
		lua_getfield(L, current_abm, "nodenames");
		read_nodenames(L, -1, trigger_contents);
		lua_pop(L, 1);

		std::vector<std::string> required_neighbors;
		lua_getfield(L, current_abm, "neighbors");
		read_nodenames(L, -1, required_neighbors);
		lua_pop(L, 1);

		std::vector<std::string> without_neighbors;
		lua_getfield(L, current_abm, "without_neighbors");
		if (lua_istable(L, -1)) {
			int table = lua_gettop(L);
			lua_pushnil(L);
			while (lua_next(L, table)) {
				// key at index -2 and value at index -1
				luaL_checktype(L, -1, LUA_TSTRING);
				without_neighbors.emplace_back(readParam<std::string>(L, -1));
				// removes value, keeps key for next iteration
				lua_pop(L, 1);
			}
		} else if (lua_isstring(L, -1)) {
			without_neighbors.emplace_back(readParam<std::string>(L, -1));
		}
		lua_pop(L, 1);

		float trigger_interval = 10.0;
		getfloatfield(L, current_abm, "interval", trigger_interval);

		int trigger_chance = 50;
		getintfield(L, current_abm, "chance", trigger_chance);

		bool simple_catch_up = true;
		getboolfield(L, current_abm, "catch_up", simple_catch_up);

		s16 min_y = INT16_MIN;
		getintfield(L, current_abm, "min_y", min_y);

		s16 max_y = INT16_MAX;
		getintfield(L, current_abm, "max_y", max_y);

		lua_getfield(L, current_abm, "action");
		luaL_checktype(L, current_abm + 1, LUA_TFUNCTION);
		lua_pop(L, 1);

<<<<<<< HEAD
		LuaABM *abm = new LuaABM(L, id, trigger_contents,
			required_neighbors, without_neighbors, trigger_interval,
			trigger_chance, simple_catch_up, min_y, max_y);
=======
		LuaABM *abm = new LuaABM(id, trigger_contents, required_neighbors,
			trigger_interval, trigger_chance, simple_catch_up, min_y, max_y);
>>>>>>> 4ac86db8

		env->addActiveBlockModifier(abm);

		// removes value, keeps key for next iteration
		lua_pop(L, 1);
	}
	lua_pop(L, 1);
}

void ScriptApiEnv::readLBMs()
{
	SCRIPTAPI_PRECHECKHEADER
	auto *env = reinterpret_cast<ServerEnvironment*>(getEnv());

	// Get core.registered_lbms
	lua_getglobal(L, "core");
	lua_getfield(L, -1, "registered_lbms");
	int registered_lbms = lua_gettop(L);

	if (!lua_istable(L, registered_lbms)) {
		lua_pop(L, 1);
		throw LuaError("core.registered_lbms was not a lua table, as expected.");
	}

	lua_pushnil(L);
	while (lua_next(L, registered_lbms)) {
		// key at index -2 and value at index -1
		int id = lua_tonumber(L, -2);
		int current_lbm = lua_gettop(L);

		std::vector<std::string> trigger_contents;
		lua_getfield(L, current_lbm, "nodenames");
		read_nodenames(L, -1, trigger_contents);
		lua_pop(L, 1);

		std::string name;
		getstringfield(L, current_lbm, "name", name);

		bool run_at_every_load = getboolfield_default(L, current_lbm,
			"run_at_every_load", false);

		LuaLBM *lbm = new LuaLBM(id, trigger_contents, name,
			run_at_every_load);

		env->addLoadingBlockModifierDef(lbm);

		// removes value, keeps key for next iteration
		lua_pop(L, 1);
	}
	lua_pop(L, 1);
}

void ScriptApiEnv::on_emerge_area_completion(
	v3s16 blockpos, int action, ScriptCallbackState *state)
{
	Server *server = getServer();

	// This function should be executed with envlock held.
	// The caller (LuaEmergeAreaCallback in src/script/lua_api/l_env.cpp)
	// should have obtained the lock.
	// Note that the order of these locks is important!  Envlock must *ALWAYS*
	// be acquired before attempting to acquire scriptlock, or else ServerThread
	// will try to acquire scriptlock after it already owns envlock, thus
	// deadlocking EmergeThread and ServerThread

	SCRIPTAPI_PRECHECKHEADER

	int error_handler = PUSH_ERROR_HANDLER(L);

	lua_rawgeti(L, LUA_REGISTRYINDEX, state->callback_ref);
	luaL_checktype(L, -1, LUA_TFUNCTION);

	push_v3s16(L, blockpos);
	lua_pushinteger(L, action);
	lua_pushinteger(L, state->refcount);
	lua_rawgeti(L, LUA_REGISTRYINDEX, state->args_ref);

	setOriginDirect(state->origin.c_str());

	try {
		PCALL_RES(lua_pcall(L, 4, 0, error_handler));
	} catch (LuaError &e) {
		// Note: don't throw here, we still need to run the cleanup code below
		server->setAsyncFatalError(e);
	}

	lua_pop(L, 1); // Pop error handler

	if (state->refcount == 0) {
		luaL_unref(L, LUA_REGISTRYINDEX, state->callback_ref);
		luaL_unref(L, LUA_REGISTRYINDEX, state->args_ref);
	}
}

void ScriptApiEnv::check_for_falling(v3s16 p)
{
	SCRIPTAPI_PRECHECKHEADER

	int error_handler = PUSH_ERROR_HANDLER(L);
	lua_getglobal(L, "core");
	lua_getfield(L, -1, "check_for_falling");
	luaL_checktype(L, -1, LUA_TFUNCTION);
	push_v3s16(L, p);
	PCALL_RES(lua_pcall(L, 1, 0, error_handler));
}

void ScriptApiEnv::on_liquid_transformed(
	const std::vector<std::pair<v3s16, MapNode>> &list)
{
	SCRIPTAPI_PRECHECKHEADER

	// Get core.registered_on_liquid_transformed
	lua_getglobal(L, "core");
	lua_getfield(L, -1, "registered_on_liquid_transformed");
	luaL_checktype(L, -1, LUA_TTABLE);
	lua_remove(L, -2);

	// Skip converting list and calling hook if there are
	// no registered callbacks.
	if(lua_objlen(L, -1) < 1) return;

	// Convert the list to a pos array and a node array for lua
	int index = 1;
	lua_createtable(L, list.size(), 0);
	lua_createtable(L, list.size(), 0);
	for(auto &p : list) {
		lua_pushnumber(L, index);
		push_v3s16(L, p.first);
		lua_rawset(L, -4);
		lua_pushnumber(L, index++);
		pushnode(L, p.second);
		lua_rawset(L, -3);
	}

	runCallbacks(2, RUN_CALLBACKS_MODE_FIRST);
}

void ScriptApiEnv::on_mapblocks_changed(const std::unordered_set<v3s16> &set)
{
	SCRIPTAPI_PRECHECKHEADER

	// Get core.registered_on_mapblocks_changed
	lua_getglobal(L, "core");
	lua_getfield(L, -1, "registered_on_mapblocks_changed");
	luaL_checktype(L, -1, LUA_TTABLE);
	lua_remove(L, -2);

	// Convert the set to a set of position hashes
	lua_createtable(L, 0, set.size());
	for(const v3s16 &p : set) {
		lua_pushnumber(L, hash_node_position(p));
		lua_pushboolean(L, true);
		lua_rawset(L, -3);
	}
	lua_pushinteger(L, set.size());

	runCallbacks(2, RUN_CALLBACKS_MODE_FIRST);
}

bool ScriptApiEnv::has_on_mapblocks_changed()
{
	SCRIPTAPI_PRECHECKHEADER

	// Get core.registered_on_mapblocks_changed
	lua_getglobal(L, "core");
	lua_getfield(L, -1, "registered_on_mapblocks_changed");
	luaL_checktype(L, -1, LUA_TTABLE);
	return lua_objlen(L, -1) > 0;
}

void ScriptApiEnv::triggerABM(int id, v3s16 p, MapNode n,
		u32 active_object_count, u32 active_object_count_wider)
{
	SCRIPTAPI_PRECHECKHEADER

	int error_handler = PUSH_ERROR_HANDLER(L);

	// Get registered_abms
	lua_getglobal(L, "core");
	lua_getfield(L, -1, "registered_abms");
	luaL_checktype(L, -1, LUA_TTABLE);
	lua_remove(L, -2); // Remove core

	// Get registered_abms[m_id]
	lua_pushinteger(L, id);
	lua_gettable(L, -2);
	FATAL_ERROR_IF(lua_isnil(L, -1), "Entry with given id not found in registered_abms table");
	lua_remove(L, -2); // Remove registered_abms

	setOriginFromTable(-1);

	// Call action
	luaL_checktype(L, -1, LUA_TTABLE);
	lua_getfield(L, -1, "action");
	luaL_checktype(L, -1, LUA_TFUNCTION);
	lua_remove(L, -2); // Remove registered_abms[m_id]
	push_v3s16(L, p);
	pushnode(L, n);
	lua_pushnumber(L, active_object_count);
	lua_pushnumber(L, active_object_count_wider);

	int result = lua_pcall(L, 4, 0, error_handler);
	if (result)
		scriptError(result, "LuaABM::trigger");

	lua_pop(L, 1); // Pop error handler
}

void ScriptApiEnv::triggerLBM(int id, MapBlock *block,
		const std::unordered_set<v3s16> &positions, float dtime_s)
{
	SCRIPTAPI_PRECHECKHEADER

	int error_handler = PUSH_ERROR_HANDLER(L);

	const v3s16 pos_of_block = block->getPosRelative();

	// Get core.run_lbm
	lua_getglobal(L, "core");
	lua_getfield(L, -1, "run_lbm");
	luaL_checktype(L, -1, LUA_TFUNCTION);
	lua_remove(L, -2); // Remove core

	// Call it
	lua_pushinteger(L, id);
	lua_createtable(L, positions.size(), 0);
	int i = 1;
	for (auto &p : positions) {
		push_v3s16(L, pos_of_block + p);
		lua_rawseti(L, -2, i++);
	}
	lua_pushnumber(L, dtime_s);

	int result = lua_pcall(L, 3, 0, error_handler);
	if (result)
		scriptError(result, "LuaLBM::trigger");

	lua_pop(L, 1); // Pop error handler
}<|MERGE_RESOLUTION|>--- conflicted
+++ resolved
@@ -34,10 +34,11 @@
 
 class LuaABM : public ActiveBlockModifier {
 private:
-	int m_id;
+	const int m_id;
 
 	std::vector<std::string> m_trigger_contents;
 	std::vector<std::string> m_required_neighbors;
+	std::vector<std::string> m_without_neighbors;
 	float m_trigger_interval;
 	u32 m_trigger_chance;
 	bool m_simple_catch_up;
@@ -47,11 +48,13 @@
 	LuaABM(int id,
 			const std::vector<std::string> &trigger_contents,
 			const std::vector<std::string> &required_neighbors,
+			const std::vector<std::string> &without_neighbors,
 			float trigger_interval, u32 trigger_chance, bool simple_catch_up,
 			s16 min_y, s16 max_y):
 		m_id(id),
 		m_trigger_contents(trigger_contents),
 		m_required_neighbors(required_neighbors),
+		m_without_neighbors(without_neighbors),
 		m_trigger_interval(trigger_interval),
 		m_trigger_chance(trigger_chance),
 		m_simple_catch_up(simple_catch_up),
@@ -66,6 +69,10 @@
 	virtual const std::vector<std::string> &getRequiredNeighbors() const
 	{
 		return m_required_neighbors;
+	}
+	virtual const std::vector<std::string> &getWithoutNeighbors() const
+	{
+		return m_without_neighbors;
 	}
 	virtual float getTriggerInterval()
 	{
@@ -266,14 +273,9 @@
 		luaL_checktype(L, current_abm + 1, LUA_TFUNCTION);
 		lua_pop(L, 1);
 
-<<<<<<< HEAD
-		LuaABM *abm = new LuaABM(L, id, trigger_contents,
-			required_neighbors, without_neighbors, trigger_interval,
-			trigger_chance, simple_catch_up, min_y, max_y);
-=======
 		LuaABM *abm = new LuaABM(id, trigger_contents, required_neighbors,
-			trigger_interval, trigger_chance, simple_catch_up, min_y, max_y);
->>>>>>> 4ac86db8
+			without_neighbors, trigger_interval, trigger_chance,
+			simple_catch_up, min_y, max_y);
 
 		env->addActiveBlockModifier(abm);
 
