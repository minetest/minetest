--- conflicted
+++ resolved
@@ -456,7 +456,6 @@
 	return 0;
 }
 
-<<<<<<< HEAD
 // sound_pause(handle)
 int ModApiServer::l_sound_pause(lua_State *L)
 {
@@ -472,7 +471,7 @@
 	NO_MAP_LOCK_REQUIRED;
 	int handle = luaL_checkinteger(L, 1);
 	getServer(L)->resumeSound(handle);
-=======
+  
 int ModApiServer::l_sound_fade(lua_State *L)
 {
 	NO_MAP_LOCK_REQUIRED;
@@ -480,7 +479,6 @@
 	float step = luaL_checknumber(L, 2);
 	float gain = luaL_checknumber(L, 3);
 	getServer(L)->fadeSound(handle, step, gain);
->>>>>>> 65819f3b
 	return 0;
 }
 
@@ -547,12 +545,9 @@
 	API_FCT(show_formspec);
 	API_FCT(sound_play);
 	API_FCT(sound_stop);
-<<<<<<< HEAD
 	API_FCT(sound_pause);
 	API_FCT(sound_resume);
-=======
 	API_FCT(sound_fade);
->>>>>>> 65819f3b
 
 	API_FCT(get_player_information);
 	API_FCT(get_player_privs);
