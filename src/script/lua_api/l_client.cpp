/*
Minetest
Copyright (C) 2013 celeron55, Perttu Ahola <celeron55@gmail.com>
Copyright (C) 2017 nerzhul, Loic Blot <loic.blot@unix-experience.fr>

This program is free software; you can redistribute it and/or modify
it under the terms of the GNU Lesser General Public License as published by
the Free Software Foundation; either version 2.1 of the License, or
(at your option) any later version.

This program is distributed in the hope that it will be useful,
but WITHOUT ANY WARRANTY; without even the implied warranty of
MERCHANTABILITY or FITNESS FOR A PARTICULAR PURPOSE.  See the
GNU Lesser General Public License for more details.

You should have received a copy of the GNU Lesser General Public License along
with this program; if not, write to the Free Software Foundation, Inc.,
51 Franklin Street, Fifth Floor, Boston, MA 02110-1301 USA.
*/

#include "l_client.h"
#include "common/c_content.h"
#include "common/c_converter.h"
#include "cpp_api/s_base.h"
#include "gettext.h"
#include "l_internal.h"
#include "lua_api/l_item.h"
#include "mainmenumanager.h"
#include "util/string.h"

extern MainGameCallback *g_gamecallback;

int ModApiClient::l_get_current_modname(lua_State *L)
{
	lua_rawgeti(L, LUA_REGISTRYINDEX, CUSTOM_RIDX_CURRENT_MOD_NAME);
	return 1;
}

// get_last_run_mod()
int ModApiClient::l_get_last_run_mod(lua_State *L)
{
	lua_rawgeti(L, LUA_REGISTRYINDEX, CUSTOM_RIDX_CURRENT_MOD_NAME);
	const char *current_mod = lua_tostring(L, -1);
	if (current_mod == NULL || current_mod[0] == '\0') {
		lua_pop(L, 1);
		lua_pushstring(L, getScriptApiBase(L)->getOrigin().c_str());
	}
	return 1;
}

// set_last_run_mod(modname)
int ModApiClient::l_set_last_run_mod(lua_State *L)
{
	if (!lua_isstring(L, 1))
		return 0;

	const char *mod = lua_tostring(L, 1);
	getScriptApiBase(L)->setOriginDirect(mod);
	lua_pushboolean(L, true);
	return 1;
}

// display_chat_message(message)
int ModApiClient::l_display_chat_message(lua_State *L)
{
	if (!lua_isstring(L, 1))
		return 0;

	std::string message = luaL_checkstring(L, 1);
	getClient(L)->pushToChatQueue(utf8_to_wide(message));
	lua_pushboolean(L, true);
	return 1;
}

// send_chat_message(message)
int ModApiClient::l_send_chat_message(lua_State *L)
{
	if (!lua_isstring(L,1))
		return 0;
	std::string message = luaL_checkstring(L, 1);
	getClient(L)->sendChatMessage(utf8_to_wide(message));
	lua_pushboolean(L, true);
	return 1;
}
// get_player_names()
int ModApiClient::l_get_player_names(lua_State *L)
{
	const std::list<std::string> &plist = getClient(L)->getConnectedPlayerNames();
	lua_createtable(L, plist.size(), 0);
	int newTable = lua_gettop(L);
	int index = 1;
	std::list<std::string>::const_iterator iter;
	for (iter = plist.begin(); iter != plist.end(); iter++) {
		lua_pushstring(L, (*iter).c_str());
		lua_rawseti(L, newTable, index);
		index++;
	}
	return 1;
}

// show_formspec(formspec)
int ModApiClient::l_show_formspec(lua_State *L)
{
	if (!lua_isstring(L, 1) || !lua_isstring(L, 2))
		return 0;

	ClientEvent event;
	event.type = CE_SHOW_LOCAL_FORMSPEC;
	event.show_formspec.formname = new std::string(luaL_checkstring(L, 1));
	event.show_formspec.formspec = new std::string(luaL_checkstring(L, 2));
	getClient(L)->pushToEventQueue(event);
	lua_pushboolean(L, true);
	return 1;
}

// send_respawn()
int ModApiClient::l_send_respawn(lua_State *L)
{
	getClient(L)->sendRespawn();
	return 0;
}

// disconnect()
int ModApiClient::l_disconnect(lua_State *L)
{
	// Stops badly written Lua code form causing boot loops
	if (getClient(L)->isShutdown()) {
		lua_pushboolean(L, false);
		return 1;
	}

	g_gamecallback->disconnect();
	lua_pushboolean(L, true);
	return 1;
}

// gettext(text)
int ModApiClient::l_gettext(lua_State *L)
{
	std::string text = strgettext(std::string(luaL_checkstring(L, 1)));
	lua_pushstring(L, text.c_str());

	return 1;
}

// get_node(pos)
// pos = {x=num, y=num, z=num}
int ModApiClient::l_get_node(lua_State *L)
{
	// pos
	v3s16 pos = read_v3s16(L, 1);
	// Do it
	bool pos_ok;
	MapNode n = getClient(L)->getNode(pos, &pos_ok);
	// Return node
	pushnode(L, n, getClient(L)->ndef());
	return 1;
}

// get_node_or_nil(pos)
// pos = {x=num, y=num, z=num}
int ModApiClient::l_get_node_or_nil(lua_State *L)
{
	// pos
	v3s16 pos = read_v3s16(L, 1);
	// Do it
	bool pos_ok;
	MapNode n = getClient(L)->getNode(pos, &pos_ok);
	if (pos_ok) {
		// Return node
		pushnode(L, n, getClient(L)->ndef());
	} else {
		lua_pushnil(L);
	}
	return 1;
}

int ModApiClient::l_get_wielded_item(lua_State *L)
{
	Client *client = getClient(L);

	Inventory local_inventory(client->idef());
	client->getLocalInventory(local_inventory);

	InventoryList *mlist = local_inventory.getList("main");

	if (mlist && client->getPlayerItem() < mlist->getSize()) {
		LuaItemStack::create(L, mlist->getItem(client->getPlayerItem()));
	} else {
		LuaItemStack::create(L, ItemStack());
	}
	return 1;
}

void ModApiClient::Initialize(lua_State *L, int top)
{
	API_FCT(get_current_modname);
	API_FCT(display_chat_message);
	API_FCT(send_chat_message);
	API_FCT(get_player_names);
	API_FCT(set_last_run_mod);
	API_FCT(get_last_run_mod);
	API_FCT(show_formspec);
	API_FCT(send_respawn);
	API_FCT(gettext);
	API_FCT(get_node);
	API_FCT(get_node_or_nil);
	API_FCT(get_wielded_item);
<<<<<<< HEAD
	
=======
	API_FCT(disconnect);
>>>>>>> 859141a0
}<|MERGE_RESOLUTION|>--- conflicted
+++ resolved
@@ -206,9 +206,6 @@
 	API_FCT(get_node);
 	API_FCT(get_node_or_nil);
 	API_FCT(get_wielded_item);
-<<<<<<< HEAD
-	
-=======
 	API_FCT(disconnect);
->>>>>>> 859141a0
+
 }