/*
Minetest
Copyright (C) 2013 celeron55, Perttu Ahola <celeron55@gmail.com>
Copyright (C) 2017 nerzhul, Loic Blot <loic.blot@unix-experience.fr>

This program is free software; you can redistribute it and/or modify
it under the terms of the GNU Lesser General Public License as published by
the Free Software Foundation; either version 2.1 of the License, or
(at your option) any later version.

This program is distributed in the hope that it will be useful,
but WITHOUT ANY WARRANTY; without even the implied warranty of
MERCHANTABILITY or FITNESS FOR A PARTICULAR PURPOSE.  See the
GNU Lesser General Public License for more details.

You should have received a copy of the GNU Lesser General Public License along
with this program; if not, write to the Free Software Foundation, Inc.,
51 Franklin Street, Fifth Floor, Boston, MA 02110-1301 USA.
*/

#include "l_client.h"
#include "chatmessage.h"
#include "client/client.h"
#include "client/clientevent.h"
#include "client/sound.h"
#include "client/clientenvironment.h"
#include "common/c_content.h"
#include "common/c_converter.h"
#include "cpp_api/s_base.h"
#include "gettext.h"
#include "l_internal.h"
#include "lua_api/l_item.h"
#include "lua_api/l_nodemeta.h"
#include "gui/mainmenumanager.h"
#include "map.h"
#include "util/string.h"
#include "nodedef.h"

#define checkCSMRestrictionFlag(flag) \
	( getClient(L)->checkCSMRestrictionFlag(CSMRestrictionFlags::flag) )

// Not the same as FlagDesc, which contains an `u32 flag`
struct CSMFlagDesc {
	const char *name;
	u64 flag;
};

/*
	FIXME: This should eventually be moved somewhere else
	It also needs to be kept in sync with the definition of CSMRestrictionFlags
	in network/networkprotocol.h
*/
const static CSMFlagDesc flagdesc_csm_restriction[] = {
	{"load_client_mods",  CSM_RF_LOAD_CLIENT_MODS},
	{"chat_messages",     CSM_RF_CHAT_MESSAGES},
	{"read_itemdefs",     CSM_RF_READ_ITEMDEFS},
	{"read_nodedefs",     CSM_RF_READ_NODEDEFS},
	{"lookup_nodes",      CSM_RF_LOOKUP_NODES},
	{"read_playerinfo",   CSM_RF_READ_PLAYERINFO},
	{NULL,      0}
};

// get_current_modname()
int ModApiClient::l_get_current_modname(lua_State *L)
{
	lua_rawgeti(L, LUA_REGISTRYINDEX, CUSTOM_RIDX_CURRENT_MOD_NAME);
	return 1;
}

// get_modpath(modname)
int ModApiClient::l_get_modpath(lua_State *L)
{
	std::string modname = readParam<std::string>(L, 1);
	// Client mods use a virtual filesystem, see Client::scanModSubfolder()
	std::string path = modname + ":";
	lua_pushstring(L, path.c_str());
	return 1;
}

// get_last_run_mod()
int ModApiClient::l_get_last_run_mod(lua_State *L)
{
	lua_rawgeti(L, LUA_REGISTRYINDEX, CUSTOM_RIDX_CURRENT_MOD_NAME);
	std::string current_mod = readParam<std::string>(L, -1, "");
	if (current_mod.empty()) {
		lua_pop(L, 1);
		lua_pushstring(L, getScriptApiBase(L)->getOrigin().c_str());
	}
	return 1;
}

// set_last_run_mod(modname)
int ModApiClient::l_set_last_run_mod(lua_State *L)
{
	if (!lua_isstring(L, 1))
		return 0;

	const char *mod = lua_tostring(L, 1);
	getScriptApiBase(L)->setOriginDirect(mod);
	lua_pushboolean(L, true);
	return 1;
}

// print(text)
int ModApiClient::l_print(lua_State *L)
{
	NO_MAP_LOCK_REQUIRED;
	std::string text = luaL_checkstring(L, 1);
	rawstream << text << std::endl;
	return 0;
}

// display_chat_message(message)
int ModApiClient::l_display_chat_message(lua_State *L)
{
	if (!lua_isstring(L, 1))
		return 0;

	std::string message = luaL_checkstring(L, 1);
	getClient(L)->pushToChatQueue(new ChatMessage(utf8_to_wide(message)));
	lua_pushboolean(L, true);
	return 1;
}

// send_chat_message(message)
int ModApiClient::l_send_chat_message(lua_State *L)
{
	if (!lua_isstring(L, 1))
		return 0;

	// If server disabled this API, discard

	if (checkCSMRestrictionFlag(CSM_RF_CHAT_MESSAGES))
		return 0;

	std::string message = luaL_checkstring(L, 1);
	getClient(L)->sendChatMessage(utf8_to_wide(message));
	return 0;
}

// clear_out_chat_queue()
int ModApiClient::l_clear_out_chat_queue(lua_State *L)
{
	getClient(L)->clearOutChatQueue();
	return 0;
}

// get_player_names()
int ModApiClient::l_get_player_names(lua_State *L)
{
	if (checkCSMRestrictionFlag(CSM_RF_READ_PLAYERINFO))
		return 0;

	const std::list<std::string> &plist = getClient(L)->getConnectedPlayerNames();
	lua_createtable(L, plist.size(), 0);
	int newTable = lua_gettop(L);
	int index = 1;
	std::list<std::string>::const_iterator iter;
	for (iter = plist.begin(); iter != plist.end(); ++iter) {
		lua_pushstring(L, (*iter).c_str());
		lua_rawseti(L, newTable, index);
		index++;
	}
	return 1;
}

// show_formspec(formspec)
int ModApiClient::l_show_formspec(lua_State *L)
{
	if (!lua_isstring(L, 1) || !lua_isstring(L, 2))
		return 0;

	ClientEvent *event = new ClientEvent();
	event->type = CE_SHOW_LOCAL_FORMSPEC;
	event->show_formspec.formname = new std::string(luaL_checkstring(L, 1));
	event->show_formspec.formspec = new std::string(luaL_checkstring(L, 2));
	getClient(L)->pushToEventQueue(event);
	lua_pushboolean(L, true);
	return 1;
}

// send_respawn()
int ModApiClient::l_send_respawn(lua_State *L)
{
	getClient(L)->sendRespawn();
	return 0;
}

// disconnect()
int ModApiClient::l_disconnect(lua_State *L)
{
	// Stops badly written Lua code form causing boot loops
	if (getClient(L)->isShutdown()) {
		lua_pushboolean(L, false);
		return 1;
	}

	g_gamecallback->disconnect();
	lua_pushboolean(L, true);
	return 1;
}

// gettext(text)
int ModApiClient::l_gettext(lua_State *L)
{
	std::string text = strgettext(std::string(luaL_checkstring(L, 1)));
	lua_pushstring(L, text.c_str());

	return 1;
}

// get_node(pos)
// pos = {x=num, y=num, z=num}
int ModApiClient::l_get_node_or_nil(lua_State *L)
{
	// pos
	v3s16 pos = read_v3s16(L, 1);

	// Do it
	bool pos_ok;
	MapNode n = getClient(L)->CSMGetNode(pos, &pos_ok);
	if (pos_ok) {
		// Return node
		pushnode(L, n, getClient(L)->ndef());
	} else {
		lua_pushnil(L);
	}
	return 1;
}

int ModApiClient::l_get_language(lua_State *L)
{
	char *locale = setlocale(LC_MESSAGES, NULL);
	std::string lang = gettext("LANG_CODE");
	if (lang == "LANG_CODE")
		lang = "";

	lua_pushstring(L, locale);
	lua_pushstring(L, lang.c_str());
	return 2;
}

int ModApiClient::l_get_wielded_item(lua_State *L)
{
	Client *client = getClient(L);
	LocalPlayer *player = client->getEnv().getLocalPlayer();
	if (!player)
		return 0;

	ItemStack selected_item;
	player->getWieldedItem(&selected_item, nullptr);
	LuaItemStack::create(L, selected_item);
	return 1;
}

// get_meta(pos)
int ModApiClient::l_get_meta(lua_State *L)
{
	v3s16 p = read_v3s16(L, 1);
	NodeMetadata *meta = getClient(L)->getEnv().getMap().getNodeMetadata(p);
	NodeMetaRef::createClient(L, meta);
	return 1;
}

int ModApiClient::l_sound_play(lua_State *L)
{
	ISoundManager *sound = getClient(L)->getSoundManager();

	SimpleSoundSpec spec;
	read_soundspec(L, 1, spec);
	float gain = 1.0f;
	float pitch = 1.0f;
	bool looped = false;
	s32 handle;

	if (lua_istable(L, 2)) {
		getfloatfield(L, 2, "gain", gain);
		getfloatfield(L, 2, "pitch", pitch);
		getboolfield(L, 2, "loop", looped);

		lua_getfield(L, 2, "pos");
		if (!lua_isnil(L, -1)) {
			v3f pos = read_v3f(L, -1) * BS;
			lua_pop(L, 1);
			handle = sound->playSoundAt(
					spec.name, looped, gain * spec.gain, pos, pitch);
			lua_pushinteger(L, handle);
			return 1;
		}
	}

	handle = sound->playSound(spec.name, looped, gain * spec.gain, 0.0f, pitch);
	lua_pushinteger(L, handle);

	return 1;
}

int ModApiClient::l_sound_stop(lua_State *L)
{
	u32 handle = luaL_checkinteger(L, 1);

	getClient(L)->getSoundManager()->stopSound(handle);

	return 0;
}

// get_server_info()
int ModApiClient::l_get_server_info(lua_State *L)
{
	Client *client = getClient(L);
	Address serverAddress = client->getServerAddress();
	lua_newtable(L);
	lua_pushstring(L, client->getAddressName().c_str());
	lua_setfield(L, -2, "address");
	lua_pushstring(L, serverAddress.serializeString().c_str());
	lua_setfield(L, -2, "ip");
	lua_pushinteger(L, serverAddress.getPort());
	lua_setfield(L, -2, "port");
	lua_pushinteger(L, client->getProtoVersion());
	lua_setfield(L, -2, "protocol_version");
	return 1;
}

// get_item_def(itemstring)
int ModApiClient::l_get_item_def(lua_State *L)
{
	IGameDef *gdef = getGameDef(L);
	assert(gdef);

	IItemDefManager *idef = gdef->idef();
	assert(idef);

	if (checkCSMRestrictionFlag(CSM_RF_READ_ITEMDEFS))
		return 0;

	if (!lua_isstring(L, 1))
		return 0;

	std::string name = readParam<std::string>(L, 1);
	if (!idef->isKnown(name))
		return 0;
	const ItemDefinition &def = idef->get(name);

	push_item_definition_full(L, def);

	return 1;
}

// get_node_def(nodename)
int ModApiClient::l_get_node_def(lua_State *L)
{
	IGameDef *gdef = getGameDef(L);
	assert(gdef);

	const NodeDefManager *ndef = gdef->ndef();
	assert(ndef);

	if (!lua_isstring(L, 1))
		return 0;

	if (checkCSMRestrictionFlag(CSM_RF_READ_NODEDEFS))
		return 0;

	std::string name = readParam<std::string>(L, 1);
	const ContentFeatures &cf = ndef->get(ndef->getId(name));
	if (cf.name != name) // Unknown node. | name = <whatever>, cf.name = ignore
		return 0;

	push_content_features(L, cf);

	return 1;
}

int ModApiClient::l_get_privilege_list(lua_State *L)
{
	const Client *client = getClient(L);
	lua_newtable(L);
	for (const std::string &priv : client->getPrivilegeList()) {
		lua_pushboolean(L, true);
		lua_setfield(L, -2, priv.c_str());
	}
	return 1;
}

// get_builtin_path()
int ModApiClient::l_get_builtin_path(lua_State *L)
{
	lua_pushstring(L, BUILTIN_MOD_NAME ":");
	return 1;
}

<<<<<<< HEAD
// get_player_modes()
int ModApiClient::l_get_player_modes(lua_State *L)
{
	lua_newtable(L);
	lua_pushboolean(L, g_settings->getBool("free_move"));
	lua_setfield(L, -2, "free_move");
	lua_pushboolean(L, g_settings->getBool("fast_move"));
	lua_setfield(L, -2, "fast_move");
	lua_pushboolean(L, g_settings->getBool("noclip"));
	lua_setfield(L, -2, "noclip");
	return 1;
}

// set_player_modes()
int ModApiClient::l_set_player_modes(lua_State *L)
{
	if (lua_istable(L, 1)) {
		g_settings->setBool("free_move", getboolfield_default(
			L, 1, "free_move", g_settings->getBool("free_move")));
		g_settings->setBool("fast_move", getboolfield_default(
			L, 1, "fast_move", g_settings->getBool("fast_move")));
		g_settings->setBool("noclip", getboolfield_default(
			L, 1, "noclip", g_settings->getBool("noclip")));
	}
	return 0;
=======
// get_csm_restrictions()
int ModApiClient::l_get_csm_restrictions(lua_State *L)
{
	u64 flags = getClient(L)->getCSMRestrictionFlags();
	const CSMFlagDesc *flagdesc = flagdesc_csm_restriction;

	lua_newtable(L);
	for (int i = 0; flagdesc[i].name; i++) {
		setboolfield(L, -1, flagdesc[i].name, !!(flags & flagdesc[i].flag));
	}
	return 1;
>>>>>>> 4b6bff46
}

void ModApiClient::Initialize(lua_State *L, int top)
{
	API_FCT(get_current_modname);
	API_FCT(get_modpath);
	API_FCT(print);
	API_FCT(display_chat_message);
	API_FCT(send_chat_message);
	API_FCT(clear_out_chat_queue);
	API_FCT(get_player_names);
	API_FCT(set_last_run_mod);
	API_FCT(get_last_run_mod);
	API_FCT(show_formspec);
	API_FCT(send_respawn);
	API_FCT(gettext);
	API_FCT(get_node_or_nil);
	API_FCT(get_wielded_item);
	API_FCT(disconnect);
	API_FCT(get_meta);
	API_FCT(sound_play);
	API_FCT(sound_stop);
	API_FCT(get_server_info);
	API_FCT(get_item_def);
	API_FCT(get_node_def);
	API_FCT(get_privilege_list);
	API_FCT(get_builtin_path);
	API_FCT(get_language);
<<<<<<< HEAD
	API_FCT(get_player_modes);
	API_FCT(set_player_modes);
=======
	API_FCT(get_csm_restrictions);
>>>>>>> 4b6bff46
}<|MERGE_RESOLUTION|>--- conflicted
+++ resolved
@@ -389,7 +389,6 @@
 	return 1;
 }
 
-<<<<<<< HEAD
 // get_player_modes()
 int ModApiClient::l_get_player_modes(lua_State *L)
 {
@@ -415,7 +414,8 @@
 			L, 1, "noclip", g_settings->getBool("noclip")));
 	}
 	return 0;
-=======
+}
+
 // get_csm_restrictions()
 int ModApiClient::l_get_csm_restrictions(lua_State *L)
 {
@@ -427,7 +427,6 @@
 		setboolfield(L, -1, flagdesc[i].name, !!(flags & flagdesc[i].flag));
 	}
 	return 1;
->>>>>>> 4b6bff46
 }
 
 void ModApiClient::Initialize(lua_State *L, int top)
@@ -456,10 +455,7 @@
 	API_FCT(get_privilege_list);
 	API_FCT(get_builtin_path);
 	API_FCT(get_language);
-<<<<<<< HEAD
 	API_FCT(get_player_modes);
 	API_FCT(set_player_modes);
-=======
 	API_FCT(get_csm_restrictions);
->>>>>>> 4b6bff46
 }