/*
Minetest
Copyright (C) 2013 celeron55, Perttu Ahola <celeron55@gmail.com>

This program is free software; you can redistribute it and/or modify
it under the terms of the GNU Lesser General Public License as published by
the Free Software Foundation; either version 2.1 of the License, or
(at your option) any later version.

This program is distributed in the hope that it will be useful,
but WITHOUT ANY WARRANTY; without even the implied warranty of
MERCHANTABILITY or FITNESS FOR A PARTICULAR PURPOSE.  See the
GNU Lesser General Public License for more details.

You should have received a copy of the GNU Lesser General Public License along
with this program; if not, write to the Free Software Foundation, Inc.,
51 Franklin Street, Fifth Floor, Boston, MA 02110-1301 USA.
*/

#include "lua_api/l_object.h"
#include <cmath>
#include "lua_api/l_internal.h"
#include "lua_api/l_inventory.h"
#include "lua_api/l_item.h"
#include "lua_api/l_playermeta.h"
#include "common/c_converter.h"
#include "common/c_content.h"
#include "log.h"
#include "tool.h"
#include "serverobject.h"
#include "content_sao.h"
#include "remoteplayer.h"
#include "server.h"
#include "hud.h"
#include "scripting_server.h"

/*
	ObjectRef
*/


ObjectRef* ObjectRef::checkobject(lua_State *L, int narg)
{
	luaL_checktype(L, narg, LUA_TUSERDATA);
	void *ud = luaL_checkudata(L, narg, className);
	if (!ud) luaL_typerror(L, narg, className);
	return *(ObjectRef**)ud;  // unbox pointer
}

ServerActiveObject* ObjectRef::getobject(ObjectRef *ref)
{
	ServerActiveObject *co = ref->m_object;
	return co;
}

LuaEntitySAO* ObjectRef::getluaobject(ObjectRef *ref)
{
	ServerActiveObject *obj = getobject(ref);
	if (obj == NULL)
		return NULL;
	if (obj->getType() != ACTIVEOBJECT_TYPE_LUAENTITY)
		return NULL;
	return (LuaEntitySAO*)obj;
}

PlayerSAO* ObjectRef::getplayersao(ObjectRef *ref)
{
	ServerActiveObject *obj = getobject(ref);
	if (obj == NULL)
		return NULL;
	if (obj->getType() != ACTIVEOBJECT_TYPE_PLAYER)
		return NULL;
	return (PlayerSAO*)obj;
}

RemotePlayer *ObjectRef::getplayer(ObjectRef *ref)
{
	PlayerSAO *playersao = getplayersao(ref);
	if (playersao == NULL)
		return NULL;
	return playersao->getPlayer();
}

// Exported functions

// garbage collector
int ObjectRef::gc_object(lua_State *L) {
	ObjectRef *o = *(ObjectRef **)(lua_touserdata(L, 1));
	//infostream<<"ObjectRef::gc_object: o="<<o<<std::endl;
	delete o;
	return 0;
}

// remove(self)
int ObjectRef::l_remove(lua_State *L)
{
	GET_ENV_PTR;

	ObjectRef *ref = checkobject(L, 1);
	ServerActiveObject *co = getobject(ref);
	if (co == NULL)
		return 0;
	if (co->getType() == ACTIVEOBJECT_TYPE_PLAYER)
		return 0;

	co->clearChildAttachments();
	co->clearParentAttachment();

	verbosestream << "ObjectRef::l_remove(): id=" << co->getId() << std::endl;
	co->m_pending_removal = true;
	return 0;
}

// get_pos(self)
// returns: {x=num, y=num, z=num}
int ObjectRef::l_get_pos(lua_State *L)
{
	NO_MAP_LOCK_REQUIRED;
	ObjectRef *ref = checkobject(L, 1);
	ServerActiveObject *co = getobject(ref);
	if (co == NULL) return 0;
	v3f pos = co->getBasePosition() / BS;
	lua_newtable(L);
	lua_pushnumber(L, pos.X);
	lua_setfield(L, -2, "x");
	lua_pushnumber(L, pos.Y);
	lua_setfield(L, -2, "y");
	lua_pushnumber(L, pos.Z);
	lua_setfield(L, -2, "z");
	return 1;
}

// set_pos(self, pos)
int ObjectRef::l_set_pos(lua_State *L)
{
	NO_MAP_LOCK_REQUIRED;
	ObjectRef *ref = checkobject(L, 1);
	//LuaEntitySAO *co = getluaobject(ref);
	ServerActiveObject *co = getobject(ref);
	if (co == NULL) return 0;
	// pos
	v3f pos = checkFloatPos(L, 2);
	// Do it
	co->setPos(pos);
	return 0;
}

// move_to(self, pos, continuous=false)
int ObjectRef::l_move_to(lua_State *L)
{
	NO_MAP_LOCK_REQUIRED;
	ObjectRef *ref = checkobject(L, 1);
	//LuaEntitySAO *co = getluaobject(ref);
	ServerActiveObject *co = getobject(ref);
	if (co == NULL) return 0;
	// pos
	v3f pos = checkFloatPos(L, 2);
	// continuous
	bool continuous = lua_toboolean(L, 3);
	// Do it
	co->moveTo(pos, continuous);
	return 0;
}

// punch(self, puncher, time_from_last_punch, tool_capabilities, dir)
int ObjectRef::l_punch(lua_State *L)
{
	NO_MAP_LOCK_REQUIRED;
	ObjectRef *ref = checkobject(L, 1);
	ObjectRef *puncher_ref = checkobject(L, 2);
	ServerActiveObject *co = getobject(ref);
	ServerActiveObject *puncher = getobject(puncher_ref);
	if (co == NULL) return 0;
	if (puncher == NULL) return 0;
	v3f dir;
	if (lua_type(L, 5) != LUA_TTABLE)
		dir = co->getBasePosition() - puncher->getBasePosition();
	else
		dir = read_v3f(L, 5);
	float time_from_last_punch = 1000000;
	if (lua_isnumber(L, 3))
		time_from_last_punch = lua_tonumber(L, 3);
	ToolCapabilities toolcap = read_tool_capabilities(L, 4);
	dir.normalize();

	s16 src_original_hp = co->getHP();
	s16 dst_origin_hp = puncher->getHP();

	// Do it
	co->punch(dir, &toolcap, puncher, time_from_last_punch);

	// If the punched is a player, and its HP changed
	if (src_original_hp != co->getHP() &&
			co->getType() == ACTIVEOBJECT_TYPE_PLAYER) {
		getServer(L)->SendPlayerHPOrDie((PlayerSAO *)co, PlayerHPChangeReason(PlayerHPChangeReason::PLAYER_PUNCH, puncher));
	}

	// If the puncher is a player, and its HP changed
	if (dst_origin_hp != puncher->getHP() &&
			puncher->getType() == ACTIVEOBJECT_TYPE_PLAYER) {
		getServer(L)->SendPlayerHPOrDie((PlayerSAO *)puncher,
				PlayerHPChangeReason(PlayerHPChangeReason::PLAYER_PUNCH, co));
	}
	return 0;
}

// right_click(self, clicker); clicker = an another ObjectRef
int ObjectRef::l_right_click(lua_State *L)
{
	NO_MAP_LOCK_REQUIRED;
	ObjectRef *ref = checkobject(L, 1);
	ObjectRef *ref2 = checkobject(L, 2);
	ServerActiveObject *co = getobject(ref);
	ServerActiveObject *co2 = getobject(ref2);
	if (co == NULL) return 0;
	if (co2 == NULL) return 0;
	// Do it
	co->rightClick(co2);
	return 0;
}

// set_hp(self, hp)
// hp = number of hitpoints (2 * number of hearts)
// returns: nil
int ObjectRef::l_set_hp(lua_State *L)
{
	NO_MAP_LOCK_REQUIRED;

	// Get Object
	ObjectRef *ref = checkobject(L, 1);
	luaL_checknumber(L, 2);
	ServerActiveObject *co = getobject(ref);
	if (co == NULL)
		return 0;

	// Get HP
	int hp = lua_tonumber(L, 2);

	// Get Reason
	PlayerHPChangeReason reason(PlayerHPChangeReason::SET_HP);
	reason.from_mod = true;
	if (lua_istable(L, 3)) {
		lua_pushvalue(L, 3);

		lua_getfield(L, -1, "type");
		if (lua_isstring(L, -1) && !reason.setTypeFromString(lua_tostring(L, -1))) {
			errorstream << "Bad type given!" << std::endl;
		}
		lua_pop(L, 1);

		reason.lua_reference = luaL_ref(L, LUA_REGISTRYINDEX);
	}

	// Do it
	co->setHP(hp, reason);
	if (co->getType() == ACTIVEOBJECT_TYPE_PLAYER)
		getServer(L)->SendPlayerHPOrDie((PlayerSAO *)co, reason);

	// Return
	return 0;
}

// get_hp(self)
// returns: number of hitpoints (2 * number of hearts)
// 0 if not applicable to this type of object
int ObjectRef::l_get_hp(lua_State *L)
{
	NO_MAP_LOCK_REQUIRED;
	ObjectRef *ref = checkobject(L, 1);
	ServerActiveObject *co = getobject(ref);
	if (co == NULL) {
		// Default hp is 1
		lua_pushnumber(L, 1);
		return 1;
	}
	int hp = co->getHP();
	/*infostream<<"ObjectRef::l_get_hp(): id="<<co->getId()
			<<" hp="<<hp<<std::endl;*/
	// Return
	lua_pushnumber(L, hp);
	return 1;
}

// get_inventory(self)
int ObjectRef::l_get_inventory(lua_State *L)
{
	NO_MAP_LOCK_REQUIRED;
	ObjectRef *ref = checkobject(L, 1);
	ServerActiveObject *co = getobject(ref);
	if (co == NULL) return 0;
	// Do it
	InventoryLocation loc = co->getInventoryLocation();
	if (getServer(L)->getInventory(loc) != NULL)
		InvRef::create(L, loc);
	else
		lua_pushnil(L); // An object may have no inventory (nil)
	return 1;
}

// get_wield_list(self)
int ObjectRef::l_get_wield_list(lua_State *L)
{
	NO_MAP_LOCK_REQUIRED;
	ObjectRef *ref = checkobject(L, 1);
	ServerActiveObject *co = getobject(ref);
	if (co == NULL) return 0;
	// Do it
	lua_pushstring(L, co->getWieldList().c_str());
	return 1;
}

// get_wield_index(self)
int ObjectRef::l_get_wield_index(lua_State *L)
{
	NO_MAP_LOCK_REQUIRED;
	ObjectRef *ref = checkobject(L, 1);
	ServerActiveObject *co = getobject(ref);
	if (co == NULL) return 0;
	// Do it
	lua_pushinteger(L, co->getWieldIndex() + 1);
	return 1;
}

// get_wielded_item(self)
int ObjectRef::l_get_wielded_item(lua_State *L)
{
	NO_MAP_LOCK_REQUIRED;
	ObjectRef *ref = checkobject(L, 1);
	ServerActiveObject *co = getobject(ref);
	if (co == NULL) {
		// Empty ItemStack
		LuaItemStack::create(L, ItemStack());
		return 1;
	}
	// Do it
	LuaItemStack::create(L, co->getWieldedItem());
	return 1;
}

// set_wielded_item(self, itemstack or itemstring or table or nil)
int ObjectRef::l_set_wielded_item(lua_State *L)
{
	NO_MAP_LOCK_REQUIRED;
	ObjectRef *ref = checkobject(L, 1);
	ServerActiveObject *co = getobject(ref);
	if (co == NULL) return 0;
	// Do it
	ItemStack item = read_item(L, 2, getServer(L)->idef());
	bool success = co->setWieldedItem(item);
	if (success && co->getType() == ACTIVEOBJECT_TYPE_PLAYER) {
		getServer(L)->SendInventory(((PlayerSAO*)co));
	}
	lua_pushboolean(L, success);
	return 1;
}

// set_armor_groups(self, groups)
int ObjectRef::l_set_armor_groups(lua_State *L)
{
	NO_MAP_LOCK_REQUIRED;
	ObjectRef *ref = checkobject(L, 1);
	ServerActiveObject *co = getobject(ref);
	if (co == NULL) return 0;
	// Do it
	ItemGroupList groups;
	read_groups(L, 2, groups);
	co->setArmorGroups(groups);
	return 0;
}

// get_armor_groups(self)
int ObjectRef::l_get_armor_groups(lua_State *L)
{
	NO_MAP_LOCK_REQUIRED;
	ObjectRef *ref = checkobject(L, 1);
	ServerActiveObject *co = getobject(ref);
	if (co == NULL)
		return 0;
	// Do it
	push_groups(L, co->getArmorGroups());
	return 1;
}

// set_physics_override(self, physics_override_speed, physics_override_jump,
//                      physics_override_gravity, sneak, sneak_glitch, new_move)
int ObjectRef::l_set_physics_override(lua_State *L)
{
	NO_MAP_LOCK_REQUIRED;
	ObjectRef *ref = checkobject(L, 1);
	PlayerSAO *co = (PlayerSAO *) getobject(ref);
	if (co == NULL) return 0;
	// Do it
	if (lua_istable(L, 2)) {
		co->m_physics_override_speed = getfloatfield_default(
				L, 2, "speed", co->m_physics_override_speed);
		co->m_physics_override_jump = getfloatfield_default(
				L, 2, "jump", co->m_physics_override_jump);
		co->m_physics_override_gravity = getfloatfield_default(
				L, 2, "gravity", co->m_physics_override_gravity);
		co->m_physics_override_sneak = getboolfield_default(
				L, 2, "sneak", co->m_physics_override_sneak);
		co->m_physics_override_sneak_glitch = getboolfield_default(
				L, 2, "sneak_glitch", co->m_physics_override_sneak_glitch);
		co->m_physics_override_new_move = getboolfield_default(
				L, 2, "new_move", co->m_physics_override_new_move);
		co->m_physics_override_sent = false;
	} else {
		// old, non-table format
		if (!lua_isnil(L, 2)) {
			co->m_physics_override_speed = lua_tonumber(L, 2);
			co->m_physics_override_sent = false;
		}
		if (!lua_isnil(L, 3)) {
			co->m_physics_override_jump = lua_tonumber(L, 3);
			co->m_physics_override_sent = false;
		}
		if (!lua_isnil(L, 4)) {
			co->m_physics_override_gravity = lua_tonumber(L, 4);
			co->m_physics_override_sent = false;
		}
	}
	return 0;
}

// get_physics_override(self)
int ObjectRef::l_get_physics_override(lua_State *L)
{
	NO_MAP_LOCK_REQUIRED;
	ObjectRef *ref = checkobject(L, 1);
	PlayerSAO *co = (PlayerSAO *)getobject(ref);
	if (co == NULL)
		return 0;
	// Do it
	lua_newtable(L);
	lua_pushnumber(L, co->m_physics_override_speed);
	lua_setfield(L, -2, "speed");
	lua_pushnumber(L, co->m_physics_override_jump);
	lua_setfield(L, -2, "jump");
	lua_pushnumber(L, co->m_physics_override_gravity);
	lua_setfield(L, -2, "gravity");
	lua_pushboolean(L, co->m_physics_override_sneak);
	lua_setfield(L, -2, "sneak");
	lua_pushboolean(L, co->m_physics_override_sneak_glitch);
	lua_setfield(L, -2, "sneak_glitch");
	lua_pushboolean(L, co->m_physics_override_new_move);
	lua_setfield(L, -2, "new_move");
	return 1;
}

// set_animation(self, frame_range, frame_speed, frame_blend, frame_loop)
int ObjectRef::l_set_animation(lua_State *L)
{
	NO_MAP_LOCK_REQUIRED;
	ObjectRef *ref = checkobject(L, 1);
	ServerActiveObject *co = getobject(ref);
	if (co == NULL) return 0;
	// Do it
	v2f frames = v2f(1, 1);
	if (!lua_isnil(L, 2))
		frames = read_v2f(L, 2);
	float frame_speed = 15;
	if (!lua_isnil(L, 3))
		frame_speed = lua_tonumber(L, 3);
	float frame_blend = 0;
	if (!lua_isnil(L, 4))
		frame_blend = lua_tonumber(L, 4);
	bool frame_loop = true;
	if (lua_isboolean(L, 5))
		frame_loop = lua_toboolean(L, 5);
	co->setAnimation(frames, frame_speed, frame_blend, frame_loop);
	return 0;
}

// get_animation(self)
int ObjectRef::l_get_animation(lua_State *L)
{
	NO_MAP_LOCK_REQUIRED;
	ObjectRef *ref = checkobject(L, 1);
	ServerActiveObject *co = getobject(ref);
	if (co == NULL)
		return 0;
	// Do it
	v2f frames = v2f(1,1);
	float frame_speed = 15;
	float frame_blend = 0;
	bool frame_loop = true;
	co->getAnimation(&frames, &frame_speed, &frame_blend, &frame_loop);

	push_v2f(L, frames);
	lua_pushnumber(L, frame_speed);
	lua_pushnumber(L, frame_blend);
	lua_pushboolean(L, frame_loop);
	return 4;
}

// set_local_animation(self, {stand/idle}, {walk}, {dig}, {walk+dig}, frame_speed)
int ObjectRef::l_set_local_animation(lua_State *L)
{
	NO_MAP_LOCK_REQUIRED;
	ObjectRef *ref = checkobject(L, 1);
	RemotePlayer *player = getplayer(ref);
	if (player == NULL)
		return 0;
	// Do it
	v2s32 frames[4];
	for (int i=0;i<4;i++) {
		if (!lua_isnil(L, 2+1))
			frames[i] = read_v2s32(L, 2+i);
	}
	float frame_speed = 30;
	if (!lua_isnil(L, 6))
		frame_speed = lua_tonumber(L, 6);

	getServer(L)->setLocalPlayerAnimations(player, frames, frame_speed);
	lua_pushboolean(L, true);
	return 1;
}

// get_local_animation(self)
int ObjectRef::l_get_local_animation(lua_State *L)
{
	NO_MAP_LOCK_REQUIRED
	ObjectRef *ref = checkobject(L, 1);
	RemotePlayer *player = getplayer(ref);
	if (player == NULL)
		return 0;

	v2s32 frames[4];
	float frame_speed;
	player->getLocalAnimations(frames, &frame_speed);

	for (const v2s32 &frame : frames) {
		push_v2s32(L, frame);
	}

	lua_pushnumber(L, frame_speed);
	return 5;
}

// set_eye_offset(self, v3f first pv, v3f third pv)
int ObjectRef::l_set_eye_offset(lua_State *L)
{
	NO_MAP_LOCK_REQUIRED;
	ObjectRef *ref = checkobject(L, 1);
	RemotePlayer *player = getplayer(ref);
	if (player == NULL)
		return 0;
	// Do it
	v3f offset_first = v3f(0, 0, 0);
	v3f offset_third = v3f(0, 0, 0);

	if (!lua_isnil(L, 2))
		offset_first = read_v3f(L, 2);
	if (!lua_isnil(L, 3))
		offset_third = read_v3f(L, 3);

	// Prevent abuse of offset values (keep player always visible)
	offset_third.X = rangelim(offset_third.X,-10,10);
	offset_third.Z = rangelim(offset_third.Z,-5,5);
	/* TODO: if possible: improve the camera colision detetion to allow Y <= -1.5) */
	offset_third.Y = rangelim(offset_third.Y,-10,15); //1.5*BS

	getServer(L)->setPlayerEyeOffset(player, offset_first, offset_third);
	lua_pushboolean(L, true);
	return 1;
}

// get_eye_offset(self)
int ObjectRef::l_get_eye_offset(lua_State *L)
{
	NO_MAP_LOCK_REQUIRED;
	ObjectRef *ref = checkobject(L, 1);
	RemotePlayer *player = getplayer(ref);
	if (player == NULL)
		return 0;
	// Do it
	push_v3f(L, player->eye_offset_first);
	push_v3f(L, player->eye_offset_third);
	return 2;
}

// set_animation_frame_speed(self, frame_speed)
int ObjectRef::l_set_animation_frame_speed(lua_State *L)
{
	NO_MAP_LOCK_REQUIRED;
	ObjectRef *ref = checkobject(L, 1);
	ServerActiveObject *co = getobject(ref);
	if (co == NULL)
		return 0;

	// Do it
	if (!lua_isnil(L, 2)) {
		float frame_speed = lua_tonumber(L, 2);
		co->setAnimationSpeed(frame_speed);
		lua_pushboolean(L, true);
	} else {
		lua_pushboolean(L, false);
	}
	return 1;
}

// set_bone_position(self, std::string bone, v3f position, v3f rotation)
int ObjectRef::l_set_bone_position(lua_State *L)
{
	NO_MAP_LOCK_REQUIRED;
	ObjectRef *ref = checkobject(L, 1);
	ServerActiveObject *co = getobject(ref);
	if (co == NULL) return 0;
	// Do it
	std::string bone;
	if (!lua_isnil(L, 2))
		bone = lua_tostring(L, 2);
	v3f position = v3f(0, 0, 0);
	if (!lua_isnil(L, 3))
		position = check_v3f(L, 3);
	v3f rotation = v3f(0, 0, 0);
	if (!lua_isnil(L, 4))
		rotation = check_v3f(L, 4);
	co->setBonePosition(bone, position, rotation);
	return 0;
}

// get_bone_position(self, bone)
int ObjectRef::l_get_bone_position(lua_State *L)
{
	NO_MAP_LOCK_REQUIRED;
	ObjectRef *ref = checkobject(L, 1);
	ServerActiveObject *co = getobject(ref);
	if (co == NULL)
		return 0;
	// Do it
	std::string bone;
	if (!lua_isnil(L, 2))
		bone = lua_tostring(L, 2);

	v3f position = v3f(0, 0, 0);
	v3f rotation = v3f(0, 0, 0);
	co->getBonePosition(bone, &position, &rotation);

	push_v3f(L, position);
	push_v3f(L, rotation);
	return 2;
}

// set_attach(self, parent, bone, position, rotation)
int ObjectRef::l_set_attach(lua_State *L)
{
	GET_ENV_PTR;

	ObjectRef *ref = checkobject(L, 1);
	ObjectRef *parent_ref = checkobject(L, 2);
	ServerActiveObject *co = getobject(ref);
	ServerActiveObject *parent = getobject(parent_ref);
	if (co == NULL)
		return 0;
	if (parent == NULL)
		return 0;
	// Do it
	int parent_id = 0;
	std::string bone;
	v3f position = v3f(0, 0, 0);
	v3f rotation = v3f(0, 0, 0);
	co->getAttachment(&parent_id, &bone, &position, &rotation);
	if (parent_id) {
		ServerActiveObject *old_parent = env->getActiveObject(parent_id);
		old_parent->removeAttachmentChild(co->getId());
	}

	bone = "";
	if (!lua_isnil(L, 3))
		bone = lua_tostring(L, 3);
	position = v3f(0, 0, 0);
	if (!lua_isnil(L, 4))
		position = read_v3f(L, 4);
	rotation = v3f(0, 0, 0);
	if (!lua_isnil(L, 5))
		rotation = read_v3f(L, 5);
	co->setAttachment(parent->getId(), bone, position, rotation);
	parent->addAttachmentChild(co->getId());
	return 0;
}

// get_attach(self)
int ObjectRef::l_get_attach(lua_State *L)
{
	GET_ENV_PTR;

	ObjectRef *ref = checkobject(L, 1);
	ServerActiveObject *co = getobject(ref);
	if (co == NULL)
		return 0;

	// Do it
	int parent_id = 0;
	std::string bone;
	v3f position = v3f(0, 0, 0);
	v3f rotation = v3f(0, 0, 0);
	co->getAttachment(&parent_id, &bone, &position, &rotation);
	if (!parent_id)
		return 0;
	ServerActiveObject *parent = env->getActiveObject(parent_id);

	getScriptApiBase(L)->objectrefGetOrCreate(L, parent);
	lua_pushlstring(L, bone.c_str(), bone.size());
	push_v3f(L, position);
	push_v3f(L, rotation);
	return 4;
}

// set_detach(self)
int ObjectRef::l_set_detach(lua_State *L)
{
	GET_ENV_PTR;

	ObjectRef *ref = checkobject(L, 1);
	ServerActiveObject *co = getobject(ref);
	if (co == NULL)
		return 0;

	co->clearParentAttachment();
	return 0;
}

// set_properties(self, properties)
int ObjectRef::l_set_properties(lua_State *L)
{
	NO_MAP_LOCK_REQUIRED;
	ObjectRef *ref = checkobject(L, 1);
	ServerActiveObject *co = getobject(ref);
	if (co == NULL) return 0;
	ObjectProperties *prop = co->accessObjectProperties();
	if (!prop)
		return 0;
	read_object_properties(L, 2, prop, getServer(L)->idef());
	if (prop->hp_max < co->getHP()) {
		PlayerHPChangeReason reason(PlayerHPChangeReason::SET_HP);
		co->setHP(prop->hp_max, reason);
		if (co->getType() == ACTIVEOBJECT_TYPE_PLAYER)
			getServer(L)->SendPlayerHPOrDie((PlayerSAO *)co, reason);
	}
	co->notifyObjectPropertiesModified();
	return 0;
}

// get_properties(self)
int ObjectRef::l_get_properties(lua_State *L)
{
	NO_MAP_LOCK_REQUIRED;
	ObjectRef *ref = checkobject(L, 1);
	ServerActiveObject *co = getobject(ref);
	if (co == NULL)
		return 0;
	ObjectProperties *prop = co->accessObjectProperties();
	if (!prop)
		return 0;
	push_object_properties(L, prop);
	return 1;
}

// is_player(self)
int ObjectRef::l_is_player(lua_State *L)
{
	NO_MAP_LOCK_REQUIRED;
	ObjectRef *ref = checkobject(L, 1);
	RemotePlayer *player = getplayer(ref);
	lua_pushboolean(L, (player != NULL));
	return 1;
}

// set_nametag_attributes(self, attributes)
int ObjectRef::l_set_nametag_attributes(lua_State *L)
{
	NO_MAP_LOCK_REQUIRED;
	ObjectRef *ref = checkobject(L, 1);
	ServerActiveObject *co = getobject(ref);

	if (co == NULL)
		return 0;
	ObjectProperties *prop = co->accessObjectProperties();
	if (!prop)
		return 0;

	lua_getfield(L, 2, "color");
	if (!lua_isnil(L, -1)) {
		video::SColor color = prop->nametag_color;
		read_color(L, -1, &color);
		prop->nametag_color = color;
	}
	lua_pop(L, 1);

	std::string nametag = getstringfield_default(L, 2, "text", "");
	prop->nametag = nametag;

	co->notifyObjectPropertiesModified();
	lua_pushboolean(L, true);
	return 1;
}

// get_nametag_attributes(self)
int ObjectRef::l_get_nametag_attributes(lua_State *L)
{
	NO_MAP_LOCK_REQUIRED;
	ObjectRef *ref = checkobject(L, 1);
	ServerActiveObject *co = getobject(ref);

	if (co == NULL)
		return 0;
	ObjectProperties *prop = co->accessObjectProperties();
	if (!prop)
		return 0;

	video::SColor color = prop->nametag_color;

	lua_newtable(L);
	push_ARGB8(L, color);
	lua_setfield(L, -2, "color");
	lua_pushstring(L, prop->nametag.c_str());
	lua_setfield(L, -2, "text");
	return 1;
}

/* LuaEntitySAO-only */

// set_velocity(self, {x=num, y=num, z=num})
int ObjectRef::l_set_velocity(lua_State *L)
{
	NO_MAP_LOCK_REQUIRED;
	ObjectRef *ref = checkobject(L, 1);
	LuaEntitySAO *co = getluaobject(ref);
	if (co == NULL) return 0;
	v3f pos = checkFloatPos(L, 2);
	// Do it
	co->setVelocity(pos);
	return 0;
}

// add_velocity(self, {x=num, y=num, z=num})
int ObjectRef::l_add_velocity(lua_State *L)
{
	NO_MAP_LOCK_REQUIRED;
	ObjectRef *ref = checkobject(L, 1);
	LuaEntitySAO *co = getluaobject(ref);
	if (!co)
		return 0;
	v3f pos = checkFloatPos(L, 2);
	// Do it
	co->addVelocity(pos);
	return 0;
}

// get_velocity(self)
int ObjectRef::l_get_velocity(lua_State *L)
{
	NO_MAP_LOCK_REQUIRED;
	ObjectRef *ref = checkobject(L, 1);
	LuaEntitySAO *co = getluaobject(ref);
	if (co == NULL) return 0;
	// Do it
	v3f v = co->getVelocity();
	pushFloatPos(L, v);
	return 1;
}

// set_acceleration(self, {x=num, y=num, z=num})
int ObjectRef::l_set_acceleration(lua_State *L)
{
	NO_MAP_LOCK_REQUIRED;
	ObjectRef *ref = checkobject(L, 1);
	LuaEntitySAO *co = getluaobject(ref);
	if (co == NULL) return 0;
	// pos
	v3f pos = checkFloatPos(L, 2);
	// Do it
	co->setAcceleration(pos);
	return 0;
}

// get_acceleration(self)
int ObjectRef::l_get_acceleration(lua_State *L)
{
	NO_MAP_LOCK_REQUIRED;
	ObjectRef *ref = checkobject(L, 1);
	LuaEntitySAO *co = getluaobject(ref);
	if (co == NULL) return 0;
	// Do it
	v3f v = co->getAcceleration();
	pushFloatPos(L, v);
	return 1;
}

// set_rotation(self, {x=num, y=num, z=num})
int ObjectRef::l_set_rotation(lua_State *L)
{
	NO_MAP_LOCK_REQUIRED;
	ObjectRef *ref = checkobject(L, 1);
	LuaEntitySAO *co = getluaobject(ref);
	if (!co) 
	    return 0;

	v3f rotation = check_v3f(L, 2);
	co->setRotation(rotation);
	return 0;
}

// get_rotation(self)
// returns: {x=num, y=num, z=num}
int ObjectRef::l_get_rotation(lua_State *L)
{
	NO_MAP_LOCK_REQUIRED;
	ObjectRef *ref = checkobject(L, 1);
	LuaEntitySAO *co = getluaobject(ref);
	if (!co) 
	    return 0;

	lua_newtable(L);
	push_v3f(L, co->getRotation());
	return 1;
}
// set_yaw(self, radians)
int ObjectRef::l_set_yaw(lua_State *L)
{
	NO_MAP_LOCK_REQUIRED;
	ObjectRef *ref = checkobject(L, 1);
	LuaEntitySAO *co = getluaobject(ref);

	if (co == NULL) return 0;
	if (isNaN(L, 2))
		throw LuaError("ObjectRef::set_yaw: NaN value is not allowed.");

<<<<<<< HEAD
	float yaw = luaL_checknumber(L, 2) * core::RADTODEG;
	co->setRotation(v3f(0, yaw, 0));
=======
	float yaw = readParam<float>(L, 2) * core::RADTODEG;
	// Do it
	co->setYaw(yaw);
>>>>>>> a2de439a
	return 0;
}

// get_yaw(self)
int ObjectRef::l_get_yaw(lua_State *L)
{
	NO_MAP_LOCK_REQUIRED;
	ObjectRef *ref = checkobject(L, 1);
	LuaEntitySAO *co = getluaobject(ref);
	if (!co) 
	    return 0;

	float yaw = co->getRotation().Y * core::DEGTORAD;
	lua_pushnumber(L, yaw);
	return 1;
}

// set_texture_mod(self, mod)
int ObjectRef::l_set_texture_mod(lua_State *L)
{
	NO_MAP_LOCK_REQUIRED;
	ObjectRef *ref = checkobject(L, 1);
	LuaEntitySAO *co = getluaobject(ref);
	if (co == NULL) return 0;
	// Do it
	std::string mod = luaL_checkstring(L, 2);
	co->setTextureMod(mod);
	return 0;
}

// get_texture_mod(self)
int ObjectRef::l_get_texture_mod(lua_State *L)
{
	NO_MAP_LOCK_REQUIRED;
	ObjectRef *ref = checkobject(L, 1);
	LuaEntitySAO *co = getluaobject(ref);
	if (co == NULL) return 0;
	// Do it
	std::string mod = co->getTextureMod();
	lua_pushstring(L, mod.c_str());
	return 1;
}

// set_sprite(self, p={x=0,y=0}, num_frames=1, framelength=0.2,
//           select_horiz_by_yawpitch=false)
int ObjectRef::l_set_sprite(lua_State *L)
{
	NO_MAP_LOCK_REQUIRED;
	ObjectRef *ref = checkobject(L, 1);
	LuaEntitySAO *co = getluaobject(ref);
	if (co == NULL) return 0;
	// Do it
	v2s16 p(0,0);
	if (!lua_isnil(L, 2))
		p = read_v2s16(L, 2);
	int num_frames = 1;
	if (!lua_isnil(L, 3))
		num_frames = lua_tonumber(L, 3);
	float framelength = 0.2;
	if (!lua_isnil(L, 4))
		framelength = lua_tonumber(L, 4);
	bool select_horiz_by_yawpitch = false;
	if (!lua_isnil(L, 5))
		select_horiz_by_yawpitch = lua_toboolean(L, 5);
	co->setSprite(p, num_frames, framelength, select_horiz_by_yawpitch);
	return 0;
}

// DEPRECATED
// get_entity_name(self)
int ObjectRef::l_get_entity_name(lua_State *L)
{
	NO_MAP_LOCK_REQUIRED;
	ObjectRef *ref = checkobject(L, 1);
	LuaEntitySAO *co = getluaobject(ref);
	log_deprecated(L,"Deprecated call to \"get_entity_name");
	if (co == NULL) return 0;
	// Do it
	std::string name = co->getName();
	lua_pushstring(L, name.c_str());
	return 1;
}

// get_luaentity(self)
int ObjectRef::l_get_luaentity(lua_State *L)
{
	NO_MAP_LOCK_REQUIRED;
	ObjectRef *ref = checkobject(L, 1);
	LuaEntitySAO *co = getluaobject(ref);
	if (co == NULL) return 0;
	// Do it
	luaentity_get(L, co->getId());
	return 1;
}

/* Player-only */

// is_player_connected(self)
int ObjectRef::l_is_player_connected(lua_State *L)
{
	NO_MAP_LOCK_REQUIRED;
	ObjectRef *ref = checkobject(L, 1);
	RemotePlayer *player = getplayer(ref);
	lua_pushboolean(L, (player != NULL && player->getPeerId() != PEER_ID_INEXISTENT));
	return 1;
}

// get_player_name(self)
int ObjectRef::l_get_player_name(lua_State *L)
{
	NO_MAP_LOCK_REQUIRED;
	ObjectRef *ref = checkobject(L, 1);
	RemotePlayer *player = getplayer(ref);
	if (player == NULL) {
		lua_pushlstring(L, "", 0);
		return 1;
	}
	// Do it
	lua_pushstring(L, player->getName());
	return 1;
}

// get_player_velocity(self)
int ObjectRef::l_get_player_velocity(lua_State *L)
{
	NO_MAP_LOCK_REQUIRED;
	ObjectRef *ref = checkobject(L, 1);
	RemotePlayer *player = getplayer(ref);
	if (player == NULL) {
		lua_pushnil(L);
		return 1;
	}
	// Do it
	push_v3f(L, player->getSpeed() / BS);
	return 1;
}

// get_look_dir(self)
int ObjectRef::l_get_look_dir(lua_State *L)
{
	NO_MAP_LOCK_REQUIRED;
	ObjectRef *ref = checkobject(L, 1);
	PlayerSAO* co = getplayersao(ref);
	if (co == NULL) return 0;
	// Do it
	float pitch = co->getRadLookPitchDep();
	float yaw = co->getRadYawDep();
	v3f v(std::cos(pitch) * std::cos(yaw), std::sin(pitch), std::cos(pitch) *
		std::sin(yaw));
	push_v3f(L, v);
	return 1;
}

// DEPRECATED
// get_look_pitch(self)
int ObjectRef::l_get_look_pitch(lua_State *L)
{
	NO_MAP_LOCK_REQUIRED;

	log_deprecated(L,
		"Deprecated call to get_look_pitch, use get_look_vertical instead");

	ObjectRef *ref = checkobject(L, 1);
	PlayerSAO* co = getplayersao(ref);
	if (co == NULL) return 0;
	// Do it
	lua_pushnumber(L, co->getRadLookPitchDep());
	return 1;
}

// DEPRECATED
// get_look_yaw(self)
int ObjectRef::l_get_look_yaw(lua_State *L)
{
	NO_MAP_LOCK_REQUIRED;

	log_deprecated(L,
		"Deprecated call to get_look_yaw, use get_look_horizontal instead");

	ObjectRef *ref = checkobject(L, 1);
	PlayerSAO* co = getplayersao(ref);
	if (co == NULL) return 0;
	// Do it
	lua_pushnumber(L, co->getRadYawDep());
	return 1;
}

// get_look_pitch2(self)
int ObjectRef::l_get_look_vertical(lua_State *L)
{
	NO_MAP_LOCK_REQUIRED;
	ObjectRef *ref = checkobject(L, 1);
	PlayerSAO* co = getplayersao(ref);
	if (co == NULL) return 0;
	// Do it
	lua_pushnumber(L, co->getRadLookPitch());
	return 1;
}

// get_look_yaw2(self)
int ObjectRef::l_get_look_horizontal(lua_State *L)
{
	NO_MAP_LOCK_REQUIRED;
	ObjectRef *ref = checkobject(L, 1);
	PlayerSAO* co = getplayersao(ref);
	if (co == NULL) return 0;
	// Do it
	lua_pushnumber(L, co->getRadRotation().Y);
	return 1;
}

// set_look_vertical(self, radians)
int ObjectRef::l_set_look_vertical(lua_State *L)
{
	NO_MAP_LOCK_REQUIRED;
	ObjectRef *ref = checkobject(L, 1);
	PlayerSAO* co = getplayersao(ref);
	if (co == NULL) return 0;
	float pitch = readParam<float>(L, 2) * core::RADTODEG;
	// Do it
	co->setLookPitchAndSend(pitch);
	return 1;
}

// set_look_horizontal(self, radians)
int ObjectRef::l_set_look_horizontal(lua_State *L)
{
	NO_MAP_LOCK_REQUIRED;
	ObjectRef *ref = checkobject(L, 1);
	PlayerSAO* co = getplayersao(ref);
	if (co == NULL) return 0;
	float yaw = readParam<float>(L, 2) * core::RADTODEG;
	// Do it
	co->setPlayerYawAndSend(yaw);
	return 1;
}

// DEPRECATED
// set_look_pitch(self, radians)
int ObjectRef::l_set_look_pitch(lua_State *L)
{
	NO_MAP_LOCK_REQUIRED;

	log_deprecated(L,
		"Deprecated call to set_look_pitch, use set_look_vertical instead.");

	ObjectRef *ref = checkobject(L, 1);
	PlayerSAO* co = getplayersao(ref);
	if (co == NULL) return 0;
	float pitch = readParam<float>(L, 2) * core::RADTODEG;
	// Do it
	co->setLookPitchAndSend(pitch);
	return 1;
}

// DEPRECATED
// set_look_yaw(self, radians)
int ObjectRef::l_set_look_yaw(lua_State *L)
{
	NO_MAP_LOCK_REQUIRED;

	log_deprecated(L,
		"Deprecated call to set_look_yaw, use set_look_horizontal instead.");

	ObjectRef *ref = checkobject(L, 1);
	PlayerSAO* co = getplayersao(ref);
	if (co == NULL) return 0;
	float yaw = readParam<float>(L, 2) * core::RADTODEG;
	// Do it
	co->setPlayerYawAndSend(yaw);
	return 1;
}

// set_breath(self, breath)
int ObjectRef::l_set_breath(lua_State *L)
{
	NO_MAP_LOCK_REQUIRED;
	ObjectRef *ref = checkobject(L, 1);
	PlayerSAO* co = getplayersao(ref);
	if (co == NULL) return 0;
	u16 breath = luaL_checknumber(L, 2);
	co->setBreath(breath);

	return 0;
}

// get_breath(self)
int ObjectRef::l_get_breath(lua_State *L)
{
	NO_MAP_LOCK_REQUIRED;
	ObjectRef *ref = checkobject(L, 1);
	PlayerSAO* co = getplayersao(ref);
	if (co == NULL) return 0;
	// Do it
	u16 breath = co->getBreath();
	lua_pushinteger (L, breath);
	return 1;
}

// set_attribute(self, attribute, value)
int ObjectRef::l_set_attribute(lua_State *L)
{
	ObjectRef *ref = checkobject(L, 1);
	PlayerSAO* co = getplayersao(ref);
	if (co == NULL)
		return 0;

	std::string attr = luaL_checkstring(L, 2);
	if (lua_isnil(L, 3)) {
		co->getMeta().removeString(attr);
	} else {
		std::string value = luaL_checkstring(L, 3);
		co->getMeta().setString(attr, value);
	}
	return 1;
}

// get_attribute(self, attribute)
int ObjectRef::l_get_attribute(lua_State *L)
{
	ObjectRef *ref = checkobject(L, 1);
	PlayerSAO* co = getplayersao(ref);
	if (co == NULL)
		return 0;

	std::string attr = luaL_checkstring(L, 2);

	std::string value;
	if (co->getMeta().getStringToRef(attr, value)) {
		lua_pushstring(L, value.c_str());
		return 1;
	}

	return 0;
}


// get_meta(self, attribute)
int ObjectRef::l_get_meta(lua_State *L)
{
	ObjectRef *ref = checkobject(L, 1);
	PlayerSAO *co = getplayersao(ref);
	if (co == NULL)
		return 0;

	PlayerMetaRef::create(L, &co->getMeta());
	return 1;
}


// set_inventory_formspec(self, formspec)
int ObjectRef::l_set_inventory_formspec(lua_State *L)
{
	NO_MAP_LOCK_REQUIRED;
	ObjectRef *ref = checkobject(L, 1);
	RemotePlayer *player = getplayer(ref);
	if (player == NULL) return 0;
	std::string formspec = luaL_checkstring(L, 2);

	player->inventory_formspec = formspec;
	getServer(L)->reportInventoryFormspecModified(player->getName());
	lua_pushboolean(L, true);
	return 1;
}

// get_inventory_formspec(self) -> formspec
int ObjectRef::l_get_inventory_formspec(lua_State *L)
{
	NO_MAP_LOCK_REQUIRED;
	ObjectRef *ref = checkobject(L, 1);
	RemotePlayer *player = getplayer(ref);
	if (player == NULL) return 0;

	std::string formspec = player->inventory_formspec;
	lua_pushlstring(L, formspec.c_str(), formspec.size());
	return 1;
}

// set_formspec_prepend(self, formspec)
int ObjectRef::l_set_formspec_prepend(lua_State *L)
{
	NO_MAP_LOCK_REQUIRED;
	ObjectRef *ref = checkobject(L, 1);
	RemotePlayer *player = getplayer(ref);
	if (player == NULL)
		return 0;

	std::string formspec = luaL_checkstring(L, 2);

	player->formspec_prepend = formspec;
	getServer(L)->reportFormspecPrependModified(player->getName());
	lua_pushboolean(L, true);
	return 1;
}

// get_formspec_prepend(self) -> formspec
int ObjectRef::l_get_formspec_prepend(lua_State *L)
{
	NO_MAP_LOCK_REQUIRED;
	ObjectRef *ref = checkobject(L, 1);
	RemotePlayer *player = getplayer(ref);
	if (player == NULL)
		 return 0;

	std::string formspec = player->formspec_prepend;
	lua_pushlstring(L, formspec.c_str(), formspec.size());
	return 1;
}

// get_player_control(self)
int ObjectRef::l_get_player_control(lua_State *L)
{
	NO_MAP_LOCK_REQUIRED;
	ObjectRef *ref = checkobject(L, 1);
	RemotePlayer *player = getplayer(ref);
	if (player == NULL) {
		lua_pushlstring(L, "", 0);
		return 1;
	}

	const PlayerControl &control = player->getPlayerControl();
	lua_newtable(L);
	lua_pushboolean(L, control.up);
	lua_setfield(L, -2, "up");
	lua_pushboolean(L, control.down);
	lua_setfield(L, -2, "down");
	lua_pushboolean(L, control.left);
	lua_setfield(L, -2, "left");
	lua_pushboolean(L, control.right);
	lua_setfield(L, -2, "right");
	lua_pushboolean(L, control.jump);
	lua_setfield(L, -2, "jump");
	lua_pushboolean(L, control.aux1);
	lua_setfield(L, -2, "aux1");
	lua_pushboolean(L, control.sneak);
	lua_setfield(L, -2, "sneak");
	lua_pushboolean(L, control.LMB);
	lua_setfield(L, -2, "LMB");
	lua_pushboolean(L, control.RMB);
	lua_setfield(L, -2, "RMB");
	return 1;
}

// get_player_control_bits(self)
int ObjectRef::l_get_player_control_bits(lua_State *L)
{
	NO_MAP_LOCK_REQUIRED;
	ObjectRef *ref = checkobject(L, 1);
	RemotePlayer *player = getplayer(ref);
	if (player == NULL) {
		lua_pushlstring(L, "", 0);
		return 1;
	}
	// Do it
	lua_pushnumber(L, player->keyPressed);
	return 1;
}

// hud_add(self, form)
int ObjectRef::l_hud_add(lua_State *L)
{
	NO_MAP_LOCK_REQUIRED;
	ObjectRef *ref = checkobject(L, 1);
	RemotePlayer *player = getplayer(ref);
	if (player == NULL)
		return 0;

	HudElement *elem = new HudElement;
	read_hud_element(L, elem);

	u32 id = getServer(L)->hudAdd(player, elem);
	if (id == U32_MAX) {
		delete elem;
		return 0;
	}

	lua_pushnumber(L, id);
	return 1;
}

// hud_remove(self, id)
int ObjectRef::l_hud_remove(lua_State *L)
{
	NO_MAP_LOCK_REQUIRED;
	ObjectRef *ref = checkobject(L, 1);
	RemotePlayer *player = getplayer(ref);
	if (player == NULL)
		return 0;

	u32 id = -1;
	if (!lua_isnil(L, 2))
		id = lua_tonumber(L, 2);

	if (!getServer(L)->hudRemove(player, id))
		return 0;

	lua_pushboolean(L, true);
	return 1;
}

// hud_change(self, id, stat, data)
int ObjectRef::l_hud_change(lua_State *L)
{
	NO_MAP_LOCK_REQUIRED;
	ObjectRef *ref = checkobject(L, 1);
	RemotePlayer *player = getplayer(ref);
	if (player == NULL)
		return 0;

	u32 id = lua_isnumber(L, 2) ? lua_tonumber(L, 2) : -1;

	HudElement *e = player->getHud(id);
	if (!e)
		return 0;

	void *value = NULL;
	HudElementStat stat = read_hud_change(L, e, &value);

	getServer(L)->hudChange(player, id, stat, value);

	lua_pushboolean(L, true);
	return 1;
}

// hud_get(self, id)
int ObjectRef::l_hud_get(lua_State *L)
{
	NO_MAP_LOCK_REQUIRED;
	ObjectRef *ref = checkobject(L, 1);
	RemotePlayer *player = getplayer(ref);
	if (player == NULL)
		return 0;

	u32 id = lua_tonumber(L, -1);

	HudElement *e = player->getHud(id);
	if (!e)
		return 0;
	push_hud_element(L, e);
	return 1;
}

// hud_set_flags(self, flags)
int ObjectRef::l_hud_set_flags(lua_State *L)
{
	NO_MAP_LOCK_REQUIRED;
	ObjectRef *ref = checkobject(L, 1);
	RemotePlayer *player = getplayer(ref);
	if (player == NULL)
		return 0;

	u32 flags = 0;
	u32 mask  = 0;
	bool flag;

	const EnumString *esp = es_HudBuiltinElement;
	for (int i = 0; esp[i].str; i++) {
		if (getboolfield(L, 2, esp[i].str, flag)) {
			flags |= esp[i].num * flag;
			mask  |= esp[i].num;
		}
	}
	if (!getServer(L)->hudSetFlags(player, flags, mask))
		return 0;

	lua_pushboolean(L, true);
	return 1;
}

int ObjectRef::l_hud_get_flags(lua_State *L)
{
	NO_MAP_LOCK_REQUIRED;
	ObjectRef *ref = checkobject(L, 1);
	RemotePlayer *player = getplayer(ref);
	if (player == NULL)
		return 0;

	lua_newtable(L);
	lua_pushboolean(L, player->hud_flags & HUD_FLAG_HOTBAR_VISIBLE);
	lua_setfield(L, -2, "hotbar");
	lua_pushboolean(L, player->hud_flags & HUD_FLAG_HEALTHBAR_VISIBLE);
	lua_setfield(L, -2, "healthbar");
	lua_pushboolean(L, player->hud_flags & HUD_FLAG_CROSSHAIR_VISIBLE);
	lua_setfield(L, -2, "crosshair");
	lua_pushboolean(L, player->hud_flags & HUD_FLAG_WIELDITEM_VISIBLE);
	lua_setfield(L, -2, "wielditem");
	lua_pushboolean(L, player->hud_flags & HUD_FLAG_BREATHBAR_VISIBLE);
	lua_setfield(L, -2, "breathbar");
	lua_pushboolean(L, player->hud_flags & HUD_FLAG_MINIMAP_VISIBLE);
	lua_setfield(L, -2, "minimap");
	lua_pushboolean(L, player->hud_flags & HUD_FLAG_MINIMAP_RADAR_VISIBLE);
	lua_setfield(L, -2, "minimap_radar");

	return 1;
}

// hud_set_hotbar_itemcount(self, hotbar_itemcount)
int ObjectRef::l_hud_set_hotbar_itemcount(lua_State *L)
{
	NO_MAP_LOCK_REQUIRED;
	ObjectRef *ref = checkobject(L, 1);
	RemotePlayer *player = getplayer(ref);
	if (player == NULL)
		return 0;

	s32 hotbar_itemcount = lua_tonumber(L, 2);

	if (!getServer(L)->hudSetHotbarItemcount(player, hotbar_itemcount))
		return 0;

	lua_pushboolean(L, true);
	return 1;
}

// hud_get_hotbar_itemcount(self)
int ObjectRef::l_hud_get_hotbar_itemcount(lua_State *L)
{
	NO_MAP_LOCK_REQUIRED;
	ObjectRef *ref = checkobject(L, 1);
	RemotePlayer *player = getplayer(ref);
	if (player == NULL)
		return 0;

	lua_pushnumber(L, player->getHotbarItemcount());
	return 1;
}

// hud_set_hotbar_image(self, name)
int ObjectRef::l_hud_set_hotbar_image(lua_State *L)
{
	NO_MAP_LOCK_REQUIRED;
	ObjectRef *ref = checkobject(L, 1);
	RemotePlayer *player = getplayer(ref);
	if (player == NULL)
		return 0;

	std::string name = lua_tostring(L, 2);

	getServer(L)->hudSetHotbarImage(player, name);
	return 1;
}

// hud_get_hotbar_image(self)
int ObjectRef::l_hud_get_hotbar_image(lua_State *L)
{
	NO_MAP_LOCK_REQUIRED;
	ObjectRef *ref = checkobject(L, 1);
	RemotePlayer *player = getplayer(ref);
	if (player == NULL)
		return 0;

	const std::string &name = player->getHotbarImage();
	lua_pushlstring(L, name.c_str(), name.size());
	return 1;
}

// hud_set_hotbar_selected_image(self, name)
int ObjectRef::l_hud_set_hotbar_selected_image(lua_State *L)
{
	NO_MAP_LOCK_REQUIRED;
	ObjectRef *ref = checkobject(L, 1);
	RemotePlayer *player = getplayer(ref);
	if (player == NULL)
		return 0;

	std::string name = lua_tostring(L, 2);

	getServer(L)->hudSetHotbarSelectedImage(player, name);
	return 1;
}

// hud_get_hotbar_selected_image(self)
int ObjectRef::l_hud_get_hotbar_selected_image(lua_State *L)
{
	NO_MAP_LOCK_REQUIRED;
	ObjectRef *ref = checkobject(L, 1);
	RemotePlayer *player = getplayer(ref);
	if (player == NULL)
		return 0;

	const std::string &name = player->getHotbarSelectedImage();
	lua_pushlstring(L, name.c_str(), name.size());
	return 1;
}

// set_sky(self, bgcolor, type, list, clouds = true)
int ObjectRef::l_set_sky(lua_State *L)
{
	NO_MAP_LOCK_REQUIRED;
	ObjectRef *ref = checkobject(L, 1);
	RemotePlayer *player = getplayer(ref);
	if (player == NULL)
		return 0;

	video::SColor bgcolor(255,255,255,255);
	read_color(L, 2, &bgcolor);

	std::string type = luaL_checkstring(L, 3);

	std::vector<std::string> params;
	if (lua_istable(L, 4)) {
		lua_pushnil(L);
		while (lua_next(L, 4) != 0) {
			// key at index -2 and value at index -1
			if (lua_isstring(L, -1))
				params.emplace_back(lua_tostring(L, -1));
			else
				params.emplace_back("");
			// removes value, keeps key for next iteration
			lua_pop(L, 1);
		}
	}

	if (type == "skybox" && params.size() != 6)
		throw LuaError("skybox expects 6 textures");

	bool clouds = true;
	if (lua_isboolean(L, 5))
		clouds = lua_toboolean(L, 5);

	getServer(L)->setSky(player, bgcolor, type, params, clouds);
	lua_pushboolean(L, true);
	return 1;
}

// get_sky(self)
int ObjectRef::l_get_sky(lua_State *L)
{
	NO_MAP_LOCK_REQUIRED;
	ObjectRef *ref = checkobject(L, 1);
	RemotePlayer *player = getplayer(ref);
	if (player == NULL)
		return 0;
	video::SColor bgcolor(255, 255, 255, 255);
	std::string type;
	std::vector<std::string> params;
	bool clouds;

	player->getSky(&bgcolor, &type, &params, &clouds);
	type = type.empty() ? "regular" : type;

	push_ARGB8(L, bgcolor);
	lua_pushlstring(L, type.c_str(), type.size());
	lua_newtable(L);
	s16 i = 1;
	for (const std::string &param : params) {
		lua_pushlstring(L, param.c_str(), param.size());
		lua_rawseti(L, -2, i);
		i++;
	}
	lua_pushboolean(L, clouds);
	return 4;
}

// set_clouds(self, {density=, color=, ambient=, height=, thickness=, speed=})
int ObjectRef::l_set_clouds(lua_State *L)
{
	NO_MAP_LOCK_REQUIRED;
	ObjectRef *ref = checkobject(L, 1);
	RemotePlayer *player = getplayer(ref);
	if (!player)
		return 0;
	if (!lua_istable(L, 2))
		return 0;

	CloudParams cloud_params = player->getCloudParams();

	cloud_params.density = getfloatfield_default(L, 2, "density", cloud_params.density);

	lua_getfield(L, 2, "color");
	if (!lua_isnil(L, -1))
		read_color(L, -1, &cloud_params.color_bright);
	lua_pop(L, 1);
	lua_getfield(L, 2, "ambient");
	if (!lua_isnil(L, -1))
		read_color(L, -1, &cloud_params.color_ambient);
	lua_pop(L, 1);

	cloud_params.height    = getfloatfield_default(L, 2, "height",    cloud_params.height   );
	cloud_params.thickness = getfloatfield_default(L, 2, "thickness", cloud_params.thickness);

	lua_getfield(L, 2, "speed");
	if (lua_istable(L, -1)) {
		v2f new_speed;
		new_speed.X = getfloatfield_default(L, -1, "x", 0);
		new_speed.Y = getfloatfield_default(L, -1, "z", 0);
		cloud_params.speed = new_speed;
	}
	lua_pop(L, 1);

	getServer(L)->setClouds(player, cloud_params);
	lua_pushboolean(L, true);
	return 1;
}

int ObjectRef::l_get_clouds(lua_State *L)
{
	NO_MAP_LOCK_REQUIRED;
	ObjectRef *ref = checkobject(L, 1);
	RemotePlayer *player = getplayer(ref);
	if (!player)
		return 0;
	const CloudParams &cloud_params = player->getCloudParams();

	lua_newtable(L);
	lua_pushnumber(L, cloud_params.density);
	lua_setfield(L, -2, "density");
	push_ARGB8(L, cloud_params.color_bright);
	lua_setfield(L, -2, "color");
	push_ARGB8(L, cloud_params.color_ambient);
	lua_setfield(L, -2, "ambient");
	lua_pushnumber(L, cloud_params.height);
	lua_setfield(L, -2, "height");
	lua_pushnumber(L, cloud_params.thickness);
	lua_setfield(L, -2, "thickness");
	lua_newtable(L);
	lua_pushnumber(L, cloud_params.speed.X);
	lua_setfield(L, -2, "x");
	lua_pushnumber(L, cloud_params.speed.Y);
	lua_setfield(L, -2, "y");
	lua_setfield(L, -2, "speed");

	return 1;
}


// override_day_night_ratio(self, brightness=0...1)
int ObjectRef::l_override_day_night_ratio(lua_State *L)
{
	NO_MAP_LOCK_REQUIRED;
	ObjectRef *ref = checkobject(L, 1);
	RemotePlayer *player = getplayer(ref);
	if (player == NULL)
		return 0;

	bool do_override = false;
	float ratio = 0.0f;
	if (!lua_isnil(L, 2)) {
		do_override = true;
		ratio = readParam<float>(L, 2);
	}

	if (!getServer(L)->overrideDayNightRatio(player, do_override, ratio))
		return 0;

	lua_pushboolean(L, true);
	return 1;
}

// get_day_night_ratio(self)
int ObjectRef::l_get_day_night_ratio(lua_State *L)
{
	NO_MAP_LOCK_REQUIRED;
	ObjectRef *ref = checkobject(L, 1);
	RemotePlayer *player = getplayer(ref);
	if (player == NULL)
		return 0;

	bool do_override;
	float ratio;
	player->getDayNightRatio(&do_override, &ratio);

	if (do_override)
		lua_pushnumber(L, ratio);
	else
		lua_pushnil(L);

	return 1;
}

ObjectRef::ObjectRef(ServerActiveObject *object):
	m_object(object)
{
	//infostream<<"ObjectRef created for id="<<m_object->getId()<<std::endl;
}

// Creates an ObjectRef and leaves it on top of stack
// Not callable from Lua; all references are created on the C side.
void ObjectRef::create(lua_State *L, ServerActiveObject *object)
{
	ObjectRef *o = new ObjectRef(object);
	//infostream<<"ObjectRef::create: o="<<o<<std::endl;
	*(void **)(lua_newuserdata(L, sizeof(void *))) = o;
	luaL_getmetatable(L, className);
	lua_setmetatable(L, -2);
}

void ObjectRef::set_null(lua_State *L)
{
	ObjectRef *o = checkobject(L, -1);
	o->m_object = NULL;
}

void ObjectRef::Register(lua_State *L)
{
	lua_newtable(L);
	int methodtable = lua_gettop(L);
	luaL_newmetatable(L, className);
	int metatable = lua_gettop(L);

	lua_pushliteral(L, "__metatable");
	lua_pushvalue(L, methodtable);
	lua_settable(L, metatable);  // hide metatable from Lua getmetatable()

	lua_pushliteral(L, "__index");
	lua_pushvalue(L, methodtable);
	lua_settable(L, metatable);

	lua_pushliteral(L, "__gc");
	lua_pushcfunction(L, gc_object);
	lua_settable(L, metatable);

	lua_pop(L, 1);  // drop metatable

	luaL_openlib(L, 0, methods, 0);  // fill methodtable
	lua_pop(L, 1);  // drop methodtable

	// Cannot be created from Lua
	//lua_register(L, className, create_object);
}

const char ObjectRef::className[] = "ObjectRef";
const luaL_Reg ObjectRef::methods[] = {
	// ServerActiveObject
	luamethod(ObjectRef, remove),
	luamethod_aliased(ObjectRef, get_pos, getpos),
	luamethod_aliased(ObjectRef, set_pos, setpos),
	luamethod_aliased(ObjectRef, move_to, moveto),
	luamethod(ObjectRef, punch),
	luamethod(ObjectRef, right_click),
	luamethod(ObjectRef, set_hp),
	luamethod(ObjectRef, get_hp),
	luamethod(ObjectRef, get_inventory),
	luamethod(ObjectRef, get_wield_list),
	luamethod(ObjectRef, get_wield_index),
	luamethod(ObjectRef, get_wielded_item),
	luamethod(ObjectRef, set_wielded_item),
	luamethod(ObjectRef, set_armor_groups),
	luamethod(ObjectRef, get_armor_groups),
	luamethod(ObjectRef, set_animation),
	luamethod(ObjectRef, get_animation),
	luamethod(ObjectRef, set_animation_frame_speed),
	luamethod(ObjectRef, set_bone_position),
	luamethod(ObjectRef, get_bone_position),
	luamethod(ObjectRef, set_attach),
	luamethod(ObjectRef, get_attach),
	luamethod(ObjectRef, set_detach),
	luamethod(ObjectRef, set_properties),
	luamethod(ObjectRef, get_properties),
	luamethod(ObjectRef, set_nametag_attributes),
	luamethod(ObjectRef, get_nametag_attributes),
	// LuaEntitySAO-only
	luamethod_aliased(ObjectRef, set_velocity, setvelocity),
	luamethod(ObjectRef, add_velocity),
	luamethod_aliased(ObjectRef, get_velocity, getvelocity),
	luamethod_aliased(ObjectRef, set_acceleration, setacceleration),
	luamethod_aliased(ObjectRef, get_acceleration, getacceleration),
	luamethod_aliased(ObjectRef, set_yaw, setyaw),
	luamethod_aliased(ObjectRef, get_yaw, getyaw),
	luamethod(ObjectRef, set_rotation),
	luamethod(ObjectRef, get_rotation),
	luamethod_aliased(ObjectRef, set_texture_mod, settexturemod),
	luamethod_aliased(ObjectRef, set_sprite, setsprite),
	luamethod(ObjectRef, get_entity_name),
	luamethod(ObjectRef, get_luaentity),
	// Player-only
	luamethod(ObjectRef, is_player),
	luamethod(ObjectRef, is_player_connected),
	luamethod(ObjectRef, get_player_name),
	luamethod(ObjectRef, get_player_velocity),
	luamethod(ObjectRef, get_look_dir),
	luamethod(ObjectRef, get_look_pitch),
	luamethod(ObjectRef, get_look_yaw),
	luamethod(ObjectRef, get_look_vertical),
	luamethod(ObjectRef, get_look_horizontal),
	luamethod(ObjectRef, set_look_horizontal),
	luamethod(ObjectRef, set_look_vertical),
	luamethod(ObjectRef, set_look_yaw),
	luamethod(ObjectRef, set_look_pitch),
	luamethod(ObjectRef, get_breath),
	luamethod(ObjectRef, set_breath),
	luamethod(ObjectRef, get_attribute),
	luamethod(ObjectRef, set_attribute),
	luamethod(ObjectRef, get_meta),
	luamethod(ObjectRef, set_inventory_formspec),
	luamethod(ObjectRef, get_inventory_formspec),
	luamethod(ObjectRef, set_formspec_prepend),
	luamethod(ObjectRef, get_formspec_prepend),
	luamethod(ObjectRef, get_player_control),
	luamethod(ObjectRef, get_player_control_bits),
	luamethod(ObjectRef, set_physics_override),
	luamethod(ObjectRef, get_physics_override),
	luamethod(ObjectRef, hud_add),
	luamethod(ObjectRef, hud_remove),
	luamethod(ObjectRef, hud_change),
	luamethod(ObjectRef, hud_get),
	luamethod(ObjectRef, hud_set_flags),
	luamethod(ObjectRef, hud_get_flags),
	luamethod(ObjectRef, hud_set_hotbar_itemcount),
	luamethod(ObjectRef, hud_get_hotbar_itemcount),
	luamethod(ObjectRef, hud_set_hotbar_image),
	luamethod(ObjectRef, hud_get_hotbar_image),
	luamethod(ObjectRef, hud_set_hotbar_selected_image),
	luamethod(ObjectRef, hud_get_hotbar_selected_image),
	luamethod(ObjectRef, set_sky),
	luamethod(ObjectRef, get_sky),
	luamethod(ObjectRef, set_clouds),
	luamethod(ObjectRef, get_clouds),
	luamethod(ObjectRef, override_day_night_ratio),
	luamethod(ObjectRef, get_day_night_ratio),
	luamethod(ObjectRef, set_local_animation),
	luamethod(ObjectRef, get_local_animation),
	luamethod(ObjectRef, set_eye_offset),
	luamethod(ObjectRef, get_eye_offset),
	{0,0}
};<|MERGE_RESOLUTION|>--- conflicted
+++ resolved
@@ -927,14 +927,8 @@
 	if (isNaN(L, 2))
 		throw LuaError("ObjectRef::set_yaw: NaN value is not allowed.");
 
-<<<<<<< HEAD
-	float yaw = luaL_checknumber(L, 2) * core::RADTODEG;
+	float yaw = readParam<float>(L, 2) * core::RADTODEG;
 	co->setRotation(v3f(0, yaw, 0));
-=======
-	float yaw = readParam<float>(L, 2) * core::RADTODEG;
-	// Do it
-	co->setYaw(yaw);
->>>>>>> a2de439a
 	return 0;
 }
 
