--- conflicted
+++ resolved
@@ -1858,6 +1858,8 @@
 
 		star_params.scale = getfloatfield_default(L, -1,
 			"scale", star_params.scale);
+		star_params.day_opacity = getfloatfield_default(L, -1,
+			"day_opacity", star_params.day_opacity);
 	}
 
 	getServer(L)->setStars(player, star_params);
@@ -1989,6 +1991,8 @@
 	lua_setfield(L, -2, "star_color");
 	lua_pushnumber(L, star_params.scale);
 	lua_setfield(L, -2, "scale");
+	lua_pushnumber(L, star_params.day_opacity);
+	lua_setfield(L, -2, "day_opacity");
 }
 
 static void push_clouds(lua_State *L, const CloudParams &cloud_params)
@@ -2261,33 +2265,7 @@
 	if (player == nullptr)
 		return 0;
 
-<<<<<<< HEAD
 	set_stars(L, 2, player);
-=======
-	StarParams star_params = player->getStarParams();
-
-	// reset if empty
-	if (lua_isnoneornil(L, 2)) {
-		star_params = SkyboxDefaults::getStarDefaults();
-	} else {
-		luaL_checktype(L, 2, LUA_TTABLE);
-		star_params.visible = getboolfield_default(L, 2, "visible", star_params.visible);
-		star_params.count   = getintfield_default(L, 2,  "count",   star_params.count);
-
-		lua_getfield(L, 2, "star_color");
-		if (!lua_isnil(L, -1))
-			read_color(L, -1, &star_params.starcolor);
-		lua_pop(L, 1);
-
-		star_params.scale = getfloatfield_default(L, 2,
-			"scale", star_params.scale);
-	}
-
-	star_params.day_opacity = getfloatfield_default(L, 2,
-		"day_opacity", star_params.day_opacity);
-
-	getServer(L)->setStars(player, star_params);
->>>>>>> 4fbcc33e
 	return 0;
 }
 
@@ -2300,23 +2278,7 @@
 	if (player == nullptr)
 		return 0;
 
-<<<<<<< HEAD
 	push_stars(L, player->getStarParams());
-=======
-	const StarParams &star_params = player->getStarParams();
-
-	lua_newtable(L);
-	lua_pushboolean(L, star_params.visible);
-	lua_setfield(L, -2, "visible");
-	lua_pushnumber(L, star_params.count);
-	lua_setfield(L, -2, "count");
-	push_ARGB8(L, star_params.starcolor);
-	lua_setfield(L, -2, "star_color");
-	lua_pushnumber(L, star_params.scale);
-	lua_setfield(L, -2, "scale");
-	lua_pushnumber(L, star_params.day_opacity);
-	lua_setfield(L, -2, "day_opacity");
->>>>>>> 4fbcc33e
 	return 1;
 }
 
