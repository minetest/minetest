/*
Minetest
Copyright (C) 2013 celeron55, Perttu Ahola <celeron55@gmail.com>

This program is free software; you can redistribute it and/or modify
it under the terms of the GNU Lesser General Public License as published by
the Free Software Foundation; either version 2.1 of the License, or
(at your option) any later version.

This program is distributed in the hope that it will be useful,
but WITHOUT ANY WARRANTY; without even the implied warranty of
MERCHANTABILITY or FITNESS FOR A PARTICULAR PURPOSE.  See the
GNU Lesser General Public License for more details.

You should have received a copy of the GNU Lesser General Public License along
with this program; if not, write to the Free Software Foundation, Inc.,
51 Franklin Street, Fifth Floor, Boston, MA 02110-1301 USA.
*/

#include "lua_api/l_object.h"
#include <cmath>
#include "lua_api/l_internal.h"
#include "lua_api/l_inventory.h"
#include "lua_api/l_item.h"
#include "lua_api/l_playermeta.h"
#include "common/c_converter.h"
#include "common/c_content.h"
#include "log.h"
#include "tool.h"
#include "remoteplayer.h"
#include "server.h"
#include "hud.h"
#include "scripting_server.h"
#include "server/luaentity_sao.h"
#include "server/player_sao.h"
#include "server/serverinventorymgr.h"

/*
	ObjectRef
*/


ServerActiveObject* ObjectRef::getobject(ObjectRef *ref)
{
	ServerActiveObject *sao = ref->m_object;
	if (sao && sao->isGone())
		return nullptr;
	return sao;
}

LuaEntitySAO* ObjectRef::getluaobject(ObjectRef *ref)
{
	ServerActiveObject *sao = getobject(ref);
	if (sao == nullptr)
		return nullptr;
	if (sao->getType() != ACTIVEOBJECT_TYPE_LUAENTITY)
		return nullptr;
	return (LuaEntitySAO*)sao;
}

PlayerSAO* ObjectRef::getplayersao(ObjectRef *ref)
{
	ServerActiveObject *sao = getobject(ref);
	if (sao == nullptr)
		return nullptr;
	if (sao->getType() != ACTIVEOBJECT_TYPE_PLAYER)
		return nullptr;
	return (PlayerSAO*)sao;
}

RemotePlayer *ObjectRef::getplayer(ObjectRef *ref)
{
	PlayerSAO *playersao = getplayersao(ref);
	if (playersao == nullptr)
		return nullptr;
	return playersao->getPlayer();
}

// Exported functions

// garbage collector
int ObjectRef::gc_object(lua_State *L) {
	ObjectRef *obj = *(ObjectRef **)(lua_touserdata(L, 1));
	delete obj;
	return 0;
}

// remove(self)
int ObjectRef::l_remove(lua_State *L)
{
	GET_ENV_PTR;

	ObjectRef *ref = checkObject<ObjectRef>(L, 1);
	ServerActiveObject *sao = getobject(ref);
	if (sao == nullptr)
		return 0;
	if (sao->getType() == ACTIVEOBJECT_TYPE_PLAYER)
		return 0;

	sao->clearChildAttachments();
	sao->clearParentAttachment();

	verbosestream << "ObjectRef::l_remove(): id=" << sao->getId() << std::endl;
	sao->markForRemoval();
	return 0;
}

// get_pos(self)
int ObjectRef::l_get_pos(lua_State *L)
{
	NO_MAP_LOCK_REQUIRED;
	ObjectRef *ref = checkObject<ObjectRef>(L, 1);
	ServerActiveObject *sao = getobject(ref);
	if (sao == nullptr)
		return 0;

	push_v3f(L, sao->getBasePosition() / BS);
	return 1;
}

// set_pos(self, pos)
int ObjectRef::l_set_pos(lua_State *L)
{
	NO_MAP_LOCK_REQUIRED;
	ObjectRef *ref = checkObject<ObjectRef>(L, 1);
	ServerActiveObject *sao = getobject(ref);
	if (sao == nullptr)
		return 0;

	v3f pos = checkFloatPos(L, 2);

	sao->setPos(pos);
	return 0;
}

// move_to(self, pos, continuous)
int ObjectRef::l_move_to(lua_State *L)
{
	NO_MAP_LOCK_REQUIRED;
	ObjectRef *ref = checkObject<ObjectRef>(L, 1);
	ServerActiveObject *sao = getobject(ref);
	if (sao == nullptr)
		return 0;

	v3f pos = checkFloatPos(L, 2);
	bool continuous = readParam<bool>(L, 3);

	sao->moveTo(pos, continuous);
	return 0;
}

// punch(self, puncher, time_from_last_punch, tool_capabilities, dir)
int ObjectRef::l_punch(lua_State *L)
{
	NO_MAP_LOCK_REQUIRED;
	ObjectRef *ref = checkObject<ObjectRef>(L, 1);
	ObjectRef *puncher_ref = checkObject<ObjectRef>(L, 2);
	ServerActiveObject *sao = getobject(ref);
	ServerActiveObject *puncher = getobject(puncher_ref);
	if (sao == nullptr || puncher == nullptr)
		return 0;

	float time_from_last_punch = readParam<float>(L, 3, 1000000.0f);
	ToolCapabilities toolcap = read_tool_capabilities(L, 4);
	v3f dir = readParam<v3f>(L, 5, sao->getBasePosition() - puncher->getBasePosition());
	dir.normalize();

	u32 wear = sao->punch(dir, &toolcap, puncher, time_from_last_punch);
	lua_pushnumber(L, wear);

	return 1;
}

// right_click(self, clicker)
int ObjectRef::l_right_click(lua_State *L)
{
	NO_MAP_LOCK_REQUIRED;
	ObjectRef *ref = checkObject<ObjectRef>(L, 1);
	ObjectRef *ref2 = checkObject<ObjectRef>(L, 2);
	ServerActiveObject *sao = getobject(ref);
	ServerActiveObject *sao2 = getobject(ref2);
	if (sao == nullptr || sao2 == nullptr)
		return 0;

	sao->rightClick(sao2);
	return 0;
}

// set_hp(self, hp, reason)
int ObjectRef::l_set_hp(lua_State *L)
{
	NO_MAP_LOCK_REQUIRED;
	ObjectRef *ref = checkObject<ObjectRef>(L, 1);
	ServerActiveObject *sao = getobject(ref);
	if (sao == nullptr)
		return 0;

	int hp = readParam<float>(L, 2);
	PlayerHPChangeReason reason(PlayerHPChangeReason::SET_HP);

	reason.from_mod = true;
	if (lua_istable(L, 3)) {
		lua_pushvalue(L, 3);

		lua_getfield(L, -1, "type");
		if (lua_isstring(L, -1) &&
				!reason.setTypeFromString(readParam<std::string>(L, -1))) {
			errorstream << "Bad type given!" << std::endl;
		}
		lua_pop(L, 1);

		reason.lua_reference = luaL_ref(L, LUA_REGISTRYINDEX);
	}

	sao->setHP(hp, reason);
	if (reason.hasLuaReference())
		luaL_unref(L, LUA_REGISTRYINDEX, reason.lua_reference);
	return 0;
}

// get_hp(self)
int ObjectRef::l_get_hp(lua_State *L)
{
	NO_MAP_LOCK_REQUIRED;
	ObjectRef *ref = checkObject<ObjectRef>(L, 1);
	ServerActiveObject *sao = getobject(ref);
	if (sao == nullptr) {
		// Default hp is 1
		lua_pushnumber(L, 1);
		return 1;
	}

	int hp = sao->getHP();

	lua_pushnumber(L, hp);
	return 1;
}

// get_inventory(self)
int ObjectRef::l_get_inventory(lua_State *L)
{
	NO_MAP_LOCK_REQUIRED;
	ObjectRef *ref = checkObject<ObjectRef>(L, 1);
	ServerActiveObject *sao = getobject(ref);
	if (sao == nullptr)
		return 0;

	InventoryLocation loc = sao->getInventoryLocation();
	if (getServerInventoryMgr(L)->getInventory(loc) != nullptr)
		InvRef::create(L, loc);
	else
		lua_pushnil(L); // An object may have no inventory (nil)
	return 1;
}

// get_wield_list(self)
int ObjectRef::l_get_wield_list(lua_State *L)
{
	NO_MAP_LOCK_REQUIRED;
	ObjectRef *ref = checkObject<ObjectRef>(L, 1);
	ServerActiveObject *sao = getobject(ref);
	if (sao == nullptr)
		return 0;

	lua_pushstring(L, sao->getWieldList().c_str());
	return 1;
}

// get_wield_index(self)
int ObjectRef::l_get_wield_index(lua_State *L)
{
	NO_MAP_LOCK_REQUIRED;
	ObjectRef *ref = checkObject<ObjectRef>(L, 1);
	ServerActiveObject *sao = getobject(ref);
	if (sao == nullptr)
		return 0;

	lua_pushinteger(L, sao->getWieldIndex() + 1);
	return 1;
}

// get_wielded_item(self)
int ObjectRef::l_get_wielded_item(lua_State *L)
{
	NO_MAP_LOCK_REQUIRED;
	ObjectRef *ref = checkObject<ObjectRef>(L, 1);
	ServerActiveObject *sao = getobject(ref);
	if (sao == nullptr) {
		// Empty ItemStack
		LuaItemStack::create(L, ItemStack());
		return 1;
	}

	ItemStack selected_item;
	sao->getWieldedItem(&selected_item, nullptr);
	LuaItemStack::create(L, selected_item);
	return 1;
}

// set_wielded_item(self, item)
int ObjectRef::l_set_wielded_item(lua_State *L)
{
	NO_MAP_LOCK_REQUIRED;
	ObjectRef *ref = checkObject<ObjectRef>(L, 1);
	ServerActiveObject *sao = getobject(ref);
	if (sao == nullptr)
		return 0;

	ItemStack item = read_item(L, 2, getServer(L)->idef());

	bool success = sao->setWieldedItem(item);
	if (success && sao->getType() == ACTIVEOBJECT_TYPE_PLAYER) {
		getServer(L)->SendInventory((PlayerSAO *)sao, true);
	}
	lua_pushboolean(L, success);
	return 1;
}

// set_armor_groups(self, groups)
int ObjectRef::l_set_armor_groups(lua_State *L)
{
	NO_MAP_LOCK_REQUIRED;
	ObjectRef *ref = checkObject<ObjectRef>(L, 1);
	ServerActiveObject *sao = getobject(ref);
	if (sao == nullptr)
		return 0;

	ItemGroupList groups;

	read_groups(L, 2, groups);
	if (sao->getType() == ACTIVEOBJECT_TYPE_PLAYER) {
		if (!g_settings->getBool("enable_damage") && !itemgroup_get(groups, "immortal")) {
			warningstream << "Mod tried to enable damage for a player, but it's "
				"disabled globally. Ignoring." << std::endl;
			infostream << script_get_backtrace(L) << std::endl;
			groups["immortal"] = 1;
		}
	}

	sao->setArmorGroups(groups);
	return 0;
}

// get_armor_groups(self)
int ObjectRef::l_get_armor_groups(lua_State *L)
{
	NO_MAP_LOCK_REQUIRED;
	ObjectRef *ref = checkObject<ObjectRef>(L, 1);
	ServerActiveObject *sao = getobject(ref);
	if (sao == nullptr)
		return 0;

	push_groups(L, sao->getArmorGroups());
	return 1;
}

// set_animation(self, frame_range, frame_speed, frame_blend, frame_loop)
int ObjectRef::l_set_animation(lua_State *L)
{
	NO_MAP_LOCK_REQUIRED;
	ObjectRef *ref = checkObject<ObjectRef>(L, 1);
	ServerActiveObject *sao = getobject(ref);
	if (sao == nullptr)
		return 0;

	v2f frame_range   = readParam<v2f>(L,  2, v2f(1, 1));
	float frame_speed = readParam<float>(L, 3, 15.0f);
	float frame_blend = readParam<float>(L, 4, 0.0f);
	bool frame_loop   = readParam<bool>(L, 5, true);

	sao->setAnimation(frame_range, frame_speed, frame_blend, frame_loop);
	return 0;
}

// get_animation(self)
int ObjectRef::l_get_animation(lua_State *L)
{
	NO_MAP_LOCK_REQUIRED;
	ObjectRef *ref = checkObject<ObjectRef>(L, 1);
	ServerActiveObject *sao = getobject(ref);
	if (sao == nullptr)
		return 0;

	v2f frames = v2f(1, 1);
	float frame_speed = 15;
	float frame_blend = 0;
	bool frame_loop = true;

	sao->getAnimation(&frames, &frame_speed, &frame_blend, &frame_loop);
	push_v2f(L, frames);
	lua_pushnumber(L, frame_speed);
	lua_pushnumber(L, frame_blend);
	lua_pushboolean(L, frame_loop);
	return 4;
}

// set_local_animation(self, idle, walk, dig, walk_while_dig, frame_speed)
int ObjectRef::l_set_local_animation(lua_State *L)
{
	NO_MAP_LOCK_REQUIRED;
	ObjectRef *ref = checkObject<ObjectRef>(L, 1);
	RemotePlayer *player = getplayer(ref);
	if (player == nullptr)
		return 0;

	v2s32 frames[4];
	for (int i=0;i<4;i++) {
		if (!lua_isnil(L, 2+1))
			frames[i] = read_v2s32(L, 2+i);
	}
	float frame_speed = readParam<float>(L, 6, 30.0f);

	getServer(L)->setLocalPlayerAnimations(player, frames, frame_speed);
	return 0;
}

// get_local_animation(self)
int ObjectRef::l_get_local_animation(lua_State *L)
{
	NO_MAP_LOCK_REQUIRED;
	ObjectRef *ref = checkObject<ObjectRef>(L, 1);
	RemotePlayer *player = getplayer(ref);
	if (player == nullptr)
		return 0;

	v2s32 frames[4];
	float frame_speed;
	player->getLocalAnimations(frames, &frame_speed);

	for (const v2s32 &frame : frames) {
		push_v2s32(L, frame);
	}

	lua_pushnumber(L, frame_speed);
	return 5;
}

// set_eye_offset(self, firstperson, thirdperson)
int ObjectRef::l_set_eye_offset(lua_State *L)
{
	NO_MAP_LOCK_REQUIRED;
	ObjectRef *ref = checkObject<ObjectRef>(L, 1);
	RemotePlayer *player = getplayer(ref);
	if (player == nullptr)
		return 0;

	v3f offset_first = readParam<v3f>(L, 2, v3f(0, 0, 0));
	v3f offset_third = readParam<v3f>(L, 3, v3f(0, 0, 0));

	// Prevent abuse of offset values (keep player always visible)
	offset_third.X = rangelim(offset_third.X,-10,10);
	offset_third.Z = rangelim(offset_third.Z,-5,5);
	/* TODO: if possible: improve the camera collision detection to allow Y <= -1.5) */
	offset_third.Y = rangelim(offset_third.Y,-10,15); //1.5*BS

	getServer(L)->setPlayerEyeOffset(player, offset_first, offset_third);
	return 0;
}

// get_eye_offset(self)
int ObjectRef::l_get_eye_offset(lua_State *L)
{
	NO_MAP_LOCK_REQUIRED;
	ObjectRef *ref = checkObject<ObjectRef>(L, 1);
	RemotePlayer *player = getplayer(ref);
	if (player == nullptr)
		return 0;

	push_v3f(L, player->eye_offset_first);
	push_v3f(L, player->eye_offset_third);
	return 2;
}

// send_mapblock(self, pos)
int ObjectRef::l_send_mapblock(lua_State *L)
{
	NO_MAP_LOCK_REQUIRED;
	ObjectRef *ref = checkObject<ObjectRef>(L, 1);
	RemotePlayer *player = getplayer(ref);
	if (player == nullptr)
		return 0;

	v3s16 pos = read_v3s16(L, 2);

	session_t peer_id = player->getPeerId();
	bool r = getServer(L)->SendBlock(peer_id, pos);

	lua_pushboolean(L, r);
	return 1;
}

// set_animation_frame_speed(self, frame_speed)
int ObjectRef::l_set_animation_frame_speed(lua_State *L)
{
	NO_MAP_LOCK_REQUIRED;
	ObjectRef *ref = checkObject<ObjectRef>(L, 1);
	ServerActiveObject *sao = getobject(ref);
	if (sao == nullptr)
		return 0;

	if (!lua_isnil(L, 2)) {
		float frame_speed = readParam<float>(L, 2);
		sao->setAnimationSpeed(frame_speed);
		lua_pushboolean(L, true);
	} else {
		lua_pushboolean(L, false);
	}
	return 1;
}

// set_bone_position(self, bone, position, rotation)
int ObjectRef::l_set_bone_position(lua_State *L)
{
	NO_MAP_LOCK_REQUIRED;
	ObjectRef *ref = checkObject<ObjectRef>(L, 1);
	ServerActiveObject *sao = getobject(ref);
	if (sao == nullptr)
		return 0;

	std::string bone = readParam<std::string>(L, 2, "");
	v3f position = readParam<v3f>(L, 3, v3f(0, 0, 0));
	v3f rotation = readParam<v3f>(L, 4, v3f(0, 0, 0));

	sao->setBonePosition(bone, position, rotation);
	return 0;
}

// get_bone_position(self, bone)
int ObjectRef::l_get_bone_position(lua_State *L)
{
	NO_MAP_LOCK_REQUIRED;
	ObjectRef *ref = checkObject<ObjectRef>(L, 1);
	ServerActiveObject *sao = getobject(ref);
	if (sao == nullptr)
		return 0;

	std::string bone = readParam<std::string>(L, 2, "");

	v3f position = v3f(0, 0, 0);
	v3f rotation = v3f(0, 0, 0);
	sao->getBonePosition(bone, &position, &rotation);

	push_v3f(L, position);
	push_v3f(L, rotation);
	return 2;
}

// set_attach(self, parent, bone, position, rotation, force_visible)
int ObjectRef::l_set_attach(lua_State *L)
{
	GET_ENV_PTR;
	ObjectRef *ref = checkObject<ObjectRef>(L, 1);
	ObjectRef *parent_ref = checkObject<ObjectRef>(L, 2);
	ServerActiveObject *sao = getobject(ref);
	ServerActiveObject *parent = getobject(parent_ref);
	if (sao == nullptr || parent == nullptr)
		return 0;
	if (sao == parent)
		throw LuaError("ObjectRef::set_attach: attaching object to itself is not allowed.");

	int parent_id;
	std::string bone;
	v3f position;
	v3f rotation;
	bool force_visible;

	sao->getAttachment(&parent_id, &bone, &position, &rotation, &force_visible);
	if (parent_id) {
		ServerActiveObject *old_parent = env->getActiveObject(parent_id);
		old_parent->removeAttachmentChild(sao->getId());
	}

	bone          = readParam<std::string>(L, 3, "");
	position      = readParam<v3f>(L, 4, v3f(0, 0, 0));
	rotation      = readParam<v3f>(L, 5, v3f(0, 0, 0));
	force_visible = readParam<bool>(L, 6, false);

	sao->setAttachment(parent->getId(), bone, position, rotation, force_visible);
	parent->addAttachmentChild(sao->getId());
	return 0;
}

// get_attach(self)
int ObjectRef::l_get_attach(lua_State *L)
{
	GET_ENV_PTR;
	ObjectRef *ref = checkObject<ObjectRef>(L, 1);
	ServerActiveObject *sao = getobject(ref);
	if (sao == nullptr)
		return 0;

	int parent_id;
	std::string bone;
	v3f position;
	v3f rotation;
	bool force_visible;

	sao->getAttachment(&parent_id, &bone, &position, &rotation, &force_visible);
	if (parent_id == 0)
		return 0;

	ServerActiveObject *parent = env->getActiveObject(parent_id);
	getScriptApiBase(L)->objectrefGetOrCreate(L, parent);
	lua_pushlstring(L, bone.c_str(), bone.size());
	push_v3f(L, position);
	push_v3f(L, rotation);
	lua_pushboolean(L, force_visible);
	return 5;
}

// get_children(self)
int ObjectRef::l_get_children(lua_State *L)
{
	GET_ENV_PTR;
	ObjectRef *ref = checkObject<ObjectRef>(L, 1);
	ServerActiveObject *sao = getobject(ref);
	if (sao == nullptr)
		return 0;

	const std::unordered_set<int> child_ids = sao->getAttachmentChildIds();
	int i = 0;

	lua_createtable(L, child_ids.size(), 0);
	for (const int id : child_ids) {
		ServerActiveObject *child = env->getActiveObject(id);
		getScriptApiBase(L)->objectrefGetOrCreate(L, child);
		lua_rawseti(L, -2, ++i);
	}
	return 1;
}

// set_detach(self)
int ObjectRef::l_set_detach(lua_State *L)
{
	GET_ENV_PTR;
	ObjectRef *ref = checkObject<ObjectRef>(L, 1);
	ServerActiveObject *sao = getobject(ref);
	if (sao == nullptr)
		return 0;

	sao->clearParentAttachment();
	return 0;
}

// set_properties(self, properties)
int ObjectRef::l_set_properties(lua_State *L)
{
	NO_MAP_LOCK_REQUIRED;
	ObjectRef *ref = checkObject<ObjectRef>(L, 1);
	ServerActiveObject *sao = getobject(ref);
	if (sao == nullptr)
		return 0;

	ObjectProperties *prop = sao->accessObjectProperties();
	if (prop == nullptr)
		return 0;

	read_object_properties(L, 2, sao, prop, getServer(L)->idef());
	prop->validate();
	sao->notifyObjectPropertiesModified();
	return 0;
}

// get_properties(self)
int ObjectRef::l_get_properties(lua_State *L)
{
	NO_MAP_LOCK_REQUIRED;
	ObjectRef *ref = checkObject<ObjectRef>(L, 1);
	ServerActiveObject *sao = getobject(ref);
	if (sao == nullptr)
		return 0;

	ObjectProperties *prop = sao->accessObjectProperties();
	if (prop == nullptr)
		return 0;

	push_object_properties(L, prop);
	return 1;
}

// is_player(self)
int ObjectRef::l_is_player(lua_State *L)
{
	NO_MAP_LOCK_REQUIRED;
	ObjectRef *ref = checkObject<ObjectRef>(L, 1);
	RemotePlayer *player = getplayer(ref);
	lua_pushboolean(L, (player != nullptr));
	return 1;
}

// set_nametag_attributes(self, attributes)
int ObjectRef::l_set_nametag_attributes(lua_State *L)
{
	NO_MAP_LOCK_REQUIRED;
	ObjectRef *ref = checkObject<ObjectRef>(L, 1);
	ServerActiveObject *sao = getobject(ref);
	if (sao == nullptr)
		return 0;

	ObjectProperties *prop = sao->accessObjectProperties();
	if (prop == nullptr)
		return 0;

	lua_getfield(L, 2, "color");
	if (!lua_isnil(L, -1)) {
		video::SColor color = prop->nametag_color;
		read_color(L, -1, &color);
		prop->nametag_color = color;
	}
	lua_pop(L, 1);

	lua_getfield(L, -1, "bgcolor");
	if (!lua_isnil(L, -1)) {
		if (lua_toboolean(L, -1)) {
			video::SColor color;
			if (read_color(L, -1, &color))
				prop->nametag_bgcolor = color;
		} else {
			prop->nametag_bgcolor = nullopt;
		}
	}
	lua_pop(L, 1);

	std::string nametag = getstringfield_default(L, 2, "text", "");
	prop->nametag = nametag;

	prop->validate();
	sao->notifyObjectPropertiesModified();
	return 0;
}

// get_nametag_attributes(self)
int ObjectRef::l_get_nametag_attributes(lua_State *L)
{
	NO_MAP_LOCK_REQUIRED;
	ObjectRef *ref = checkObject<ObjectRef>(L, 1);
	ServerActiveObject *sao = getobject(ref);
	if (sao == nullptr)
		return 0;

	ObjectProperties *prop = sao->accessObjectProperties();
	if (!prop)
		return 0;

	lua_newtable(L);

	push_ARGB8(L, prop->nametag_color);
	lua_setfield(L, -2, "color");

	if (prop->nametag_bgcolor) {
		push_ARGB8(L, prop->nametag_bgcolor.value());
		lua_setfield(L, -2, "bgcolor");
	} else {
		lua_pushboolean(L, false);
		lua_setfield(L, -2, "bgcolor");
	}

	lua_pushstring(L, prop->nametag.c_str());
	lua_setfield(L, -2, "text");



	return 1;
}

/* LuaEntitySAO-only */

// set_velocity(self, velocity)
int ObjectRef::l_set_velocity(lua_State *L)
{
	NO_MAP_LOCK_REQUIRED;
	ObjectRef *ref = checkObject<ObjectRef>(L, 1);
	LuaEntitySAO *sao = getluaobject(ref);
	if (sao == nullptr)
		return 0;

	v3f vel = checkFloatPos(L, 2);

	sao->setVelocity(vel);
	return 0;
}

// add_velocity(self, velocity)
int ObjectRef::l_add_velocity(lua_State *L)
{
	NO_MAP_LOCK_REQUIRED;
	ObjectRef *ref = checkObject<ObjectRef>(L, 1);
	ServerActiveObject *sao = getobject(ref);
	if (sao == nullptr)
		return 0;

	v3f vel = checkFloatPos(L, 2);

	if (sao->getType() == ACTIVEOBJECT_TYPE_LUAENTITY) {
		LuaEntitySAO *entitysao = dynamic_cast<LuaEntitySAO*>(sao);
		entitysao->addVelocity(vel);
	} else if (sao->getType() == ACTIVEOBJECT_TYPE_PLAYER) {
		PlayerSAO *playersao = dynamic_cast<PlayerSAO*>(sao);
		playersao->setMaxSpeedOverride(vel);
		getServer(L)->SendPlayerSpeed(playersao->getPeerID(), vel);
	}

	return 0;
}

// get_velocity(self)
int ObjectRef::l_get_velocity(lua_State *L)
{
	NO_MAP_LOCK_REQUIRED;
	ObjectRef *ref = checkObject<ObjectRef>(L, 1);
	ServerActiveObject *sao = getobject(ref);
	if (sao == nullptr)
		return 0;

	if (sao->getType() == ACTIVEOBJECT_TYPE_LUAENTITY) {
		LuaEntitySAO *entitysao = dynamic_cast<LuaEntitySAO*>(sao);
		v3f vel = entitysao->getVelocity();
		pushFloatPos(L, vel);
		return 1;
	} else if (sao->getType() == ACTIVEOBJECT_TYPE_PLAYER) {
		RemotePlayer *player = dynamic_cast<PlayerSAO*>(sao)->getPlayer();
		push_v3f(L, player->getSpeed() / BS);
		return 1;
	}

	lua_pushnil(L);
	return 1;
}

// set_acceleration(self, acceleration)
int ObjectRef::l_set_acceleration(lua_State *L)
{
	NO_MAP_LOCK_REQUIRED;
	ObjectRef *ref = checkObject<ObjectRef>(L, 1);
	LuaEntitySAO *entitysao = getluaobject(ref);
	if (entitysao == nullptr)
		return 0;

	v3f acceleration = checkFloatPos(L, 2);

	entitysao->setAcceleration(acceleration);
	return 0;
}

// get_acceleration(self)
int ObjectRef::l_get_acceleration(lua_State *L)
{
	NO_MAP_LOCK_REQUIRED;
	ObjectRef *ref = checkObject<ObjectRef>(L, 1);
	LuaEntitySAO *entitysao = getluaobject(ref);
	if (entitysao == nullptr)
		return 0;

	v3f acceleration = entitysao->getAcceleration();
	pushFloatPos(L, acceleration);
	return 1;
}

// set_rotation(self, rotation)
int ObjectRef::l_set_rotation(lua_State *L)
{
	NO_MAP_LOCK_REQUIRED;
	ObjectRef *ref = checkObject<ObjectRef>(L, 1);
	LuaEntitySAO *entitysao = getluaobject(ref);
	if (entitysao == nullptr)
		return 0;

	v3f rotation = check_v3f(L, 2) * core::RADTODEG;

	entitysao->setRotation(rotation);
	return 0;
}

// get_rotation(self)
int ObjectRef::l_get_rotation(lua_State *L)
{
	NO_MAP_LOCK_REQUIRED;
	ObjectRef *ref = checkObject<ObjectRef>(L, 1);
	LuaEntitySAO *entitysao = getluaobject(ref);
	if (entitysao == nullptr)
		return 0;

	v3f rotation = entitysao->getRotation() * core::DEGTORAD;

	lua_newtable(L);
	push_v3f(L, rotation);
	return 1;
}

// set_yaw(self, yaw)
int ObjectRef::l_set_yaw(lua_State *L)
{
	NO_MAP_LOCK_REQUIRED;
	ObjectRef *ref = checkObject<ObjectRef>(L, 1);
	LuaEntitySAO *entitysao = getluaobject(ref);
	if (entitysao == nullptr)
		return 0;

	float yaw = readParam<float>(L, 2) * core::RADTODEG;

	entitysao->setRotation(v3f(0, yaw, 0));
	return 0;
}

// get_yaw(self)
int ObjectRef::l_get_yaw(lua_State *L)
{
	NO_MAP_LOCK_REQUIRED;
	ObjectRef *ref = checkObject<ObjectRef>(L, 1);
	LuaEntitySAO *entitysao = getluaobject(ref);
	if (entitysao == nullptr)
		return 0;

	float yaw = entitysao->getRotation().Y * core::DEGTORAD;

	lua_pushnumber(L, yaw);
	return 1;
}

// set_texture_mod(self, mod)
int ObjectRef::l_set_texture_mod(lua_State *L)
{
	NO_MAP_LOCK_REQUIRED;
	ObjectRef *ref = checkObject<ObjectRef>(L, 1);
	LuaEntitySAO *entitysao = getluaobject(ref);
	if (entitysao == nullptr)
		return 0;

	std::string mod = readParam<std::string>(L, 2);

	entitysao->setTextureMod(mod);
	return 0;
}

// get_texture_mod(self)
int ObjectRef::l_get_texture_mod(lua_State *L)
{
	NO_MAP_LOCK_REQUIRED;
	ObjectRef *ref = checkObject<ObjectRef>(L, 1);
	LuaEntitySAO *entitysao = getluaobject(ref);
	if (entitysao == nullptr)
		return 0;

	std::string mod = entitysao->getTextureMod();

	lua_pushstring(L, mod.c_str());
	return 1;
}

// set_sprite(self, start_frame, num_frames, framelength, select_x_by_camera)
int ObjectRef::l_set_sprite(lua_State *L)
{
	NO_MAP_LOCK_REQUIRED;
	ObjectRef *ref = checkObject<ObjectRef>(L, 1);
	LuaEntitySAO *entitysao = getluaobject(ref);
	if (entitysao == nullptr)
		return 0;

	v2s16 start_frame = readParam<v2s16>(L, 2, v2s16(0,0));
	int num_frames    = readParam<int>(L, 3, 1);
	float framelength = readParam<float>(L, 4, 0.2f);
	bool select_x_by_camera = readParam<bool>(L, 5, false);

	entitysao->setSprite(start_frame, num_frames, framelength, select_x_by_camera);
	return 0;
}

// DEPRECATED
// get_entity_name(self)
int ObjectRef::l_get_entity_name(lua_State *L)
{
	NO_MAP_LOCK_REQUIRED;
	ObjectRef *ref = checkObject<ObjectRef>(L, 1);
	LuaEntitySAO *entitysao = getluaobject(ref);
	log_deprecated(L,"Deprecated call to \"get_entity_name");
	if (entitysao == nullptr)
		return 0;

	std::string name = entitysao->getName();

	lua_pushstring(L, name.c_str());
	return 1;
}

// get_luaentity(self)
int ObjectRef::l_get_luaentity(lua_State *L)
{
	NO_MAP_LOCK_REQUIRED;
	ObjectRef *ref = checkObject<ObjectRef>(L, 1);
	LuaEntitySAO *entitysao = getluaobject(ref);
	if (entitysao == nullptr)
		return 0;

	luaentity_get(L, entitysao->getId());
	return 1;
}

/* Player-only */

// get_player_name(self)
int ObjectRef::l_get_player_name(lua_State *L)
{
	NO_MAP_LOCK_REQUIRED;
	ObjectRef *ref = checkObject<ObjectRef>(L, 1);
	RemotePlayer *player = getplayer(ref);
	if (player == nullptr) {
		lua_pushlstring(L, "", 0);
		return 1;
	}

	lua_pushstring(L, player->getName());
	return 1;
}

// get_look_dir(self)
int ObjectRef::l_get_look_dir(lua_State *L)
{
	NO_MAP_LOCK_REQUIRED;
	ObjectRef *ref = checkObject<ObjectRef>(L, 1);
	PlayerSAO* playersao = getplayersao(ref);
	if (playersao == nullptr)
		return 0;

	float pitch = playersao->getRadLookPitchDep();
	float yaw = playersao->getRadYawDep();
	v3f v(std::cos(pitch) * std::cos(yaw), std::sin(pitch), std::cos(pitch) *
		std::sin(yaw));

	push_v3f(L, v);
	return 1;
}

// DEPRECATED
// get_look_pitch(self)
int ObjectRef::l_get_look_pitch(lua_State *L)
{
	NO_MAP_LOCK_REQUIRED;

	log_deprecated(L,
		"Deprecated call to get_look_pitch, use get_look_vertical instead");

	ObjectRef *ref = checkObject<ObjectRef>(L, 1);
	PlayerSAO* playersao = getplayersao(ref);
	if (playersao == nullptr)
		return 0;

	lua_pushnumber(L, playersao->getRadLookPitchDep());
	return 1;
}

// DEPRECATED
// get_look_yaw(self)
int ObjectRef::l_get_look_yaw(lua_State *L)
{
	NO_MAP_LOCK_REQUIRED;

	log_deprecated(L,
		"Deprecated call to get_look_yaw, use get_look_horizontal instead");

	ObjectRef *ref = checkObject<ObjectRef>(L, 1);
	PlayerSAO* playersao = getplayersao(ref);
	if (playersao == nullptr)
		return 0;

	lua_pushnumber(L, playersao->getRadYawDep());
	return 1;
}

// get_look_vertical(self)
int ObjectRef::l_get_look_vertical(lua_State *L)
{
	NO_MAP_LOCK_REQUIRED;
	ObjectRef *ref = checkObject<ObjectRef>(L, 1);
	PlayerSAO* playersao = getplayersao(ref);
	if (playersao == nullptr)
		return 0;

	lua_pushnumber(L, playersao->getRadLookPitch());
	return 1;
}

// get_look_horizontal(self)
int ObjectRef::l_get_look_horizontal(lua_State *L)
{
	NO_MAP_LOCK_REQUIRED;
	ObjectRef *ref = checkObject<ObjectRef>(L, 1);
	PlayerSAO* playersao = getplayersao(ref);
	if (playersao == nullptr)
		return 0;

	lua_pushnumber(L, playersao->getRadRotation().Y);
	return 1;
}

// set_look_vertical(self, radians)
int ObjectRef::l_set_look_vertical(lua_State *L)
{
	NO_MAP_LOCK_REQUIRED;
	ObjectRef *ref = checkObject<ObjectRef>(L, 1);
	PlayerSAO* playersao = getplayersao(ref);
	if (playersao == nullptr)
		return 0;

	float pitch = readParam<float>(L, 2) * core::RADTODEG;

	playersao->setLookPitchAndSend(pitch);
	return 0;
}

// set_look_horizontal(self, radians)
int ObjectRef::l_set_look_horizontal(lua_State *L)
{
	NO_MAP_LOCK_REQUIRED;
	ObjectRef *ref = checkObject<ObjectRef>(L, 1);
	PlayerSAO* playersao = getplayersao(ref);
	if (playersao == nullptr)
		return 0;

	float yaw = readParam<float>(L, 2) * core::RADTODEG;

	playersao->setPlayerYawAndSend(yaw);
	return 0;
}

// DEPRECATED
// set_look_pitch(self, radians)
int ObjectRef::l_set_look_pitch(lua_State *L)
{
	NO_MAP_LOCK_REQUIRED;

	log_deprecated(L,
		"Deprecated call to set_look_pitch, use set_look_vertical instead.");

	ObjectRef *ref = checkObject<ObjectRef>(L, 1);
	PlayerSAO* playersao = getplayersao(ref);
	if (playersao == nullptr)
		return 0;

	float pitch = readParam<float>(L, 2) * core::RADTODEG;

	playersao->setLookPitchAndSend(pitch);
	return 0;
}

// DEPRECATED
// set_look_yaw(self, radians)
int ObjectRef::l_set_look_yaw(lua_State *L)
{
	NO_MAP_LOCK_REQUIRED;

	log_deprecated(L,
		"Deprecated call to set_look_yaw, use set_look_horizontal instead.");

	ObjectRef *ref = checkObject<ObjectRef>(L, 1);
	PlayerSAO* playersao = getplayersao(ref);
	if (playersao == nullptr)
		return 0;

	float yaw = readParam<float>(L, 2) * core::RADTODEG;

	playersao->setPlayerYawAndSend(yaw);
	return 0;
}

// set_fov(self, degrees, is_multiplier, transition_time)
int ObjectRef::l_set_fov(lua_State *L)
{
	NO_MAP_LOCK_REQUIRED;
	ObjectRef *ref = checkObject<ObjectRef>(L, 1);
	RemotePlayer *player = getplayer(ref);
	if (player == nullptr)
		return 0;

	float degrees = static_cast<f32>(luaL_checknumber(L, 2));
	bool is_multiplier = readParam<bool>(L, 3, false);
	float transition_time = lua_isnumber(L, 4) ?
		static_cast<f32>(luaL_checknumber(L, 4)) : 0.0f;

	player->setFov({degrees, is_multiplier, transition_time});
	getServer(L)->SendPlayerFov(player->getPeerId());
	return 0;
}

// get_fov(self)
int ObjectRef::l_get_fov(lua_State *L)
{
	NO_MAP_LOCK_REQUIRED;
	ObjectRef *ref = checkObject<ObjectRef>(L, 1);
	RemotePlayer *player = getplayer(ref);
	if (player == nullptr)
		return 0;

	PlayerFovSpec fov_spec = player->getFov();

	lua_pushnumber(L, fov_spec.fov);
	lua_pushboolean(L, fov_spec.is_multiplier);
	lua_pushnumber(L, fov_spec.transition_time);
	return 3;
}

// set_breath(self, breath)
int ObjectRef::l_set_breath(lua_State *L)
{
	NO_MAP_LOCK_REQUIRED;
	ObjectRef *ref = checkObject<ObjectRef>(L, 1);
	PlayerSAO* playersao = getplayersao(ref);
	if (playersao == nullptr)
		return 0;

	u16 breath = luaL_checknumber(L, 2);

	playersao->setBreath(breath);
	return 0;
}

// get_breath(self)
int ObjectRef::l_get_breath(lua_State *L)
{
	NO_MAP_LOCK_REQUIRED;
	ObjectRef *ref = checkObject<ObjectRef>(L, 1);
	PlayerSAO* playersao = getplayersao(ref);
	if (playersao == nullptr)
		return 0;

	u16 breath = playersao->getBreath();

	lua_pushinteger(L, breath);
	return 1;
}

// set_attribute(self, attribute, value)
int ObjectRef::l_set_attribute(lua_State *L)
{
	log_deprecated(L,
		"Deprecated call to set_attribute, use MetaDataRef methods instead.");

	ObjectRef *ref = checkObject<ObjectRef>(L, 1);
	PlayerSAO* playersao = getplayersao(ref);
	if (playersao == nullptr)
		return 0;

	std::string attr = luaL_checkstring(L, 2);
	if (lua_isnil(L, 3)) {
		playersao->getMeta().removeString(attr);
	} else {
		std::string value = luaL_checkstring(L, 3);
		playersao->getMeta().setString(attr, value);
	}
	return 1;
}

// get_attribute(self, attribute)
int ObjectRef::l_get_attribute(lua_State *L)
{
	log_deprecated(L,
		"Deprecated call to get_attribute, use MetaDataRef methods instead.");

	ObjectRef *ref = checkObject<ObjectRef>(L, 1);
	PlayerSAO* playersao = getplayersao(ref);
	if (playersao == nullptr)
		return 0;

	std::string attr = luaL_checkstring(L, 2);

	std::string value;
	if (playersao->getMeta().getStringToRef(attr, value)) {
		lua_pushstring(L, value.c_str());
		return 1;
	}

	return 0;
}


// get_meta(self, attribute)
int ObjectRef::l_get_meta(lua_State *L)
{
	ObjectRef *ref = checkObject<ObjectRef>(L, 1);
	PlayerSAO *playersao = getplayersao(ref);
	if (playersao == nullptr)
		return 0;

	PlayerMetaRef::create(L, &playersao->getMeta());
	return 1;
}


// set_inventory_formspec(self, formspec)
int ObjectRef::l_set_inventory_formspec(lua_State *L)
{
	NO_MAP_LOCK_REQUIRED;
	ObjectRef *ref = checkObject<ObjectRef>(L, 1);
	RemotePlayer *player = getplayer(ref);
	if (player == nullptr)
		return 0;

	std::string formspec = luaL_checkstring(L, 2);

	player->inventory_formspec = formspec;
	getServer(L)->reportInventoryFormspecModified(player->getName());
	return 0;
}

// get_inventory_formspec(self) -> formspec
int ObjectRef::l_get_inventory_formspec(lua_State *L)
{
	NO_MAP_LOCK_REQUIRED;
	ObjectRef *ref = checkObject<ObjectRef>(L, 1);
	RemotePlayer *player = getplayer(ref);
	if (player == nullptr)
		return 0;

	std::string formspec = player->inventory_formspec;

	lua_pushlstring(L, formspec.c_str(), formspec.size());
	return 1;
}

// set_formspec_prepend(self, formspec)
int ObjectRef::l_set_formspec_prepend(lua_State *L)
{
	NO_MAP_LOCK_REQUIRED;
	ObjectRef *ref = checkObject<ObjectRef>(L, 1);
	RemotePlayer *player = getplayer(ref);
	if (player == nullptr)
		return 0;

	std::string formspec = luaL_checkstring(L, 2);

	player->formspec_prepend = formspec;
	getServer(L)->reportFormspecPrependModified(player->getName());
	return 0;
}

// get_formspec_prepend(self)
int ObjectRef::l_get_formspec_prepend(lua_State *L)
{
	NO_MAP_LOCK_REQUIRED;
	ObjectRef *ref = checkObject<ObjectRef>(L, 1);
	RemotePlayer *player = getplayer(ref);
	if (player == nullptr)
		 return 0;

	std::string formspec = player->formspec_prepend;

	lua_pushlstring(L, formspec.c_str(), formspec.size());
	return 1;
}

// get_player_control(self)
int ObjectRef::l_get_player_control(lua_State *L)
{
	NO_MAP_LOCK_REQUIRED;
	ObjectRef *ref = checkObject<ObjectRef>(L, 1);
	RemotePlayer *player = getplayer(ref);

	lua_newtable(L);
	if (player == nullptr)
		return 1;

	const PlayerControl &control = player->getPlayerControl();
	lua_pushboolean(L, control.direction_keys & (1 << 0));
	lua_setfield(L, -2, "up");
	lua_pushboolean(L, control.direction_keys & (1 << 1));
	lua_setfield(L, -2, "down");
	lua_pushboolean(L, control.direction_keys & (1 << 2));
	lua_setfield(L, -2, "left");
	lua_pushboolean(L, control.direction_keys & (1 << 3));
	lua_setfield(L, -2, "right");
	lua_pushboolean(L, control.jump);
	lua_setfield(L, -2, "jump");
	lua_pushboolean(L, control.aux1);
	lua_setfield(L, -2, "aux1");
	lua_pushboolean(L, control.sneak);
	lua_setfield(L, -2, "sneak");
	lua_pushboolean(L, control.dig);
	lua_setfield(L, -2, "dig");
	lua_pushboolean(L, control.place);
	lua_setfield(L, -2, "place");
	// Legacy fields to ensure mod compatibility
	lua_pushboolean(L, control.dig);
	lua_setfield(L, -2, "LMB");
	lua_pushboolean(L, control.place);
	lua_setfield(L, -2, "RMB");
	lua_pushboolean(L, control.zoom);
	lua_setfield(L, -2, "zoom");
	return 1;
}

// get_player_control_bits(self)
int ObjectRef::l_get_player_control_bits(lua_State *L)
{
	NO_MAP_LOCK_REQUIRED;
	ObjectRef *ref = checkObject<ObjectRef>(L, 1);
	RemotePlayer *player = getplayer(ref);
	if (player == nullptr) {
		lua_pushinteger(L, 0);
		return 1;
	}

	const auto &c = player->getPlayerControl();

	// This is very close to PlayerControl::getKeysPressed() but duplicated
	// here so the encoding in the API is not inadvertedly changed.
	u32 keypress_bits =
		c.direction_keys |
		( (u32)(c.jump  & 1) << 4) |
		( (u32)(c.aux1  & 1) << 5) |
		( (u32)(c.sneak & 1) << 6) |
		( (u32)(c.dig   & 1) << 7) |
		( (u32)(c.place & 1) << 8) |
		( (u32)(c.zoom  & 1) << 9)
	;

	lua_pushinteger(L, keypress_bits);
	return 1;
}

// set_physics_override(self, override_table)
int ObjectRef::l_set_physics_override(lua_State *L)
{
	NO_MAP_LOCK_REQUIRED;
	ObjectRef *ref = checkObject<ObjectRef>(L, 1);
	PlayerSAO *playersao = getplayersao(ref);
	if (playersao == nullptr)
		return 0;

	RemotePlayer *player = playersao->getPlayer();
	auto &phys = player->physics_override;

	if (lua_istable(L, 2)) {
		bool modified = false;
		modified |= getfloatfield(L, 2, "speed", phys.speed);
		modified |= getfloatfield(L, 2, "jump", phys.jump);
		modified |= getfloatfield(L, 2, "gravity", phys.gravity);
		modified |= getboolfield(L, 2, "sneak", phys.sneak);
		modified |= getboolfield(L, 2, "sneak_glitch", phys.sneak_glitch);
		modified |= getboolfield(L, 2, "new_move", phys.new_move);
		if (modified)
			playersao->m_physics_override_sent = false;
	} else {
		// old, non-table format
		// TODO: Remove this code after version 5.4.0
		log_deprecated(L, "Deprecated use of set_physics_override(num, num, num)");

		if (!lua_isnil(L, 2)) {
			phys.speed = lua_tonumber(L, 2);
			playersao->m_physics_override_sent = false;
		}
		if (!lua_isnil(L, 3)) {
			phys.jump = lua_tonumber(L, 3);
			playersao->m_physics_override_sent = false;
		}
		if (!lua_isnil(L, 4)) {
			phys.gravity = lua_tonumber(L, 4);
			playersao->m_physics_override_sent = false;
		}
	}
	return 0;
}

// get_physics_override(self)
int ObjectRef::l_get_physics_override(lua_State *L)
{
	NO_MAP_LOCK_REQUIRED;
	ObjectRef *ref = checkObject<ObjectRef>(L, 1);
	RemotePlayer *player = getplayer(ref);
	if (player == nullptr)
		return 0;

	const auto &phys = player->physics_override;
	lua_newtable(L);
	lua_pushnumber(L, phys.speed);
	lua_setfield(L, -2, "speed");
	lua_pushnumber(L, phys.jump);
	lua_setfield(L, -2, "jump");
	lua_pushnumber(L, phys.gravity);
	lua_setfield(L, -2, "gravity");
	lua_pushboolean(L, phys.sneak);
	lua_setfield(L, -2, "sneak");
	lua_pushboolean(L, phys.sneak_glitch);
	lua_setfield(L, -2, "sneak_glitch");
	lua_pushboolean(L, phys.new_move);
	lua_setfield(L, -2, "new_move");
	return 1;
}

// hud_add(self, hud)
int ObjectRef::l_hud_add(lua_State *L)
{
	NO_MAP_LOCK_REQUIRED;
	ObjectRef *ref = checkObject<ObjectRef>(L, 1);
	RemotePlayer *player = getplayer(ref);
	if (player == nullptr)
		return 0;

	HudElement *elem = new HudElement;
	read_hud_element(L, elem);

	u32 id = getServer(L)->hudAdd(player, elem);
	if (id == U32_MAX) {
		delete elem;
		return 0;
	}

	lua_pushnumber(L, id);
	return 1;
}

// hud_remove(self, id)
int ObjectRef::l_hud_remove(lua_State *L)
{
	NO_MAP_LOCK_REQUIRED;
	ObjectRef *ref = checkObject<ObjectRef>(L, 1);
	RemotePlayer *player = getplayer(ref);
	if (player == nullptr)
		return 0;

	u32 id = luaL_checkint(L, 2);

	if (!getServer(L)->hudRemove(player, id))
		return 0;

	lua_pushboolean(L, true);
	return 1;
}

// hud_change(self, id, stat, data)
int ObjectRef::l_hud_change(lua_State *L)
{
	NO_MAP_LOCK_REQUIRED;
	ObjectRef *ref = checkObject<ObjectRef>(L, 1);
	RemotePlayer *player = getplayer(ref);
	if (player == nullptr)
		return 0;

	u32 id = luaL_checkint(L, 2);

	HudElement *elem = player->getHud(id);
	if (elem == nullptr)
		return 0;

	HudElementStat stat;
	void *value = nullptr;
	bool ok = read_hud_change(L, stat, elem, &value);

	if (ok)
		getServer(L)->hudChange(player, id, stat, value);

	lua_pushboolean(L, ok);
	return 1;
}

// hud_get(self, id)
int ObjectRef::l_hud_get(lua_State *L)
{
	NO_MAP_LOCK_REQUIRED;
	ObjectRef *ref = checkObject<ObjectRef>(L, 1);
	RemotePlayer *player = getplayer(ref);
	if (player == nullptr)
		return 0;

	u32 id = luaL_checkint(L, 2);

	HudElement *elem = player->getHud(id);
	if (elem == nullptr)
		return 0;

	push_hud_element(L, elem);
	return 1;
}

// hud_set_flags(self, flags)
int ObjectRef::l_hud_set_flags(lua_State *L)
{
	NO_MAP_LOCK_REQUIRED;
	ObjectRef *ref = checkObject<ObjectRef>(L, 1);
	RemotePlayer *player = getplayer(ref);
	if (player == nullptr)
		return 0;

	u32 flags = 0;
	u32 mask  = 0;
	bool flag;

	const EnumString *esp = es_HudBuiltinElement;
	for (int i = 0; esp[i].str; i++) {
		if (getboolfield(L, 2, esp[i].str, flag)) {
			flags |= esp[i].num * flag;
			mask  |= esp[i].num;
		}
	}
	if (!getServer(L)->hudSetFlags(player, flags, mask))
		return 0;

	return 0;
}

// hud_get_flags(self)
int ObjectRef::l_hud_get_flags(lua_State *L)
{
	NO_MAP_LOCK_REQUIRED;
	ObjectRef *ref = checkObject<ObjectRef>(L, 1);
	RemotePlayer *player = getplayer(ref);
	if (player == nullptr)
		return 0;

	lua_newtable(L);
	const EnumString *esp = es_HudBuiltinElement;
	for (int i = 0; esp[i].str; i++) {
		lua_pushboolean(L, (player->hud_flags & esp[i].num) != 0);
		lua_setfield(L, -2, esp[i].str);
	}
	return 1;
}

// hud_set_hotbar_itemcount(self, hotbar_itemcount)
int ObjectRef::l_hud_set_hotbar_itemcount(lua_State *L)
{
	NO_MAP_LOCK_REQUIRED;
	ObjectRef *ref = checkObject<ObjectRef>(L, 1);
	RemotePlayer *player = getplayer(ref);
	if (player == nullptr)
		return 0;

	s32 hotbar_itemcount = luaL_checkint(L, 2);

	if (!getServer(L)->hudSetHotbarItemcount(player, hotbar_itemcount))
		return 0;

	lua_pushboolean(L, true);
	return 1;
}

// hud_get_hotbar_itemcount(self)
int ObjectRef::l_hud_get_hotbar_itemcount(lua_State *L)
{
	NO_MAP_LOCK_REQUIRED;
	ObjectRef *ref = checkObject<ObjectRef>(L, 1);
	RemotePlayer *player = getplayer(ref);
	if (player == nullptr)
		return 0;

	lua_pushnumber(L, player->getHotbarItemcount());
	return 1;
}

// hud_set_hotbar_image(self, name)
int ObjectRef::l_hud_set_hotbar_image(lua_State *L)
{
	NO_MAP_LOCK_REQUIRED;
	ObjectRef *ref = checkObject<ObjectRef>(L, 1);
	RemotePlayer *player = getplayer(ref);
	if (player == nullptr)
		return 0;

	std::string name = readParam<std::string>(L, 2);

	getServer(L)->hudSetHotbarImage(player, name);
	return 1;
}

// hud_get_hotbar_image(self)
int ObjectRef::l_hud_get_hotbar_image(lua_State *L)
{
	NO_MAP_LOCK_REQUIRED;
	ObjectRef *ref = checkObject<ObjectRef>(L, 1);
	RemotePlayer *player = getplayer(ref);
	if (player == nullptr)
		return 0;

	const std::string &name = player->getHotbarImage();

	lua_pushlstring(L, name.c_str(), name.size());
	return 1;
}

// hud_set_hotbar_selected_image(self, name)
int ObjectRef::l_hud_set_hotbar_selected_image(lua_State *L)
{
	NO_MAP_LOCK_REQUIRED;
	ObjectRef *ref = checkObject<ObjectRef>(L, 1);
	RemotePlayer *player = getplayer(ref);
	if (player == nullptr)
		return 0;

	std::string name = readParam<std::string>(L, 2);

	getServer(L)->hudSetHotbarSelectedImage(player, name);
	return 1;
}

// hud_get_hotbar_selected_image(self)
int ObjectRef::l_hud_get_hotbar_selected_image(lua_State *L)
{
	NO_MAP_LOCK_REQUIRED;
	ObjectRef *ref = checkObject<ObjectRef>(L, 1);
	RemotePlayer *player = getplayer(ref);
	if (player == nullptr)
		return 0;

	const std::string &name = player->getHotbarSelectedImage();

	lua_pushlstring(L, name.c_str(), name.size());
	return 1;
}

void ObjectRef::set_sky(lua_State *L, int table_index, RemotePlayer *player)
{
<<<<<<< HEAD
=======
	NO_MAP_LOCK_REQUIRED;
	ObjectRef *ref = checkObject<ObjectRef>(L, 1);
	RemotePlayer *player = getplayer(ref);
	if (player == nullptr)
		return 0;

>>>>>>> 9b240413
	SkyboxParams sky_params = player->getSkyParams();

	// reset if empty
	if (lua_isnoneornil(L, table_index)) {
		sky_params = SkyboxDefaults::getSkyDefaults();
	} else {
		lua_getfield(L, -1, "base_color");
		if (!lua_isnil(L, -1))
			read_color(L, -1, &sky_params.bgcolor);
		lua_pop(L, 1);

		lua_getfield(L, -1, "type");
		if (!lua_isnil(L, -1))
			sky_params.type = luaL_checkstring(L, -1);
		lua_pop(L, 1);

		lua_getfield(L, -1, "textures");
		sky_params.textures.clear();
		if (lua_istable(L, -1) && sky_params.type == "skybox") {
			lua_pushnil(L);
			while (lua_next(L, -2) != 0) {
				// Key is at index -2 and value at index -1
				sky_params.textures.emplace_back(readParam<std::string>(L, -1));
				// Removes the value, but keeps the key for iteration
				lua_pop(L, 1);
			}
		}
		lua_pop(L, 1);

		// Validate that we either have six or zero textures
		if (sky_params.textures.size() != 6 && !sky_params.textures.empty())
			throw LuaError("Skybox expects 6 textures!");

		sky_params.clouds = getboolfield_default(L, -1, "clouds", sky_params.clouds);

		lua_getfield(L, -1, "sky_color");
		if (lua_istable(L, -1)) {
			lua_getfield(L, -1, "day_sky");
			read_color(L, -1, &sky_params.sky_color.day_sky);
			lua_pop(L, 1);

			lua_getfield(L, -1, "day_horizon");
			read_color(L, -1, &sky_params.sky_color.day_horizon);
			lua_pop(L, 1);

			lua_getfield(L, -1, "dawn_sky");
			read_color(L, -1, &sky_params.sky_color.dawn_sky);
			lua_pop(L, 1);

			lua_getfield(L, -1, "dawn_horizon");
			read_color(L, -1, &sky_params.sky_color.dawn_horizon);
			lua_pop(L, 1);

			lua_getfield(L, -1, "night_sky");
			read_color(L, -1, &sky_params.sky_color.night_sky);
			lua_pop(L, 1);

			lua_getfield(L, -1, "night_horizon");
			read_color(L, -1, &sky_params.sky_color.night_horizon);
			lua_pop(L, 1);

			lua_getfield(L, -1, "indoors");
			read_color(L, -1, &sky_params.sky_color.indoors);
			lua_pop(L, 1);

			// Prevent flickering clouds at dawn/dusk:
			sky_params.fog_sun_tint = video::SColor(255, 255, 255, 255);
			lua_getfield(L, -1, "fog_sun_tint");
			read_color(L, -1, &sky_params.fog_sun_tint);
			lua_pop(L, 1);

			sky_params.fog_moon_tint = video::SColor(255, 255, 255, 255);
			lua_getfield(L, -1, "fog_moon_tint");
			read_color(L, -1, &sky_params.fog_moon_tint);
			lua_pop(L, 1);

			lua_getfield(L, -1, "fog_tint_type");
			if (!lua_isnil(L, -1))
				sky_params.fog_tint_type = luaL_checkstring(L, -1);
			lua_pop(L, 1);

			// pop "sky_color" table
			lua_pop(L, 1);
		}
	}

	getServer(L)->setSky(player, sky_params);
}

void ObjectRef::set_sun(lua_State *L, int table_index, RemotePlayer *player)
{
	SunParams sun_params = player->getSunParams();

	// reset if empty
	if (lua_isnoneornil(L, table_index)) {
		sun_params = SkyboxDefaults::getSunDefaults();
	} else {
		luaL_checktype(L, -1, LUA_TTABLE);
		sun_params.visible = getboolfield_default(L, -1,   "visible", sun_params.visible);
		sun_params.texture = getstringfield_default(L, -1, "texture", sun_params.texture);
		sun_params.tonemap = getstringfield_default(L, -1, "tonemap", sun_params.tonemap);
		sun_params.sunrise = getstringfield_default(L, -1, "sunrise", sun_params.sunrise);
		sun_params.sunrise_visible = getboolfield_default(L, -1, "sunrise_visible", sun_params.sunrise_visible);
		sun_params.scale   = getfloatfield_default(L, -1,  "scale",   sun_params.scale);
	}

	getServer(L)->setSun(player, sun_params);
}

void ObjectRef::set_moon(lua_State *L, int table_index, RemotePlayer *player)
{
	MoonParams moon_params = player->getMoonParams();

	// reset if empty
	if (lua_isnoneornil(L, table_index)) {
		moon_params = SkyboxDefaults::getMoonDefaults();
	} else {
		luaL_checktype(L, -1, LUA_TTABLE);
		moon_params.visible = getboolfield_default(L, -1,   "visible", moon_params.visible);
		moon_params.texture = getstringfield_default(L, -1, "texture", moon_params.texture);
		moon_params.tonemap = getstringfield_default(L, -1, "tonemap", moon_params.tonemap);
		moon_params.scale   = getfloatfield_default(L, -1,  "scale",   moon_params.scale);
	}

	getServer(L)->setMoon(player, moon_params);
}

void ObjectRef::set_stars(lua_State *L, int table_index, RemotePlayer *player)
{
	StarParams star_params = player->getStarParams();

	// reset if empty
	if (lua_isnoneornil(L, table_index)) {
		star_params = SkyboxDefaults::getStarDefaults();
	} else {
		luaL_checktype(L, -1, LUA_TTABLE);
		star_params.visible = getboolfield_default(L, -1, "visible", star_params.visible);
		star_params.count   = getintfield_default(L, -1,  "count",   star_params.count);

		lua_getfield(L, -1, "star_color");
		if (!lua_isnil(L, -1))
			read_color(L, -1, &star_params.starcolor);
		lua_pop(L, 1);

		star_params.scale = getfloatfield_default(L, -1,
			"scale", star_params.scale);
		star_params.day_opacity = getfloatfield_default(L, -1,
			"day_opacity", star_params.day_opacity);
	}

	getServer(L)->setStars(player, star_params);
}

void ObjectRef::set_clouds(lua_State *L, int table_index, RemotePlayer *player)
{
	CloudParams cloud_params = player->getCloudParams();

	// reset if empty
	if (lua_isnoneornil(L, table_index)) {
		cloud_params = SkyboxDefaults::getCloudDefaults();
	} else {
		luaL_checktype(L, -1, LUA_TTABLE);
		cloud_params.density = getfloatfield_default(L, 2, "density", cloud_params.density);

		lua_getfield(L, -1, "color");
		if (!lua_isnil(L, -1))
			read_color(L, -1, &cloud_params.color_bright);
		lua_pop(L, 1);
		lua_getfield(L, -1, "ambient");
		if (!lua_isnil(L, -1))
			read_color(L, -1, &cloud_params.color_ambient);
		lua_pop(L, 1);

		cloud_params.height    = getfloatfield_default(L, -1, "height",    cloud_params.height);
		cloud_params.thickness = getfloatfield_default(L, -1, "thickness", cloud_params.thickness);

		lua_getfield(L, -1, "speed");
		if (lua_istable(L, -1)) {
			v2f new_speed;
			new_speed.X = getfloatfield_default(L, -1, "x", 0);
			new_speed.Y = getfloatfield_default(L, -1, "z", 0);
			cloud_params.speed = new_speed;
		}
		lua_pop(L, 1);
	}

	getServer(L)->setClouds(player, cloud_params);
}

static void push_sky_color(lua_State *L, const SkyboxParams &params)
{
	lua_newtable(L);
	if (params.type == "regular") {
		push_ARGB8(L, params.sky_color.day_sky);
		lua_setfield(L, -2, "day_sky");
		push_ARGB8(L, params.sky_color.day_horizon);
		lua_setfield(L, -2, "day_horizon");
		push_ARGB8(L, params.sky_color.dawn_sky);
		lua_setfield(L, -2, "dawn_sky");
		push_ARGB8(L, params.sky_color.dawn_horizon);
		lua_setfield(L, -2, "dawn_horizon");
		push_ARGB8(L, params.sky_color.night_sky);
		lua_setfield(L, -2, "night_sky");
		push_ARGB8(L, params.sky_color.night_horizon);
		lua_setfield(L, -2, "night_horizon");
		push_ARGB8(L, params.sky_color.indoors);
		lua_setfield(L, -2, "indoors");
	}
	push_ARGB8(L, params.fog_sun_tint);
	lua_setfield(L, -2, "fog_sun_tint");
	push_ARGB8(L, params.fog_moon_tint);
	lua_setfield(L, -2, "fog_moon_tint");
	lua_pushstring(L, params.fog_tint_type.c_str());
	lua_setfield(L, -2, "fog_tint_type");
}

static void push_sky(lua_State *L, const SkyboxParams &skybox_params)
{
	lua_newtable(L);
	push_ARGB8(L, skybox_params.bgcolor);
	lua_setfield(L, -2, "base_color");
	lua_pushlstring(L, skybox_params.type.c_str(), skybox_params.type.size());
	lua_setfield(L, -2, "type");

	lua_newtable(L);
	s16 i = 1;
	for (const std::string &texture : skybox_params.textures) {
		lua_pushlstring(L, texture.c_str(), texture.size());
		lua_rawseti(L, -2, i++);
	}
	lua_setfield(L, -2, "textures");
	lua_pushboolean(L, skybox_params.clouds);
	lua_setfield(L, -2, "clouds");

	push_sky_color(L, skybox_params);
	lua_setfield(L, -2, "sky_color");
}

static void push_sun(lua_State *L, const SunParams &sun_params)
{
	lua_newtable(L);
	lua_pushboolean(L, sun_params.visible);
	lua_setfield(L, -2, "visible");
	lua_pushstring(L, sun_params.texture.c_str());
	lua_setfield(L, -2, "texture");
	lua_pushstring(L, sun_params.tonemap.c_str());
	lua_setfield(L, -2, "tonemap");
	lua_pushstring(L, sun_params.sunrise.c_str());
	lua_setfield(L, -2, "sunrise");
	lua_pushboolean(L, sun_params.sunrise_visible);
	lua_setfield(L, -2, "sunrise_visible");
	lua_pushnumber(L, sun_params.scale);
	lua_setfield(L, -2, "scale");
}

static void push_moon(lua_State *L, const MoonParams &moon_params)
{
	lua_newtable(L);
	lua_pushboolean(L, moon_params.visible);
	lua_setfield(L, -2, "visible");
	lua_pushstring(L, moon_params.texture.c_str());
	lua_setfield(L, -2, "texture");
	lua_pushstring(L, moon_params.tonemap.c_str());
	lua_setfield(L, -2, "tonemap");
	lua_pushnumber(L, moon_params.scale);
	lua_setfield(L, -2, "scale");
}

static void push_stars(lua_State *L, const StarParams &star_params)
{
	lua_newtable(L);
	lua_pushboolean(L, star_params.visible);
	lua_setfield(L, -2, "visible");
	lua_pushnumber(L, star_params.count);
	lua_setfield(L, -2, "count");
	push_ARGB8(L, star_params.starcolor);
	lua_setfield(L, -2, "star_color");
	lua_pushnumber(L, star_params.scale);
	lua_setfield(L, -2, "scale");
	lua_pushnumber(L, star_params.day_opacity);
	lua_setfield(L, -2, "day_opacity");
}

static void push_clouds(lua_State *L, const CloudParams &cloud_params)
{
	lua_newtable(L);
	lua_pushnumber(L, cloud_params.density);
	lua_setfield(L, -2, "density");
	push_ARGB8(L, cloud_params.color_bright);
	lua_setfield(L, -2, "color");
	push_ARGB8(L, cloud_params.color_ambient);
	lua_setfield(L, -2, "ambient");
	lua_pushnumber(L, cloud_params.height);
	lua_setfield(L, -2, "height");
	lua_pushnumber(L, cloud_params.thickness);
	lua_setfield(L, -2, "thickness");
	lua_newtable(L);
	lua_pushnumber(L, cloud_params.speed.X);
	lua_setfield(L, -2, "x");
	lua_pushnumber(L, cloud_params.speed.Y);
	lua_setfield(L, -2, "y");
	lua_setfield(L, -2, "speed");
}

//set_celestial_vault(self)
int ObjectRef::l_set_celestial_vault(lua_State *L)
{
	NO_MAP_LOCK_REQUIRED;
	ObjectRef *ref = checkobject(L, 1);
	RemotePlayer *player = getplayer(ref);
	if (player == nullptr)
		return 0;

	// reset the whole vault if empty
	if (lua_isnoneornil(L, 2)) {
		set_sky(L, 3, player);
		set_sun(L, 3, player);
		set_moon(L, 3, player);
		set_stars(L, 3, player);
		set_clouds(L, 3, player);
	} else {
		luaL_checktype(L, 2, LUA_TTABLE);

		lua_getfield(L, 2, "sky");
		if (!lua_isnil(L, -1))
			set_sky(L, 3, player);
		lua_pop(L, 1);

		lua_getfield(L, 2, "sun");
		if (!lua_isnil(L, -1))
				set_sun(L, 3, player);
		lua_pop(L, 1);

		lua_getfield(L, 2, "moon");
		if (!lua_isnil(L, -1))
			set_moon(L, 3, player);
		lua_pop(L, 1);

		lua_getfield(L, 2, "stars");
		if (!lua_isnil(L, -1))
			set_stars(L, 3, player);
		lua_pop(L, 1);

		lua_getfield(L, 2, "clouds");
		if (!lua_isnil(L, -1))
			set_clouds(L, 3, player);
		lua_pop(L, 1);

		lua_pop(L, 1);
	}
	return 0;
}

//get_celestial_vault(self)
int ObjectRef::l_get_celestial_vault(lua_State *L)
{
	NO_MAP_LOCK_REQUIRED;
	ObjectRef *ref = checkobject(L, 1);
	RemotePlayer *player = getplayer(ref);
	if (player == nullptr)
		return 0;

	lua_newtable(L);
	push_sky(L, player->getSkyParams());
	lua_setfield(L, -2, "sky");
	push_sun(L, player->getSunParams());
	lua_setfield(L, -2, "sun");
	push_moon(L, player->getMoonParams());
	lua_setfield(L, -2, "moon");
	push_stars(L, player->getStarParams());
	lua_setfield(L, -2, "stars");
	push_clouds(L, player->getCloudParams());
	lua_setfield(L, -2, "clouds");
	return 1;
}

// set_sky(self, sky_parameters)
int ObjectRef::l_set_sky(lua_State *L)
{
	NO_MAP_LOCK_REQUIRED;
	ObjectRef *ref = checkobject(L, 1);
	RemotePlayer *player = getplayer(ref);
	if (player == nullptr)
		return 0;

	// Handle old set_sky calls, and log deprecated
	if (is_color_table(L, 2) || lua_isstring(L, 3)) {
		log_deprecated(L, "Deprecated call to set_sky, please check lua_api.txt");

		SkyboxParams sky_params = player->getSkyParams();
		// Fix sun, moon and stars showing when classic textured skyboxes are used
		SunParams sun_params = player->getSunParams();
		MoonParams moon_params = player->getMoonParams();
		StarParams star_params = player->getStarParams();

		// Prevent erroneous background colors
		sky_params.bgcolor = video::SColor(255, 255, 255, 255);
		read_color(L, 2, &sky_params.bgcolor);

		sky_params.type = luaL_checkstring(L, 3);

		// Preserve old behaviour of the sun, moon and stars
		// when using the old set_sky call.
		if (sky_params.type == "regular") {
			sun_params.visible = true;
			sun_params.sunrise_visible = true;
			moon_params.visible = true;
			star_params.visible = true;
		} else {
			sun_params.visible = false;
			sun_params.sunrise_visible = false;
			moon_params.visible = false;
			star_params.visible = false;
		}

		sky_params.textures.clear();
		if (lua_istable(L, 4)) {
			lua_pushnil(L);
			while (lua_next(L, 4) != 0) {
				// Key at index -2, and value at index -1
				sky_params.textures.emplace_back(readParam<std::string>(L, -1));
				// Remove the value, keep the key for the next iteration
				lua_pop(L, 1);
			}
		}
		if (sky_params.type == "skybox" && sky_params.textures.size() != 6)
			throw LuaError("Skybox expects 6 textures.");

		sky_params.clouds = true;
		if (lua_isboolean(L, 5))
			sky_params.clouds = readParam<bool>(L, 5);

		getServer(L)->setSun(player, sun_params);
		getServer(L)->setMoon(player, moon_params);
		getServer(L)->setStars(player, star_params);
	} else {
		set_sky(L, 2, player);
	}

	return 0;
}

// get_sky(self, as_table)
int ObjectRef::l_get_sky(lua_State *L)
{
	NO_MAP_LOCK_REQUIRED;
	ObjectRef *ref = checkObject<ObjectRef>(L, 1);
	RemotePlayer *player = getplayer(ref);
	if (player == nullptr)
		return 0;

	const SkyboxParams &skybox_params = player->getSkyParams();

	// handle the deprecated version
	if (!readParam<bool>(L, 2, false)) {
		log_deprecated(L, "Deprecated call to get_sky, please check lua_api.txt");

		push_ARGB8(L, skybox_params.bgcolor);
		lua_pushlstring(L, skybox_params.type.c_str(), skybox_params.type.size());

		lua_newtable(L);
		s16 i = 1;
		for (const std::string &texture : skybox_params.textures) {
			lua_pushlstring(L, texture.c_str(), texture.size());
			lua_rawseti(L, -2, i++);
		}
		lua_pushboolean(L, skybox_params.clouds);
		return 4;
	}

	push_sky(L, skybox_params);
	return 1;
}

// DEPRECATED
// get_sky_color(self)
int ObjectRef::l_get_sky_color(lua_State *L)
{
	NO_MAP_LOCK_REQUIRED;

	log_deprecated(L, "Deprecated call to get_sky_color, use get_sky instead");

	ObjectRef *ref = checkObject<ObjectRef>(L, 1);
	RemotePlayer *player = getplayer(ref);
	if (player == nullptr)
		return 0;

	const SkyboxParams &skybox_params = player->getSkyParams();
	push_sky_color(L, skybox_params);
	return 1;
}

// set_sun(self, sun_parameters)
int ObjectRef::l_set_sun(lua_State *L)
{
	NO_MAP_LOCK_REQUIRED;
	ObjectRef *ref = checkObject<ObjectRef>(L, 1);
	RemotePlayer *player = getplayer(ref);
	if (player == nullptr)
		return 0;

	set_sun(L, 2, player);
	return 0;
}

//get_sun(self)
int ObjectRef::l_get_sun(lua_State *L)
{
	NO_MAP_LOCK_REQUIRED;
	ObjectRef *ref = checkObject<ObjectRef>(L, 1);
	RemotePlayer *player = getplayer(ref);
	if (player == nullptr)
		return 0;

	push_sun(L, player->getSunParams());
	return 1;
}

// set_moon(self, moon_parameters)
int ObjectRef::l_set_moon(lua_State *L)
{
	NO_MAP_LOCK_REQUIRED;
	ObjectRef *ref = checkObject<ObjectRef>(L, 1);
	RemotePlayer *player = getplayer(ref);
	if (player == nullptr)
		return 0;

	set_moon(L, 2, player);
	return 0;
}

// get_moon(self)
int ObjectRef::l_get_moon(lua_State *L)
{
	NO_MAP_LOCK_REQUIRED;
	ObjectRef *ref = checkObject<ObjectRef>(L, 1);
	RemotePlayer *player = getplayer(ref);
	if (player == nullptr)
		return 0;

	push_moon(L, player->getMoonParams());
	return 1;
}

// set_stars(self, star_parameters)
int ObjectRef::l_set_stars(lua_State *L)
{
	NO_MAP_LOCK_REQUIRED;
	ObjectRef *ref = checkObject<ObjectRef>(L, 1);
	RemotePlayer *player = getplayer(ref);
	if (player == nullptr)
		return 0;

<<<<<<< HEAD
	set_stars(L, 2, player);
=======
	StarParams star_params = player->getStarParams();

	// reset if empty
	if (lua_isnoneornil(L, 2)) {
		star_params = SkyboxDefaults::getStarDefaults();
	} else {
		luaL_checktype(L, 2, LUA_TTABLE);
		star_params.visible = getboolfield_default(L, 2, "visible", star_params.visible);
		star_params.count   = getintfield_default(L, 2,  "count",   star_params.count);

		lua_getfield(L, 2, "star_color");
		if (!lua_isnil(L, -1))
			read_color(L, -1, &star_params.starcolor);
		lua_pop(L, 1);

		star_params.scale = getfloatfield_default(L, 2,
			"scale", star_params.scale);
		star_params.day_opacity = getfloatfield_default(L, 2,
			"day_opacity", star_params.day_opacity);
	}

	getServer(L)->setStars(player, star_params);
>>>>>>> 9b240413
	return 0;
}

// get_stars(self)
int ObjectRef::l_get_stars(lua_State *L)
{
	NO_MAP_LOCK_REQUIRED;
	ObjectRef *ref = checkObject<ObjectRef>(L, 1);
	RemotePlayer *player = getplayer(ref);
	if (player == nullptr)
		return 0;

	push_stars(L, player->getStarParams());
	return 1;
}

// set_clouds(self, cloud_parameters)
int ObjectRef::l_set_clouds(lua_State *L)
{
	NO_MAP_LOCK_REQUIRED;
	ObjectRef *ref = checkObject<ObjectRef>(L, 1);
	RemotePlayer *player = getplayer(ref);
	if (player == nullptr)
		return 0;

	set_clouds(L, 2, player);
	return 0;
}

int ObjectRef::l_get_clouds(lua_State *L)
{
	NO_MAP_LOCK_REQUIRED;
	ObjectRef *ref = checkObject<ObjectRef>(L, 1);
	RemotePlayer *player = getplayer(ref);
	if (player == nullptr)
		return 0;

	push_clouds(L, player->getCloudParams());
	return 1;
}


// override_day_night_ratio(self, ratio)
int ObjectRef::l_override_day_night_ratio(lua_State *L)
{
	NO_MAP_LOCK_REQUIRED;
	ObjectRef *ref = checkObject<ObjectRef>(L, 1);
	RemotePlayer *player = getplayer(ref);
	if (player == nullptr)
		return 0;

	bool do_override = false;
	float ratio = 0.0f;

	if (!lua_isnil(L, 2)) {
		do_override = true;
		ratio = readParam<float>(L, 2);
		luaL_argcheck(L, ratio >= 0.0f && ratio <= 1.0f, 1,
			"value must be between 0 and 1");
	}

	getServer(L)->overrideDayNightRatio(player, do_override, ratio);
	return 0;
}

// get_day_night_ratio(self)
int ObjectRef::l_get_day_night_ratio(lua_State *L)
{
	NO_MAP_LOCK_REQUIRED;
	ObjectRef *ref = checkObject<ObjectRef>(L, 1);
	RemotePlayer *player = getplayer(ref);
	if (player == nullptr)
		return 0;

	bool do_override;
	float ratio;
	player->getDayNightRatio(&do_override, &ratio);

	if (do_override)
		lua_pushnumber(L, ratio);
	else
		lua_pushnil(L);

	return 1;
}

// set_minimap_modes(self, modes, selected_mode)
int ObjectRef::l_set_minimap_modes(lua_State *L)
{
	NO_MAP_LOCK_REQUIRED;
	ObjectRef *ref = checkObject<ObjectRef>(L, 1);
	RemotePlayer *player = getplayer(ref);
	if (player == nullptr)
		return 0;

	luaL_checktype(L, 2, LUA_TTABLE);
	std::vector<MinimapMode> modes;
	s16 selected_mode = readParam<s16>(L, 3);

	lua_pushnil(L);
	while (lua_next(L, 2) != 0) {
		/* key is at index -2, value is at index -1 */
		if (lua_istable(L, -1)) {
			bool ok = true;
			MinimapMode mode;
			std::string type = getstringfield_default(L, -1, "type", "");
			if (type == "off")
				mode.type = MINIMAP_TYPE_OFF;
			else if (type == "surface")
				mode.type = MINIMAP_TYPE_SURFACE;
			else if (type == "radar")
				mode.type = MINIMAP_TYPE_RADAR;
			else if (type == "texture") {
				mode.type = MINIMAP_TYPE_TEXTURE;
				mode.texture = getstringfield_default(L, -1, "texture", "");
				mode.scale = getintfield_default(L, -1, "scale", 1);
			} else {
				warningstream << "Minimap mode of unknown type \"" << type.c_str()
					<< "\" ignored.\n" << std::endl;
				ok = false;
			}

			if (ok) {
				mode.label = getstringfield_default(L, -1, "label", "");
				// Size is limited to 512. Performance gets poor if size too large, and
				// segfaults have been experienced.
				mode.size = rangelim(getintfield_default(L, -1, "size", 0), 1, 512);
				modes.push_back(mode);
			}
		}
		/* removes 'value'; keeps 'key' for next iteration */
		lua_pop(L, 1);
	}
	lua_pop(L, 1); // Remove key

	getServer(L)->SendMinimapModes(player->getPeerId(), modes, selected_mode);
	return 0;
}

// set_lighting(self, lighting)
int ObjectRef::l_set_lighting(lua_State *L)
{
	NO_MAP_LOCK_REQUIRED;
	ObjectRef *ref = checkObject<ObjectRef>(L, 1);
	RemotePlayer *player = getplayer(ref);
	if (player == nullptr)
		return 0;

	luaL_checktype(L, 2, LUA_TTABLE);
	Lighting lighting = player->getLighting();
	lua_getfield(L, 2, "shadows");
	if (lua_istable(L, -1)) {
		lighting.shadow_intensity = getfloatfield_default(L, -1, "intensity",    lighting.shadow_intensity);
	}
	lua_pop(L, -1);

	getServer(L)->setLighting(player, lighting);
	return 0;
}

// get_lighting(self)
int ObjectRef::l_get_lighting(lua_State *L)
{
	NO_MAP_LOCK_REQUIRED;
	ObjectRef *ref = checkObject<ObjectRef>(L, 1);
	RemotePlayer *player = getplayer(ref);
	if (player == nullptr)
		return 0;

	const Lighting &lighting = player->getLighting();

	lua_newtable(L); // result
	lua_newtable(L); // "shadows"
	lua_pushnumber(L, lighting.shadow_intensity);
	lua_setfield(L, -2, "intensity");
	lua_setfield(L, -2, "shadows");
	return 1;
}

// respawn(self)
int ObjectRef::l_respawn(lua_State *L)
{
	NO_MAP_LOCK_REQUIRED;
	ObjectRef *ref = checkObject<ObjectRef>(L, 1);
	RemotePlayer *player = getplayer(ref);
	if (player == nullptr)
		return 0;

	getServer(L)->RespawnPlayer(player->getPeerId());
	lua_pushboolean(L, true);
	return 1;
}


ObjectRef::ObjectRef(ServerActiveObject *object):
	m_object(object)
{}

// Creates an ObjectRef and leaves it on top of stack
// Not callable from Lua; all references are created on the C side.
void ObjectRef::create(lua_State *L, ServerActiveObject *object)
{
	ObjectRef *obj = new ObjectRef(object);
	*(void **)(lua_newuserdata(L, sizeof(void *))) = obj;
	luaL_getmetatable(L, className);
	lua_setmetatable(L, -2);
}

void ObjectRef::set_null(lua_State *L)
{
	ObjectRef *obj = checkObject<ObjectRef>(L, -1);
	obj->m_object = nullptr;
}

void ObjectRef::Register(lua_State *L)
{
	static const luaL_Reg metamethods[] = {
		{"__gc", gc_object},
		{0, 0}
	};
	registerClass(L, className, methods, metamethods);
}

const char ObjectRef::className[] = "ObjectRef";
luaL_Reg ObjectRef::methods[] = {
	// ServerActiveObject
	luamethod(ObjectRef, remove),
	luamethod_aliased(ObjectRef, get_pos, getpos),
	luamethod_aliased(ObjectRef, set_pos, setpos),
	luamethod_aliased(ObjectRef, move_to, moveto),
	luamethod(ObjectRef, punch),
	luamethod(ObjectRef, right_click),
	luamethod(ObjectRef, set_hp),
	luamethod(ObjectRef, get_hp),
	luamethod(ObjectRef, get_inventory),
	luamethod(ObjectRef, get_wield_list),
	luamethod(ObjectRef, get_wield_index),
	luamethod(ObjectRef, get_wielded_item),
	luamethod(ObjectRef, set_wielded_item),
	luamethod(ObjectRef, set_armor_groups),
	luamethod(ObjectRef, get_armor_groups),
	luamethod(ObjectRef, set_animation),
	luamethod(ObjectRef, get_animation),
	luamethod(ObjectRef, set_animation_frame_speed),
	luamethod(ObjectRef, set_bone_position),
	luamethod(ObjectRef, get_bone_position),
	luamethod(ObjectRef, set_attach),
	luamethod(ObjectRef, get_attach),
	luamethod(ObjectRef, get_children),
	luamethod(ObjectRef, set_detach),
	luamethod(ObjectRef, set_properties),
	luamethod(ObjectRef, get_properties),
	luamethod(ObjectRef, set_nametag_attributes),
	luamethod(ObjectRef, get_nametag_attributes),

	luamethod_aliased(ObjectRef, set_velocity, setvelocity),
	luamethod_aliased(ObjectRef, add_velocity, add_player_velocity),
	luamethod_aliased(ObjectRef, get_velocity, getvelocity),
	luamethod_dep(ObjectRef, get_velocity, get_player_velocity),

	// LuaEntitySAO-only
	luamethod_aliased(ObjectRef, set_acceleration, setacceleration),
	luamethod_aliased(ObjectRef, get_acceleration, getacceleration),
	luamethod_aliased(ObjectRef, set_yaw, setyaw),
	luamethod_aliased(ObjectRef, get_yaw, getyaw),
	luamethod(ObjectRef, set_rotation),
	luamethod(ObjectRef, get_rotation),
	luamethod_aliased(ObjectRef, set_texture_mod, settexturemod),
	luamethod(ObjectRef, get_texture_mod),
	luamethod_aliased(ObjectRef, set_sprite, setsprite),
	luamethod(ObjectRef, get_entity_name),
	luamethod(ObjectRef, get_luaentity),

	// Player-only
	luamethod(ObjectRef, is_player),
	luamethod(ObjectRef, get_player_name),
	luamethod(ObjectRef, get_look_dir),
	luamethod(ObjectRef, get_look_pitch),
	luamethod(ObjectRef, get_look_yaw),
	luamethod(ObjectRef, get_look_vertical),
	luamethod(ObjectRef, get_look_horizontal),
	luamethod(ObjectRef, set_look_horizontal),
	luamethod(ObjectRef, set_look_vertical),
	luamethod(ObjectRef, set_look_yaw),
	luamethod(ObjectRef, set_look_pitch),
	luamethod(ObjectRef, get_fov),
	luamethod(ObjectRef, set_fov),
	luamethod(ObjectRef, get_breath),
	luamethod(ObjectRef, set_breath),
	luamethod(ObjectRef, get_attribute),
	luamethod(ObjectRef, set_attribute),
	luamethod(ObjectRef, get_meta),
	luamethod(ObjectRef, set_inventory_formspec),
	luamethod(ObjectRef, get_inventory_formspec),
	luamethod(ObjectRef, set_formspec_prepend),
	luamethod(ObjectRef, get_formspec_prepend),
	luamethod(ObjectRef, get_player_control),
	luamethod(ObjectRef, get_player_control_bits),
	luamethod(ObjectRef, set_physics_override),
	luamethod(ObjectRef, get_physics_override),
	luamethod(ObjectRef, hud_add),
	luamethod(ObjectRef, hud_remove),
	luamethod(ObjectRef, hud_change),
	luamethod(ObjectRef, hud_get),
	luamethod(ObjectRef, hud_set_flags),
	luamethod(ObjectRef, hud_get_flags),
	luamethod(ObjectRef, hud_set_hotbar_itemcount),
	luamethod(ObjectRef, hud_get_hotbar_itemcount),
	luamethod(ObjectRef, hud_set_hotbar_image),
	luamethod(ObjectRef, hud_get_hotbar_image),
	luamethod(ObjectRef, hud_set_hotbar_selected_image),
	luamethod(ObjectRef, hud_get_hotbar_selected_image),
	luamethod(ObjectRef, set_celestial_vault),
	luamethod(ObjectRef, get_celestial_vault),
	luamethod(ObjectRef, set_sky),
	luamethod(ObjectRef, get_sky),
	luamethod(ObjectRef, get_sky_color),
	luamethod(ObjectRef, set_sun),
	luamethod(ObjectRef, get_sun),
	luamethod(ObjectRef, set_moon),
	luamethod(ObjectRef, get_moon),
	luamethod(ObjectRef, set_stars),
	luamethod(ObjectRef, get_stars),
	luamethod(ObjectRef, set_clouds),
	luamethod(ObjectRef, get_clouds),
	luamethod(ObjectRef, override_day_night_ratio),
	luamethod(ObjectRef, get_day_night_ratio),
	luamethod(ObjectRef, set_local_animation),
	luamethod(ObjectRef, get_local_animation),
	luamethod(ObjectRef, set_eye_offset),
	luamethod(ObjectRef, get_eye_offset),
	luamethod(ObjectRef, send_mapblock),
	luamethod(ObjectRef, set_minimap_modes),
	luamethod(ObjectRef, set_lighting),
	luamethod(ObjectRef, get_lighting),
	luamethod(ObjectRef, respawn),

	{0,0}
};<|MERGE_RESOLUTION|>--- conflicted
+++ resolved
@@ -1707,15 +1707,6 @@
 
 void ObjectRef::set_sky(lua_State *L, int table_index, RemotePlayer *player)
 {
-<<<<<<< HEAD
-=======
-	NO_MAP_LOCK_REQUIRED;
-	ObjectRef *ref = checkObject<ObjectRef>(L, 1);
-	RemotePlayer *player = getplayer(ref);
-	if (player == nullptr)
-		return 0;
-
->>>>>>> 9b240413
 	SkyboxParams sky_params = player->getSkyParams();
 
 	// reset if empty
@@ -2269,32 +2260,7 @@
 	if (player == nullptr)
 		return 0;
 
-<<<<<<< HEAD
 	set_stars(L, 2, player);
-=======
-	StarParams star_params = player->getStarParams();
-
-	// reset if empty
-	if (lua_isnoneornil(L, 2)) {
-		star_params = SkyboxDefaults::getStarDefaults();
-	} else {
-		luaL_checktype(L, 2, LUA_TTABLE);
-		star_params.visible = getboolfield_default(L, 2, "visible", star_params.visible);
-		star_params.count   = getintfield_default(L, 2,  "count",   star_params.count);
-
-		lua_getfield(L, 2, "star_color");
-		if (!lua_isnil(L, -1))
-			read_color(L, -1, &star_params.starcolor);
-		lua_pop(L, 1);
-
-		star_params.scale = getfloatfield_default(L, 2,
-			"scale", star_params.scale);
-		star_params.day_opacity = getfloatfield_default(L, 2,
-			"day_opacity", star_params.day_opacity);
-	}
-
-	getServer(L)->setStars(player, star_params);
->>>>>>> 9b240413
 	return 0;
 }
 
