#include "script/common/c_converter.h"
#include "l_camera.h"
#include "l_internal.h"
#include "content_cao.h"
#include "camera.h"
<<<<<<< HEAD
#include "constants.h"
=======
#include "client.h"
>>>>>>> f729b5d2

LuaCamera::LuaCamera(Camera *m) : m_camera(m)
{
}

void LuaCamera::create(lua_State *L, Camera *m)
{
	LuaCamera *o = new LuaCamera(m);
	*(void **)(lua_newuserdata(L, sizeof(void *))) = o;
	luaL_getmetatable(L, className);
	lua_setmetatable(L, -2);

	int camera_object = lua_gettop(L);

	lua_getglobal(L, "core");
	luaL_checktype(L, -1, LUA_TTABLE);
	int coretable = lua_gettop(L);

	lua_pushvalue(L, camera_object);
	lua_setfield(L, coretable, "camera");
}

int LuaCamera::l_set_camera_mode(lua_State *L)
{
	Camera *camera = getobject(L, 1);
	GenericCAO *playercao = getClient(L)->getEnv().getLocalPlayer()->getCAO();
	if (!camera)
		return 0;
	sanity_check(playercao);
	if (!lua_isnumber(L, 2))
		return 0;

	camera->setCameraMode((CameraMode)((int)lua_tonumber(L, 2)));
	playercao->setVisible(camera->getCameraMode() > CAMERA_MODE_FIRST);
	playercao->setChildrenVisible(camera->getCameraMode() > CAMERA_MODE_FIRST);
	return 0;
}

int LuaCamera::l_get_camera_mode(lua_State *L)
{
	Camera *camera = getobject(L, 1);
	if (!camera)
		return 0;

	lua_pushnumber(L, (int)camera->getCameraMode());

	return 1;
}

int LuaCamera::l_get_fov(lua_State *L)
{
	Camera *camera = getobject(L, 1);
	if (!camera)
		return 0;

	lua_newtable(L);
	lua_pushnumber(L, camera->getFovX() * core::DEGTORAD);
	lua_setfield(L, -2, "x");
	lua_pushnumber(L, camera->getFovY() * core::DEGTORAD);
	lua_setfield(L, -2, "y");
	lua_pushnumber(L, camera->getFovMax() * core::RADTODEG);
	lua_setfield(L, -2, "max");
	lua_pushnumber(L, camera->getFov());
	lua_setfield(L, -2, "actual");
	lua_pushnumber(L, camera->getZoomFov());
	lua_setfield(L, -2, "zoom");

	return 1;
}

int LuaCamera::l_set_fov(lua_State *L)
{
	Camera *camera = getobject(L, 1);

	float fov = luaL_checknumber(L, 2);
	bool persist = lua_toboolean(L, 3);

	if (!camera)
		return 0;

	camera->setFov(fov, persist);
	return 0;
}

int LuaCamera::l_set_zoom_fov(lua_State *L)
{
	Camera *camera = getobject(L, 1);

	float fov = luaL_checknumber(L, 2);
	bool persist = lua_toboolean(L, 3);

	if (!camera)
		return 0;

	camera->setZoomFov(fov, persist);
	return 0;
}

int LuaCamera::l_get_pos(lua_State *L)
{
	Camera *camera = getobject(L, 1);
	if (!camera)
		return 0;

	push_v3f(L, camera->getPosition());
	return 1;
}

int LuaCamera::l_get_offset(lua_State *L)
{
	Camera *camera = getobject(L, 1);
	if (!camera)
		return 0;

	push_v3s16(L, camera->getOffset());
	return 1;
}

int LuaCamera::l_get_look_dir(lua_State *L)
{
	LocalPlayer *player = getClient(L)->getEnv().getLocalPlayer();
	sanity_check(player);

	float pitch = -1.0 * player->getPitch() * core::DEGTORAD;
	float yaw = (player->getYaw() + 90.) * core::DEGTORAD;
	v3f v(cos(pitch) * cos(yaw), sin(pitch), cos(pitch) * sin(yaw));

	push_v3f(L, v);
	return 1;
}

int LuaCamera::l_get_look_horizontal(lua_State *L)
{
	LocalPlayer *player = getClient(L)->getEnv().getLocalPlayer();
	sanity_check(player);

	lua_pushnumber(L, (player->getYaw() + 90.) * core::DEGTORAD);
	return 1;
}

int LuaCamera::l_get_look_vertical(lua_State *L)
{
	LocalPlayer *player = getClient(L)->getEnv().getLocalPlayer();
	sanity_check(player);

	lua_pushnumber(L, -1.0 * player->getPitch() * core::DEGTORAD);
	return 1;
}

int LuaCamera::l_get_aspect_ratio(lua_State *L)
{
	Camera *camera = getobject(L, 1);
	if (!camera)
		return 0;

	lua_pushnumber(L, camera->getCameraNode()->getAspectRatio());
	return 1;
}

LuaCamera *LuaCamera::checkobject(lua_State *L, int narg)
{
	luaL_checktype(L, narg, LUA_TUSERDATA);

	void *ud = luaL_checkudata(L, narg, className);
	if (!ud)
		luaL_typerror(L, narg, className);

	return *(LuaCamera **)ud;
}

Camera *LuaCamera::getobject(LuaCamera *ref)
{
	return ref->m_camera;
}

Camera *LuaCamera::getobject(lua_State *L, int narg)
{
	LuaCamera *ref = checkobject(L, narg);
	assert(ref);
	Camera *camera = getobject(ref);
	if (!camera)
		return NULL;
	return camera;
}

int LuaCamera::gc_object(lua_State *L)
{
	LuaCamera *o = *(LuaCamera **)(lua_touserdata(L, 1));
	delete o;
	return 0;
}

void LuaCamera::Register(lua_State *L)
{
	lua_newtable(L);
	int methodtable = lua_gettop(L);
	luaL_newmetatable(L, className);
	int metatable = lua_gettop(L);

	lua_pushliteral(L, "__metatable");
	lua_pushvalue(L, methodtable);
	lua_settable(L, metatable);

	lua_pushliteral(L, "__index");
	lua_pushvalue(L, methodtable);
	lua_settable(L, metatable);

	lua_pushliteral(L, "__gc");
	lua_pushcfunction(L, gc_object);
	lua_settable(L, metatable);

	lua_pop(L, 1);

	luaL_openlib(L, 0, methods, 0);
	lua_pop(L, 1);
}

const char LuaCamera::className[] = "Camera";
const luaL_Reg LuaCamera::methods[] = {luamethod(LuaCamera, set_camera_mode),
		luamethod(LuaCamera, get_camera_mode), luamethod(LuaCamera, get_fov),
		luamethod(LuaCamera, set_fov), luamethod(LuaCamera, set_zoom_fov),
		luamethod(LuaCamera, get_pos), luamethod(LuaCamera, get_offset),
		luamethod(LuaCamera, get_look_dir),
		luamethod(LuaCamera, get_look_vertical),
		luamethod(LuaCamera, get_look_horizontal),
		luamethod(LuaCamera, get_aspect_ratio),

		{0, 0}};<|MERGE_RESOLUTION|>--- conflicted
+++ resolved
@@ -3,11 +3,8 @@
 #include "l_internal.h"
 #include "content_cao.h"
 #include "camera.h"
-<<<<<<< HEAD
 #include "constants.h"
-=======
 #include "client.h"
->>>>>>> f729b5d2
 
 LuaCamera::LuaCamera(Camera *m) : m_camera(m)
 {
