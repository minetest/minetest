/*
Minetest
Copyright (C) 2013 celeron55, Perttu Ahola <celeron55@gmail.com>

This program is free software; you can redistribute it and/or modify
it under the terms of the GNU Lesser General Public License as published by
the Free Software Foundation; either version 2.1 of the License, or
(at your option) any later version.

This program is distributed in the hope that it will be useful,
but WITHOUT ANY WARRANTY; without even the implied warranty of
MERCHANTABILITY or FITNESS FOR A PARTICULAR PURPOSE.  See the
GNU Lesser General Public License for more details.

You should have received a copy of the GNU Lesser General Public License along
with this program; if not, write to the Free Software Foundation, Inc.,
51 Franklin Street, Fifth Floor, Boston, MA 02110-1301 USA.
*/

#pragma once

#include "lua_api/l_base.h"
#include "config.h"

struct HTTPFetchRequest;
struct HTTPFetchResult;

class ModApiHttp : public ModApiBase {
private:
#if USE_CURL
	// Helpers for HTTP fetch functions
	static void read_http_fetch_request(lua_State *L, HTTPFetchRequest &req);
	static void push_http_fetch_result(lua_State *L, HTTPFetchResult &res, bool completed = true);

<<<<<<< HEAD
	// http_fetch_async({url=, timeout=, data=})
=======
	// http_fetch_sync({url=, timeout=, post_data=})
	static int l_http_fetch_sync(lua_State *L);

	// http_fetch_async({url=, timeout=, post_data=})
>>>>>>> 646af2ef
	static int l_http_fetch_async(lua_State *L);

	// http_fetch_async_get(handle)
	static int l_http_fetch_async_get(lua_State *L);

	// request_http_api()
	static int l_request_http_api(lua_State *L);

	// get_http_api()
	static int l_get_http_api(lua_State *L);
#endif

public:
	static void Initialize(lua_State *L, int top);
	static void InitializeAsync(lua_State *L, int top);
};<|MERGE_RESOLUTION|>--- conflicted
+++ resolved
@@ -32,14 +32,10 @@
 	static void read_http_fetch_request(lua_State *L, HTTPFetchRequest &req);
 	static void push_http_fetch_result(lua_State *L, HTTPFetchResult &res, bool completed = true);
 
-<<<<<<< HEAD
-	// http_fetch_async({url=, timeout=, data=})
-=======
-	// http_fetch_sync({url=, timeout=, post_data=})
+	// http_fetch_sync({url=, timeout=, data=})
 	static int l_http_fetch_sync(lua_State *L);
 
-	// http_fetch_async({url=, timeout=, post_data=})
->>>>>>> 646af2ef
+	// http_fetch_async({url=, timeout=, data=})
 	static int l_http_fetch_async(lua_State *L);
 
 	// http_fetch_async_get(handle)
