--- conflicted
+++ resolved
@@ -516,45 +516,13 @@
 
 void LuaItemStack::Register(lua_State *L)
 {
-<<<<<<< HEAD
-	lua_newtable(L);
-	int methodtable = lua_gettop(L);
-	luaL_newmetatable(L, className);
-	int metatable = lua_gettop(L);
-
-	// hide metatable from Lua getmetatable()
-	lua_pushliteral(L, "__metatable");
-	lua_pushvalue(L, methodtable);
-	lua_settable(L, metatable);
-
-	lua_pushliteral(L, "__index");
-	lua_pushvalue(L, methodtable);
-	lua_settable(L, metatable);
-
-	lua_pushliteral(L, "__gc");
-	lua_pushcfunction(L, gc_object);
-	lua_settable(L, metatable);
-
-	lua_pushliteral(L, "__tostring");
-	lua_pushcfunction(L, mt_tostring);
-	lua_settable(L, metatable);
-
-	lua_pushliteral(L, "__eq");
-	lua_pushcfunction(L, l_equals);
-	lua_settable(L, metatable);
-
-	lua_pop(L, 1);  // drop metatable
-
-	luaL_register(L, nullptr, methods);  // fill methodtable
-	lua_pop(L, 1);  // drop methodtable
-=======
 	static const luaL_Reg metamethods[] = {
 		{"__tostring", mt_tostring},
 		{"__gc", gc_object},
+		{"__eq", l_equals},
 		{0, 0}
 	};
 	registerClass(L, className, methods, metamethods);
->>>>>>> 1e964039
 
 	// Can be created from Lua (ItemStack(itemstack or itemstring or table or nil))
 	lua_register(L, className, create_object);
