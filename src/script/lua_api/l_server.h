/*
Minetest
Copyright (C) 2013 celeron55, Perttu Ahola <celeron55@gmail.com>

This program is free software; you can redistribute it and/or modify
it under the terms of the GNU Lesser General Public License as published by
the Free Software Foundation; either version 2.1 of the License, or
(at your option) any later version.

This program is distributed in the hope that it will be useful,
but WITHOUT ANY WARRANTY; without even the implied warranty of
MERCHANTABILITY or FITNESS FOR A PARTICULAR PURPOSE.  See the
GNU Lesser General Public License for more details.

You should have received a copy of the GNU Lesser General Public License along
with this program; if not, write to the Free Software Foundation, Inc.,
51 Franklin Street, Fifth Floor, Boston, MA 02110-1301 USA.
*/

#ifndef L_SERVER_H_
#define L_SERVER_H_

#include "lua_api/l_base.h"

class ModApiServer : public ModApiBase
{
private:
	// request_shutdown([message], [reconnect])
	static int l_request_shutdown(lua_State *L);

	// get_server_status()
	static int l_get_server_status(lua_State *L);

	// get_server_uptime()
	static int l_get_server_uptime(lua_State *L);

	// get_worldpath()
	static int l_get_worldpath(lua_State *L);

	// is_singleplayer()
	static int l_is_singleplayer(lua_State *L);

	// get_current_modname()
	static int l_get_current_modname(lua_State *L);

	// get_modpath(modname)
	static int l_get_modpath(lua_State *L);

	// get_modnames()
	// the returned list is sorted alphabetically for you
	static int l_get_modnames(lua_State *L);

	// print(text)
	static int l_print(lua_State *L);

	// chat_send_all(text)
	static int l_chat_send_all(lua_State *L);

	// chat_send_player(name, text)
	static int l_chat_send_player(lua_State *L);

	// show_formspec(playername,formname,formspec)
	static int l_show_formspec(lua_State *L);

	// sound_play(spec, parameters)
	static int l_sound_play(lua_State *L);

	// sound_stop(handle)
	static int l_sound_stop(lua_State *L);

<<<<<<< HEAD
	// sound_resume(handle)
	static int l_sound_resume(lua_State *L);

	// sound_pause(handle)
	static int l_sound_pause(lua_State *L);
=======
	// sound_fade(handle, step, gain)
	static int l_sound_fade(lua_State *L);
>>>>>>> 65819f3b

	// get_player_privs(name, text)
	static int l_get_player_privs(lua_State *L);

	// get_player_ip()
	static int l_get_player_ip(lua_State *L);

	// get_player_information(name)
	static int l_get_player_information(lua_State *L);

	// get_ban_list()
	static int l_get_ban_list(lua_State *L);

	// get_ban_description()
	static int l_get_ban_description(lua_State *L);

	// ban_player()
	static int l_ban_player(lua_State *L);

	// unban_player_or_ip()
	static int l_unban_player_or_ip(lua_State *L);

	// kick_player(name, [message]) -> success
	static int l_kick_player(lua_State *L);

	// remove_player(name)
	static int l_remove_player(lua_State *L);

	// notify_authentication_modified(name)
	static int l_notify_authentication_modified(lua_State *L);

	// get_last_run_mod()
	static int l_get_last_run_mod(lua_State *L);

	// set_last_run_mod(modname)
	static int l_set_last_run_mod(lua_State *L);

public:
	static void Initialize(lua_State *L, int top);
};

#endif /* L_SERVER_H_ */<|MERGE_RESOLUTION|>--- conflicted
+++ resolved
@@ -68,16 +68,14 @@
 	// sound_stop(handle)
 	static int l_sound_stop(lua_State *L);
 
-<<<<<<< HEAD
 	// sound_resume(handle)
 	static int l_sound_resume(lua_State *L);
 
 	// sound_pause(handle)
 	static int l_sound_pause(lua_State *L);
-=======
-	// sound_fade(handle, step, gain)
+
+  // sound_fade(handle, step, gain)
 	static int l_sound_fade(lua_State *L);
->>>>>>> 65819f3b
 
 	// get_player_privs(name, text)
 	static int l_get_player_privs(lua_State *L);
