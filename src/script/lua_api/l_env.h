--- conflicted
+++ resolved
@@ -282,92 +282,6 @@
 	static void InitializeEmerge(lua_State *L, int top);
 };
 
-<<<<<<< HEAD
-class LuaABM : public ActiveBlockModifier {
-private:
-	int m_id;
-
-	std::vector<std::string> m_trigger_contents;
-	std::vector<std::string> m_required_neighbors;
-	std::vector<std::string> m_without_neighbors;
-	float m_trigger_interval;
-	u32 m_trigger_chance;
-	bool m_simple_catch_up;
-	s16 m_min_y;
-	s16 m_max_y;
-public:
-	LuaABM(lua_State *L, int id,
-			const std::vector<std::string> &trigger_contents,
-			const std::vector<std::string> &required_neighbors,
-			const std::vector<std::string> &without_neighbors,
-			float trigger_interval, u32 trigger_chance, bool simple_catch_up, s16 min_y, s16 max_y):
-		m_id(id),
-		m_trigger_contents(trigger_contents),
-		m_required_neighbors(required_neighbors),
-		m_without_neighbors(without_neighbors),
-		m_trigger_interval(trigger_interval),
-		m_trigger_chance(trigger_chance),
-		m_simple_catch_up(simple_catch_up),
-		m_min_y(min_y),
-		m_max_y(max_y)
-	{
-	}
-	virtual const std::vector<std::string> &getTriggerContents() const
-	{
-		return m_trigger_contents;
-	}
-	virtual const std::vector<std::string> &getRequiredNeighbors() const
-	{
-		return m_required_neighbors;
-	}
-	virtual const std::vector<std::string> &getWithoutNeighbors() const
-	{
-		return m_without_neighbors;
-	}
-	virtual float getTriggerInterval()
-	{
-		return m_trigger_interval;
-	}
-	virtual u32 getTriggerChance()
-	{
-		return m_trigger_chance;
-	}
-	virtual bool getSimpleCatchUp()
-	{
-		return m_simple_catch_up;
-	}
-	virtual s16 getMinY()
-	{
-		return m_min_y;
-	}
-	virtual s16 getMaxY()
-	{
-		return m_max_y;
-	}
-	virtual void trigger(ServerEnvironment *env, v3s16 p, MapNode n,
-			u32 active_object_count, u32 active_object_count_wider);
-};
-
-class LuaLBM : public LoadingBlockModifierDef
-{
-private:
-	int m_id;
-public:
-	LuaLBM(lua_State *L, int id,
-			const std::set<std::string> &trigger_contents,
-			const std::string &name,
-			bool run_at_every_load):
-		m_id(id)
-	{
-		this->run_at_every_load = run_at_every_load;
-		this->trigger_contents = trigger_contents;
-		this->name = name;
-	}
-	virtual void trigger(ServerEnvironment *env, v3s16 p, MapNode n, float dtime_s);
-};
-
-=======
->>>>>>> 4ac86db8
 //! Lua wrapper for RaycastState objects
 class LuaRaycast : public ModApiBase
 {
