// Luanti
// SPDX-License-Identifier: LGPL-2.1-or-later
// Copyright (C) 2013 sapier

#pragma once

#include "lua_api/l_base.h"

class AsyncEngine;

/** Implementation of lua api support for mainmenu */
class ModApiMainMenu: public ModApiBase
{

private:
	/**
	 * read a text variable from gamedata table within lua stack
	 * @param L stack to read variable from
	 * @param name name of variable to read
	 * @return string value of requested variable
	 */
	static std::string getTextData(lua_State *L, const std::string &name);

	/**
	 * read an integer variable from gamedata table within lua stack
	 * @param L stack to read variable from
	 * @param name name of variable to read
	 * @return integer value of requested variable
	 */
	static int getIntegerData(lua_State *L, const std::string &name, bool& valid);

	/**
	 * read a bool variable from gamedata table within lua stack
	 * @param L stack to read variable from
	 * @param name name of variable to read
	 * @return bool value of requested variable
	 */
	static int getBoolData(lua_State *L, const std::string &name ,bool& valid);

<<<<<<< HEAD
	/**
	 * Checks if a path may be modified. Paths in the temp directory or the user
	 * games, mods, textures, or worlds directories may be modified.
	 * @param path path to check
	 * @return true if the path may be modified
	 */
	static bool mayModifyPath(std::string path);

	//lan discovery

	static int l_ask_lan_servers(lua_State *L);

	static int l_get_lan_servers(lua_State *L);

=======
>>>>>>> f2b1cc3e
	//api calls

	static int l_start(lua_State *L);

	static int l_close(lua_State *L);

	static int l_create_world(lua_State *L);

	static int l_delete_world(lua_State *L);

	static int l_get_worlds(lua_State *L);

	static int l_get_mapgen_names(lua_State *L);

	static int l_get_language(lua_State *L);

	static int l_gettext(lua_State *L);

	//packages

	static int l_get_games(lua_State *L);

	static int l_get_content_info(lua_State *L);

	static int l_check_mod_configuration(lua_State *L);

	static int l_get_content_translation(lua_State *L);

	//gui

	static int l_show_keys_menu(lua_State *L);

	static int l_show_touchscreen_layout(lua_State *L);

	static int l_show_path_select_dialog(lua_State *L);

	static int l_set_topleft_text(lua_State *L);

	static int l_set_clouds(lua_State *L);

	static int l_get_textlist_index(lua_State *L);

	static int l_get_table_index(lua_State *L);

	static int l_set_background(lua_State *L);

	static int l_update_formspec(lua_State *L);

	static int l_set_formspec_prepend(lua_State *L);

	static int l_get_window_info(lua_State *L);

	static int l_get_active_driver(lua_State *L);

	static int l_get_active_renderer(lua_State *L);

	static int l_get_active_irrlicht_device(lua_State *L);

	static int l_irrlicht_device_supports_touch(lua_State *L);

	//filesystem

	static int l_get_mainmenu_path(lua_State *L);

	static int l_get_user_path(lua_State *L);

	static int l_get_modpath(lua_State *L);

	static int l_get_modpaths(lua_State *L);

	static int l_get_clientmodpath(lua_State *L);

	static int l_get_gamepath(lua_State *L);

	static int l_get_texturepath(lua_State *L);

	static int l_get_texturepath_share(lua_State *L);

	static int l_get_cache_path(lua_State *L);

	static int l_get_temp_path(lua_State *L);

	static int l_create_dir(lua_State *L);

	static int l_delete_dir(lua_State *L);

	static int l_copy_dir(lua_State *L);

	static int l_is_dir(lua_State *L);

	static int l_extract_zip(lua_State *L);

	static int l_may_modify_path(lua_State *L);

	static int l_download_file(lua_State *L);

	static int l_get_video_drivers(lua_State *L);

	//version compatibility
	static int l_get_min_supp_proto(lua_State *L);

	static int l_get_max_supp_proto(lua_State *L);

	static int l_get_formspec_version(lua_State  *L);

	// other
	static int l_open_url(lua_State *L);

	static int l_open_url_dialog(lua_State *L);

	static int l_open_dir(lua_State *L);

	static int l_share_file(lua_State *L);

	// async
	static int l_do_async_callback(lua_State *L);

public:

	/**
	 * initialize this API module
	 * @param L lua stack to initialize
	 * @param top index (in lua stack) of global API table
	 */
	static void Initialize(lua_State *L, int top);

	static void InitializeAsync(lua_State *L, int top);

};<|MERGE_RESOLUTION|>--- conflicted
+++ resolved
@@ -36,8 +36,7 @@
 	 * @return bool value of requested variable
 	 */
 	static int getBoolData(lua_State *L, const std::string &name ,bool& valid);
-
-<<<<<<< HEAD
+  
 	/**
 	 * Checks if a path may be modified. Paths in the temp directory or the user
 	 * games, mods, textures, or worlds directories may be modified.
@@ -52,8 +51,6 @@
 
 	static int l_get_lan_servers(lua_State *L);
 
-=======
->>>>>>> f2b1cc3e
 	//api calls
 
 	static int l_start(lua_State *L);
