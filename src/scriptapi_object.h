/*
Minetest-c55
Copyright (C) 2013 celeron55, Perttu Ahola <celeron55@gmail.com>

This program is free software; you can redistribute it and/or modify
it under the terms of the GNU Lesser General Public License as published by
the Free Software Foundation; either version 2.1 of the License, or
(at your option) any later version.

This program is distributed in the hope that it will be useful,
but WITHOUT ANY WARRANTY; without even the implied warranty of
MERCHANTABILITY or FITNESS FOR A PARTICULAR PURPOSE.  See the
GNU Lesser General Public License for more details.

You should have received a copy of the GNU Lesser General Public License along
with this program; if not, write to the Free Software Foundation, Inc.,
51 Franklin Street, Fifth Floor, Boston, MA 02110-1301 USA.
*/

#ifndef LUA_OBJECT_H_
#define LUA_OBJECT_H_

extern "C" {
#include <lua.h>
#include <lauxlib.h>
}

#include "serverobject.h"
#include "content_sao.h"
#include "player.h"

/*
	ObjectRef
*/

class ObjectRef
{
private:
	ServerActiveObject *m_object;

	static const char className[];
	static const luaL_reg methods[];
public:
	static ObjectRef *checkobject(lua_State *L, int narg);

	static ServerActiveObject* getobject(ObjectRef *ref);
private:
	static LuaEntitySAO* getluaobject(ObjectRef *ref);

	static PlayerSAO* getplayersao(ObjectRef *ref);

	static Player* getplayer(ObjectRef *ref);

	// Exported functions

	// garbage collector
	static int gc_object(lua_State *L);

	// remove(self)
	static int l_remove(lua_State *L);

	// getpos(self)
	// returns: {x=num, y=num, z=num}
	static int l_getpos(lua_State *L);

	// setpos(self, pos)
	static int l_setpos(lua_State *L);

	// moveto(self, pos, continuous=false)
	static int l_moveto(lua_State *L);

	// punch(self, puncher, time_from_last_punch, tool_capabilities, dir)
	static int l_punch(lua_State *L);

	// right_click(self, clicker); clicker = an another ObjectRef
	static int l_right_click(lua_State *L);

	// set_hp(self, hp)
	// hp = number of hitpoints (2 * number of hearts)
	// returns: nil
	static int l_set_hp(lua_State *L);

	// get_hp(self)
	// returns: number of hitpoints (2 * number of hearts)
	// 0 if not applicable to this type of object
	static int l_get_hp(lua_State *L);

	// get_inventory(self)
	static int l_get_inventory(lua_State *L);

	// get_wield_list(self)
	static int l_get_wield_list(lua_State *L);

	// get_wield_index(self)
	static int l_get_wield_index(lua_State *L);

	// get_wielded_item(self)
	static int l_get_wielded_item(lua_State *L);

	// set_wielded_item(self, itemstack or itemstring or table or nil)
	static int l_set_wielded_item(lua_State *L);

	// set_armor_groups(self, groups)
	static int l_set_armor_groups(lua_State *L);

	// set_animation(self, frame_range, frame_speed, frame_blend)
	static int l_set_animation(lua_State *L);

	// set_bone_position(self, std::string bone, v3f position, v3f rotation)
	static int l_set_bone_position(lua_State *L);

	// set_attach(self, parent, bone, position, rotation)
	static int l_set_attach(lua_State *L);

	// set_detach(self)
	static int l_set_detach(lua_State *L);

	// set_properties(self, properties)
	static int l_set_properties(lua_State *L);

	/* LuaEntitySAO-only */

	// setvelocity(self, {x=num, y=num, z=num})
	static int l_setvelocity(lua_State *L);

	// getvelocity(self)
	static int l_getvelocity(lua_State *L);

	// setacceleration(self, {x=num, y=num, z=num})
	static int l_setacceleration(lua_State *L);

	// getacceleration(self)
	static int l_getacceleration(lua_State *L);

	// setyaw(self, radians)
	static int l_setyaw(lua_State *L);

	// getyaw(self)
	static int l_getyaw(lua_State *L);

	// settexturemod(self, mod)
	static int l_settexturemod(lua_State *L);

	// setsprite(self, p={x=0,y=0}, num_frames=1, framelength=0.2,
	//           select_horiz_by_yawpitch=false)
	static int l_setsprite(lua_State *L);

	// DEPRECATED
	// get_entity_name(self)
	static int l_get_entity_name(lua_State *L);

	// get_luaentity(self)
	static int l_get_luaentity(lua_State *L);

	/* Player-only */

	// is_player(self)
	static int l_is_player(lua_State *L);

	// get_player_name(self)
	static int l_get_player_name(lua_State *L);

	// get_look_dir(self)
	static int l_get_look_dir(lua_State *L);

	// get_look_pitch(self)
	static int l_get_look_pitch(lua_State *L);

	// get_look_yaw(self)
	static int l_get_look_yaw(lua_State *L);

	// set_inventory_formspec(self, formspec)
	static int l_set_inventory_formspec(lua_State *L);

	// get_inventory_formspec(self) -> formspec
	static int l_get_inventory_formspec(lua_State *L);

	// get_player_control(self)
	static int l_get_player_control(lua_State *L);

	// get_player_control_bits(self)
	static int l_get_player_control_bits(lua_State *L);

<<<<<<< HEAD
	// push_achieve(self, achieve)
	static int l_push_achieve(lua_State *L);
=======
	// hud_add(self, id, form)
	static int l_hud_add(lua_State *L);

	// hud_rm(self, id)
	static int l_hud_rm(lua_State *L);
>>>>>>> 76c44b70

public:
	ObjectRef(ServerActiveObject *object);

	~ObjectRef();

	// Creates an ObjectRef and leaves it on top of stack
	// Not callable from Lua; all references are created on the C side.
	static void create(lua_State *L, ServerActiveObject *object);

	static void set_null(lua_State *L);

	static void Register(lua_State *L);
};

/*****************************************************************************/
/* scriptapi internal                                                        */
/*****************************************************************************/
// Creates a new anonymous reference if cobj=NULL or id=0
void objectref_get_or_create(lua_State *L,
		ServerActiveObject *cobj);
void objectref_get(lua_State *L, u16 id);
void read_object_properties(lua_State *L, int index,
		ObjectProperties *prop);

/*****************************************************************************/
/* Minetest interface                                                        */
/*****************************************************************************/
void scriptapi_add_object_reference(lua_State *L, ServerActiveObject *cobj);
void scriptapi_rm_object_reference(lua_State *L, ServerActiveObject *cobj);

#endif /* LUA_OBJECT_H_ */<|MERGE_RESOLUTION|>--- conflicted
+++ resolved
@@ -181,16 +181,14 @@
 	// get_player_control_bits(self)
 	static int l_get_player_control_bits(lua_State *L);
 
-<<<<<<< HEAD
 	// push_achieve(self, achieve)
 	static int l_push_achieve(lua_State *L);
-=======
+
 	// hud_add(self, id, form)
 	static int l_hud_add(lua_State *L);
 
 	// hud_rm(self, id)
 	static int l_hud_rm(lua_State *L);
->>>>>>> 76c44b70
 
 public:
 	ObjectRef(ServerActiveObject *object);
