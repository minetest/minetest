/*
Minetest
Copyright (C) 2010-2013 celeron55, Perttu Ahola <celeron55@gmail.com>

This program is free software; you can redistribute it and/or modify
it under the terms of the GNU Lesser General Public License as published by
the Free Software Foundation; either version 2.1 of the License, or
(at your option) any later version.

This program is distributed in the hope that it will be useful,
but WITHOUT ANY WARRANTY; without even the implied warranty of
MERCHANTABILITY or FITNESS FOR A PARTICULAR PURPOSE.  See the
GNU Lesser General Public License for more details.

You should have received a copy of the GNU Lesser General Public License along
with this program; if not, write to the Free Software Foundation, Inc.,
51 Franklin Street, Fifth Floor, Boston, MA 02110-1301 USA.
*/

#include "server.h"
#include <iostream>
#include <queue>
#include <algorithm>
#include "network/networkprotocol.h"
#include "network/serveropcodes.h"
#include "ban.h"
#include "environment.h"
#include "map.h"
#include "jthread/jmutexautolock.h"
#include "main.h"
#include "constants.h"
#include "voxel.h"
#include "config.h"
#include "version.h"
#include "filesys.h"
#include "mapblock.h"
#include "serverobject.h"
#include "genericobject.h"
#include "settings.h"
#include "profiler.h"
#include "log.h"
#include "scripting_game.h"
#include "nodedef.h"
#include "itemdef.h"
#include "craftdef.h"
#include "emerge.h"
#include "mapgen.h"
#include "mg_biome.h"
#include "content_mapnode.h"
#include "content_nodemeta.h"
#include "content_abm.h"
#include "content_sao.h"
#include "mods.h"
#include "sound.h" // dummySoundManager
#include "event_manager.h"
#include "serverlist.h"
#include "util/string.h"
#include "util/mathconstants.h"
#include "rollback.h"
#include "util/serialize.h"
#include "util/thread.h"
#include "defaultsettings.h"
#include "util/base64.h"
#include "util/sha1.h"
#include "util/hex.h"

class ClientNotFoundException : public BaseException
{
public:
	ClientNotFoundException(const char *s):
		BaseException(s)
	{}
};

class ServerThread : public JThread
{
	Server *m_server;

public:

	ServerThread(Server *server):
		JThread(),
		m_server(server)
	{
	}

	void * Thread();
};

void * ServerThread::Thread()
{
	log_register_thread("ServerThread");

	DSTACK(__FUNCTION_NAME);
	BEGIN_DEBUG_EXCEPTION_HANDLER

	m_server->AsyncRunStep(true);

	ThreadStarted();

	porting::setThreadName("ServerThread");

	while(!StopRequested())
	{
		try{
			m_server->AsyncRunStep();

			m_server->Receive();

		}
		catch(con::NoIncomingDataException &e)
		{
		}
		catch(con::PeerNotFoundException &e)
		{
			infostream<<"Server: PeerNotFoundException"<<std::endl;
		}
		catch(ClientNotFoundException &e)
		{
		}
		catch(con::ConnectionBindFailed &e)
		{
			m_server->setAsyncFatalError(e.what());
		}
		catch(LuaError &e)
		{
			m_server->setAsyncFatalError(e.what());
		}
	}

	END_DEBUG_EXCEPTION_HANDLER(errorstream)

	return NULL;
}

v3f ServerSoundParams::getPos(ServerEnvironment *env, bool *pos_exists) const
{
	if(pos_exists) *pos_exists = false;
	switch(type){
	case SSP_LOCAL:
		return v3f(0,0,0);
	case SSP_POSITIONAL:
		if(pos_exists) *pos_exists = true;
		return pos;
	case SSP_OBJECT: {
		if(object == 0)
			return v3f(0,0,0);
		ServerActiveObject *sao = env->getActiveObject(object);
		if(!sao)
			return v3f(0,0,0);
		if(pos_exists) *pos_exists = true;
		return sao->getBasePosition(); }
	}
	return v3f(0,0,0);
}



/*
	Server
*/

Server::Server(
		const std::string &path_world,
		const SubgameSpec &gamespec,
		bool simple_singleplayer_mode,
		bool ipv6
	):
	m_path_world(path_world),
	m_gamespec(gamespec),
	m_simple_singleplayer_mode(simple_singleplayer_mode),
	m_async_fatal_error(""),
	m_env(NULL),
	m_con(PROTOCOL_ID,
			512,
			CONNECTION_TIMEOUT,
			ipv6,
			this),
	m_banmanager(NULL),
	m_rollback(NULL),
	m_enable_rollback_recording(false),
	m_emerge(NULL),
	m_script(NULL),
	m_itemdef(createItemDefManager()),
	m_nodedef(createNodeDefManager()),
	m_craftdef(createCraftDefManager()),
	m_event(new EventManager()),
	m_thread(NULL),
	m_time_of_day_send_timer(0),
	m_uptime(0),
	m_clients(&m_con),
	m_shutdown_requested(false),
	m_ignore_map_edit_events(false),
	m_ignore_map_edit_events_peer_id(0),
	m_next_sound_id(0)

{
	m_liquid_transform_timer = 0.0;
	m_liquid_transform_every = 1.0;
	m_print_info_timer = 0.0;
	m_masterserver_timer = 0.0;
	m_objectdata_timer = 0.0;
	m_emergethread_trigger_timer = 0.0;
	m_savemap_timer = 0.0;

	m_step_dtime = 0.0;
	m_lag = g_settings->getFloat("dedicated_server_step");

	if(path_world == "")
		throw ServerError("Supplied empty world path");

	if(!gamespec.isValid())
		throw ServerError("Supplied invalid gamespec");

	infostream<<"Server created for gameid \""<<m_gamespec.id<<"\"";
	if(m_simple_singleplayer_mode)
		infostream<<" in simple singleplayer mode"<<std::endl;
	else
		infostream<<std::endl;
	infostream<<"- world:  "<<m_path_world<<std::endl;
	infostream<<"- game:   "<<m_gamespec.path<<std::endl;

	// Initialize default settings and override defaults with those provided
	// by the game
	set_default_settings(g_settings);
	Settings gamedefaults;
	getGameMinetestConfig(gamespec.path, gamedefaults);
	override_default_settings(g_settings, &gamedefaults);

	// Create server thread
	m_thread = new ServerThread(this);

	// Create emerge manager
	m_emerge = new EmergeManager(this);

	// Create world if it doesn't exist
	if(!initializeWorld(m_path_world, m_gamespec.id))
		throw ServerError("Failed to initialize world");

	// Create ban manager
	std::string ban_path = m_path_world + DIR_DELIM "ipban.txt";
	m_banmanager = new BanManager(ban_path);

	ModConfiguration modconf(m_path_world);
	m_mods = modconf.getMods();
	std::vector<ModSpec> unsatisfied_mods = modconf.getUnsatisfiedMods();
	// complain about mods with unsatisfied dependencies
	if(!modconf.isConsistent())
	{
		for(std::vector<ModSpec>::iterator it = unsatisfied_mods.begin();
			it != unsatisfied_mods.end(); ++it)
		{
			ModSpec mod = *it;
			errorstream << "mod \"" << mod.name << "\" has unsatisfied dependencies: ";
			for(std::set<std::string>::iterator dep_it = mod.unsatisfied_depends.begin();
				dep_it != mod.unsatisfied_depends.end(); ++dep_it)
				errorstream << " \"" << *dep_it << "\"";
			errorstream << std::endl;
		}
	}

	Settings worldmt_settings;
	std::string worldmt = m_path_world + DIR_DELIM + "world.mt";
	worldmt_settings.readConfigFile(worldmt.c_str());
	std::vector<std::string> names = worldmt_settings.getNames();
	std::set<std::string> load_mod_names;
	for(std::vector<std::string>::iterator it = names.begin();
		it != names.end(); ++it)
	{
		std::string name = *it;
		if(name.compare(0,9,"load_mod_")==0 && worldmt_settings.getBool(name))
			load_mod_names.insert(name.substr(9));
	}
	// complain about mods declared to be loaded, but not found
	for(std::vector<ModSpec>::iterator it = m_mods.begin();
			it != m_mods.end(); ++it)
		load_mod_names.erase((*it).name);
	for(std::vector<ModSpec>::iterator it = unsatisfied_mods.begin();
			it != unsatisfied_mods.end(); ++it)
		load_mod_names.erase((*it).name);
	if(!load_mod_names.empty())
	{
		errorstream << "The following mods could not be found:";
		for(std::set<std::string>::iterator it = load_mod_names.begin();
			it != load_mod_names.end(); ++it)
			errorstream << " \"" << (*it) << "\"";
		errorstream << std::endl;
	}

	// Lock environment
	JMutexAutoLock envlock(m_env_mutex);

	// Load mapgen params from Settings
	m_emerge->loadMapgenParams();

	// Create the Map (loads map_meta.txt, overriding configured mapgen params)
	ServerMap *servermap = new ServerMap(path_world, this, m_emerge);

	// Initialize scripting
	infostream<<"Server: Initializing Lua"<<std::endl;

	m_script = new GameScripting(this);

	std::string scriptpath = getBuiltinLuaPath() + DIR_DELIM "init.lua";

	if (!m_script->loadScript(scriptpath))
		throw ModError("Failed to load and run " + scriptpath);

	// Print 'em
	infostream<<"Server: Loading mods: ";
	for(std::vector<ModSpec>::iterator i = m_mods.begin();
			i != m_mods.end(); i++){
		const ModSpec &mod = *i;
		infostream<<mod.name<<" ";
	}
	infostream<<std::endl;
	// Load and run "mod" scripts
	for(std::vector<ModSpec>::iterator i = m_mods.begin();
			i != m_mods.end(); i++){
		const ModSpec &mod = *i;
		std::string scriptpath = mod.path + DIR_DELIM + "init.lua";
		infostream<<"  ["<<padStringRight(mod.name, 12)<<"] [\""
				<<scriptpath<<"\"]"<<std::endl;
		bool success = m_script->loadMod(scriptpath, mod.name);
		if(!success){
			errorstream<<"Server: Failed to load and run "
					<<scriptpath<<std::endl;
			throw ModError("Failed to load and run "+scriptpath);
		}
	}

	// Read Textures and calculate sha1 sums
	fillMediaCache();

	// Apply item aliases in the node definition manager
	m_nodedef->updateAliases(m_itemdef);

	m_nodedef->setNodeRegistrationStatus(true);

	// Perform pending node name resolutions
	m_nodedef->runNodeResolverCallbacks();

	// Initialize Environment
	m_env = new ServerEnvironment(servermap, m_script, this, m_path_world);

	m_clients.setEnv(m_env);

	// Initialize mapgens
	m_emerge->initMapgens();

	m_enable_rollback_recording = g_settings->getBool("enable_rollback_recording");
	if (m_enable_rollback_recording) {
		// Create rollback manager
		m_rollback = new RollbackManager(m_path_world, this);
	}

	// Give environment reference to scripting api
	m_script->initializeEnvironment(m_env);

	// Register us to receive map edit events
	servermap->addEventReceiver(this);

	// If file exists, load environment metadata
	if(fs::PathExists(m_path_world + DIR_DELIM "env_meta.txt"))
	{
		infostream<<"Server: Loading environment metadata"<<std::endl;
		m_env->loadMeta();
	}

	// Add some test ActiveBlockModifiers to environment
	add_legacy_abms(m_env, m_nodedef);

	m_liquid_transform_every = g_settings->getFloat("liquid_update");
}

Server::~Server()
{
	infostream<<"Server destructing"<<std::endl;

	// Send shutdown message
	SendChatMessage(PEER_ID_INEXISTENT, L"*** Server shutting down");

	{
		JMutexAutoLock envlock(m_env_mutex);

		// Execute script shutdown hooks
		m_script->on_shutdown();

		infostream<<"Server: Saving players"<<std::endl;
		m_env->saveLoadedPlayers();

		infostream<<"Server: Saving environment metadata"<<std::endl;
		m_env->saveMeta();
	}

	// Stop threads
	stop();
	delete m_thread;

	// stop all emerge threads before deleting players that may have
	// requested blocks to be emerged
	m_emerge->stopThreads();

	// Delete things in the reverse order of creation
	delete m_env;

	// N.B. the EmergeManager should be deleted after the Environment since Map
	// depends on EmergeManager to write its current params to the map meta
	delete m_emerge;
	delete m_rollback;
	delete m_banmanager;
	delete m_event;
	delete m_itemdef;
	delete m_nodedef;
	delete m_craftdef;

	// Deinitialize scripting
	infostream<<"Server: Deinitializing scripting"<<std::endl;
	delete m_script;

	// Delete detached inventories
	for (std::map<std::string, Inventory*>::iterator
			i = m_detached_inventories.begin();
			i != m_detached_inventories.end(); i++) {
		delete i->second;
	}
}

void Server::start(Address bind_addr)
{
	DSTACK(__FUNCTION_NAME);

	m_bind_addr = bind_addr;

	infostream<<"Starting server on "
			<< bind_addr.serializeString() <<"..."<<std::endl;

	// Stop thread if already running
	m_thread->Stop();

	// Initialize connection
	m_con.SetTimeoutMs(30);
	m_con.Serve(bind_addr);

	// Start thread
	m_thread->Start();

	// ASCII art for the win!
	actionstream
	<<"        .__               __                   __   "<<std::endl
	<<"  _____ |__| ____   _____/  |_  ____   _______/  |_ "<<std::endl
	<<" /     \\|  |/    \\_/ __ \\   __\\/ __ \\ /  ___/\\   __\\"<<std::endl
	<<"|  Y Y  \\  |   |  \\  ___/|  | \\  ___/ \\___ \\  |  |  "<<std::endl
	<<"|__|_|  /__|___|  /\\___  >__|  \\___  >____  > |__|  "<<std::endl
	<<"      \\/        \\/     \\/          \\/     \\/        "<<std::endl;
	actionstream<<"World at ["<<m_path_world<<"]"<<std::endl;
	actionstream<<"Server for gameid=\""<<m_gamespec.id
			<<"\" listening on "<<bind_addr.serializeString()<<":"
			<<bind_addr.getPort() << "."<<std::endl;
}

void Server::stop()
{
	DSTACK(__FUNCTION_NAME);

	infostream<<"Server: Stopping and waiting threads"<<std::endl;

	// Stop threads (set run=false first so both start stopping)
	m_thread->Stop();
	//m_emergethread.setRun(false);
	m_thread->Wait();
	//m_emergethread.stop();

	infostream<<"Server: Threads stopped"<<std::endl;
}

void Server::step(float dtime)
{
	DSTACK(__FUNCTION_NAME);
	// Limit a bit
	if(dtime > 2.0)
		dtime = 2.0;
	{
		JMutexAutoLock lock(m_step_dtime_mutex);
		m_step_dtime += dtime;
	}
	// Throw if fatal error occurred in thread
	std::string async_err = m_async_fatal_error.get();
	if(async_err != ""){
		throw ServerError(async_err);
	}
}

void Server::AsyncRunStep(bool initial_step)
{
	DSTACK(__FUNCTION_NAME);

	g_profiler->add("Server::AsyncRunStep (num)", 1);

	float dtime;
	{
		JMutexAutoLock lock1(m_step_dtime_mutex);
		dtime = m_step_dtime;
	}

	{
		// Send blocks to clients
		SendBlocks(dtime);
	}

	if((dtime < 0.001) && (initial_step == false))
		return;

	g_profiler->add("Server::AsyncRunStep with dtime (num)", 1);

	//infostream<<"Server steps "<<dtime<<std::endl;
	//infostream<<"Server::AsyncRunStep(): dtime="<<dtime<<std::endl;

	{
		JMutexAutoLock lock1(m_step_dtime_mutex);
		m_step_dtime -= dtime;
	}

	/*
		Update uptime
	*/
	{
		m_uptime.set(m_uptime.get() + dtime);
	}

	handlePeerChanges();

	/*
		Update time of day and overall game time
	*/
	m_env->setTimeOfDaySpeed(g_settings->getFloat("time_speed"));

	/*
		Send to clients at constant intervals
	*/

	m_time_of_day_send_timer -= dtime;
	if(m_time_of_day_send_timer < 0.0) {
		m_time_of_day_send_timer = g_settings->getFloat("time_send_interval");
		u16 time = m_env->getTimeOfDay();
		float time_speed = g_settings->getFloat("time_speed");
		SendTimeOfDay(PEER_ID_INEXISTENT, time, time_speed);
	}

	{
		JMutexAutoLock lock(m_env_mutex);
		// Figure out and report maximum lag to environment
		float max_lag = m_env->getMaxLagEstimate();
		max_lag *= 0.9998; // Decrease slowly (about half per 5 minutes)
		if(dtime > max_lag){
			if(dtime > 0.1 && dtime > max_lag * 2.0)
				infostream<<"Server: Maximum lag peaked to "<<dtime
						<<" s"<<std::endl;
			max_lag = dtime;
		}
		m_env->reportMaxLagEstimate(max_lag);
		// Step environment
		ScopeProfiler sp(g_profiler, "SEnv step");
		ScopeProfiler sp2(g_profiler, "SEnv step avg", SPT_AVG);
		m_env->step(dtime);
	}

	static const float map_timer_and_unload_dtime = 2.92;
	if(m_map_timer_and_unload_interval.step(dtime, map_timer_and_unload_dtime))
	{
		JMutexAutoLock lock(m_env_mutex);
		// Run Map's timers and unload unused data
		ScopeProfiler sp(g_profiler, "Server: map timer and unload");
		m_env->getMap().timerUpdate(map_timer_and_unload_dtime,
				g_settings->getFloat("server_unload_unused_data_timeout"));
	}

	/*
		Do background stuff
	*/

	/* Transform liquids */
	m_liquid_transform_timer += dtime;
	if(m_liquid_transform_timer >= m_liquid_transform_every)
	{
		m_liquid_transform_timer -= m_liquid_transform_every;

		JMutexAutoLock lock(m_env_mutex);

		ScopeProfiler sp(g_profiler, "Server: liquid transform");

		std::map<v3s16, MapBlock*> modified_blocks;
		m_env->getMap().transformLiquids(modified_blocks);
#if 0
		/*
			Update lighting
		*/
		core::map<v3s16, MapBlock*> lighting_modified_blocks;
		ServerMap &map = ((ServerMap&)m_env->getMap());
		map.updateLighting(modified_blocks, lighting_modified_blocks);

		// Add blocks modified by lighting to modified_blocks
		for(core::map<v3s16, MapBlock*>::Iterator
				i = lighting_modified_blocks.getIterator();
				i.atEnd() == false; i++)
		{
			MapBlock *block = i.getNode()->getValue();
			modified_blocks.insert(block->getPos(), block);
		}
#endif
		/*
			Set the modified blocks unsent for all the clients
		*/
		if(!modified_blocks.empty())
		{
			SetBlocksNotSent(modified_blocks);
		}
	}
	m_clients.step(dtime);

	m_lag += (m_lag > dtime ? -1 : 1) * dtime/100;
#if USE_CURL
	// send masterserver announce
	{
		float &counter = m_masterserver_timer;
		if(!isSingleplayer() && (!counter || counter >= 300.0) &&
				g_settings->getBool("server_announce"))
		{
			ServerList::sendAnnounce(counter ? "update" : "start",
					m_bind_addr.getPort(),
					m_clients.getPlayerNames(),
					m_uptime.get(),
					m_env->getGameTime(),
					m_lag,
					m_gamespec.id,
					m_emerge->params.mg_name,
					m_mods);
			counter = 0.01;
		}
		counter += dtime;
	}
#endif

	/*
		Check added and deleted active objects
	*/
	{
		//infostream<<"Server: Checking added and deleted active objects"<<std::endl;
		JMutexAutoLock envlock(m_env_mutex);

		m_clients.Lock();
		std::map<u16, RemoteClient*> clients = m_clients.getClientList();
		ScopeProfiler sp(g_profiler, "Server: checking added and deleted objs");

		// Radius inside which objects are active
		s16 radius = g_settings->getS16("active_object_send_range_blocks");
		s16 player_radius = g_settings->getS16("player_transfer_distance");

		if (player_radius == 0 && g_settings->exists("unlimited_player_transfer_distance") &&
				!g_settings->getBool("unlimited_player_transfer_distance"))
			player_radius = radius;

		radius *= MAP_BLOCKSIZE;
		player_radius *= MAP_BLOCKSIZE;

		for(std::map<u16, RemoteClient*>::iterator
			i = clients.begin();
			i != clients.end(); ++i)
		{
			RemoteClient *client = i->second;

			// If definitions and textures have not been sent, don't
			// send objects either
			if (client->getState() < CS_DefinitionsSent)
				continue;

			Player *player = m_env->getPlayer(client->peer_id);
			if(player==NULL)
			{
				// This can happen if the client timeouts somehow
				/*infostream<<"WARNING: "<<__FUNCTION_NAME<<": Client "
						<<client->peer_id
						<<" has no associated player"<<std::endl;*/
				continue;
			}
			v3s16 pos = floatToInt(player->getPosition(), BS);

			std::set<u16> removed_objects;
			std::set<u16> added_objects;
			m_env->getRemovedActiveObjects(pos, radius, player_radius,
					client->m_known_objects, removed_objects);
			m_env->getAddedActiveObjects(pos, radius, player_radius,
					client->m_known_objects, added_objects);

			// Ignore if nothing happened
			if(removed_objects.empty() && added_objects.empty())
			{
				//infostream<<"active objects: none changed"<<std::endl;
				continue;
			}

			std::string data_buffer;

			char buf[4];

			// Handle removed objects
			writeU16((u8*)buf, removed_objects.size());
			data_buffer.append(buf, 2);
			for(std::set<u16>::iterator
					i = removed_objects.begin();
					i != removed_objects.end(); ++i)
			{
				// Get object
				u16 id = *i;
				ServerActiveObject* obj = m_env->getActiveObject(id);

				// Add to data buffer for sending
				writeU16((u8*)buf, id);
				data_buffer.append(buf, 2);

				// Remove from known objects
				client->m_known_objects.erase(id);

				if(obj && obj->m_known_by_count > 0)
					obj->m_known_by_count--;
			}

			// Handle added objects
			writeU16((u8*)buf, added_objects.size());
			data_buffer.append(buf, 2);
			for(std::set<u16>::iterator
					i = added_objects.begin();
					i != added_objects.end(); ++i)
			{
				// Get object
				u16 id = *i;
				ServerActiveObject* obj = m_env->getActiveObject(id);

				// Get object type
				u8 type = ACTIVEOBJECT_TYPE_INVALID;
				if(obj == NULL)
					infostream<<"WARNING: "<<__FUNCTION_NAME
							<<": NULL object"<<std::endl;
				else
					type = obj->getSendType();

				// Add to data buffer for sending
				writeU16((u8*)buf, id);
				data_buffer.append(buf, 2);
				writeU8((u8*)buf, type);
				data_buffer.append(buf, 1);

				if(obj)
					data_buffer.append(serializeLongString(
							obj->getClientInitializationData(client->net_proto_version)));
				else
					data_buffer.append(serializeLongString(""));

				// Add to known objects
				client->m_known_objects.insert(id);

				if(obj)
					obj->m_known_by_count++;
			}

			NetworkPacket pkt(TOCLIENT_ACTIVE_OBJECT_REMOVE_ADD, 0, client->peer_id);
			pkt.putRawString(data_buffer.c_str(), data_buffer.size());


			verbosestream << "Server: Sent object remove/add: "
					<< removed_objects.size() << " removed, "
					<< added_objects.size() << " added, "
					<< "packet size is " << pkt.getSize() << std::endl;

			Send(&pkt);
		}
		m_clients.Unlock();
	}

	/*
		Send object messages
	*/
	{
		JMutexAutoLock envlock(m_env_mutex);
		ScopeProfiler sp(g_profiler, "Server: sending object messages");

		// Key = object id
		// Value = data sent by object
		std::map<u16, std::list<ActiveObjectMessage>* > buffered_messages;

		// Get active object messages from environment
		for(;;)
		{
			ActiveObjectMessage aom = m_env->getActiveObjectMessage();
			if(aom.id == 0)
				break;

			std::list<ActiveObjectMessage>* message_list = NULL;
			std::map<u16, std::list<ActiveObjectMessage>* >::iterator n;
			n = buffered_messages.find(aom.id);
			if(n == buffered_messages.end())
			{
				message_list = new std::list<ActiveObjectMessage>;
				buffered_messages[aom.id] = message_list;
			}
			else
			{
				message_list = n->second;
			}
			message_list->push_back(aom);
		}

		m_clients.Lock();
		std::map<u16, RemoteClient*> clients = m_clients.getClientList();
		// Route data to every client
		for(std::map<u16, RemoteClient*>::iterator
			i = clients.begin();
			i != clients.end(); ++i)
		{
			RemoteClient *client = i->second;
			std::string reliable_data;
			std::string unreliable_data;
			// Go through all objects in message buffer
			for(std::map<u16, std::list<ActiveObjectMessage>* >::iterator
					j = buffered_messages.begin();
					j != buffered_messages.end(); ++j)
			{
				// If object is not known by client, skip it
				u16 id = j->first;
				if(client->m_known_objects.find(id) == client->m_known_objects.end())
					continue;
				// Get message list of object
				std::list<ActiveObjectMessage>* list = j->second;
				// Go through every message
				for(std::list<ActiveObjectMessage>::iterator
						k = list->begin(); k != list->end(); ++k)
				{
					// Compose the full new data with header
					ActiveObjectMessage aom = *k;
					std::string new_data;
					// Add object id
					char buf[2];
					writeU16((u8*)&buf[0], aom.id);
					new_data.append(buf, 2);
					// Add data
					new_data += serializeString(aom.datastring);
					// Add data to buffer
					if(aom.reliable)
						reliable_data += new_data;
					else
						unreliable_data += new_data;
				}
			}
			/*
				reliable_data and unreliable_data are now ready.
				Send them.
			*/
			if(reliable_data.size() > 0) {
				NetworkPacket pkt(TOCLIENT_ACTIVE_OBJECT_MESSAGES,
						0, client->peer_id);

				pkt.putRawString(reliable_data.c_str(), reliable_data.size());
				Send(&pkt);
			}

			if(unreliable_data.size() > 0) {
				NetworkPacket pkt(TOCLIENT_ACTIVE_OBJECT_MESSAGES,
						0, client->peer_id);

				pkt.putRawString(unreliable_data.c_str(), unreliable_data.size());
				Send(&pkt);
			}
		}
		m_clients.Unlock();

		// Clear buffered_messages
		for(std::map<u16, std::list<ActiveObjectMessage>* >::iterator
				i = buffered_messages.begin();
				i != buffered_messages.end(); ++i)
		{
			delete i->second;
		}
	}

	/*
		Send queued-for-sending map edit events.
	*/
	{
		// We will be accessing the environment
		JMutexAutoLock lock(m_env_mutex);

		// Don't send too many at a time
		//u32 count = 0;

		// Single change sending is disabled if queue size is not small
		bool disable_single_change_sending = false;
		if(m_unsent_map_edit_queue.size() >= 4)
			disable_single_change_sending = true;

		int event_count = m_unsent_map_edit_queue.size();

		// We'll log the amount of each
		Profiler prof;

		while(m_unsent_map_edit_queue.size() != 0)
		{
			MapEditEvent* event = m_unsent_map_edit_queue.pop_front();

			// Players far away from the change are stored here.
			// Instead of sending the changes, MapBlocks are set not sent
			// for them.
			std::list<u16> far_players;

			if(event->type == MEET_ADDNODE || event->type == MEET_SWAPNODE)
			{
				//infostream<<"Server: MEET_ADDNODE"<<std::endl;
				prof.add("MEET_ADDNODE", 1);
				if(disable_single_change_sending)
					sendAddNode(event->p, event->n, event->already_known_by_peer,
							&far_players, 5, event->type == MEET_ADDNODE);
				else
					sendAddNode(event->p, event->n, event->already_known_by_peer,
							&far_players, 30, event->type == MEET_ADDNODE);
			}
			else if(event->type == MEET_REMOVENODE)
			{
				//infostream<<"Server: MEET_REMOVENODE"<<std::endl;
				prof.add("MEET_REMOVENODE", 1);
				if(disable_single_change_sending)
					sendRemoveNode(event->p, event->already_known_by_peer,
							&far_players, 5);
				else
					sendRemoveNode(event->p, event->already_known_by_peer,
							&far_players, 30);
			}
			else if(event->type == MEET_BLOCK_NODE_METADATA_CHANGED)
			{
				infostream<<"Server: MEET_BLOCK_NODE_METADATA_CHANGED"<<std::endl;
				prof.add("MEET_BLOCK_NODE_METADATA_CHANGED", 1);
				setBlockNotSent(event->p);
			}
			else if(event->type == MEET_OTHER)
			{
				infostream<<"Server: MEET_OTHER"<<std::endl;
				prof.add("MEET_OTHER", 1);
				for(std::set<v3s16>::iterator
						i = event->modified_blocks.begin();
						i != event->modified_blocks.end(); ++i)
				{
					setBlockNotSent(*i);
				}
			}
			else
			{
				prof.add("unknown", 1);
				infostream<<"WARNING: Server: Unknown MapEditEvent "
						<<((u32)event->type)<<std::endl;
			}

			/*
				Set blocks not sent to far players
			*/
			if(!far_players.empty())
			{
				// Convert list format to that wanted by SetBlocksNotSent
				std::map<v3s16, MapBlock*> modified_blocks2;
				for(std::set<v3s16>::iterator
						i = event->modified_blocks.begin();
						i != event->modified_blocks.end(); ++i)
				{
					modified_blocks2[*i] =
							m_env->getMap().getBlockNoCreateNoEx(*i);
				}
				// Set blocks not sent
				for(std::list<u16>::iterator
						i = far_players.begin();
						i != far_players.end(); ++i)
				{
					u16 peer_id = *i;
					RemoteClient *client = getClient(peer_id);
					if(client==NULL)
						continue;
					client->SetBlocksNotSent(modified_blocks2);
				}
			}

			delete event;

			/*// Don't send too many at a time
			count++;
			if(count >= 1 && m_unsent_map_edit_queue.size() < 100)
				break;*/
		}

		if(event_count >= 5){
			infostream<<"Server: MapEditEvents:"<<std::endl;
			prof.print(infostream);
		} else if(event_count != 0){
			verbosestream<<"Server: MapEditEvents:"<<std::endl;
			prof.print(verbosestream);
		}

	}

	/*
		Trigger emergethread (it somehow gets to a non-triggered but
		bysy state sometimes)
	*/
	{
		float &counter = m_emergethread_trigger_timer;
		counter += dtime;
		if(counter >= 2.0)
		{
			counter = 0.0;

			m_emerge->startThreads();
		}
	}

	// Save map, players and auth stuff
	{
		float &counter = m_savemap_timer;
		counter += dtime;
		if(counter >= g_settings->getFloat("server_map_save_interval"))
		{
			counter = 0.0;
			JMutexAutoLock lock(m_env_mutex);

			ScopeProfiler sp(g_profiler, "Server: saving stuff");

			// Save ban file
			if (m_banmanager->isModified()) {
				m_banmanager->save();
			}

			// Save changed parts of map
			m_env->getMap().save(MOD_STATE_WRITE_NEEDED);

			// Save players
			m_env->saveLoadedPlayers();

			// Save environment metadata
			m_env->saveMeta();
		}
	}
}

void Server::Receive()
{
	DSTACK(__FUNCTION_NAME);
	NetworkPacket* pkt = NULL;
	try {
		pkt = m_con.Receive();
		ProcessData(pkt);
		delete pkt;
	}
	catch(con::InvalidIncomingDataException &e) {
		infostream<<"Server::Receive(): "
				"InvalidIncomingDataException: what()="
				<<e.what()<<std::endl;
	}
	catch(SerializationError &e) {
		infostream<<"Server::Receive(): "
				"SerializationError: what()="
				<<e.what()<<std::endl;
		delete pkt;
	}
	catch(ClientStateError &e) {
		errorstream << "ProcessData: peer=" << pkt->getPeerId() << e.what() << std::endl;
		DenyAccess(pkt->getPeerId(), SERVER_ACCESSDENIED_UNEXPECTED_DATA);
		delete pkt;
	}
	catch(con::PeerNotFoundException &e) {
		// Do nothing
	}
}

PlayerSAO* Server::StageTwoClientInit(u16 peer_id)
{
	std::string playername = "";
	PlayerSAO *playersao = NULL;
	m_clients.Lock();
	try {
		RemoteClient* client = m_clients.lockedGetClientNoEx(peer_id, CS_InitDone);
		if (client != NULL) {
			playername = client->getName();
			playersao = emergePlayer(playername.c_str(), peer_id);
		}
	} catch (std::exception &e) {
		m_clients.Unlock();
		throw;
	}
	m_clients.Unlock();

	RemotePlayer *player =
		static_cast<RemotePlayer*>(m_env->getPlayer(playername.c_str()));

	// If failed, cancel
	if((playersao == NULL) || (player == NULL)) {
		if(player && player->peer_id != 0) {
			errorstream<<"Server: "<<playername<<": Failed to emerge player"
					<<" (player allocated to an another client)"<<std::endl;
			DenyAccess(peer_id, L"Another client is connected with this "
					L"name. If your client closed unexpectedly, try again in "
					L"a minute.");
		} else {
			errorstream<<"Server: "<<playername<<": Failed to emerge player"
					<<std::endl;
			DenyAccess(peer_id, L"Could not allocate player.");
		}
		return NULL;
	}

	/*
		Send complete position information
	*/
	SendMovePlayer(peer_id);

	// Send privileges
	SendPlayerPrivileges(peer_id);

	// Send inventory formspec
	SendPlayerInventoryFormspec(peer_id);

	// Send inventory
	SendInventory(playersao);

	// Send HP
	if(g_settings->getBool("enable_damage"))
		SendPlayerHP(peer_id);

	// Send Breath
	SendPlayerBreath(peer_id);

	// Show death screen if necessary
	if(player->hp == 0)
		SendDeathscreen(peer_id, false, v3f(0,0,0));

	// Note things in chat if not in simple singleplayer mode
	if(!m_simple_singleplayer_mode) {
		// Send information about server to player in chat
		SendChatMessage(peer_id, getStatusString());

		// Send information about joining in chat
		{
			std::wstring name = L"unknown";
			Player *player = m_env->getPlayer(peer_id);
			if(player != NULL)
				name = narrow_to_wide(player->getName());

			std::wstring message;
			message += L"*** ";
			message += name;
			message += L" joined the game.";
			SendChatMessage(PEER_ID_INEXISTENT,message);
		}
	}
	Address addr = getPeerAddress(player->peer_id);
	std::string ip_str = addr.serializeString();
	actionstream<<player->getName() <<" [" << ip_str << "] joins game. " << std::endl;
	/*
		Print out action
	*/
	{
		std::vector<std::string> names = m_clients.getPlayerNames();

		actionstream<<player->getName() <<" joins game. List of players: ";

		for (std::vector<std::string>::iterator i = names.begin();
				i != names.end(); i++) {
			actionstream << *i << " ";
		}

		actionstream << player->getName() <<std::endl;
	}
	return playersao;
}

inline void Server::handleCommand(NetworkPacket* pkt)
{
	const ToServerCommandHandler& opHandle = toServerCommandTable[pkt->getCommand()];
	(this->*opHandle.handler)(pkt);
}

void Server::ProcessData(NetworkPacket* pkt)
{
	DSTACK(__FUNCTION_NAME);

	if (pkt == NULL) {
		return;
	}

	u16 peer_id = pkt->getPeerId();

	// Environment is locked first.
	JMutexAutoLock envlock(m_env_mutex);

	ScopeProfiler sp(g_profiler, "Server::ProcessData");

	try {
		Address address = getPeerAddress(peer_id);
		std::string addr_s = address.serializeString();

		if(m_banmanager->isIpBanned(addr_s)) {
			std::string ban_name = m_banmanager->getBanName(addr_s);
			infostream << "Server: A banned client tried to connect from "
					<< addr_s << "; banned name was "
					<< ban_name << std::endl;
			// This actually doesn't seem to transfer to the client
			DenyAccess(peer_id, L"Your ip is banned. Banned name was "
					+ narrow_to_wide(ban_name));
			return;
		}
	}
	catch(con::PeerNotFoundException &e) {
		/*
		 * no peer for this packet found
		 * most common reason is peer timeout, e.g. peer didn't
		 * respond for some time, your server was overloaded or
		 * things like that.
		 */
		infostream << "Server::ProcessData(): Cancelling: peer "
				<< peer_id << " not found" << std::endl;
		return;
	}

	ToServerCommand command = (ToServerCommand) pkt->getCommand();

	// Command must be handled into ToServerCommandHandler
	if (command >= TOSERVER_NUM_MSG_TYPES) {
		infostream << "Server: Ignoring unknown command "
				 << command << std::endl;
	}

	if (toServerCommandTable[command].state == TOSERVER_STATE_NOT_CONNECTED) {
		handleCommand(pkt);
		return;
	}

	u8 peer_ser_ver = getClient(peer_id, CS_InitDone)->serialization_version;

	if(peer_ser_ver == SER_FMT_VER_INVALID) {
		errorstream << "Server::ProcessData(): Cancelling: Peer"
				" serialization format invalid or not initialized."
				" Skipping incoming command=" << command << std::endl;

		return;
	}

	/* Handle commands related to client startup */
	if (toServerCommandTable[command].state == TOSERVER_STATE_STARTUP) {
		handleCommand(pkt);
		return;
	}

	if (m_clients.getClientState(peer_id) < CS_Active) {
		if (command == TOSERVER_PLAYERPOS) return;

		errorstream << "Got packet command: " << command << " for peer id "
				<< peer_id << " but client isn't active yet. Dropping packet "
				<< std::endl;
		return;
	}

	try {
		handleCommand(pkt);
	}
	catch(SendFailedException &e) {
		errorstream << "Server::ProcessData(): SendFailedException: "
				<< "what=" << e.what()
				<< std::endl;
	}
}

void Server::setTimeOfDay(u32 time)
{
	m_env->setTimeOfDay(time);
	m_time_of_day_send_timer = 0;
}

void Server::onMapEditEvent(MapEditEvent *event)
{
	if(m_ignore_map_edit_events)
		return;
	if(m_ignore_map_edit_events_area.contains(event->getArea()))
		return;
	MapEditEvent *e = event->clone();
	m_unsent_map_edit_queue.push_back(e);
}

Inventory* Server::getInventory(const InventoryLocation &loc)
{
	switch (loc.type) {
	case InventoryLocation::UNDEFINED:
	case InventoryLocation::CURRENT_PLAYER:
		break;
	case InventoryLocation::PLAYER:
	{
		Player *player = m_env->getPlayer(loc.name.c_str());
		if(!player)
			return NULL;
		PlayerSAO *playersao = player->getPlayerSAO();
		if(!playersao)
			return NULL;
		return playersao->getInventory();
	}
		break;
	case InventoryLocation::NODEMETA:
	{
		NodeMetadata *meta = m_env->getMap().getNodeMetadata(loc.p);
		if(!meta)
			return NULL;
		return meta->getInventory();
	}
		break;
	case InventoryLocation::DETACHED:
	{
		if(m_detached_inventories.count(loc.name) == 0)
			return NULL;
		return m_detached_inventories[loc.name];
	}
		break;
	default:
		assert(0);
		break;
	}
	return NULL;
}
void Server::setInventoryModified(const InventoryLocation &loc)
{
	switch(loc.type){
	case InventoryLocation::UNDEFINED:
		break;
	case InventoryLocation::PLAYER:
	{
		Player *player = m_env->getPlayer(loc.name.c_str());
		if(!player)
			return;
		PlayerSAO *playersao = player->getPlayerSAO();
		if(!playersao)
			return;

		SendInventory(playersao);
	}
		break;
	case InventoryLocation::NODEMETA:
	{
		v3s16 blockpos = getNodeBlockPos(loc.p);

		MapBlock *block = m_env->getMap().getBlockNoCreateNoEx(blockpos);
		if(block)
			block->raiseModified(MOD_STATE_WRITE_NEEDED);

		setBlockNotSent(blockpos);
	}
		break;
	case InventoryLocation::DETACHED:
	{
		sendDetachedInventory(loc.name,PEER_ID_INEXISTENT);
	}
		break;
	default:
		assert(0);
		break;
	}
}

void Server::SetBlocksNotSent(std::map<v3s16, MapBlock *>& block)
{
	std::list<u16> clients = m_clients.getClientIDs();
	m_clients.Lock();
	// Set the modified blocks unsent for all the clients
	for (std::list<u16>::iterator
		 i = clients.begin();
		 i != clients.end(); ++i) {
			RemoteClient *client = m_clients.lockedGetClientNoEx(*i);
			if (client != NULL)
				client->SetBlocksNotSent(block);
		}
	m_clients.Unlock();
}

void Server::peerAdded(con::Peer *peer)
{
	DSTACK(__FUNCTION_NAME);
	verbosestream<<"Server::peerAdded(): peer->id="
			<<peer->id<<std::endl;

	con::PeerChange c;
	c.type = con::PEER_ADDED;
	c.peer_id = peer->id;
	c.timeout = false;
	m_peer_change_queue.push_back(c);
}

void Server::deletingPeer(con::Peer *peer, bool timeout)
{
	DSTACK(__FUNCTION_NAME);
	verbosestream<<"Server::deletingPeer(): peer->id="
			<<peer->id<<", timeout="<<timeout<<std::endl;

	m_clients.event(peer->id, CSE_Disconnect);
	con::PeerChange c;
	c.type = con::PEER_REMOVED;
	c.peer_id = peer->id;
	c.timeout = timeout;
	m_peer_change_queue.push_back(c);
}

bool Server::getClientConInfo(u16 peer_id, con::rtt_stat_type type, float* retval)
{
	*retval = m_con.getPeerStat(peer_id,type);
	if (*retval == -1) return false;
	return true;
}

bool Server::getClientInfo(
		u16          peer_id,
		ClientState* state,
		u32*         uptime,
		u8*          ser_vers,
		u16*         prot_vers,
		u8*          major,
		u8*          minor,
		u8*          patch,
		std::string* vers_string
	)
{
	*state = m_clients.getClientState(peer_id);
	m_clients.Lock();
	RemoteClient* client = m_clients.lockedGetClientNoEx(peer_id, CS_Invalid);

	if (client == NULL) {
		m_clients.Unlock();
		return false;
	}

	*uptime = client->uptime();
	*ser_vers = client->serialization_version;
	*prot_vers = client->net_proto_version;

	*major = client->getMajor();
	*minor = client->getMinor();
	*patch = client->getPatch();
	*vers_string = client->getPatch();

	m_clients.Unlock();

	return true;
}

void Server::handlePeerChanges()
{
	while(m_peer_change_queue.size() > 0)
	{
		con::PeerChange c = m_peer_change_queue.pop_front();

		verbosestream<<"Server: Handling peer change: "
				<<"id="<<c.peer_id<<", timeout="<<c.timeout
				<<std::endl;

		switch(c.type)
		{
		case con::PEER_ADDED:
			m_clients.CreateClient(c.peer_id);
			break;

		case con::PEER_REMOVED:
			DeleteClient(c.peer_id, c.timeout?CDR_TIMEOUT:CDR_LEAVE);
			break;

		default:
			assert("Invalid peer change event received!" == 0);
			break;
		}
	}
}

void Server::Send(NetworkPacket* pkt)
{
	m_clients.send(pkt->getPeerId(),
		clientCommandFactoryTable[pkt->getCommand()].channel,
		pkt,
		clientCommandFactoryTable[pkt->getCommand()].reliable);
}

void Server::SendMovement(u16 peer_id)
{
	DSTACK(__FUNCTION_NAME);
	std::ostringstream os(std::ios_base::binary);

	NetworkPacket pkt(TOCLIENT_MOVEMENT, 12 * sizeof(float), peer_id);

	pkt << g_settings->getFloat("movement_acceleration_default");
	pkt << g_settings->getFloat("movement_acceleration_air");
	pkt << g_settings->getFloat("movement_acceleration_fast");
	pkt << g_settings->getFloat("movement_speed_walk");
	pkt << g_settings->getFloat("movement_speed_crouch");
	pkt << g_settings->getFloat("movement_speed_fast");
	pkt << g_settings->getFloat("movement_speed_climb");
	pkt << g_settings->getFloat("movement_speed_jump");
	pkt << g_settings->getFloat("movement_liquid_fluidity");
	pkt << g_settings->getFloat("movement_liquid_fluidity_smooth");
	pkt << g_settings->getFloat("movement_liquid_sink");
	pkt << g_settings->getFloat("movement_gravity");

	Send(&pkt);
}

void Server::SendHP(u16 peer_id, u8 hp)
{
	DSTACK(__FUNCTION_NAME);

	NetworkPacket pkt(TOCLIENT_HP, 1, peer_id);
	pkt << hp;
	Send(&pkt);
}

void Server::SendBreath(u16 peer_id, u16 breath)
{
	DSTACK(__FUNCTION_NAME);

	NetworkPacket pkt(TOCLIENT_BREATH, 2, peer_id);
	pkt << (u16) breath;
	Send(&pkt);
}

void Server::SendAccessDenied(u16 peer_id, AccessDeniedCode reason)
{
	DSTACK(__FUNCTION_NAME);

	NetworkPacket pkt(TOCLIENT_ACCESS_DENIED, 0, peer_id);
	pkt << (u8) reason;
	Send(&pkt);
}

void Server::SendAccessDenied(u16 peer_id, std::wstring reason)
{
	DSTACK(__FUNCTION_NAME);

	NetworkPacket pkt(TOCLIENT_ACCESS_DENIED, 0, peer_id);
	pkt << (u8) SERVER_ACCESSDENIED_CUSTOM_STRING << reason;
	Send(&pkt);
}

void Server::SendDeathscreen(u16 peer_id,bool set_camera_point_target,
		v3f camera_point_target)
{
	DSTACK(__FUNCTION_NAME);

	NetworkPacket pkt(TOCLIENT_DEATHSCREEN, 1 + sizeof(v3f), peer_id);
	pkt << set_camera_point_target << camera_point_target;
	Send(&pkt);
}

void Server::SendItemDef(u16 peer_id,
		IItemDefManager *itemdef, u16 protocol_version)
{
	DSTACK(__FUNCTION_NAME);

	NetworkPacket pkt(TOCLIENT_ITEMDEF, 0, peer_id);

	/*
		u32 length of the next item
		zlib-compressed serialized ItemDefManager
	*/
	std::ostringstream tmp_os(std::ios::binary);
	itemdef->serialize(tmp_os, protocol_version);
	std::ostringstream tmp_os2(std::ios::binary);
	compressZlib(tmp_os.str(), tmp_os2);
	pkt << tmp_os2.str();

	// Make data buffer
	verbosestream << "Server: Sending item definitions to id(" << peer_id
			<< "): size=" << pkt.getSize() << std::endl;

	Send(&pkt);
}

void Server::SendNodeDef(u16 peer_id,
		INodeDefManager *nodedef, u16 protocol_version)
{
	DSTACK(__FUNCTION_NAME);

	NetworkPacket pkt(TOCLIENT_NODEDEF, 0, peer_id);

	/*
		u32 length of the next item
		zlib-compressed serialized NodeDefManager
	*/
	std::ostringstream tmp_os(std::ios::binary);
	nodedef->serialize(tmp_os, protocol_version);
	std::ostringstream tmp_os2(std::ios::binary);
	compressZlib(tmp_os.str(), tmp_os2);

	pkt << tmp_os2.str();

	// Make data buffer
	verbosestream << "Server: Sending node definitions to id(" << peer_id
			<< "): size=" << pkt.getSize() << std::endl;

	Send(&pkt);
}

/*
	Non-static send methods
*/

void Server::SendInventory(PlayerSAO* playerSAO)
{
	DSTACK(__FUNCTION_NAME);

	UpdateCrafting(playerSAO->getPlayer());

	/*
		Serialize it
	*/

<<<<<<< HEAD
	NetworkPacket pkt(TOCLIENT_INVENTORY, 0, peer_id);
=======
	NetworkPacket* pkt = new NetworkPacket(TOCLIENT_INVENTORY, 0,
			playerSAO->getPeerID());
>>>>>>> 7e088fdf

	std::ostringstream os;
	playerSAO->getInventory()->serialize(os);

	std::string s = os.str();

	pkt.putRawString(s.c_str(), s.size());
	Send(&pkt);
}

void Server::SendChatMessage(u16 peer_id, const std::wstring &message)
{
	DSTACK(__FUNCTION_NAME);

	NetworkPacket pkt(TOCLIENT_CHAT_MESSAGE, 0, peer_id);
	pkt << message;

	if (peer_id != PEER_ID_INEXISTENT) {
		Send(&pkt);
	}
	else {
		m_clients.sendToAll(0, &pkt, true);
	}
}

void Server::SendShowFormspecMessage(u16 peer_id, const std::string &formspec,
                                     const std::string &formname)
{
	DSTACK(__FUNCTION_NAME);

	NetworkPacket pkt(TOCLIENT_SHOW_FORMSPEC, 0 , peer_id);

	pkt << (FORMSPEC_VERSION_STRING + formspec);
	pkt << formname;

	Send(&pkt);
}

// Spawns a particle on peer with peer_id
void Server::SendSpawnParticle(u16 peer_id, v3f pos, v3f velocity, v3f acceleration,
				float expirationtime, float size, bool collisiondetection,
				bool vertical, std::string texture)
{
	DSTACK(__FUNCTION_NAME);

	NetworkPacket pkt(TOCLIENT_SPAWN_PARTICLE, 0, peer_id);

	pkt << pos << velocity << acceleration << expirationtime
			<< size << collisiondetection << texture << vertical;

	if (peer_id != PEER_ID_INEXISTENT) {
		Send(&pkt);
	}
	else {
		m_clients.sendToAll(0, &pkt, true);
	}
}

// Adds a ParticleSpawner on peer with peer_id
void Server::SendAddParticleSpawner(u16 peer_id, u16 amount, float spawntime, v3f minpos, v3f maxpos,
	v3f minvel, v3f maxvel, v3f minacc, v3f maxacc, float minexptime, float maxexptime,
	float minsize, float maxsize, bool collisiondetection, bool vertical, std::string texture, u32 id)
{
	DSTACK(__FUNCTION_NAME);

	NetworkPacket pkt(TOCLIENT_ADD_PARTICLESPAWNER, 0, peer_id);

	pkt << amount << spawntime << minpos << maxpos << minvel << maxvel
			<< minacc << maxacc << minexptime << maxexptime << minsize
			<< maxsize << collisiondetection << texture << id << vertical;

	if (peer_id != PEER_ID_INEXISTENT) {
		Send(&pkt);
	}
	else {
		m_clients.sendToAll(0, &pkt, true);
	}
}

void Server::SendDeleteParticleSpawner(u16 peer_id, u32 id)
{
	DSTACK(__FUNCTION_NAME);

	NetworkPacket pkt(TOCLIENT_DELETE_PARTICLESPAWNER, 2, peer_id);

	pkt << id;

	if (peer_id != PEER_ID_INEXISTENT) {
		Send(&pkt);
	}
	else {
		m_clients.sendToAll(0, &pkt, true);
	}

}

void Server::SendHUDAdd(u16 peer_id, u32 id, HudElement *form)
{
	NetworkPacket pkt(TOCLIENT_HUDADD, 1 + 4 + 0 + 4 + 0 + 4 + 4 + 4 + 4 + 4 +
			6 + 8, peer_id);

	pkt << id << (u8) form->type << form->pos << form->name << form->scale
			<< form->text << form->number << form->item << form->dir
			<< form->align << form->offset << form->world_pos << form->size;

	Send(&pkt);
}

void Server::SendHUDRemove(u16 peer_id, u32 id)
{
	NetworkPacket pkt(TOCLIENT_HUDRM, 4, peer_id);
	pkt << id;
	Send(&pkt);
}

void Server::SendHUDChange(u16 peer_id, u32 id, HudElementStat stat, void *value)
{
	NetworkPacket pkt(TOCLIENT_HUDCHANGE, 0, peer_id);
	pkt << id << (u8) stat;

	switch (stat) {
		case HUD_STAT_POS:
		case HUD_STAT_SCALE:
		case HUD_STAT_ALIGN:
		case HUD_STAT_OFFSET:
			pkt << *(v2f *) value;
			break;
		case HUD_STAT_NAME:
		case HUD_STAT_TEXT:
			pkt << *(std::string *) value;
			break;
		case HUD_STAT_WORLD_POS:
			pkt << *(v3f *) value;
			break;
		case HUD_STAT_SIZE:
			pkt << *(v2s32 *) value;
			break;
		case HUD_STAT_NUMBER:
		case HUD_STAT_ITEM:
		case HUD_STAT_DIR:
		default:
			pkt << *(u32 *) value;
			break;
	}

	Send(&pkt);
}

void Server::SendHUDSetFlags(u16 peer_id, u32 flags, u32 mask)
{
	NetworkPacket pkt(TOCLIENT_HUD_SET_FLAGS, 4 + 4, peer_id);

	flags &= ~(HUD_FLAG_HEALTHBAR_VISIBLE | HUD_FLAG_BREATHBAR_VISIBLE);

	pkt << flags << mask;

	Send(&pkt);
}

void Server::SendHUDSetParam(u16 peer_id, u16 param, const std::string &value)
{
	NetworkPacket pkt(TOCLIENT_HUD_SET_PARAM, 0, peer_id);
	pkt << param << value;
	Send(&pkt);
}

void Server::SendSetSky(u16 peer_id, const video::SColor &bgcolor,
		const std::string &type, const std::vector<std::string> &params)
{
	NetworkPacket pkt(TOCLIENT_SET_SKY, 0, peer_id);
	pkt << bgcolor << type << (u16) params.size();

	for(size_t i=0; i<params.size(); i++)
		pkt << params[i];

	Send(&pkt);
}

void Server::SendOverrideDayNightRatio(u16 peer_id, bool do_override,
		float ratio)
{
	NetworkPacket pkt(TOCLIENT_OVERRIDE_DAY_NIGHT_RATIO, 1 + 2, peer_id);

	pkt << do_override << (u16) (ratio * 65535);

	Send(&pkt);
}

void Server::SendTimeOfDay(u16 peer_id, u16 time, f32 time_speed)
{
	DSTACK(__FUNCTION_NAME);

	NetworkPacket pkt(TOCLIENT_TIME_OF_DAY, 0, peer_id);
	pkt << time << time_speed;

	if (peer_id == PEER_ID_INEXISTENT) {
		m_clients.sendToAll(0, &pkt, true);
	}
	else {
		Send(&pkt);
	}
}

void Server::SendPlayerHP(u16 peer_id)
{
	DSTACK(__FUNCTION_NAME);
	PlayerSAO *playersao = getPlayerSAO(peer_id);
	assert(playersao);
	SendHP(peer_id, playersao->getHP());
	m_script->player_event(playersao,"health_changed");

	// Send to other clients
	std::string str = gob_cmd_punched(playersao->readDamage(), playersao->getHP());
	ActiveObjectMessage aom(playersao->getId(), true, str);
	playersao->m_messages_out.push_back(aom);
}

void Server::SendPlayerBreath(u16 peer_id)
{
	DSTACK(__FUNCTION_NAME);
	PlayerSAO *playersao = getPlayerSAO(peer_id);
	assert(playersao);

	m_script->player_event(playersao, "breath_changed");
	SendBreath(peer_id, playersao->getBreath());
}

void Server::SendMovePlayer(u16 peer_id)
{
	DSTACK(__FUNCTION_NAME);
	Player *player = m_env->getPlayer(peer_id);
	assert(player);

	NetworkPacket pkt(TOCLIENT_MOVE_PLAYER, 6 + 4 + 4, peer_id);
	pkt << player->getPosition() << player->getPitch() << player->getYaw();

	{
		v3f pos = player->getPosition();
		f32 pitch = player->getPitch();
		f32 yaw = player->getYaw();
		verbosestream << "Server: Sending TOCLIENT_MOVE_PLAYER"
				<< " pos=(" << pos.X << "," << pos.Y << "," << pos.Z << ")"
				<< " pitch=" << pitch
				<< " yaw=" << yaw
				<< std::endl;
	}

	Send(&pkt);
}

void Server::SendLocalPlayerAnimations(u16 peer_id, v2s32 animation_frames[4], f32 animation_speed)
{
	NetworkPacket pkt(TOCLIENT_LOCAL_PLAYER_ANIMATIONS, 0 + 4, peer_id);

	pkt << animation_frames[0] << animation_frames[1] << animation_frames[2]
			<< animation_frames[3] << animation_speed;

	Send(&pkt);
}

void Server::SendEyeOffset(u16 peer_id, v3f first, v3f third)
{
	NetworkPacket pkt(TOCLIENT_EYE_OFFSET, 6  + 6, peer_id);
	pkt << first << third;
	Send(&pkt);
}
void Server::SendPlayerPrivileges(u16 peer_id)
{
	Player *player = m_env->getPlayer(peer_id);
	assert(player);
	if(player->peer_id == PEER_ID_INEXISTENT)
		return;

	std::set<std::string> privs;
	m_script->getAuth(player->getName(), NULL, &privs);

	NetworkPacket pkt(TOCLIENT_PRIVILEGES, 2 + 0, peer_id);
	pkt << (u16) privs.size();

	for(std::set<std::string>::const_iterator i = privs.begin();
			i != privs.end(); i++) {
		pkt << (*i);
	}

	Send(&pkt);
}

void Server::SendPlayerInventoryFormspec(u16 peer_id)
{
	Player *player = m_env->getPlayer(peer_id);
	assert(player);
	if(player->peer_id == PEER_ID_INEXISTENT)
		return;

	NetworkPacket pkt(TOCLIENT_INVENTORY_FORMSPEC, 0, peer_id);
	pkt << (FORMSPEC_VERSION_STRING + player->inventory_formspec);
	Send(&pkt);
}

s32 Server::playSound(const SimpleSoundSpec &spec,
		const ServerSoundParams &params)
{
	// Find out initial position of sound
	bool pos_exists = false;
	v3f pos = params.getPos(m_env, &pos_exists);
	// If position is not found while it should be, cancel sound
	if(pos_exists != (params.type != ServerSoundParams::SSP_LOCAL))
		return -1;

	// Filter destination clients
	std::list<u16> dst_clients;
	if(params.to_player != "")
	{
		Player *player = m_env->getPlayer(params.to_player.c_str());
		if(!player){
			infostream<<"Server::playSound: Player \""<<params.to_player
					<<"\" not found"<<std::endl;
			return -1;
		}
		if(player->peer_id == PEER_ID_INEXISTENT){
			infostream<<"Server::playSound: Player \""<<params.to_player
					<<"\" not connected"<<std::endl;
			return -1;
		}
		dst_clients.push_back(player->peer_id);
	}
	else
	{
		std::list<u16> clients = m_clients.getClientIDs();

		for(std::list<u16>::iterator
				i = clients.begin(); i != clients.end(); ++i)
		{
			Player *player = m_env->getPlayer(*i);
			if(!player)
				continue;
			if(pos_exists){
				if(player->getPosition().getDistanceFrom(pos) >
						params.max_hear_distance)
					continue;
			}
			dst_clients.push_back(*i);
		}
	}
	if(dst_clients.empty())
		return -1;

	// Create the sound
	s32 id = m_next_sound_id++;
	// The sound will exist as a reference in m_playing_sounds
	m_playing_sounds[id] = ServerPlayingSound();
	ServerPlayingSound &psound = m_playing_sounds[id];
	psound.params = params;
	for(std::list<u16>::iterator i = dst_clients.begin();
			i != dst_clients.end(); i++)
		psound.clients.insert(*i);

	NetworkPacket pkt(TOCLIENT_PLAY_SOUND, 4 + 0 + 4 + 1 + 6 + 2 + 1);
	pkt << id << spec.name << (float) (spec.gain * params.gain)
			<< (u8) params.type << pos << params.object << params.loop;
	for(std::list<u16>::iterator i = dst_clients.begin();
			i != dst_clients.end(); i++) {
		// Send as reliable
		m_clients.send(*i, 0, &pkt, true);
	}

	return id;
}
void Server::stopSound(s32 handle)
{
	// Get sound reference
	std::map<s32, ServerPlayingSound>::iterator i =
			m_playing_sounds.find(handle);
	if(i == m_playing_sounds.end())
		return;
	ServerPlayingSound &psound = i->second;

	NetworkPacket pkt(TOCLIENT_STOP_SOUND, 4);
	pkt << handle;

	for(std::set<u16>::iterator i = psound.clients.begin();
			i != psound.clients.end(); i++) {
		// Send as reliable
		m_clients.send(*i, 0, &pkt, true);
	}

	// Remove sound reference
	m_playing_sounds.erase(i);
}

void Server::sendRemoveNode(v3s16 p, u16 ignore_id,
	std::list<u16> *far_players, float far_d_nodes)
{
	float maxd = far_d_nodes*BS;
	v3f p_f = intToFloat(p, BS);

	NetworkPacket pkt(TOCLIENT_REMOVENODE, 6);
	pkt << p;

	std::list<u16> clients = m_clients.getClientIDs();
	for(std::list<u16>::iterator
		i = clients.begin();
		i != clients.end(); ++i) {
		if(far_players) {
			// Get player
			if(Player *player = m_env->getPlayer(*i)) {
				// If player is far away, only set modified blocks not sent
				v3f player_pos = player->getPosition();
				if(player_pos.getDistanceFrom(p_f) > maxd) {
					far_players->push_back(*i);
					continue;
				}
			}
		}

		// Send as reliable
		m_clients.send(*i, 0, &pkt, true);
	}
}

void Server::sendAddNode(v3s16 p, MapNode n, u16 ignore_id,
		std::list<u16> *far_players, float far_d_nodes,
		bool remove_metadata)
{
	float maxd = far_d_nodes*BS;
	v3f p_f = intToFloat(p, BS);

	std::list<u16> clients = m_clients.getClientIDs();
	for(std::list<u16>::iterator
			i = clients.begin();
			i != clients.end(); ++i)
		{

		if(far_players)
		{
			// Get player
			Player *player = m_env->getPlayer(*i);
			if(player)
			{
				// If player is far away, only set modified blocks not sent
				v3f player_pos = player->getPosition();
				if(player_pos.getDistanceFrom(p_f) > maxd)
				{
					far_players->push_back(*i);
					continue;
				}
			}
		}

		NetworkPacket pkt(TOCLIENT_ADDNODE, 6 + 2 + 1 + 1 + 1);
		m_clients.Lock();
		RemoteClient* client = m_clients.lockedGetClientNoEx(*i);
		if (client != 0) {
			pkt << p << n.param0 << n.param1 << n.param2
					<< (u8) (remove_metadata ? 0 : 1);

			if (!remove_metadata) {
				if (client->net_proto_version <= 21) {
					// Old clients always clear metadata; fix it
					// by sending the full block again.
					client->SetBlockNotSent(p);
				}
			}
		}
		m_clients.Unlock();

		// Send as reliable
		if (pkt.getSize() > 0)
			m_clients.send(*i, 0, &pkt, true);
	}
}

void Server::setBlockNotSent(v3s16 p)
{
	std::list<u16> clients = m_clients.getClientIDs();
	m_clients.Lock();
	for(std::list<u16>::iterator
		i = clients.begin();
		i != clients.end(); ++i)
	{
		RemoteClient *client = m_clients.lockedGetClientNoEx(*i);
		client->SetBlockNotSent(p);
	}
	m_clients.Unlock();
}

void Server::SendBlockNoLock(u16 peer_id, MapBlock *block, u8 ver, u16 net_proto_version)
{
	DSTACK(__FUNCTION_NAME);

	v3s16 p = block->getPos();

	/*
		Create a packet with the block in the right format
	*/

	std::ostringstream os(std::ios_base::binary);
	block->serialize(os, ver, false);
	block->serializeNetworkSpecific(os, net_proto_version);
	std::string s = os.str();

	NetworkPacket pkt(TOCLIENT_BLOCKDATA,
		2 + 2 + 2 + 2 + s.size(), peer_id);

	pkt << p;
	pkt.putRawString(s.c_str(), s.size());
	Send(&pkt);
}

void Server::SendBlocks(float dtime)
{
	DSTACK(__FUNCTION_NAME);

	JMutexAutoLock envlock(m_env_mutex);
	//TODO check if one big lock could be faster then multiple small ones

	ScopeProfiler sp(g_profiler, "Server: sel and send blocks to clients");

	std::vector<PrioritySortedBlockTransfer> queue;

	s32 total_sending = 0;

	{
		ScopeProfiler sp(g_profiler, "Server: selecting blocks for sending");

		std::list<u16> clients = m_clients.getClientIDs();

		m_clients.Lock();
		for(std::list<u16>::iterator
			i = clients.begin();
			i != clients.end(); ++i)
		{
			RemoteClient *client = m_clients.lockedGetClientNoEx(*i, CS_Active);

			if (client == NULL)
				continue;

			total_sending += client->SendingCount();
			client->GetNextBlocks(m_env,m_emerge, dtime, queue);
		}
		m_clients.Unlock();
	}

	// Sort.
	// Lowest priority number comes first.
	// Lowest is most important.
	std::sort(queue.begin(), queue.end());

	m_clients.Lock();
	for(u32 i=0; i<queue.size(); i++)
	{
		//TODO: Calculate limit dynamically
		if(total_sending >= g_settings->getS32
				("max_simultaneous_block_sends_server_total"))
			break;

		PrioritySortedBlockTransfer q = queue[i];

		MapBlock *block = NULL;
		try
		{
			block = m_env->getMap().getBlockNoCreate(q.pos);
		}
		catch(InvalidPositionException &e)
		{
			continue;
		}

		RemoteClient *client = m_clients.lockedGetClientNoEx(q.peer_id, CS_Active);

		if(!client)
			continue;

		SendBlockNoLock(q.peer_id, block, client->serialization_version, client->net_proto_version);

		client->SentBlock(q.pos);
		total_sending++;
	}
	m_clients.Unlock();
}

void Server::fillMediaCache()
{
	DSTACK(__FUNCTION_NAME);

	infostream<<"Server: Calculating media file checksums"<<std::endl;

	// Collect all media file paths
	std::list<std::string> paths;
	for(std::vector<ModSpec>::iterator i = m_mods.begin();
			i != m_mods.end(); i++){
		const ModSpec &mod = *i;
		paths.push_back(mod.path + DIR_DELIM + "textures");
		paths.push_back(mod.path + DIR_DELIM + "sounds");
		paths.push_back(mod.path + DIR_DELIM + "media");
		paths.push_back(mod.path + DIR_DELIM + "models");
	}
	paths.push_back(porting::path_user + DIR_DELIM + "textures" + DIR_DELIM + "server");

	// Collect media file information from paths into cache
	for(std::list<std::string>::iterator i = paths.begin();
			i != paths.end(); i++)
	{
		std::string mediapath = *i;
		std::vector<fs::DirListNode> dirlist = fs::GetDirListing(mediapath);
		for(u32 j=0; j<dirlist.size(); j++){
			if(dirlist[j].dir) // Ignode dirs
				continue;
			std::string filename = dirlist[j].name;
			// If name contains illegal characters, ignore the file
			if(!string_allowed(filename, TEXTURENAME_ALLOWED_CHARS)){
				infostream<<"Server: ignoring illegal file name: \""
						<<filename<<"\""<<std::endl;
				continue;
			}
			// If name is not in a supported format, ignore it
			const char *supported_ext[] = {
				".png", ".jpg", ".bmp", ".tga",
				".pcx", ".ppm", ".psd", ".wal", ".rgb",
				".ogg",
				".x", ".b3d", ".md2", ".obj",
				NULL
			};
			if(removeStringEnd(filename, supported_ext) == ""){
				infostream<<"Server: ignoring unsupported file extension: \""
						<<filename<<"\""<<std::endl;
				continue;
			}
			// Ok, attempt to load the file and add to cache
			std::string filepath = mediapath + DIR_DELIM + filename;
			// Read data
			std::ifstream fis(filepath.c_str(), std::ios_base::binary);
			if(fis.good() == false){
				errorstream<<"Server::fillMediaCache(): Could not open \""
						<<filename<<"\" for reading"<<std::endl;
				continue;
			}
			std::ostringstream tmp_os(std::ios_base::binary);
			bool bad = false;
			for(;;){
				char buf[1024];
				fis.read(buf, 1024);
				std::streamsize len = fis.gcount();
				tmp_os.write(buf, len);
				if(fis.eof())
					break;
				if(!fis.good()){
					bad = true;
					break;
				}
			}
			if(bad){
				errorstream<<"Server::fillMediaCache(): Failed to read \""
						<<filename<<"\""<<std::endl;
				continue;
			}
			if(tmp_os.str().length() == 0){
				errorstream<<"Server::fillMediaCache(): Empty file \""
						<<filepath<<"\""<<std::endl;
				continue;
			}

			SHA1 sha1;
			sha1.addBytes(tmp_os.str().c_str(), tmp_os.str().length());

			unsigned char *digest = sha1.getDigest();
			std::string sha1_base64 = base64_encode(digest, 20);
			std::string sha1_hex = hex_encode((char*)digest, 20);
			free(digest);

			// Put in list
			this->m_media[filename] = MediaInfo(filepath, sha1_base64);
			verbosestream<<"Server: "<<sha1_hex<<" is "<<filename<<std::endl;
		}
	}
}

struct SendableMediaAnnouncement
{
	std::string name;
	std::string sha1_digest;

	SendableMediaAnnouncement(const std::string &name_="",
	                          const std::string &sha1_digest_=""):
		name(name_),
		sha1_digest(sha1_digest_)
	{}
};

void Server::sendMediaAnnouncement(u16 peer_id)
{
	DSTACK(__FUNCTION_NAME);

	verbosestream<<"Server: Announcing files to id("<<peer_id<<")"
			<<std::endl;

	std::list<SendableMediaAnnouncement> file_announcements;

	for(std::map<std::string, MediaInfo>::iterator i = m_media.begin();
			i != m_media.end(); i++){
		// Put in list
		file_announcements.push_back(
				SendableMediaAnnouncement(i->first, i->second.sha1_digest));
	}

	// Make packet
	std::ostringstream os(std::ios_base::binary);

	/*
		u32 number of files
		for each texture {
			u16 length of name
			string name
			u16 length of sha1_digest
			string sha1_digest
		}
	*/

	NetworkPacket pkt(TOCLIENT_ANNOUNCE_MEDIA, 0, peer_id);
	pkt << (u16) file_announcements.size();

	for(std::list<SendableMediaAnnouncement>::iterator
			j = file_announcements.begin();
			j != file_announcements.end(); ++j) {
		pkt << j->name << j->sha1_digest;
	}

	pkt << g_settings->get("remote_media");
	Send(&pkt);
}

struct SendableMedia
{
	std::string name;
	std::string path;
	std::string data;

	SendableMedia(const std::string &name_="", const std::string &path_="",
	              const std::string &data_=""):
		name(name_),
		path(path_),
		data(data_)
	{}
};

void Server::sendRequestedMedia(u16 peer_id,
		const std::list<std::string> &tosend)
{
	DSTACK(__FUNCTION_NAME);

	verbosestream<<"Server::sendRequestedMedia(): "
			<<"Sending files to client"<<std::endl;

	/* Read files */

	// Put 5kB in one bunch (this is not accurate)
	u32 bytes_per_bunch = 5000;

	std::vector< std::list<SendableMedia> > file_bunches;
	file_bunches.push_back(std::list<SendableMedia>());

	u32 file_size_bunch_total = 0;

	for(std::list<std::string>::const_iterator i = tosend.begin();
			i != tosend.end(); ++i)
	{
		const std::string &name = *i;

		if(m_media.find(name) == m_media.end()) {
			errorstream<<"Server::sendRequestedMedia(): Client asked for "
					<<"unknown file \""<<(name)<<"\""<<std::endl;
			continue;
		}

		//TODO get path + name
		std::string tpath = m_media[name].path;

		// Read data
		std::ifstream fis(tpath.c_str(), std::ios_base::binary);
		if(fis.good() == false){
			errorstream<<"Server::sendRequestedMedia(): Could not open \""
					<<tpath<<"\" for reading"<<std::endl;
			continue;
		}
		std::ostringstream tmp_os(std::ios_base::binary);
		bool bad = false;
		for(;;) {
			char buf[1024];
			fis.read(buf, 1024);
			std::streamsize len = fis.gcount();
			tmp_os.write(buf, len);
			file_size_bunch_total += len;
			if(fis.eof())
				break;
			if(!fis.good()) {
				bad = true;
				break;
			}
		}
		if(bad) {
			errorstream<<"Server::sendRequestedMedia(): Failed to read \""
					<<name<<"\""<<std::endl;
			continue;
		}
		/*infostream<<"Server::sendRequestedMedia(): Loaded \""
				<<tname<<"\""<<std::endl;*/
		// Put in list
		file_bunches[file_bunches.size()-1].push_back(
				SendableMedia(name, tpath, tmp_os.str()));

		// Start next bunch if got enough data
		if(file_size_bunch_total >= bytes_per_bunch) {
			file_bunches.push_back(std::list<SendableMedia>());
			file_size_bunch_total = 0;
		}

	}

	/* Create and send packets */

	u16 num_bunches = file_bunches.size();
	for(u16 i = 0; i < num_bunches; i++) {
		/*
			u16 command
			u16 total number of texture bunches
			u16 index of this bunch
			u32 number of files in this bunch
			for each file {
				u16 length of name
				string name
				u32 length of data
				data
			}
		*/

		NetworkPacket pkt(TOCLIENT_MEDIA, 0, peer_id);
		pkt << num_bunches << i << (u32) file_bunches[i].size();

		for(std::list<SendableMedia>::iterator
				j = file_bunches[i].begin();
				j != file_bunches[i].end(); ++j) {
			pkt << j->name << j->data;
		}

		verbosestream << "Server::sendRequestedMedia(): bunch "
				<< i << "/" << num_bunches
				<< " files=" << file_bunches[i].size()
				<< " size="  << pkt.getSize() << std::endl;
		Send(&pkt);
	}
}

void Server::sendDetachedInventory(const std::string &name, u16 peer_id)
{
	if(m_detached_inventories.count(name) == 0) {
		errorstream<<__FUNCTION_NAME<<": \""<<name<<"\" not found"<<std::endl;
		return;
	}
	Inventory *inv = m_detached_inventories[name];
	std::ostringstream os(std::ios_base::binary);

	os << serializeString(name);
	inv->serialize(os);

	// Make data buffer
	std::string s = os.str();

	NetworkPacket pkt(TOCLIENT_DETACHED_INVENTORY, 0, peer_id);
	pkt.putRawString(s.c_str(), s.size());

	if (peer_id != PEER_ID_INEXISTENT) {
		Send(&pkt);
	}
	else {
		m_clients.sendToAll(0, &pkt, true);
	}
}

void Server::sendDetachedInventories(u16 peer_id)
{
	DSTACK(__FUNCTION_NAME);

	for(std::map<std::string, Inventory*>::iterator
			i = m_detached_inventories.begin();
			i != m_detached_inventories.end(); i++) {
		const std::string &name = i->first;
		//Inventory *inv = i->second;
		sendDetachedInventory(name, peer_id);
	}
}

/*
	Something random
*/

void Server::DiePlayer(u16 peer_id)
{
	DSTACK(__FUNCTION_NAME);

	PlayerSAO *playersao = getPlayerSAO(peer_id);
	assert(playersao);

	infostream << "Server::DiePlayer(): Player "
			<< playersao->getPlayer()->getName()
			<< " dies" << std::endl;

	playersao->setHP(0);

	// Trigger scripted stuff
	m_script->on_dieplayer(playersao);

	SendPlayerHP(peer_id);
	SendDeathscreen(peer_id, false, v3f(0,0,0));
}

void Server::RespawnPlayer(u16 peer_id)
{
	DSTACK(__FUNCTION_NAME);

	PlayerSAO *playersao = getPlayerSAO(peer_id);
	assert(playersao);

	infostream << "Server::RespawnPlayer(): Player "
			<< playersao->getPlayer()->getName()
			<< " respawns" << std::endl;

	playersao->setHP(PLAYER_MAX_HP);
	playersao->setBreath(PLAYER_MAX_BREATH);

	SendPlayerHP(peer_id);
	SendPlayerBreath(peer_id);

	bool repositioned = m_script->on_respawnplayer(playersao);
	if(!repositioned){
		v3f pos = findSpawnPos(m_env->getServerMap());
		// setPos will send the new position to client
		playersao->setPos(pos);
	}
}

void Server::DenyAccess(u16 peer_id, AccessDeniedCode reason)
{
	DSTACK(__FUNCTION_NAME);

	SendAccessDenied(peer_id, reason);
	m_clients.event(peer_id, CSE_SetDenied);
	m_con.DisconnectPeer(peer_id);
}

void Server::DenyAccess(u16 peer_id, std::wstring reason)
{
	DSTACK(__FUNCTION_NAME);

	SendAccessDenied(peer_id, reason);
	m_clients.event(peer_id, CSE_SetDenied);
	m_con.DisconnectPeer(peer_id);
}

void Server::DeleteClient(u16 peer_id, ClientDeletionReason reason)
{
	DSTACK(__FUNCTION_NAME);
	std::wstring message;
	{
		/*
			Clear references to playing sounds
		*/
		for(std::map<s32, ServerPlayingSound>::iterator
				i = m_playing_sounds.begin();
				i != m_playing_sounds.end();)
		{
			ServerPlayingSound &psound = i->second;
			psound.clients.erase(peer_id);
			if(psound.clients.empty())
				m_playing_sounds.erase(i++);
			else
				i++;
		}

		Player *player = m_env->getPlayer(peer_id);

		// Collect information about leaving in chat
		{
			if(player != NULL && reason != CDR_DENY)
			{
				std::wstring name = narrow_to_wide(player->getName());
				message += L"*** ";
				message += name;
				message += L" left the game.";
				if(reason == CDR_TIMEOUT)
					message += L" (timed out)";
			}
		}

		/* Run scripts and remove from environment */
		{
			if(player != NULL)
			{
				PlayerSAO *playersao = player->getPlayerSAO();
				assert(playersao);

				m_script->on_leaveplayer(playersao);

				playersao->disconnected();
			}
		}

		/*
			Print out action
		*/
		{
			if(player != NULL && reason != CDR_DENY)
			{
				std::ostringstream os(std::ios_base::binary);
				std::list<u16> clients = m_clients.getClientIDs();

				for(std::list<u16>::iterator
					i = clients.begin();
					i != clients.end(); ++i)
				{
					// Get player
					Player *player = m_env->getPlayer(*i);
					if(!player)
						continue;
					// Get name of player
					os<<player->getName()<<" ";
				}

				actionstream<<player->getName()<<" "
						<<(reason==CDR_TIMEOUT?"times out.":"leaves game.")
						<<" List of players: "<<os.str()<<std::endl;
			}
		}
		{
			JMutexAutoLock env_lock(m_env_mutex);
			m_clients.DeleteClient(peer_id);
		}
	}

	// Send leave chat message to all remaining clients
	if(message.length() != 0)
		SendChatMessage(PEER_ID_INEXISTENT,message);
}

void Server::UpdateCrafting(Player* player)
{
	DSTACK(__FUNCTION_NAME);

	// Get a preview for crafting
	ItemStack preview;
	InventoryLocation loc;
	loc.setPlayer(player->getName());
	getCraftingResult(&player->inventory, preview, false, this);
	m_env->getScriptIface()->item_CraftPredict(preview, player->getPlayerSAO(), (&player->inventory)->getList("craft"), loc);

	// Put the new preview in
	InventoryList *plist = player->inventory.getList("craftpreview");
	assert(plist);
	assert(plist->getSize() >= 1);
	plist->changeItem(0, preview);
}

RemoteClient* Server::getClient(u16 peer_id, ClientState state_min)
{
	RemoteClient *client = getClientNoEx(peer_id,state_min);
	if(!client)
		throw ClientNotFoundException("Client not found");

	return client;
}
RemoteClient* Server::getClientNoEx(u16 peer_id, ClientState state_min)
{
	return m_clients.getClientNoEx(peer_id, state_min);
}

std::string Server::getPlayerName(u16 peer_id)
{
	Player *player = m_env->getPlayer(peer_id);
	if(player == NULL)
		return "[id="+itos(peer_id)+"]";
	return player->getName();
}

PlayerSAO* Server::getPlayerSAO(u16 peer_id)
{
	Player *player = m_env->getPlayer(peer_id);
	if(player == NULL)
		return NULL;
	return player->getPlayerSAO();
}

std::wstring Server::getStatusString()
{
	std::wostringstream os(std::ios_base::binary);
	os<<L"# Server: ";
	// Version
	os<<L"version="<<narrow_to_wide(minetest_version_simple);
	// Uptime
	os<<L", uptime="<<m_uptime.get();
	// Max lag estimate
	os<<L", max_lag="<<m_env->getMaxLagEstimate();
	// Information about clients
	bool first = true;
	os<<L", clients={";
	std::list<u16> clients = m_clients.getClientIDs();
	for(std::list<u16>::iterator i = clients.begin();
		i != clients.end(); ++i)
	{
		// Get player
		Player *player = m_env->getPlayer(*i);
		// Get name of player
		std::wstring name = L"unknown";
		if(player != NULL)
			name = narrow_to_wide(player->getName());
		// Add name to information string
		if(!first)
			os<<L", ";
		else
			first = false;
		os<<name;
	}
	os<<L"}";
	if(((ServerMap*)(&m_env->getMap()))->isSavingEnabled() == false)
		os<<std::endl<<L"# Server: "<<" WARNING: Map saving is disabled.";
	if(g_settings->get("motd") != "")
		os<<std::endl<<L"# Server: "<<narrow_to_wide(g_settings->get("motd"));
	return os.str();
}

std::set<std::string> Server::getPlayerEffectivePrivs(const std::string &name)
{
	std::set<std::string> privs;
	m_script->getAuth(name, NULL, &privs);
	return privs;
}

bool Server::checkPriv(const std::string &name, const std::string &priv)
{
	std::set<std::string> privs = getPlayerEffectivePrivs(name);
	return (privs.count(priv) != 0);
}

void Server::reportPrivsModified(const std::string &name)
{
	if(name == ""){
		std::list<u16> clients = m_clients.getClientIDs();
		for(std::list<u16>::iterator
				i = clients.begin();
				i != clients.end(); ++i){
			Player *player = m_env->getPlayer(*i);
			reportPrivsModified(player->getName());
		}
	} else {
		Player *player = m_env->getPlayer(name.c_str());
		if(!player)
			return;
		SendPlayerPrivileges(player->peer_id);
		PlayerSAO *sao = player->getPlayerSAO();
		if(!sao)
			return;
		sao->updatePrivileges(
				getPlayerEffectivePrivs(name),
				isSingleplayer());
	}
}

void Server::reportInventoryFormspecModified(const std::string &name)
{
	Player *player = m_env->getPlayer(name.c_str());
	if(!player)
		return;
	SendPlayerInventoryFormspec(player->peer_id);
}

void Server::setIpBanned(const std::string &ip, const std::string &name)
{
	m_banmanager->add(ip, name);
}

void Server::unsetIpBanned(const std::string &ip_or_name)
{
	m_banmanager->remove(ip_or_name);
}

std::string Server::getBanDescription(const std::string &ip_or_name)
{
	return m_banmanager->getBanDescription(ip_or_name);
}

void Server::notifyPlayer(const char *name, const std::wstring &msg)
{
	Player *player = m_env->getPlayer(name);
	if(!player)
		return;

	if (player->peer_id == PEER_ID_INEXISTENT)
		return;

	SendChatMessage(player->peer_id, msg);
}

bool Server::showFormspec(const char *playername, const std::string &formspec, const std::string &formname)
{
	Player *player = m_env->getPlayer(playername);

	if(!player)
	{
		infostream<<"showFormspec: couldn't find player:"<<playername<<std::endl;
		return false;
	}

	SendShowFormspecMessage(player->peer_id, formspec, formname);
	return true;
}

u32 Server::hudAdd(Player *player, HudElement *form) {
	if (!player)
		return -1;

	u32 id = player->addHud(form);

	SendHUDAdd(player->peer_id, id, form);

	return id;
}

bool Server::hudRemove(Player *player, u32 id) {
	if (!player)
		return false;

	HudElement* todel = player->removeHud(id);

	if (!todel)
		return false;

	delete todel;

	SendHUDRemove(player->peer_id, id);
	return true;
}

bool Server::hudChange(Player *player, u32 id, HudElementStat stat, void *data) {
	if (!player)
		return false;

	SendHUDChange(player->peer_id, id, stat, data);
	return true;
}

bool Server::hudSetFlags(Player *player, u32 flags, u32 mask) {
	if (!player)
		return false;

	SendHUDSetFlags(player->peer_id, flags, mask);
	player->hud_flags = flags;

	PlayerSAO* playersao = player->getPlayerSAO();

	if (playersao == NULL)
		return false;

	m_script->player_event(playersao, "hud_changed");
	return true;
}

bool Server::hudSetHotbarItemcount(Player *player, s32 hotbar_itemcount) {
	if (!player)
		return false;
	if (hotbar_itemcount <= 0 || hotbar_itemcount > HUD_HOTBAR_ITEMCOUNT_MAX)
		return false;

	std::ostringstream os(std::ios::binary);
	writeS32(os, hotbar_itemcount);
	SendHUDSetParam(player->peer_id, HUD_PARAM_HOTBAR_ITEMCOUNT, os.str());
	return true;
}

void Server::hudSetHotbarImage(Player *player, std::string name) {
	if (!player)
		return;

	SendHUDSetParam(player->peer_id, HUD_PARAM_HOTBAR_IMAGE, name);
}

void Server::hudSetHotbarSelectedImage(Player *player, std::string name) {
	if (!player)
		return;

	SendHUDSetParam(player->peer_id, HUD_PARAM_HOTBAR_SELECTED_IMAGE, name);
}

bool Server::setLocalPlayerAnimations(Player *player, v2s32 animation_frames[4], f32 frame_speed)
{
	if (!player)
		return false;

	SendLocalPlayerAnimations(player->peer_id, animation_frames, frame_speed);
	return true;
}

bool Server::setPlayerEyeOffset(Player *player, v3f first, v3f third)
{
	if (!player)
		return false;

	SendEyeOffset(player->peer_id, first, third);
	return true;
}

bool Server::setSky(Player *player, const video::SColor &bgcolor,
		const std::string &type, const std::vector<std::string> &params)
{
	if (!player)
		return false;

	SendSetSky(player->peer_id, bgcolor, type, params);
	return true;
}

bool Server::overrideDayNightRatio(Player *player, bool do_override,
		float ratio)
{
	if (!player)
		return false;

	SendOverrideDayNightRatio(player->peer_id, do_override, ratio);
	return true;
}

void Server::notifyPlayers(const std::wstring &msg)
{
	SendChatMessage(PEER_ID_INEXISTENT,msg);
}

void Server::spawnParticle(const char *playername, v3f pos,
		v3f velocity, v3f acceleration,
		float expirationtime, float size, bool
		collisiondetection, bool vertical, std::string texture)
{
	Player *player = m_env->getPlayer(playername);
	if(!player)
		return;
	SendSpawnParticle(player->peer_id, pos, velocity, acceleration,
			expirationtime, size, collisiondetection, vertical, texture);
}

void Server::spawnParticleAll(v3f pos, v3f velocity, v3f acceleration,
		float expirationtime, float size,
		bool collisiondetection, bool vertical, std::string texture)
{
	SendSpawnParticle(PEER_ID_INEXISTENT,pos, velocity, acceleration,
			expirationtime, size, collisiondetection, vertical, texture);
}

u32 Server::addParticleSpawner(const char *playername,
		u16 amount, float spawntime,
		v3f minpos, v3f maxpos,
		v3f minvel, v3f maxvel,
		v3f minacc, v3f maxacc,
		float minexptime, float maxexptime,
		float minsize, float maxsize,
		bool collisiondetection, bool vertical, std::string texture)
{
	Player *player = m_env->getPlayer(playername);
	if(!player)
		return -1;

	u32 id = 0;
	for(;;) // look for unused particlespawner id
	{
		id++;
		if (std::find(m_particlespawner_ids.begin(),
				m_particlespawner_ids.end(), id)
				== m_particlespawner_ids.end())
		{
			m_particlespawner_ids.push_back(id);
			break;
		}
	}

	SendAddParticleSpawner(player->peer_id, amount, spawntime,
		minpos, maxpos, minvel, maxvel, minacc, maxacc,
		minexptime, maxexptime, minsize, maxsize,
		collisiondetection, vertical, texture, id);

	return id;
}

u32 Server::addParticleSpawnerAll(u16 amount, float spawntime,
		v3f minpos, v3f maxpos,
		v3f minvel, v3f maxvel,
		v3f minacc, v3f maxacc,
		float minexptime, float maxexptime,
		float minsize, float maxsize,
		bool collisiondetection, bool vertical, std::string texture)
{
	u32 id = 0;
	for(;;) // look for unused particlespawner id
	{
		id++;
		if (std::find(m_particlespawner_ids.begin(),
				m_particlespawner_ids.end(), id)
				== m_particlespawner_ids.end())
		{
			m_particlespawner_ids.push_back(id);
			break;
		}
	}

	SendAddParticleSpawner(PEER_ID_INEXISTENT, amount, spawntime,
		minpos, maxpos, minvel, maxvel, minacc, maxacc,
		minexptime, maxexptime, minsize, maxsize,
		collisiondetection, vertical, texture, id);

	return id;
}

void Server::deleteParticleSpawner(const char *playername, u32 id)
{
	Player *player = m_env->getPlayer(playername);
	if(!player)
		return;

	m_particlespawner_ids.erase(
			std::remove(m_particlespawner_ids.begin(),
			m_particlespawner_ids.end(), id),
			m_particlespawner_ids.end());
	SendDeleteParticleSpawner(player->peer_id, id);
}

void Server::deleteParticleSpawnerAll(u32 id)
{
	m_particlespawner_ids.erase(
			std::remove(m_particlespawner_ids.begin(),
			m_particlespawner_ids.end(), id),
			m_particlespawner_ids.end());
	SendDeleteParticleSpawner(PEER_ID_INEXISTENT, id);
}

Inventory* Server::createDetachedInventory(const std::string &name)
{
	if(m_detached_inventories.count(name) > 0){
		infostream<<"Server clearing detached inventory \""<<name<<"\""<<std::endl;
		delete m_detached_inventories[name];
	} else {
		infostream<<"Server creating detached inventory \""<<name<<"\""<<std::endl;
	}
	Inventory *inv = new Inventory(m_itemdef);
	assert(inv);
	m_detached_inventories[name] = inv;
	//TODO find a better way to do this
	sendDetachedInventory(name,PEER_ID_INEXISTENT);
	return inv;
}

class BoolScopeSet
{
public:
	BoolScopeSet(bool *dst, bool val):
		m_dst(dst)
	{
		m_orig_state = *m_dst;
		*m_dst = val;
	}
	~BoolScopeSet()
	{
		*m_dst = m_orig_state;
	}
private:
	bool *m_dst;
	bool m_orig_state;
};

// actions: time-reversed list
// Return value: success/failure
bool Server::rollbackRevertActions(const std::list<RollbackAction> &actions,
		std::list<std::string> *log)
{
	infostream<<"Server::rollbackRevertActions(len="<<actions.size()<<")"<<std::endl;
	ServerMap *map = (ServerMap*)(&m_env->getMap());

	// Fail if no actions to handle
	if(actions.empty()){
		log->push_back("Nothing to do.");
		return false;
	}

	int num_tried = 0;
	int num_failed = 0;

	for(std::list<RollbackAction>::const_iterator
			i = actions.begin();
			i != actions.end(); i++)
	{
		const RollbackAction &action = *i;
		num_tried++;
		bool success = action.applyRevert(map, this, this);
		if(!success){
			num_failed++;
			std::ostringstream os;
			os<<"Revert of step ("<<num_tried<<") "<<action.toString()<<" failed";
			infostream<<"Map::rollbackRevertActions(): "<<os.str()<<std::endl;
			if(log)
				log->push_back(os.str());
		}else{
			std::ostringstream os;
			os<<"Successfully reverted step ("<<num_tried<<") "<<action.toString();
			infostream<<"Map::rollbackRevertActions(): "<<os.str()<<std::endl;
			if(log)
				log->push_back(os.str());
		}
	}

	infostream<<"Map::rollbackRevertActions(): "<<num_failed<<"/"<<num_tried
			<<" failed"<<std::endl;

	// Call it done if less than half failed
	return num_failed <= num_tried/2;
}

// IGameDef interface
// Under envlock
IItemDefManager* Server::getItemDefManager()
{
	return m_itemdef;
}
INodeDefManager* Server::getNodeDefManager()
{
	return m_nodedef;
}
ICraftDefManager* Server::getCraftDefManager()
{
	return m_craftdef;
}
ITextureSource* Server::getTextureSource()
{
	return NULL;
}
IShaderSource* Server::getShaderSource()
{
	return NULL;
}
scene::ISceneManager* Server::getSceneManager()
{
	return NULL;
}

u16 Server::allocateUnknownNodeId(const std::string &name)
{
	return m_nodedef->allocateDummy(name);
}
ISoundManager* Server::getSoundManager()
{
	return &dummySoundManager;
}
MtEventManager* Server::getEventManager()
{
	return m_event;
}

IWritableItemDefManager* Server::getWritableItemDefManager()
{
	return m_itemdef;
}
IWritableNodeDefManager* Server::getWritableNodeDefManager()
{
	return m_nodedef;
}
IWritableCraftDefManager* Server::getWritableCraftDefManager()
{
	return m_craftdef;
}

const ModSpec* Server::getModSpec(const std::string &modname)
{
	for(std::vector<ModSpec>::iterator i = m_mods.begin();
			i != m_mods.end(); i++){
		const ModSpec &mod = *i;
		if(mod.name == modname)
			return &mod;
	}
	return NULL;
}
void Server::getModNames(std::list<std::string> &modlist)
{
	for(std::vector<ModSpec>::iterator i = m_mods.begin(); i != m_mods.end(); i++)
	{
		modlist.push_back(i->name);
	}
}
std::string Server::getBuiltinLuaPath()
{
	return porting::path_share + DIR_DELIM + "builtin";
}

v3f findSpawnPos(ServerMap &map)
{
	//return v3f(50,50,50)*BS;

	v3s16 nodepos;

#if 0
	nodepos = v2s16(0,0);
	groundheight = 20;
#endif

#if 1
	s16 water_level = map.getWaterLevel();

	// Try to find a good place a few times
	for(s32 i=0; i<1000; i++)
	{
		s32 range = 1 + i;
		// We're going to try to throw the player to this position
		v2s16 nodepos2d = v2s16(
				-range + (myrand() % (range * 2)),
				-range + (myrand() % (range * 2)));

		// Get ground height at point
		s16 groundheight = map.findGroundLevel(nodepos2d);
		if (groundheight <= water_level) // Don't go underwater
			continue;
		if (groundheight > water_level + 6) // Don't go to high places
			continue;

		nodepos = v3s16(nodepos2d.X, groundheight, nodepos2d.Y);
		bool is_good = false;
		s32 air_count = 0;
		for (s32 i = 0; i < 10; i++) {
			v3s16 blockpos = getNodeBlockPos(nodepos);
			map.emergeBlock(blockpos, true);
			content_t c = map.getNodeNoEx(nodepos).getContent();
			if (c == CONTENT_AIR || c == CONTENT_IGNORE) {
				air_count++;
				if (air_count >= 2){
					is_good = true;
					break;
				}
			}
			nodepos.Y++;
		}
		if(is_good){
			// Found a good place
			//infostream<<"Searched through "<<i<<" places."<<std::endl;
			break;
		}
	}
#endif

	return intToFloat(nodepos, BS);
}

PlayerSAO* Server::emergePlayer(const char *name, u16 peer_id)
{
	bool newplayer = false;

	/*
		Try to get an existing player
	*/
	RemotePlayer *player = static_cast<RemotePlayer*>(m_env->getPlayer(name));

	// If player is already connected, cancel
	if(player != NULL && player->peer_id != 0)
	{
		infostream<<"emergePlayer(): Player already connected"<<std::endl;
		return NULL;
	}

	/*
		If player with the wanted peer_id already exists, cancel.
	*/
	if(m_env->getPlayer(peer_id) != NULL)
	{
		infostream<<"emergePlayer(): Player with wrong name but same"
				" peer_id already exists"<<std::endl;
		return NULL;
	}

	// Load player if it isn't already loaded
	if (!player) {
		player = static_cast<RemotePlayer*>(m_env->loadPlayer(name));
	}

	// Create player if it doesn't exist
	if (!player) {
		newplayer = true;
		player = new RemotePlayer(this, name);
		// Set player position
		infostream<<"Server: Finding spawn place for player \""
				<<name<<"\""<<std::endl;
		v3f pos = findSpawnPos(m_env->getServerMap());
		player->setPosition(pos);

		// Make sure the player is saved
		player->setModified(true);

		// Add player to environment
		m_env->addPlayer(player);
	}

	// Create a new player active object
	PlayerSAO *playersao = new PlayerSAO(m_env, player, peer_id,
			getPlayerEffectivePrivs(player->getName()),
			isSingleplayer());

	/* Clean up old HUD elements from previous sessions */
	player->clearHud();

	/* Add object to environment */
	m_env->addActiveObject(playersao);

	/* Run scripts */
	if (newplayer) {
		m_script->on_newplayer(playersao);
	}

	return playersao;
}

void dedicated_server_loop(Server &server, bool &kill)
{
	DSTACK(__FUNCTION_NAME);

	verbosestream<<"dedicated_server_loop()"<<std::endl;

	IntervalLimiter m_profiler_interval;

	for(;;)
	{
		float steplen = g_settings->getFloat("dedicated_server_step");
		// This is kind of a hack but can be done like this
		// because server.step() is very light
		{
			ScopeProfiler sp(g_profiler, "dedicated server sleep");
			sleep_ms((int)(steplen*1000.0));
		}
		server.step(steplen);

		if(server.getShutdownRequested() || kill)
		{
			infostream<<"Dedicated server quitting"<<std::endl;
#if USE_CURL
			if(g_settings->getBool("server_announce"))
				ServerList::sendAnnounce("delete", server.m_bind_addr.getPort());
#endif
			break;
		}

		/*
			Profiler
		*/
		float profiler_print_interval =
				g_settings->getFloat("profiler_print_interval");
		if(profiler_print_interval != 0)
		{
			if(m_profiler_interval.step(steplen, profiler_print_interval))
			{
				infostream<<"Profiler:"<<std::endl;
				g_profiler->print(infostream);
				g_profiler->clear();
			}
		}
	}
}

<|MERGE_RESOLUTION|>--- conflicted
+++ resolved
@@ -1616,12 +1616,7 @@
 		Serialize it
 	*/
 
-<<<<<<< HEAD
-	NetworkPacket pkt(TOCLIENT_INVENTORY, 0, peer_id);
-=======
-	NetworkPacket* pkt = new NetworkPacket(TOCLIENT_INVENTORY, 0,
-			playerSAO->getPeerID());
->>>>>>> 7e088fdf
+	NetworkPacket pkt(TOCLIENT_INVENTORY, 0, playerSAO->getPeerID());
 
 	std::ostringstream os;
 	playerSAO->getInventory()->serialize(os);
