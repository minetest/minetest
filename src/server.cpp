/*
Minetest
Copyright (C) 2010-2013 celeron55, Perttu Ahola <celeron55@gmail.com>

This program is free software; you can redistribute it and/or modify
it under the terms of the GNU Lesser General Public License as published by
the Free Software Foundation; either version 2.1 of the License, or
(at your option) any later version.

This program is distributed in the hope that it will be useful,
but WITHOUT ANY WARRANTY; without even the implied warranty of
MERCHANTABILITY or FITNESS FOR A PARTICULAR PURPOSE.  See the
GNU Lesser General Public License for more details.

You should have received a copy of the GNU Lesser General Public License along
with this program; if not, write to the Free Software Foundation, Inc.,
51 Franklin Street, Fifth Floor, Boston, MA 02110-1301 USA.
*/

#include "server.h"
#include <iostream>
#include <queue>
#include <algorithm>
#include "network/connection.h"
#include "network/networkprotocol.h"
#include "network/serveropcodes.h"
#include "ban.h"
#include "environment.h"
#include "map.h"
#include "threading/mutex_auto_lock.h"
#include "constants.h"
#include "voxel.h"
#include "config.h"
#include "version.h"
#include "filesys.h"
#include "mapblock.h"
#include "server/serveractiveobject.h"
#include "settings.h"
#include "profiler.h"
#include "log.h"
#include "scripting_server.h"
#include "nodedef.h"
#include "itemdef.h"
#include "craftdef.h"
#include "emerge.h"
#include "mapgen/mapgen.h"
#include "mapgen/mg_biome.h"
#include "content_mapnode.h"
#include "content_nodemeta.h"
#include "content/mods.h"
#include "modchannels.h"
#include "serverlist.h"
#include "util/string.h"
#include "rollback.h"
#include "util/serialize.h"
#include "util/thread.h"
#include "defaultsettings.h"
#include "server/mods.h"
#include "util/base64.h"
#include "util/sha1.h"
#include "util/hex.h"
#include "database/database.h"
#include "chatmessage.h"
#include "chat_interface.h"
#include "remoteplayer.h"
#include "server/player_sao.h"
#include "server/serverinventorymgr.h"
#include "translation.h"

class ClientNotFoundException : public BaseException
{
public:
	ClientNotFoundException(const char *s):
		BaseException(s)
	{}
};

class ServerThread : public Thread
{
public:

	ServerThread(Server *server):
		Thread("Server"),
		m_server(server)
	{}

	void *run();

private:
	Server *m_server;
};

void *ServerThread::run()
{
	BEGIN_DEBUG_EXCEPTION_HANDLER

	/*
	 * The real business of the server happens on the ServerThread.
	 * How this works:
	 * AsyncRunStep() runs an actual server step as soon as enough time has
	 * passed (dedicated_server_loop keeps track of that).
	 * Receive() blocks at least(!) 30ms waiting for a packet (so this loop
	 * doesn't busy wait) and will process any remaining packets.
	 */

	m_server->AsyncRunStep(true);

	while (!stopRequested()) {
		try {
			m_server->AsyncRunStep();

			m_server->Receive();

		} catch (con::PeerNotFoundException &e) {
			infostream<<"Server: PeerNotFoundException"<<std::endl;
		} catch (ClientNotFoundException &e) {
		} catch (con::ConnectionBindFailed &e) {
			m_server->setAsyncFatalError(e.what());
		} catch (LuaError &e) {
			m_server->setAsyncFatalError(
					"ServerThread::run Lua: " + std::string(e.what()));
		}
	}

	END_DEBUG_EXCEPTION_HANDLER

	return nullptr;
}

v3f ServerSoundParams::getPos(ServerEnvironment *env, bool *pos_exists) const
{
	if(pos_exists) *pos_exists = false;
	switch(type){
	case SSP_LOCAL:
		return v3f(0,0,0);
	case SSP_POSITIONAL:
		if(pos_exists) *pos_exists = true;
		return pos;
	case SSP_OBJECT: {
		if(object == 0)
			return v3f(0,0,0);
		ServerActiveObject *sao = env->getActiveObject(object);
		if(!sao)
			return v3f(0,0,0);
		if(pos_exists) *pos_exists = true;
		return sao->getBasePosition(); }
	}
	return v3f(0,0,0);
}

void Server::ShutdownState::reset()
{
	m_timer = 0.0f;
	message.clear();
	should_reconnect = false;
	is_requested = false;
}

void Server::ShutdownState::trigger(float delay, const std::string &msg, bool reconnect)
{
	m_timer = delay;
	message = msg;
	should_reconnect = reconnect;
}

void Server::ShutdownState::tick(float dtime, Server *server)
{
	if (m_timer <= 0.0f)
		return;

	// Timed shutdown
	static const float shutdown_msg_times[] =
	{
		1, 2, 3, 4, 5, 10, 20, 40, 60, 120, 180, 300, 600, 1200, 1800, 3600
	};

	// Automated messages
	if (m_timer < shutdown_msg_times[ARRLEN(shutdown_msg_times) - 1]) {
		for (float t : shutdown_msg_times) {
			// If shutdown timer matches an automessage, shot it
			if (m_timer > t && m_timer - dtime < t) {
				std::wstring periodicMsg = getShutdownTimerMessage();

				infostream << wide_to_utf8(periodicMsg).c_str() << std::endl;
				server->SendChatMessage(PEER_ID_INEXISTENT, periodicMsg);
				break;
			}
		}
	}

	m_timer -= dtime;
	if (m_timer < 0.0f) {
		m_timer = 0.0f;
		is_requested = true;
	}
}

std::wstring Server::ShutdownState::getShutdownTimerMessage() const
{
	std::wstringstream ws;
	ws << L"*** Server shutting down in "
		<< duration_to_string(myround(m_timer)).c_str() << ".";
	return ws.str();
}

/*
	Server
*/

Server::Server(
		const std::string &path_world,
		const SubgameSpec &gamespec,
		bool simple_singleplayer_mode,
		Address bind_addr,
		bool dedicated,
		ChatInterface *iface,
		std::string *on_shutdown_errmsg
	):
	m_bind_addr(bind_addr),
	m_path_world(path_world),
	m_gamespec(gamespec),
	m_simple_singleplayer_mode(simple_singleplayer_mode),
	m_dedicated(dedicated),
	m_async_fatal_error(""),
	m_con(std::make_shared<con::Connection>(PROTOCOL_ID,
			512,
			CONNECTION_TIMEOUT,
			m_bind_addr.isIPv6(),
			this)),
	m_itemdef(createItemDefManager()),
	m_nodedef(createNodeDefManager()),
	m_craftdef(createCraftDefManager()),
	m_thread(new ServerThread(this)),
	m_clients(m_con),
	m_admin_chat(iface),
	m_on_shutdown_errmsg(on_shutdown_errmsg),
	m_modchannel_mgr(new ModChannelMgr())
{
	if (m_path_world.empty())
		throw ServerError("Supplied empty world path");

	if (!gamespec.isValid())
		throw ServerError("Supplied invalid gamespec");

#if USE_PROMETHEUS
	m_metrics_backend = std::unique_ptr<MetricsBackend>(createPrometheusMetricsBackend());
#else
	m_metrics_backend = std::unique_ptr<MetricsBackend>(new MetricsBackend());
#endif

	m_uptime_counter = m_metrics_backend->addCounter("minetest_core_server_uptime", "Server uptime (in seconds)");
	m_player_gauge = m_metrics_backend->addGauge("minetest_core_player_number", "Number of connected players");

	m_timeofday_gauge = m_metrics_backend->addGauge(
			"minetest_core_timeofday",
			"Time of day value");

	m_lag_gauge = m_metrics_backend->addGauge(
			"minetest_core_latency",
			"Latency value (in seconds)");

	m_aom_buffer_counter = m_metrics_backend->addCounter(
			"minetest_core_aom_generated_count",
			"Number of active object messages generated");

	m_packet_recv_counter = m_metrics_backend->addCounter(
			"minetest_core_server_packet_recv",
			"Processable packets received");

	m_packet_recv_processed_counter = m_metrics_backend->addCounter(
			"minetest_core_server_packet_recv_processed",
			"Valid received packets processed");

	m_lag_gauge->set(g_settings->getFloat("dedicated_server_step"));
}

Server::~Server()
{

	// Send shutdown message
	SendChatMessage(PEER_ID_INEXISTENT, ChatMessage(CHATMESSAGE_TYPE_ANNOUNCE,
			L"*** Server shutting down"));

	if (m_env) {
		MutexAutoLock envlock(m_env_mutex);

		infostream << "Server: Saving players" << std::endl;
		m_env->saveLoadedPlayers();

		infostream << "Server: Kicking players" << std::endl;
		std::string kick_msg;
		bool reconnect = false;
		if (isShutdownRequested()) {
			reconnect = m_shutdown_state.should_reconnect;
			kick_msg = m_shutdown_state.message;
		}
		if (kick_msg.empty()) {
			kick_msg = g_settings->get("kick_msg_shutdown");
		}
		m_env->saveLoadedPlayers(true);
		m_env->kickAllPlayers(SERVER_ACCESSDENIED_SHUTDOWN,
			kick_msg, reconnect);
	}

	actionstream << "Server: Shutting down" << std::endl;

	// Do this before stopping the server in case mapgen callbacks need to access
	// server-controlled resources (like ModStorages). Also do them before
	// shutdown callbacks since they may modify state that is finalized in a
	// callback.
	if (m_emerge)
		m_emerge->stopThreads();

	if (m_env) {
		MutexAutoLock envlock(m_env_mutex);

		// Execute script shutdown hooks
		infostream << "Executing shutdown hooks" << std::endl;
		try {
			m_script->on_shutdown();
		} catch (ModError &e) {
			errorstream << "ModError: " << e.what() << std::endl;
			if (m_on_shutdown_errmsg) {
				if (m_on_shutdown_errmsg->empty()) {
					*m_on_shutdown_errmsg = std::string("ModError: ") + e.what();
				} else {
					*m_on_shutdown_errmsg += std::string("\nModError: ") + e.what();
				}
			}
		}

		infostream << "Server: Saving environment metadata" << std::endl;
		m_env->saveMeta();
	}

	// Stop threads
	if (m_thread) {
		stop();
		delete m_thread;
	}

	// Delete things in the reverse order of creation
	delete m_emerge;
	delete m_env;
	delete m_rollback;
	delete m_banmanager;
	delete m_itemdef;
	delete m_nodedef;
	delete m_craftdef;

	// Deinitialize scripting
	infostream << "Server: Deinitializing scripting" << std::endl;
	delete m_script;
	delete m_startup_server_map; // if available
	delete m_game_settings;

	while (!m_unsent_map_edit_queue.empty()) {
		delete m_unsent_map_edit_queue.front();
		m_unsent_map_edit_queue.pop();
	}
}

void Server::init()
{
	infostream << "Server created for gameid \"" << m_gamespec.id << "\"";
	if (m_simple_singleplayer_mode)
		infostream << " in simple singleplayer mode" << std::endl;
	else
		infostream << std::endl;
	infostream << "- world:  " << m_path_world << std::endl;
	infostream << "- game:   " << m_gamespec.path << std::endl;

	m_game_settings = Settings::createLayer(SL_GAME);

	// Create world if it doesn't exist
	try {
		loadGameConfAndInitWorld(m_path_world,
				fs::GetFilenameFromPath(m_path_world.c_str()),
				m_gamespec, false);
	} catch (const BaseException &e) {
		throw ServerError(std::string("Failed to initialize world: ") + e.what());
	}

	// Create emerge manager
	m_emerge = new EmergeManager(this);

	// Create ban manager
	std::string ban_path = m_path_world + DIR_DELIM "ipban.txt";
	m_banmanager = new BanManager(ban_path);

	m_modmgr = std::unique_ptr<ServerModManager>(new ServerModManager(m_path_world));
	std::vector<ModSpec> unsatisfied_mods = m_modmgr->getUnsatisfiedMods();
	// complain about mods with unsatisfied dependencies
	if (!m_modmgr->isConsistent()) {
		m_modmgr->printUnsatisfiedModsError();
	}

	//lock environment
	MutexAutoLock envlock(m_env_mutex);

	// Create the Map (loads map_meta.txt, overriding configured mapgen params)
	ServerMap *servermap = new ServerMap(m_path_world, this, m_emerge, m_metrics_backend.get());
	m_startup_server_map = servermap;

	// Initialize scripting
	infostream << "Server: Initializing Lua" << std::endl;

	m_script = new ServerScripting(this);

	// Must be created before mod loading because we have some inventory creation
	m_inventory_mgr = std::unique_ptr<ServerInventoryManager>(new ServerInventoryManager());

	m_script->loadMod(getBuiltinLuaPath() + DIR_DELIM "init.lua", BUILTIN_MOD_NAME);

	m_modmgr->loadMods(m_script);

	// Read Textures and calculate sha1 sums
	fillMediaCache();

	// Apply item aliases in the node definition manager
	m_nodedef->updateAliases(m_itemdef);

	// Apply texture overrides from texturepack/override.txt
	std::vector<std::string> paths;
	fs::GetRecursiveDirs(paths, g_settings->get("texture_path"));
	fs::GetRecursiveDirs(paths, m_gamespec.path + DIR_DELIM + "textures");
	for (const std::string &path : paths) {
		TextureOverrideSource override_source(path + DIR_DELIM + "override.txt");
		m_nodedef->applyTextureOverrides(override_source.getNodeTileOverrides());
		m_itemdef->applyTextureOverrides(override_source.getItemTextureOverrides());
	}

	m_nodedef->setNodeRegistrationStatus(true);

	// Perform pending node name resolutions
	m_nodedef->runNodeResolveCallbacks();

	// unmap node names in cross-references
	m_nodedef->resolveCrossrefs();

	// init the recipe hashes to speed up crafting
	m_craftdef->initHashes(this);

	// Initialize Environment
	m_startup_server_map = nullptr; // Ownership moved to ServerEnvironment
	m_env = new ServerEnvironment(servermap, m_script, this, m_path_world);

	m_inventory_mgr->setEnv(m_env);
	m_clients.setEnv(m_env);

	if (!servermap->settings_mgr.makeMapgenParams())
		FATAL_ERROR("Couldn't create any mapgen type");

	// Initialize mapgens
	m_emerge->initMapgens(servermap->getMapgenParams());

	if (g_settings->getBool("enable_rollback_recording")) {
		// Create rollback manager
		m_rollback = new RollbackManager(m_path_world, this);
	}

	// Give environment reference to scripting api
	m_script->initializeEnvironment(m_env);

	// Register us to receive map edit events
	servermap->addEventReceiver(this);

	m_env->loadMeta();

	// Those settings can be overwritten in world.mt, they are
	// intended to be cached after environment loading.
	m_liquid_transform_every = g_settings->getFloat("liquid_update");
	m_max_chatmessage_length = g_settings->getU16("chat_message_max_size");
	m_csm_restriction_flags = g_settings->getU64("csm_restriction_flags");
	m_csm_restriction_noderange = g_settings->getU32("csm_restriction_noderange");
}

void Server::start()
{
	init();

	infostream << "Starting server on " << m_bind_addr.serializeString()
			<< "..." << std::endl;

	// Stop thread if already running
	m_thread->stop();

	// Initialize connection
	m_con->SetTimeoutMs(30);
	m_con->Serve(m_bind_addr);

	// Start thread
	m_thread->start();

	// ASCII art for the win!
	std::cerr
		<< "        .__               __                   __   " << std::endl
		<< "  _____ |__| ____   _____/  |_  ____   _______/  |_ " << std::endl
		<< " /     \\|  |/    \\_/ __ \\   __\\/ __ \\ /  ___/\\   __\\" << std::endl
		<< "|  Y Y  \\  |   |  \\  ___/|  | \\  ___/ \\___ \\  |  |  " << std::endl
		<< "|__|_|  /__|___|  /\\___  >__|  \\___  >____  > |__|  " << std::endl
		<< "      \\/        \\/     \\/          \\/     \\/        " << std::endl;
	actionstream << "World at [" << m_path_world << "]" << std::endl;
	actionstream << "Server for gameid=\"" << m_gamespec.id
			<< "\" listening on " << m_bind_addr.serializeString() << ":"
			<< m_bind_addr.getPort() << "." << std::endl;
}

void Server::stop()
{
	infostream<<"Server: Stopping and waiting threads"<<std::endl;

	// Stop threads (set run=false first so both start stopping)
	m_thread->stop();
	//m_emergethread.setRun(false);
	m_thread->wait();
	//m_emergethread.stop();

	infostream<<"Server: Threads stopped"<<std::endl;
}

void Server::step(float dtime)
{
	// Limit a bit
	if (dtime > 2.0)
		dtime = 2.0;
	{
		MutexAutoLock lock(m_step_dtime_mutex);
		m_step_dtime += dtime;
	}
	// Throw if fatal error occurred in thread
	std::string async_err = m_async_fatal_error.get();
	if (!async_err.empty()) {
		if (!m_simple_singleplayer_mode) {
			m_env->kickAllPlayers(SERVER_ACCESSDENIED_CRASH,
				g_settings->get("kick_msg_crash"),
				g_settings->getBool("ask_reconnect_on_crash"));
		}
		throw ServerError("AsyncErr: " + async_err);
	}
}

void Server::AsyncRunStep(bool initial_step)
{

	float dtime;
	{
		MutexAutoLock lock1(m_step_dtime_mutex);
		dtime = m_step_dtime;
	}

	{
		// Send blocks to clients
		SendBlocks(dtime);
	}

	if((dtime < 0.001) && !initial_step)
		return;

	ScopeProfiler sp(g_profiler, "Server::AsyncRunStep()", SPT_AVG);

	{
		MutexAutoLock lock1(m_step_dtime_mutex);
		m_step_dtime -= dtime;
	}

	/*
		Update uptime
	*/
	m_uptime_counter->increment(dtime);

	handlePeerChanges();

	/*
		Update time of day and overall game time
	*/
	m_env->setTimeOfDaySpeed(g_settings->getFloat("time_speed"));

	/*
		Send to clients at constant intervals
	*/

	m_time_of_day_send_timer -= dtime;
	if (m_time_of_day_send_timer < 0.0) {
		m_time_of_day_send_timer = g_settings->getFloat("time_send_interval");
		u16 time = m_env->getTimeOfDay();
		float time_speed = g_settings->getFloat("time_speed");
		SendTimeOfDay(PEER_ID_INEXISTENT, time, time_speed);

		m_timeofday_gauge->set(time);
	}

	{
		MutexAutoLock lock(m_env_mutex);
		// Figure out and report maximum lag to environment
		float max_lag = m_env->getMaxLagEstimate();
		max_lag *= 0.9998; // Decrease slowly (about half per 5 minutes)
		if(dtime > max_lag){
			if(dtime > 0.1 && dtime > max_lag * 2.0)
				infostream<<"Server: Maximum lag peaked to "<<dtime
						<<" s"<<std::endl;
			max_lag = dtime;
		}
		m_env->reportMaxLagEstimate(max_lag);
		// Step environment
		m_env->step(dtime);
	}

	static const float map_timer_and_unload_dtime = 2.92;
	if(m_map_timer_and_unload_interval.step(dtime, map_timer_and_unload_dtime))
	{
		MutexAutoLock lock(m_env_mutex);
		// Run Map's timers and unload unused data
		ScopeProfiler sp(g_profiler, "Server: map timer and unload");
		m_env->getMap().timerUpdate(map_timer_and_unload_dtime,
			g_settings->getFloat("server_unload_unused_data_timeout"),
			U32_MAX);
	}

	/*
		Listen to the admin chat, if available
	*/
	if (m_admin_chat) {
		if (!m_admin_chat->command_queue.empty()) {
			MutexAutoLock lock(m_env_mutex);
			while (!m_admin_chat->command_queue.empty()) {
				ChatEvent *evt = m_admin_chat->command_queue.pop_frontNoEx();
				handleChatInterfaceEvent(evt);
				delete evt;
			}
		}
		m_admin_chat->outgoing_queue.push_back(
			new ChatEventTimeInfo(m_env->getGameTime(), m_env->getTimeOfDay()));
	}

	/*
		Do background stuff
	*/

	/* Transform liquids */
	m_liquid_transform_timer += dtime;
	if(m_liquid_transform_timer >= m_liquid_transform_every)
	{
		m_liquid_transform_timer -= m_liquid_transform_every;

		MutexAutoLock lock(m_env_mutex);

		ScopeProfiler sp(g_profiler, "Server: liquid transform");

		std::map<v3s16, MapBlock*> modified_blocks;
		m_env->getMap().transformLiquids(modified_blocks, m_env);

		/*
			Set the modified blocks unsent for all the clients
		*/
		if (!modified_blocks.empty()) {
			SetBlocksNotSent(modified_blocks);
		}
	}
	m_clients.step(dtime);

	// increase/decrease lag gauge gradually
	if (m_lag_gauge->get() > dtime) {
		m_lag_gauge->decrement(dtime/100);
	} else {
		m_lag_gauge->increment(dtime/100);
	}
#if USE_CURL
	// send masterserver announce
	{
		float &counter = m_masterserver_timer;
		if (!isSingleplayer() && (!counter || counter >= 300.0) &&
				g_settings->getBool("server_announce")) {
			ServerList::sendAnnounce(counter ? ServerList::AA_UPDATE :
						ServerList::AA_START,
					m_bind_addr.getPort(),
					m_clients.getPlayerNames(),
					m_uptime_counter->get(),
					m_env->getGameTime(),
					m_lag_gauge->get(),
					m_gamespec.id,
					Mapgen::getMapgenName(m_emerge->mgparams->mgtype),
					m_modmgr->getMods(),
					m_dedicated);
			counter = 0.01;
		}
		counter += dtime;
	}
#endif

	/*
		Check added and deleted active objects
	*/
	{
		//infostream<<"Server: Checking added and deleted active objects"<<std::endl;
		MutexAutoLock envlock(m_env_mutex);

		m_clients.lock();
		const RemoteClientMap &clients = m_clients.getClientList();
		ScopeProfiler sp(g_profiler, "Server: update objects within range");

		m_player_gauge->set(clients.size());
		for (const auto &client_it : clients) {
			RemoteClient *client = client_it.second;

			if (client->getState() < CS_DefinitionsSent)
				continue;

			// This can happen if the client times out somehow
			if (!m_env->getPlayer(client->peer_id))
				continue;

			PlayerSAO *playersao = getPlayerSAO(client->peer_id);
			if (!playersao)
				continue;

			SendActiveObjectRemoveAdd(client, playersao);
		}
		m_clients.unlock();

		// Save mod storages if modified
		m_mod_storage_save_timer -= dtime;
		if (m_mod_storage_save_timer <= 0.0f) {
			m_mod_storage_save_timer = g_settings->getFloat("server_map_save_interval");
			int n = 0;
			for (std::unordered_map<std::string, ModMetadata *>::const_iterator
				it = m_mod_storages.begin(); it != m_mod_storages.end(); ++it) {
				if (it->second->isModified()) {
					it->second->save(getModStoragePath());
					n++;
				}
			}
			if (n > 0)
				infostream << "Saved " << n << " modified mod storages." << std::endl;
		}
	}

	/*
		Send object messages
	*/
	{
		MutexAutoLock envlock(m_env_mutex);
		ScopeProfiler sp(g_profiler, "Server: send SAO messages");

		// Key = object id
		// Value = data sent by object
		std::unordered_map<u16, std::vector<ActiveObjectMessage>*> buffered_messages;

		// Get active object messages from environment
		ActiveObjectMessage aom(0);
		u32 aom_count = 0;
		for(;;) {
			if (!m_env->getActiveObjectMessage(&aom))
				break;

			std::vector<ActiveObjectMessage>* message_list = nullptr;
			auto n = buffered_messages.find(aom.id);
			if (n == buffered_messages.end()) {
				message_list = new std::vector<ActiveObjectMessage>;
				buffered_messages[aom.id] = message_list;
			} else {
				message_list = n->second;
			}
			message_list->push_back(std::move(aom));
			aom_count++;
		}

		m_aom_buffer_counter->increment(aom_count);

		m_clients.lock();
		const RemoteClientMap &clients = m_clients.getClientList();
		// Route data to every client
		std::string reliable_data, unreliable_data;
		for (const auto &client_it : clients) {
			reliable_data.clear();
			unreliable_data.clear();
			RemoteClient *client = client_it.second;
			PlayerSAO *player = getPlayerSAO(client->peer_id);
			// Go through all objects in message buffer
			for (const auto &buffered_message : buffered_messages) {
				// If object does not exist or is not known by client, skip it
				u16 id = buffered_message.first;
				ServerActiveObject *sao = m_env->getActiveObject(id);
				if (!sao || client->m_known_objects.find(id) == client->m_known_objects.end())
					continue;

				// Get message list of object
				std::vector<ActiveObjectMessage>* list = buffered_message.second;
				// Go through every message
				for (const ActiveObjectMessage &aom : *list) {
					// Send position updates to players who do not see the attachment
					if (aom.datastring[0] == AO_CMD_UPDATE_POSITION) {
						if (sao->getId() == player->getId())
							continue;

						// Do not send position updates for attached players
						// as long the parent is known to the client
						ServerActiveObject *parent = sao->getParent();
						if (parent && client->m_known_objects.find(parent->getId()) !=
								client->m_known_objects.end())
							continue;
					}

					// Add full new data to appropriate buffer
					std::string &buffer = aom.reliable ? reliable_data : unreliable_data;
					char idbuf[2];
					writeU16((u8*) idbuf, aom.id);
					// u16 id
					// std::string data
					buffer.append(idbuf, sizeof(idbuf));
					buffer.append(serializeString16(aom.datastring));
				}
			}
			/*
				reliable_data and unreliable_data are now ready.
				Send them.
			*/
			if (!reliable_data.empty()) {
				SendActiveObjectMessages(client->peer_id, reliable_data);
			}

			if (!unreliable_data.empty()) {
				SendActiveObjectMessages(client->peer_id, unreliable_data, false);
			}
		}
		m_clients.unlock();

		// Clear buffered_messages
		for (auto &buffered_message : buffered_messages) {
			delete buffered_message.second;
		}
	}

	/*
		Send queued-for-sending map edit events.
	*/
	{
		// We will be accessing the environment
		MutexAutoLock lock(m_env_mutex);

		// Don't send too many at a time
		//u32 count = 0;

		// Single change sending is disabled if queue size is not small
		bool disable_single_change_sending = false;
		if(m_unsent_map_edit_queue.size() >= 4)
			disable_single_change_sending = true;

		int event_count = m_unsent_map_edit_queue.size();

		// We'll log the amount of each
		Profiler prof;

		std::list<v3s16> node_meta_updates;

		while (!m_unsent_map_edit_queue.empty()) {
			MapEditEvent* event = m_unsent_map_edit_queue.front();
			m_unsent_map_edit_queue.pop();

			// Players far away from the change are stored here.
			// Instead of sending the changes, MapBlocks are set not sent
			// for them.
			std::unordered_set<u16> far_players;

			switch (event->type) {
			case MEET_ADDNODE:
			case MEET_SWAPNODE:
				prof.add("MEET_ADDNODE", 1);
				sendAddNode(event->p, event->n, &far_players,
						disable_single_change_sending ? 5 : 30,
						event->type == MEET_ADDNODE);
				break;
			case MEET_REMOVENODE:
				prof.add("MEET_REMOVENODE", 1);
				sendRemoveNode(event->p, &far_players,
						disable_single_change_sending ? 5 : 30);
				break;
			case MEET_BLOCK_NODE_METADATA_CHANGED: {
				prof.add("MEET_BLOCK_NODE_METADATA_CHANGED", 1);
				if (!event->is_private_change) {
					// Don't send the change yet. Collect them to eliminate dupes.
					node_meta_updates.remove(event->p);
					node_meta_updates.push_back(event->p);
				}

				if (MapBlock *block = m_env->getMap().getBlockNoCreateNoEx(
						getNodeBlockPos(event->p))) {
					block->raiseModified(MOD_STATE_WRITE_NEEDED,
						MOD_REASON_REPORT_META_CHANGE);
				}
				break;
			}
			case MEET_OTHER:
				prof.add("MEET_OTHER", 1);
				for (const v3s16 &modified_block : event->modified_blocks) {
					m_clients.markBlockposAsNotSent(modified_block);
				}
				break;
			default:
				prof.add("unknown", 1);
				warningstream << "Server: Unknown MapEditEvent "
						<< ((u32)event->type) << std::endl;
				break;
			}

			/*
				Set blocks not sent to far players
			*/
			if (!far_players.empty()) {
				// Convert list format to that wanted by SetBlocksNotSent
				std::map<v3s16, MapBlock*> modified_blocks2;
				for (const v3s16 &modified_block : event->modified_blocks) {
					modified_blocks2[modified_block] =
							m_env->getMap().getBlockNoCreateNoEx(modified_block);
				}

				// Set blocks not sent
				for (const u16 far_player : far_players) {
					if (RemoteClient *client = getClient(far_player))
						client->SetBlocksNotSent(modified_blocks2);
				}
			}

			delete event;
		}

		if (event_count >= 5) {
			infostream << "Server: MapEditEvents:" << std::endl;
			prof.print(infostream);
		} else if (event_count != 0) {
			verbosestream << "Server: MapEditEvents:" << std::endl;
			prof.print(verbosestream);
		}

		// Send all metadata updates
		if (node_meta_updates.size())
			sendMetadataChanged(node_meta_updates);
	}

	/*
		Trigger emergethread (it somehow gets to a non-triggered but
		bysy state sometimes)
	*/
	{
		float &counter = m_emergethread_trigger_timer;
		counter += dtime;
		if (counter >= 2.0) {
			counter = 0.0;

			m_emerge->startThreads();
		}
	}

	// Save map, players and auth stuff
	{
		float &counter = m_savemap_timer;
		counter += dtime;
		static thread_local const float save_interval =
			g_settings->getFloat("server_map_save_interval");
		if (counter >= save_interval) {
			counter = 0.0;
			MutexAutoLock lock(m_env_mutex);

			ScopeProfiler sp(g_profiler, "Server: map saving (sum)");

			// Save ban file
			if (m_banmanager->isModified()) {
				m_banmanager->save();
			}

			// Save changed parts of map
			m_env->getMap().save(MOD_STATE_WRITE_NEEDED);

			// Save players
			m_env->saveLoadedPlayers();

			// Save environment metadata
			m_env->saveMeta();
		}
	}

	m_shutdown_state.tick(dtime, this);
}

void Server::Receive()
{
	NetworkPacket pkt;
	session_t peer_id;
	bool first = true;
	for (;;) {
		pkt.clear();
		peer_id = 0;
		try {
			/*
				In the first iteration *wait* for a packet, afterwards process
				all packets that are immediately available (no waiting).
			*/
			if (first) {
				m_con->Receive(&pkt);
				first = false;
			} else {
				if (!m_con->TryReceive(&pkt))
					return;
			}

			peer_id = pkt.getPeerId();
			m_packet_recv_counter->increment();
			ProcessData(&pkt);
			m_packet_recv_processed_counter->increment();
		} catch (const con::InvalidIncomingDataException &e) {
			infostream << "Server::Receive(): InvalidIncomingDataException: what()="
					<< e.what() << std::endl;
		} catch (const SerializationError &e) {
			infostream << "Server::Receive(): SerializationError: what()="
					<< e.what() << std::endl;
		} catch (const ClientStateError &e) {
			errorstream << "ProcessData: peer=" << peer_id << " what()="
					 << e.what() << std::endl;
			DenyAccess_Legacy(peer_id, L"Your client sent something server didn't expect."
					L"Try reconnecting or updating your client");
		} catch (const con::PeerNotFoundException &e) {
			// Do nothing
		} catch (const con::NoIncomingDataException &e) {
			return;
		}
	}
}

PlayerSAO* Server::StageTwoClientInit(session_t peer_id)
{
	std::string playername;
	PlayerSAO *playersao = NULL;
	m_clients.lock();
	try {
		RemoteClient* client = m_clients.lockedGetClientNoEx(peer_id, CS_InitDone);
		if (client) {
			playername = client->getName();
			playersao = emergePlayer(playername.c_str(), peer_id, client->net_proto_version);
		}
	} catch (std::exception &e) {
		m_clients.unlock();
		throw;
	}
	m_clients.unlock();

	RemotePlayer *player = m_env->getPlayer(playername.c_str());

	// If failed, cancel
	if (!playersao || !player) {
		if (player && player->getPeerId() != PEER_ID_INEXISTENT) {
			actionstream << "Server: Failed to emerge player \"" << playername
					<< "\" (player allocated to an another client)" << std::endl;
			DenyAccess_Legacy(peer_id, L"Another client is connected with this "
					L"name. If your client closed unexpectedly, try again in "
					L"a minute.");
		} else {
			errorstream << "Server: " << playername << ": Failed to emerge player"
					<< std::endl;
			DenyAccess_Legacy(peer_id, L"Could not allocate player.");
		}
		return NULL;
	}

	/*
		Send complete position information
	*/
	SendMovePlayer(peer_id);

	// Send privileges
	SendPlayerPrivileges(peer_id);

	// Send inventory formspec
	SendPlayerInventoryFormspec(peer_id);

	// Send inventory
	SendInventory(playersao, false);

	// Send HP or death screen
	if (playersao->isDead())
		SendDeathscreen(peer_id, false, v3f(0,0,0));
	else
		SendPlayerHPOrDie(playersao,
				PlayerHPChangeReason(PlayerHPChangeReason::SET_HP));

	// Send Breath
	SendPlayerBreath(playersao);

	/*
		Print out action
	*/
	{
		Address addr = getPeerAddress(player->getPeerId());
		std::string ip_str = addr.serializeString();
		const std::vector<std::string> &names = m_clients.getPlayerNames();

		actionstream << player->getName() << " [" << ip_str << "] joins game. List of players: ";

		for (const std::string &name : names) {
			actionstream << name << " ";
		}

		actionstream << player->getName() <<std::endl;
	}
	return playersao;
}

inline void Server::handleCommand(NetworkPacket *pkt)
{
	const ToServerCommandHandler &opHandle = toServerCommandTable[pkt->getCommand()];
	(this->*opHandle.handler)(pkt);
}

void Server::ProcessData(NetworkPacket *pkt)
{
	// Environment is locked first.
	MutexAutoLock envlock(m_env_mutex);

	ScopeProfiler sp(g_profiler, "Server: Process network packet (sum)");
	u32 peer_id = pkt->getPeerId();

	try {
		Address address = getPeerAddress(peer_id);
		std::string addr_s = address.serializeString();

		if(m_banmanager->isIpBanned(addr_s)) {
			std::string ban_name = m_banmanager->getBanName(addr_s);
			infostream << "Server: A banned client tried to connect from "
					<< addr_s << "; banned name was "
					<< ban_name << std::endl;
			// This actually doesn't seem to transfer to the client
			DenyAccess_Legacy(peer_id, L"Your ip is banned. Banned name was "
					+ utf8_to_wide(ban_name));
			return;
		}
	}
	catch(con::PeerNotFoundException &e) {
		/*
		 * no peer for this packet found
		 * most common reason is peer timeout, e.g. peer didn't
		 * respond for some time, your server was overloaded or
		 * things like that.
		 */
		infostream << "Server::ProcessData(): Canceling: peer "
				<< peer_id << " not found" << std::endl;
		return;
	}

	try {
		ToServerCommand command = (ToServerCommand) pkt->getCommand();

		// Command must be handled into ToServerCommandHandler
		if (command >= TOSERVER_NUM_MSG_TYPES) {
			infostream << "Server: Ignoring unknown command "
					 << command << std::endl;
			return;
		}

		if (toServerCommandTable[command].state == TOSERVER_STATE_NOT_CONNECTED) {
			handleCommand(pkt);
			return;
		}

		u8 peer_ser_ver = getClient(peer_id, CS_InitDone)->serialization_version;

		if(peer_ser_ver == SER_FMT_VER_INVALID) {
			errorstream << "Server::ProcessData(): Cancelling: Peer"
					" serialization format invalid or not initialized."
					" Skipping incoming command=" << command << std::endl;
			return;
		}

		/* Handle commands related to client startup */
		if (toServerCommandTable[command].state == TOSERVER_STATE_STARTUP) {
			handleCommand(pkt);
			return;
		}

		if (m_clients.getClientState(peer_id) < CS_Active) {
			if (command == TOSERVER_PLAYERPOS) return;

			errorstream << "Got packet command: " << command << " for peer id "
					<< peer_id << " but client isn't active yet. Dropping packet "
					<< std::endl;
			return;
		}

		handleCommand(pkt);
	} catch (SendFailedException &e) {
		errorstream << "Server::ProcessData(): SendFailedException: "
				<< "what=" << e.what()
				<< std::endl;
	} catch (PacketError &e) {
		actionstream << "Server::ProcessData(): PacketError: "
				<< "what=" << e.what()
				<< std::endl;
	}
}

void Server::setTimeOfDay(u32 time)
{
	m_env->setTimeOfDay(time);
	m_time_of_day_send_timer = 0;
}

void Server::onMapEditEvent(const MapEditEvent &event)
{
	if (m_ignore_map_edit_events_area.contains(event.getArea()))
		return;

	m_unsent_map_edit_queue.push(new MapEditEvent(event));
}

void Server::SetBlocksNotSent(std::map<v3s16, MapBlock *>& block)
{
	std::vector<session_t> clients = m_clients.getClientIDs();
	m_clients.lock();
	// Set the modified blocks unsent for all the clients
	for (const session_t client_id : clients) {
			if (RemoteClient *client = m_clients.lockedGetClientNoEx(client_id))
				client->SetBlocksNotSent(block);
	}
	m_clients.unlock();
}

void Server::peerAdded(con::Peer *peer)
{
	verbosestream<<"Server::peerAdded(): peer->id="
			<<peer->id<<std::endl;

	m_peer_change_queue.push(con::PeerChange(con::PEER_ADDED, peer->id, false));
}

void Server::deletingPeer(con::Peer *peer, bool timeout)
{
	verbosestream<<"Server::deletingPeer(): peer->id="
			<<peer->id<<", timeout="<<timeout<<std::endl;

	m_clients.event(peer->id, CSE_Disconnect);
	m_peer_change_queue.push(con::PeerChange(con::PEER_REMOVED, peer->id, timeout));
}

bool Server::getClientConInfo(session_t peer_id, con::rtt_stat_type type, float* retval)
{
	*retval = m_con->getPeerStat(peer_id,type);
	return *retval != -1;
}

bool Server::getClientInfo(session_t peer_id, ClientInfo &ret)
{
	m_clients.lock();
	RemoteClient* client = m_clients.lockedGetClientNoEx(peer_id, CS_Invalid);

	if (!client) {
		m_clients.unlock();
		return false;
	}

	ret.state = client->getState();
	ret.addr = client->getAddress();
	ret.uptime = client->uptime();
	ret.ser_vers = client->serialization_version;
	ret.prot_vers = client->net_proto_version;

	ret.major = client->getMajor();
	ret.minor = client->getMinor();
	ret.patch = client->getPatch();
	ret.vers_string = client->getFullVer();

	ret.lang_code = client->getLangCode();

	m_clients.unlock();

	return true;
}

void Server::handlePeerChanges()
{
	while(!m_peer_change_queue.empty())
	{
		con::PeerChange c = m_peer_change_queue.front();
		m_peer_change_queue.pop();

		verbosestream<<"Server: Handling peer change: "
				<<"id="<<c.peer_id<<", timeout="<<c.timeout
				<<std::endl;

		switch(c.type)
		{
		case con::PEER_ADDED:
			m_clients.CreateClient(c.peer_id);
			break;

		case con::PEER_REMOVED:
			DeleteClient(c.peer_id, c.timeout?CDR_TIMEOUT:CDR_LEAVE);
			break;

		default:
			FATAL_ERROR("Invalid peer change event received!");
			break;
		}
	}
}

void Server::printToConsoleOnly(const std::string &text)
{
	if (m_admin_chat) {
		m_admin_chat->outgoing_queue.push_back(
			new ChatEventChat("", utf8_to_wide(text)));
	} else {
		std::cout << text << std::endl;
	}
}

void Server::Send(NetworkPacket *pkt)
{
	Send(pkt->getPeerId(), pkt);
}

void Server::Send(session_t peer_id, NetworkPacket *pkt)
{
	m_clients.send(peer_id,
		clientCommandFactoryTable[pkt->getCommand()].channel,
		pkt,
		clientCommandFactoryTable[pkt->getCommand()].reliable);
}

void Server::SendMovement(session_t peer_id)
{
	std::ostringstream os(std::ios_base::binary);

	NetworkPacket pkt(TOCLIENT_MOVEMENT, 12 * sizeof(float), peer_id);

	pkt << g_settings->getFloat("movement_acceleration_default");
	pkt << g_settings->getFloat("movement_acceleration_air");
	pkt << g_settings->getFloat("movement_acceleration_fast");
	pkt << g_settings->getFloat("movement_speed_walk");
	pkt << g_settings->getFloat("movement_speed_crouch");
	pkt << g_settings->getFloat("movement_speed_fast");
	pkt << g_settings->getFloat("movement_speed_climb");
	pkt << g_settings->getFloat("movement_speed_jump");
	pkt << g_settings->getFloat("movement_liquid_fluidity");
	pkt << g_settings->getFloat("movement_liquid_fluidity_smooth");
	pkt << g_settings->getFloat("movement_liquid_sink");
	pkt << g_settings->getFloat("movement_gravity");

	Send(&pkt);
}

void Server::SendPlayerHPOrDie(PlayerSAO *playersao, const PlayerHPChangeReason &reason)
{
	if (playersao->isImmortal())
		return;

	session_t peer_id = playersao->getPeerID();
	bool is_alive = !playersao->isDead();

	if (is_alive)
		SendPlayerHP(peer_id);
	else
		DiePlayer(peer_id, reason);
}

void Server::SendHP(session_t peer_id, u16 hp)
{
	NetworkPacket pkt(TOCLIENT_HP, 1, peer_id);
	pkt << hp;
	Send(&pkt);
}

void Server::SendBreath(session_t peer_id, u16 breath)
{
	NetworkPacket pkt(TOCLIENT_BREATH, 2, peer_id);
	pkt << (u16) breath;
	Send(&pkt);
}

void Server::SendAccessDenied(session_t peer_id, AccessDeniedCode reason,
		const std::string &custom_reason, bool reconnect)
{
	assert(reason < SERVER_ACCESSDENIED_MAX);

	NetworkPacket pkt(TOCLIENT_ACCESS_DENIED, 1, peer_id);
	pkt << (u8)reason;
	if (reason == SERVER_ACCESSDENIED_CUSTOM_STRING)
		pkt << custom_reason;
	else if (reason == SERVER_ACCESSDENIED_SHUTDOWN ||
			reason == SERVER_ACCESSDENIED_CRASH)
		pkt << custom_reason << (u8)reconnect;
	Send(&pkt);
}

void Server::SendAccessDenied_Legacy(session_t peer_id,const std::wstring &reason)
{
	NetworkPacket pkt(TOCLIENT_ACCESS_DENIED_LEGACY, 0, peer_id);
	pkt << reason;
	Send(&pkt);
}

void Server::SendDeathscreen(session_t peer_id, bool set_camera_point_target,
		v3f camera_point_target)
{
	NetworkPacket pkt(TOCLIENT_DEATHSCREEN, 1 + sizeof(v3f), peer_id);
	pkt << set_camera_point_target << camera_point_target;
	Send(&pkt);
}

void Server::SendItemDef(session_t peer_id,
		IItemDefManager *itemdef, u16 protocol_version)
{
	NetworkPacket pkt(TOCLIENT_ITEMDEF, 0, peer_id);

	/*
		u16 command
		u32 length of the next item
		zlib-compressed serialized ItemDefManager
	*/
	std::ostringstream tmp_os(std::ios::binary);
	itemdef->serialize(tmp_os, protocol_version);
	std::ostringstream tmp_os2(std::ios::binary);
	compressZlib(tmp_os.str(), tmp_os2);
	pkt.putLongString(tmp_os2.str());

	// Make data buffer
	verbosestream << "Server: Sending item definitions to id(" << peer_id
			<< "): size=" << pkt.getSize() << std::endl;

	Send(&pkt);
}

void Server::SendNodeDef(session_t peer_id,
	const NodeDefManager *nodedef, u16 protocol_version)
{
	NetworkPacket pkt(TOCLIENT_NODEDEF, 0, peer_id);

	/*
		u16 command
		u32 length of the next item
		zlib-compressed serialized NodeDefManager
	*/
	std::ostringstream tmp_os(std::ios::binary);
	nodedef->serialize(tmp_os, protocol_version);
	std::ostringstream tmp_os2(std::ios::binary);
	compressZlib(tmp_os.str(), tmp_os2);

	pkt.putLongString(tmp_os2.str());

	// Make data buffer
	verbosestream << "Server: Sending node definitions to id(" << peer_id
			<< "): size=" << pkt.getSize() << std::endl;

	Send(&pkt);
}

/*
	Non-static send methods
*/

void Server::SendInventory(PlayerSAO *sao, bool incremental)
{
	RemotePlayer *player = sao->getPlayer();

	// Do not send new format to old clients
	incremental &= player->protocol_version >= 38;

	UpdateCrafting(player);

	/*
		Serialize it
	*/

	NetworkPacket pkt(TOCLIENT_INVENTORY, 0, sao->getPeerID());

	std::ostringstream os(std::ios::binary);
	sao->getInventory()->serialize(os, incremental);
	sao->getInventory()->setModified(false);
	player->setModified(true);

	const std::string &s = os.str();
	pkt.putRawString(s.c_str(), s.size());
	Send(&pkt);
}

void Server::SendChatMessage(session_t peer_id, const ChatMessage &message)
{
	NetworkPacket pkt(TOCLIENT_CHAT_MESSAGE, 0, peer_id);
	u8 version = 1;
	u8 type = message.type;
	pkt << version << type << message.sender << message.message
		<< static_cast<u64>(message.timestamp);

	if (peer_id != PEER_ID_INEXISTENT) {
		RemotePlayer *player = m_env->getPlayer(peer_id);
		if (!player)
			return;

		Send(&pkt);
	} else {
		m_clients.sendToAll(&pkt);
	}
}

void Server::SendShowFormspecMessage(session_t peer_id, const std::string &formspec,
	const std::string &formname)
{
	NetworkPacket pkt(TOCLIENT_SHOW_FORMSPEC, 0, peer_id);
	if (formspec.empty()){
		//the client should close the formspec
		//but make sure there wasn't another one open in meantime
		const auto it = m_formspec_state_data.find(peer_id);
		if (it != m_formspec_state_data.end() && it->second == formname) {
			m_formspec_state_data.erase(peer_id);
		}
		pkt.putLongString("");
	} else {
		m_formspec_state_data[peer_id] = formname;
		pkt.putLongString(formspec);
	}
	pkt << formname;

	Send(&pkt);
}

// Spawns a particle on peer with peer_id
void Server::SendSpawnParticle(session_t peer_id, u16 protocol_version,
	const ParticleParameters &p)
{
	static thread_local const float radius =
			g_settings->getS16("max_block_send_distance") * MAP_BLOCKSIZE * BS;

	if (peer_id == PEER_ID_INEXISTENT) {
		std::vector<session_t> clients = m_clients.getClientIDs();
		const v3f pos = p.pos * BS;
		const float radius_sq = radius * radius;

		for (const session_t client_id : clients) {
			RemotePlayer *player = m_env->getPlayer(client_id);
			if (!player)
				continue;

			PlayerSAO *sao = player->getPlayerSAO();
			if (!sao)
				continue;

			// Do not send to distant clients
			if (sao->getBasePosition().getDistanceFromSQ(pos) > radius_sq)
				continue;

			SendSpawnParticle(client_id, player->protocol_version, p);
		}
		return;
	}
	assert(protocol_version != 0);

	NetworkPacket pkt(TOCLIENT_SPAWN_PARTICLE, 0, peer_id);

	{
		// NetworkPacket and iostreams are incompatible...
		std::ostringstream oss(std::ios_base::binary);
		p.serialize(oss, protocol_version);
		pkt.putRawString(oss.str());
	}

	Send(&pkt);
}

// Adds a ParticleSpawner on peer with peer_id
void Server::SendAddParticleSpawner(session_t peer_id, u16 protocol_version,
	const ParticleSpawnerParameters &p, u16 attached_id, u32 id)
{
	static thread_local const float radius =
			g_settings->getS16("max_block_send_distance") * MAP_BLOCKSIZE * BS;

	if (peer_id == PEER_ID_INEXISTENT) {
		std::vector<session_t> clients = m_clients.getClientIDs();
		const v3f pos = (p.minpos + p.maxpos) / 2.0f * BS;
		const float radius_sq = radius * radius;
		/* Don't send short-lived spawners to distant players.
		 * This could be replaced with proper tracking at some point. */
		const bool distance_check = !attached_id && p.time <= 1.0f;

		for (const session_t client_id : clients) {
			RemotePlayer *player = m_env->getPlayer(client_id);
			if (!player)
				continue;

			if (distance_check) {
				PlayerSAO *sao = player->getPlayerSAO();
				if (!sao)
					continue;
				if (sao->getBasePosition().getDistanceFromSQ(pos) > radius_sq)
					continue;
			}

			SendAddParticleSpawner(client_id, player->protocol_version,
				p, attached_id, id);
		}
		return;
	}
	assert(protocol_version != 0);

	NetworkPacket pkt(TOCLIENT_ADD_PARTICLESPAWNER, 100, peer_id);

	pkt << p.amount << p.time << p.minpos << p.maxpos << p.minvel
		<< p.maxvel << p.minacc << p.maxacc << p.minexptime << p.maxexptime
		<< p.minsize << p.maxsize << p.collisiondetection;

	pkt.putLongString(p.texture);

	pkt << id << p.vertical << p.collision_removal << attached_id;
	{
		std::ostringstream os(std::ios_base::binary);
		p.animation.serialize(os, protocol_version);
		pkt.putRawString(os.str());
	}
	pkt << p.glow << p.object_collision;
	pkt << p.node.param0 << p.node.param2 << p.node_tile;

	Send(&pkt);
}

void Server::SendDeleteParticleSpawner(session_t peer_id, u32 id)
{
	NetworkPacket pkt(TOCLIENT_DELETE_PARTICLESPAWNER, 4, peer_id);

	pkt << id;

	if (peer_id != PEER_ID_INEXISTENT)
		Send(&pkt);
	else
		m_clients.sendToAll(&pkt);

}

void Server::SendHUDAdd(session_t peer_id, u32 id, HudElement *form)
{
	NetworkPacket pkt(TOCLIENT_HUDADD, 0 , peer_id);

	pkt << id << (u8) form->type << form->pos << form->name << form->scale
			<< form->text << form->number << form->item << form->dir
			<< form->align << form->offset << form->world_pos << form->size
			<< form->z_index << form->text2;

	Send(&pkt);
}

void Server::SendHUDRemove(session_t peer_id, u32 id)
{
	NetworkPacket pkt(TOCLIENT_HUDRM, 4, peer_id);
	pkt << id;
	Send(&pkt);
}

void Server::SendHUDChange(session_t peer_id, u32 id, HudElementStat stat, void *value)
{
	NetworkPacket pkt(TOCLIENT_HUDCHANGE, 0, peer_id);
	pkt << id << (u8) stat;

	switch (stat) {
		case HUD_STAT_POS:
		case HUD_STAT_SCALE:
		case HUD_STAT_ALIGN:
		case HUD_STAT_OFFSET:
			pkt << *(v2f *) value;
			break;
		case HUD_STAT_NAME:
		case HUD_STAT_TEXT:
		case HUD_STAT_TEXT2:
			pkt << *(std::string *) value;
			break;
		case HUD_STAT_WORLD_POS:
			pkt << *(v3f *) value;
			break;
		case HUD_STAT_SIZE:
			pkt << *(v2s32 *) value;
			break;
		case HUD_STAT_NUMBER:
		case HUD_STAT_ITEM:
		case HUD_STAT_DIR:
		default:
			pkt << *(u32 *) value;
			break;
	}

	Send(&pkt);
}

void Server::SendHUDSetFlags(session_t peer_id, u32 flags, u32 mask)
{
	NetworkPacket pkt(TOCLIENT_HUD_SET_FLAGS, 4 + 4, peer_id);

	flags &= ~(HUD_FLAG_HEALTHBAR_VISIBLE | HUD_FLAG_BREATHBAR_VISIBLE);

	pkt << flags << mask;

	Send(&pkt);
}

void Server::SendHUDSetParam(session_t peer_id, u16 param, const std::string &value)
{
	NetworkPacket pkt(TOCLIENT_HUD_SET_PARAM, 0, peer_id);
	pkt << param << value;
	Send(&pkt);
}

void Server::SendSetSky(session_t peer_id, const SkyboxParams &params)
{
	NetworkPacket pkt(TOCLIENT_SET_SKY, 0, peer_id);

	// Handle prior clients here
	if (m_clients.getProtocolVersion(peer_id) < 39) {
		pkt << params.bgcolor << params.type << (u16) params.textures.size();

		for (const std::string& texture : params.textures)
			pkt << texture;

		pkt << params.clouds;
	} else { // Handle current clients and future clients
		pkt << params.bgcolor << params.type
		<< params.clouds << params.fog_sun_tint
		<< params.fog_moon_tint << params.fog_tint_type;

		if (params.type == "skybox") {
			pkt << (u16) params.textures.size();
			for (const std::string &texture : params.textures)
				pkt << texture;
		} else if (params.type == "regular") {
			pkt << params.sky_color.day_sky << params.sky_color.day_horizon
				<< params.sky_color.dawn_sky << params.sky_color.dawn_horizon
				<< params.sky_color.night_sky << params.sky_color.night_horizon
				<< params.sky_color.indoors;
		}
	}

	Send(&pkt);
}

void Server::SendSetSun(session_t peer_id, const SunParams &params)
{
	NetworkPacket pkt(TOCLIENT_SET_SUN, 0, peer_id);
	pkt << params.visible << params.texture
		<< params.tonemap << params.sunrise
		<< params.sunrise_visible << params.scale;

	Send(&pkt);
}
void Server::SendSetMoon(session_t peer_id, const MoonParams &params)
{
	NetworkPacket pkt(TOCLIENT_SET_MOON, 0, peer_id);

	pkt << params.visible << params.texture
		<< params.tonemap << params.scale;

	Send(&pkt);
}
void Server::SendSetStars(session_t peer_id, const StarParams &params)
{
	NetworkPacket pkt(TOCLIENT_SET_STARS, 0, peer_id);

	pkt << params.visible << params.count
		<< params.starcolor << params.scale;

	Send(&pkt);
}

void Server::SendCloudParams(session_t peer_id, const CloudParams &params)
{
	NetworkPacket pkt(TOCLIENT_CLOUD_PARAMS, 0, peer_id);
	pkt << params.density << params.color_bright << params.color_ambient
			<< params.height << params.thickness << params.speed;
	Send(&pkt);
}

void Server::SendOverrideDayNightRatio(session_t peer_id, bool do_override,
		float ratio)
{
	NetworkPacket pkt(TOCLIENT_OVERRIDE_DAY_NIGHT_RATIO,
			1 + 2, peer_id);

	pkt << do_override << (u16) (ratio * 65535);

	Send(&pkt);
}

void Server::SendTimeOfDay(session_t peer_id, u16 time, f32 time_speed)
{
	NetworkPacket pkt(TOCLIENT_TIME_OF_DAY, 0, peer_id);
	pkt << time << time_speed;

	if (peer_id == PEER_ID_INEXISTENT) {
		m_clients.sendToAll(&pkt);
	}
	else {
		Send(&pkt);
	}
}

void Server::SendPlayerHP(session_t peer_id)
{
	PlayerSAO *playersao = getPlayerSAO(peer_id);
	assert(playersao);

	SendHP(peer_id, playersao->getHP());
	m_script->player_event(playersao,"health_changed");

	// Send to other clients
	playersao->sendPunchCommand();
}

void Server::SendPlayerBreath(PlayerSAO *sao)
{
	assert(sao);

	m_script->player_event(sao, "breath_changed");
	SendBreath(sao->getPeerID(), sao->getBreath());
}

void Server::SendMovePlayer(session_t peer_id)
{
	RemotePlayer *player = m_env->getPlayer(peer_id);
	assert(player);
	PlayerSAO *sao = player->getPlayerSAO();
	assert(sao);

	// Send attachment updates instantly to the client prior updating position
	sao->sendOutdatedData();

	NetworkPacket pkt(TOCLIENT_MOVE_PLAYER, sizeof(v3f) + sizeof(f32) * 2, peer_id);
	pkt << sao->getBasePosition() << sao->getLookPitch() << sao->getRotation().Y;

	{
		v3f pos = sao->getBasePosition();
		verbosestream << "Server: Sending TOCLIENT_MOVE_PLAYER"
				<< " pos=(" << pos.X << "," << pos.Y << "," << pos.Z << ")"
				<< " pitch=" << sao->getLookPitch()
				<< " yaw=" << sao->getRotation().Y
				<< std::endl;
	}

	Send(&pkt);
}

void Server::SendPlayerFov(session_t peer_id)
{
	NetworkPacket pkt(TOCLIENT_FOV, 4 + 1 + 4, peer_id);

	PlayerFovSpec fov_spec = m_env->getPlayer(peer_id)->getFov();
	pkt << fov_spec.fov << fov_spec.is_multiplier << fov_spec.transition_time;

	Send(&pkt);
}

void Server::SendLocalPlayerAnimations(session_t peer_id, v2s32 animation_frames[4],
		f32 animation_speed)
{
	NetworkPacket pkt(TOCLIENT_LOCAL_PLAYER_ANIMATIONS, 0,
		peer_id);

	pkt << animation_frames[0] << animation_frames[1] << animation_frames[2]
			<< animation_frames[3] << animation_speed;

	Send(&pkt);
}

void Server::SendEyeOffset(session_t peer_id, v3f first, v3f third)
{
	NetworkPacket pkt(TOCLIENT_EYE_OFFSET, 0, peer_id);
	pkt << first << third;
	Send(&pkt);
}

void Server::SendPlayerPrivileges(session_t peer_id)
{
	RemotePlayer *player = m_env->getPlayer(peer_id);
	assert(player);
	if(player->getPeerId() == PEER_ID_INEXISTENT)
		return;

	std::set<std::string> privs;
	m_script->getAuth(player->getName(), NULL, &privs);

	NetworkPacket pkt(TOCLIENT_PRIVILEGES, 0, peer_id);
	pkt << (u16) privs.size();

	for (const std::string &priv : privs) {
		pkt << priv;
	}

	Send(&pkt);
}

void Server::SendPlayerInventoryFormspec(session_t peer_id)
{
	RemotePlayer *player = m_env->getPlayer(peer_id);
	assert(player);
	if (player->getPeerId() == PEER_ID_INEXISTENT)
		return;

	NetworkPacket pkt(TOCLIENT_INVENTORY_FORMSPEC, 0, peer_id);
	pkt.putLongString(player->inventory_formspec);

	Send(&pkt);
}

void Server::SendPlayerFormspecPrepend(session_t peer_id)
{
	RemotePlayer *player = m_env->getPlayer(peer_id);
	assert(player);
	if (player->getPeerId() == PEER_ID_INEXISTENT)
		return;

	NetworkPacket pkt(TOCLIENT_FORMSPEC_PREPEND, 0, peer_id);
	pkt << player->formspec_prepend;
	Send(&pkt);
}

void Server::SendActiveObjectRemoveAdd(RemoteClient *client, PlayerSAO *playersao)
{
	// Radius inside which objects are active
	static thread_local const s16 radius =
		g_settings->getS16("active_object_send_range_blocks") * MAP_BLOCKSIZE;

	// Radius inside which players are active
	static thread_local const bool is_transfer_limited =
		g_settings->exists("unlimited_player_transfer_distance") &&
		!g_settings->getBool("unlimited_player_transfer_distance");

	static thread_local const s16 player_transfer_dist =
		g_settings->getS16("player_transfer_distance") * MAP_BLOCKSIZE;

	s16 player_radius = player_transfer_dist == 0 && is_transfer_limited ?
		radius : player_transfer_dist;

	s16 my_radius = MYMIN(radius, playersao->getWantedRange() * MAP_BLOCKSIZE);
	if (my_radius <= 0)
		my_radius = radius;

	std::queue<u16> removed_objects, added_objects;
	m_env->getRemovedActiveObjects(playersao, my_radius, player_radius,
		client->m_known_objects, removed_objects);
	m_env->getAddedActiveObjects(playersao, my_radius, player_radius,
		client->m_known_objects, added_objects);

	int removed_count = removed_objects.size();
	int added_count   = added_objects.size();

	if (removed_objects.empty() && added_objects.empty())
		return;

	char buf[4];
	std::string data;

	// Handle removed objects
	writeU16((u8*)buf, removed_objects.size());
	data.append(buf, 2);
	while (!removed_objects.empty()) {
		// Get object
		u16 id = removed_objects.front();
		ServerActiveObject* obj = m_env->getActiveObject(id);

		// Add to data buffer for sending
		writeU16((u8*)buf, id);
		data.append(buf, 2);

		// Remove from known objects
		client->m_known_objects.erase(id);

		if (obj && obj->m_known_by_count > 0)
			obj->m_known_by_count--;

		removed_objects.pop();
	}

	// Handle added objects
	writeU16((u8*)buf, added_objects.size());
	data.append(buf, 2);
	while (!added_objects.empty()) {
		// Get object
		u16 id = added_objects.front();
		ServerActiveObject *obj = m_env->getActiveObject(id);
		added_objects.pop();

		if (!obj) {
			warningstream << FUNCTION_NAME << ": NULL object id="
				<< (int)id << std::endl;
			continue;
		}

		// Get object type
		u8 type = obj->getSendType();

		// Add to data buffer for sending
		writeU16((u8*)buf, id);
		data.append(buf, 2);
		writeU8((u8*)buf, type);
		data.append(buf, 1);

		data.append(serializeString32(
			obj->getClientInitializationData(client->net_proto_version)));

		// Add to known objects
		client->m_known_objects.insert(id);

		obj->m_known_by_count++;
	}

	NetworkPacket pkt(TOCLIENT_ACTIVE_OBJECT_REMOVE_ADD, data.size(), client->peer_id);
	pkt.putRawString(data.c_str(), data.size());
	Send(&pkt);

	verbosestream << "Server::SendActiveObjectRemoveAdd: "
		<< removed_count << " removed, " << added_count << " added, "
		<< "packet size is " << pkt.getSize() << std::endl;
}

void Server::SendActiveObjectMessages(session_t peer_id, const std::string &datas,
		bool reliable)
{
	NetworkPacket pkt(TOCLIENT_ACTIVE_OBJECT_MESSAGES,
			datas.size(), peer_id);

	pkt.putRawString(datas.c_str(), datas.size());

	m_clients.send(pkt.getPeerId(),
			reliable ? clientCommandFactoryTable[pkt.getCommand()].channel : 1,
			&pkt, reliable);
}

void Server::SendCSMRestrictionFlags(session_t peer_id)
{
	NetworkPacket pkt(TOCLIENT_CSM_RESTRICTION_FLAGS,
		sizeof(m_csm_restriction_flags) + sizeof(m_csm_restriction_noderange), peer_id);
	pkt << m_csm_restriction_flags << m_csm_restriction_noderange;
	Send(&pkt);
}

void Server::SendPlayerSpeed(session_t peer_id, const v3f &added_vel)
{
	NetworkPacket pkt(TOCLIENT_PLAYER_SPEED, 0, peer_id);
	pkt << added_vel;
	Send(&pkt);
}

inline s32 Server::nextSoundId()
{
	s32 ret = m_next_sound_id;
	if (m_next_sound_id == INT32_MAX)
		m_next_sound_id = 0; // signed overflow is undefined
	else
		m_next_sound_id++;
	return ret;
}

s32 Server::playSound(const SimpleSoundSpec &spec,
		const ServerSoundParams &params, bool ephemeral)
{
	// Find out initial position of sound
	bool pos_exists = false;
	v3f pos = params.getPos(m_env, &pos_exists);
	// If position is not found while it should be, cancel sound
	if(pos_exists != (params.type != ServerSoundParams::SSP_LOCAL))
		return -1;

	// Filter destination clients
	std::vector<session_t> dst_clients;
	if (!params.to_player.empty()) {
		RemotePlayer *player = m_env->getPlayer(params.to_player.c_str());
		if(!player){
			infostream<<"Server::playSound: Player \""<<params.to_player
					<<"\" not found"<<std::endl;
			return -1;
		}
		if (player->getPeerId() == PEER_ID_INEXISTENT) {
			infostream<<"Server::playSound: Player \""<<params.to_player
					<<"\" not connected"<<std::endl;
			return -1;
		}
		dst_clients.push_back(player->getPeerId());
	} else {
		std::vector<session_t> clients = m_clients.getClientIDs();

		for (const session_t client_id : clients) {
			RemotePlayer *player = m_env->getPlayer(client_id);
			if (!player)
				continue;
			if (!params.exclude_player.empty() &&
					params.exclude_player == player->getName())
				continue;

			PlayerSAO *sao = player->getPlayerSAO();
			if (!sao)
				continue;

			if (pos_exists) {
				if(sao->getBasePosition().getDistanceFrom(pos) >
						params.max_hear_distance)
					continue;
			}
			dst_clients.push_back(client_id);
		}
	}

	if(dst_clients.empty())
		return -1;

	// Create the sound
	s32 id;
	ServerPlayingSound *psound = nullptr;
	if (ephemeral) {
		id = -1; // old clients will still use this, so pick a reserved ID
	} else {
		id = nextSoundId();
		// The sound will exist as a reference in m_playing_sounds
		m_playing_sounds[id] = ServerPlayingSound();
		psound = &m_playing_sounds[id];
		psound->params = params;
		psound->spec = spec;
	}

	float gain = params.gain * spec.gain;
	NetworkPacket pkt(TOCLIENT_PLAY_SOUND, 0);
	pkt << id << spec.name << gain
			<< (u8) params.type << pos << params.object
			<< params.loop << params.fade << params.pitch
			<< ephemeral;

	bool as_reliable = !ephemeral;

	for (const u16 dst_client : dst_clients) {
		if (psound)
			psound->clients.insert(dst_client);
		m_clients.send(dst_client, 0, &pkt, as_reliable);
	}
	return id;
}
void Server::stopSound(s32 handle)
{
	// Get sound reference
	std::unordered_map<s32, ServerPlayingSound>::iterator i =
		m_playing_sounds.find(handle);
	if (i == m_playing_sounds.end())
		return;
	ServerPlayingSound &psound = i->second;

	NetworkPacket pkt(TOCLIENT_STOP_SOUND, 4);
	pkt << handle;

	for (std::unordered_set<session_t>::const_iterator si = psound.clients.begin();
			si != psound.clients.end(); ++si) {
		// Send as reliable
		m_clients.send(*si, 0, &pkt, true);
	}
	// Remove sound reference
	m_playing_sounds.erase(i);
}

void Server::fadeSound(s32 handle, float step, float gain)
{
	// Get sound reference
	std::unordered_map<s32, ServerPlayingSound>::iterator i =
		m_playing_sounds.find(handle);
	if (i == m_playing_sounds.end())
		return;

	ServerPlayingSound &psound = i->second;
	psound.params.gain = gain;

	NetworkPacket pkt(TOCLIENT_FADE_SOUND, 4);
	pkt << handle << step << gain;

	// Backwards compability
	bool play_sound = gain > 0;
	ServerPlayingSound compat_psound = psound;
	compat_psound.clients.clear();

	NetworkPacket compat_pkt(TOCLIENT_STOP_SOUND, 4);
	compat_pkt << handle;

	for (std::unordered_set<u16>::iterator it = psound.clients.begin();
			it != psound.clients.end();) {
		if (m_clients.getProtocolVersion(*it) >= 32) {
			// Send as reliable
			m_clients.send(*it, 0, &pkt, true);
			++it;
		} else {
			compat_psound.clients.insert(*it);
			// Stop old sound
			m_clients.send(*it, 0, &compat_pkt, true);
			psound.clients.erase(it++);
		}
	}

	// Remove sound reference
	if (!play_sound || psound.clients.empty())
		m_playing_sounds.erase(i);

	if (play_sound && !compat_psound.clients.empty()) {
		// Play new sound volume on older clients
		playSound(compat_psound.spec, compat_psound.params);
	}
}

void Server::sendRemoveNode(v3s16 p, std::unordered_set<u16> *far_players,
		float far_d_nodes)
{
	float maxd = far_d_nodes * BS;
	v3f p_f = intToFloat(p, BS);
	v3s16 block_pos = getNodeBlockPos(p);

	NetworkPacket pkt(TOCLIENT_REMOVENODE, 6);
	pkt << p;

	std::vector<session_t> clients = m_clients.getClientIDs();
	m_clients.lock();

	for (session_t client_id : clients) {
		RemoteClient *client = m_clients.lockedGetClientNoEx(client_id);
		if (!client)
			continue;

		RemotePlayer *player = m_env->getPlayer(client_id);
		PlayerSAO *sao = player ? player->getPlayerSAO() : nullptr;

		// If player is far away, only set modified blocks not sent
		if (!client->isBlockSent(block_pos) || (sao &&
				sao->getBasePosition().getDistanceFrom(p_f) > maxd)) {
			if (far_players)
				far_players->emplace(client_id);
			else
				client->SetBlockNotSent(block_pos);
			continue;
		}

		// Send as reliable
		m_clients.send(client_id, 0, &pkt, true);
	}

	m_clients.unlock();
}

void Server::sendAddNode(v3s16 p, MapNode n, std::unordered_set<u16> *far_players,
		float far_d_nodes, bool remove_metadata)
{
	float maxd = far_d_nodes * BS;
	v3f p_f = intToFloat(p, BS);
	v3s16 block_pos = getNodeBlockPos(p);

	NetworkPacket pkt(TOCLIENT_ADDNODE, 6 + 2 + 1 + 1 + 1);
	pkt << p << n.param0 << n.param1 << n.param2
			<< (u8) (remove_metadata ? 0 : 1);

	std::vector<session_t> clients = m_clients.getClientIDs();
	m_clients.lock();

	for (session_t client_id : clients) {
		RemoteClient *client = m_clients.lockedGetClientNoEx(client_id);
		if (!client)
			continue;

		RemotePlayer *player = m_env->getPlayer(client_id);
		PlayerSAO *sao = player ? player->getPlayerSAO() : nullptr;

		// If player is far away, only set modified blocks not sent
		if (!client->isBlockSent(block_pos) || (sao &&
				sao->getBasePosition().getDistanceFrom(p_f) > maxd)) {
			if (far_players)
				far_players->emplace(client_id);
			else
				client->SetBlockNotSent(block_pos);
			continue;
		}

		// Send as reliable
		m_clients.send(client_id, 0, &pkt, true);
	}

	m_clients.unlock();
}

void Server::sendMetadataChanged(const std::list<v3s16> &meta_updates, float far_d_nodes)
{
	float maxd = far_d_nodes * BS;
	NodeMetadataList meta_updates_list(false);
	std::vector<session_t> clients = m_clients.getClientIDs();

	m_clients.lock();

	for (session_t i : clients) {
		RemoteClient *client = m_clients.lockedGetClientNoEx(i);
		if (!client)
			continue;

		ServerActiveObject *player = m_env->getActiveObject(i);
		v3f player_pos = player ? player->getBasePosition() : v3f();

		for (const v3s16 &pos : meta_updates) {
			NodeMetadata *meta = m_env->getMap().getNodeMetadata(pos);

			if (!meta)
				continue;

			v3s16 block_pos = getNodeBlockPos(pos);
			if (!client->isBlockSent(block_pos) || (player &&
					player_pos.getDistanceFrom(intToFloat(pos, BS)) > maxd)) {
				client->SetBlockNotSent(block_pos);
				continue;
			}

			// Add the change to send list
			meta_updates_list.set(pos, meta);
		}
		if (meta_updates_list.size() == 0)
			continue;

		// Send the meta changes
		std::ostringstream os(std::ios::binary);
		meta_updates_list.serialize(os, client->net_proto_version, false, true);
		std::ostringstream oss(std::ios::binary);
		compressZlib(os.str(), oss);

		NetworkPacket pkt(TOCLIENT_NODEMETA_CHANGED, 0);
		pkt.putLongString(oss.str());
		m_clients.send(i, 0, &pkt, true);

		meta_updates_list.clear();
	}

	m_clients.unlock();
}

void Server::SendBlockNoLock(session_t peer_id, MapBlock *block, u8 ver,
		u16 net_proto_version)
{
	/*
		Create a packet with the block in the right format
	*/
	thread_local const int net_compression_level = rangelim(g_settings->getS16("map_compression_level_net"), -1, 9);
	std::ostringstream os(std::ios_base::binary);
	block->serialize(os, ver, false, net_compression_level);
	block->serializeNetworkSpecific(os);
	std::string s = os.str();

	NetworkPacket pkt(TOCLIENT_BLOCKDATA, 2 + 2 + 2 + s.size(), peer_id);

	pkt << block->getPos();
	pkt.putRawString(s.c_str(), s.size());
	Send(&pkt);
}

void Server::SendBlocks(float dtime)
{
	MutexAutoLock envlock(m_env_mutex);
	//TODO check if one big lock could be faster then multiple small ones

	std::vector<PrioritySortedBlockTransfer> queue;

	u32 total_sending = 0;

	{
		ScopeProfiler sp2(g_profiler, "Server::SendBlocks(): Collect list");

		std::vector<session_t> clients = m_clients.getClientIDs();

		m_clients.lock();
		for (const session_t client_id : clients) {
			RemoteClient *client = m_clients.lockedGetClientNoEx(client_id, CS_Active);

			if (!client)
				continue;

			total_sending += client->getSendingCount();
			client->GetNextBlocks(m_env,m_emerge, dtime, queue);
		}
		m_clients.unlock();
	}

	// Sort.
	// Lowest priority number comes first.
	// Lowest is most important.
	std::sort(queue.begin(), queue.end());

	m_clients.lock();

	// Maximal total count calculation
	// The per-client block sends is halved with the maximal online users
	u32 max_blocks_to_send = (m_env->getPlayerCount() + g_settings->getU32("max_users")) *
		g_settings->getU32("max_simultaneous_block_sends_per_client") / 4 + 1;

	ScopeProfiler sp(g_profiler, "Server::SendBlocks(): Send to clients");
	Map &map = m_env->getMap();

	for (const PrioritySortedBlockTransfer &block_to_send : queue) {
		if (total_sending >= max_blocks_to_send)
			break;

		MapBlock *block = map.getBlockNoCreateNoEx(block_to_send.pos);
		if (!block)
			continue;

		RemoteClient *client = m_clients.lockedGetClientNoEx(block_to_send.peer_id,
				CS_Active);
		if (!client)
			continue;

		SendBlockNoLock(block_to_send.peer_id, block, client->serialization_version,
				client->net_proto_version);

		client->SentBlock(block_to_send.pos);
		total_sending++;
	}
	m_clients.unlock();
}

bool Server::SendBlock(session_t peer_id, const v3s16 &blockpos)
{
	MapBlock *block = m_env->getMap().getBlockNoCreateNoEx(blockpos);
	if (!block)
		return false;

	m_clients.lock();
	RemoteClient *client = m_clients.lockedGetClientNoEx(peer_id, CS_Active);
	if (!client || client->isBlockSent(blockpos)) {
		m_clients.unlock();
		return false;
	}
	SendBlockNoLock(peer_id, block, client->serialization_version,
			client->net_proto_version);
	m_clients.unlock();

	return true;
}

bool Server::addMediaFile(const std::string &filename,
	const std::string &filepath, std::string *filedata_to,
	std::string *digest_to)
{
	// If name contains illegal characters, ignore the file
	if (!string_allowed(filename, TEXTURENAME_ALLOWED_CHARS)) {
		infostream << "Server: ignoring illegal file name: \""
				<< filename << "\"" << std::endl;
		return false;
	}
	// If name is not in a supported format, ignore it
	const char *supported_ext[] = {
		".png", ".jpg", ".bmp", ".tga",
		".pcx", ".ppm", ".psd", ".wal", ".rgb",
		".ogg",
		".x", ".b3d", ".md2", ".obj",
		// Custom translation file format
		".tr",
		NULL
	};
	if (removeStringEnd(filename, supported_ext).empty()) {
		infostream << "Server: ignoring unsupported file extension: \""
				<< filename << "\"" << std::endl;
		return false;
	}
	// Ok, attempt to load the file and add to cache

	// Read data
	std::string filedata;
	if (!fs::ReadFile(filepath, filedata)) {
		errorstream << "Server::addMediaFile(): Failed to open \""
					<< filename << "\" for reading" << std::endl;
		return false;
	}

	if (filedata.empty()) {
		errorstream << "Server::addMediaFile(): Empty file \""
				<< filepath << "\"" << std::endl;
		return false;
	}

	SHA1 sha1;
	sha1.addBytes(filedata.c_str(), filedata.length());

	unsigned char *digest = sha1.getDigest();
	std::string sha1_base64 = base64_encode(digest, 20);
	std::string sha1_hex = hex_encode((char*) digest, 20);
	if (digest_to)
		*digest_to = std::string((char*) digest, 20);
	free(digest);

	// Put in list
	m_media[filename] = MediaInfo(filepath, sha1_base64);
	verbosestream << "Server: " << sha1_hex << " is " << filename
			<< std::endl;

	if (filedata_to)
		*filedata_to = std::move(filedata);
	return true;
}

void Server::fillMediaCache()
{
	infostream << "Server: Calculating media file checksums" << std::endl;

	// Collect all media file paths
	std::vector<std::string> paths;
	// The paths are ordered in descending priority
	fs::GetRecursiveDirs(paths, porting::path_user + DIR_DELIM + "textures" + DIR_DELIM + "server");
	fs::GetRecursiveDirs(paths, m_gamespec.path + DIR_DELIM + "textures");
	m_modmgr->getModsMediaPaths(paths);

	// Collect media file information from paths into cache
	for (const std::string &mediapath : paths) {
		std::vector<fs::DirListNode> dirlist = fs::GetDirListing(mediapath);
		for (const fs::DirListNode &dln : dirlist) {
			if (dln.dir) // Ignore dirs (already in paths)
				continue;

			const std::string &filename = dln.name;
			if (m_media.find(filename) != m_media.end()) // Do not override
				continue;

			std::string filepath = mediapath;
			filepath.append(DIR_DELIM).append(filename);
			addMediaFile(filename, filepath);
		}
	}

	infostream << "Server: " << m_media.size() << " media files collected" << std::endl;
}

void Server::sendMediaAnnouncement(session_t peer_id, const std::string &lang_code)
{
	// Make packet
	NetworkPacket pkt(TOCLIENT_ANNOUNCE_MEDIA, 0, peer_id);

	u16 media_sent = 0;
	std::string lang_suffix;
	lang_suffix.append(".").append(lang_code).append(".tr");
	for (const auto &i : m_media) {
		if (str_ends_with(i.first, ".tr") && !str_ends_with(i.first, lang_suffix))
			continue;
		media_sent++;
	}

	pkt << media_sent;

	for (const auto &i : m_media) {
		if (str_ends_with(i.first, ".tr") && !str_ends_with(i.first, lang_suffix))
			continue;
		pkt << i.first << i.second.sha1_digest;
	}

	pkt << g_settings->get("remote_media");
	Send(&pkt);

	verbosestream << "Server: Announcing files to id(" << peer_id
		<< "): count=" << media_sent << " size=" << pkt.getSize() << std::endl;
}

struct SendableMedia
{
	std::string name;
	std::string path;
	std::string data;

	SendableMedia(const std::string &name_="", const std::string &path_="",
	              const std::string &data_=""):
		name(name_),
		path(path_),
		data(data_)
	{}
};

void Server::sendRequestedMedia(session_t peer_id,
		const std::vector<std::string> &tosend)
{
	verbosestream<<"Server::sendRequestedMedia(): "
			<<"Sending files to client"<<std::endl;

	/* Read files */

	// Put 5kB in one bunch (this is not accurate)
	u32 bytes_per_bunch = 5000;

	std::vector< std::vector<SendableMedia> > file_bunches;
	file_bunches.emplace_back();

	u32 file_size_bunch_total = 0;

	for (const std::string &name : tosend) {
		if (m_media.find(name) == m_media.end()) {
			errorstream<<"Server::sendRequestedMedia(): Client asked for "
					<<"unknown file \""<<(name)<<"\""<<std::endl;
			continue;
		}

		//TODO get path + name
		std::string tpath = m_media[name].path;

		// Read data
		std::ifstream fis(tpath.c_str(), std::ios_base::binary);
		if(!fis.good()){
			errorstream<<"Server::sendRequestedMedia(): Could not open \""
					<<tpath<<"\" for reading"<<std::endl;
			continue;
		}
		std::ostringstream tmp_os(std::ios_base::binary);
		bool bad = false;
		for(;;) {
			char buf[1024];
			fis.read(buf, 1024);
			std::streamsize len = fis.gcount();
			tmp_os.write(buf, len);
			file_size_bunch_total += len;
			if(fis.eof())
				break;
			if(!fis.good()) {
				bad = true;
				break;
			}
		}
		if (bad) {
			errorstream<<"Server::sendRequestedMedia(): Failed to read \""
					<<name<<"\""<<std::endl;
			continue;
		}
		/*infostream<<"Server::sendRequestedMedia(): Loaded \""
				<<tname<<"\""<<std::endl;*/
		// Put in list
		file_bunches[file_bunches.size()-1].emplace_back(name, tpath, tmp_os.str());

		// Start next bunch if got enough data
		if(file_size_bunch_total >= bytes_per_bunch) {
			file_bunches.emplace_back();
			file_size_bunch_total = 0;
		}

	}

	/* Create and send packets */

	u16 num_bunches = file_bunches.size();
	for (u16 i = 0; i < num_bunches; i++) {
		/*
			u16 command
			u16 total number of texture bunches
			u16 index of this bunch
			u32 number of files in this bunch
			for each file {
				u16 length of name
				string name
				u32 length of data
				data
			}
		*/

		NetworkPacket pkt(TOCLIENT_MEDIA, 4 + 0, peer_id);
		pkt << num_bunches << i << (u32) file_bunches[i].size();

		for (const SendableMedia &j : file_bunches[i]) {
			pkt << j.name;
			pkt.putLongString(j.data);
		}

		verbosestream << "Server::sendRequestedMedia(): bunch "
				<< i << "/" << num_bunches
				<< " files=" << file_bunches[i].size()
				<< " size="  << pkt.getSize() << std::endl;
		Send(&pkt);
	}
}

void Server::SendMinimapModes(session_t peer_id,
		std::vector<MinimapMode> &modes, size_t wanted_mode)
{
	RemotePlayer *player = m_env->getPlayer(peer_id);
	assert(player);
	if (player->getPeerId() == PEER_ID_INEXISTENT)
		return;

	NetworkPacket pkt(TOCLIENT_MINIMAP_MODES, 0, peer_id);
	pkt << (u16)modes.size() << (u16)wanted_mode;

	for (auto &mode : modes)
		pkt << (u16)mode.type << mode.label << mode.size << mode.texture << mode.scale;

	Send(&pkt);
}

void Server::sendDetachedInventory(Inventory *inventory, const std::string &name, session_t peer_id)
{
	NetworkPacket pkt(TOCLIENT_DETACHED_INVENTORY, 0, peer_id);
	pkt << name;

	if (!inventory) {
		pkt << false; // Remove inventory
	} else {
		pkt << true; // Update inventory

		// Serialization & NetworkPacket isn't a love story
		std::ostringstream os(std::ios_base::binary);
		inventory->serialize(os);
		inventory->setModified(false);

		const std::string &os_str = os.str();
		pkt << static_cast<u16>(os_str.size()); // HACK: to keep compatibility with 5.0.0 clients
		pkt.putRawString(os_str);
	}

	if (peer_id == PEER_ID_INEXISTENT)
		m_clients.sendToAll(&pkt);
	else
		Send(&pkt);
}

void Server::sendDetachedInventories(session_t peer_id, bool incremental)
{
	// Lookup player name, to filter detached inventories just after
	std::string peer_name;
	if (peer_id != PEER_ID_INEXISTENT) {
		peer_name = getClient(peer_id, CS_Created)->getName();
	}

	auto send_cb = [this, peer_id](const std::string &name, Inventory *inv) {
		sendDetachedInventory(inv, name, peer_id);
	};

	m_inventory_mgr->sendDetachedInventories(peer_name, incremental, send_cb);
}

/*
	Something random
*/

void Server::DiePlayer(session_t peer_id, const PlayerHPChangeReason &reason)
{
	PlayerSAO *playersao = getPlayerSAO(peer_id);
	assert(playersao);

	infostream << "Server::DiePlayer(): Player "
			<< playersao->getPlayer()->getName()
			<< " dies" << std::endl;

	playersao->setHP(0, reason);
	playersao->clearParentAttachment();

	// Trigger scripted stuff
	m_script->on_dieplayer(playersao, reason);

	SendPlayerHP(peer_id);
	SendDeathscreen(peer_id, false, v3f(0,0,0));
}

void Server::RespawnPlayer(session_t peer_id)
{
	PlayerSAO *playersao = getPlayerSAO(peer_id);
	assert(playersao);

	infostream << "Server::RespawnPlayer(): Player "
			<< playersao->getPlayer()->getName()
			<< " respawns" << std::endl;

	playersao->setHP(playersao->accessObjectProperties()->hp_max,
			PlayerHPChangeReason(PlayerHPChangeReason::RESPAWN));
	playersao->setBreath(playersao->accessObjectProperties()->breath_max);

	bool repositioned = m_script->on_respawnplayer(playersao);
	if (!repositioned) {
		// setPos will send the new position to client
		playersao->setPos(findSpawnPos());
	}

	SendPlayerHP(peer_id);
}


void Server::DenySudoAccess(session_t peer_id)
{
	NetworkPacket pkt(TOCLIENT_DENY_SUDO_MODE, 0, peer_id);
	Send(&pkt);
}


void Server::DenyAccessVerCompliant(session_t peer_id, u16 proto_ver, AccessDeniedCode reason,
		const std::string &str_reason, bool reconnect)
{
	SendAccessDenied(peer_id, reason, str_reason, reconnect);

	m_clients.event(peer_id, CSE_SetDenied);
	DisconnectPeer(peer_id);
}


void Server::DenyAccess(session_t peer_id, AccessDeniedCode reason,
		const std::string &custom_reason)
{
	SendAccessDenied(peer_id, reason, custom_reason);
	m_clients.event(peer_id, CSE_SetDenied);
	DisconnectPeer(peer_id);
}

// 13/03/15: remove this function when protocol version 25 will become
// the minimum version for MT users, maybe in 1 year
void Server::DenyAccess_Legacy(session_t peer_id, const std::wstring &reason)
{
	SendAccessDenied_Legacy(peer_id, reason);
	m_clients.event(peer_id, CSE_SetDenied);
	DisconnectPeer(peer_id);
}

void Server::DisconnectPeer(session_t peer_id)
{
	m_modchannel_mgr->leaveAllChannels(peer_id);
	m_con->DisconnectPeer(peer_id);
}

void Server::acceptAuth(session_t peer_id, bool forSudoMode)
{
	if (!forSudoMode) {
		RemoteClient* client = getClient(peer_id, CS_Invalid);

		NetworkPacket resp_pkt(TOCLIENT_AUTH_ACCEPT, 1 + 6 + 8 + 4, peer_id);

		// Right now, the auth mechs don't change between login and sudo mode.
		u32 sudo_auth_mechs = client->allowed_auth_mechs;
		client->allowed_sudo_mechs = sudo_auth_mechs;

		resp_pkt << v3f(0,0,0) << (u64) m_env->getServerMap().getSeed()
				<< g_settings->getFloat("dedicated_server_step")
				<< sudo_auth_mechs;

		Send(&resp_pkt);
		m_clients.event(peer_id, CSE_AuthAccept);
	} else {
		NetworkPacket resp_pkt(TOCLIENT_ACCEPT_SUDO_MODE, 1 + 6 + 8 + 4, peer_id);

		// We only support SRP right now
		u32 sudo_auth_mechs = AUTH_MECHANISM_FIRST_SRP;

		resp_pkt << sudo_auth_mechs;
		Send(&resp_pkt);
		m_clients.event(peer_id, CSE_SudoSuccess);
	}
}

void Server::DeleteClient(session_t peer_id, ClientDeletionReason reason)
{
	std::wstring message;
	{
		/*
			Clear references to playing sounds
		*/
		for (std::unordered_map<s32, ServerPlayingSound>::iterator
				 i = m_playing_sounds.begin(); i != m_playing_sounds.end();) {
			ServerPlayingSound &psound = i->second;
			psound.clients.erase(peer_id);
			if (psound.clients.empty())
				m_playing_sounds.erase(i++);
			else
				++i;
		}

		// clear formspec info so the next client can't abuse the current state
		m_formspec_state_data.erase(peer_id);

		RemotePlayer *player = m_env->getPlayer(peer_id);

		/* Run scripts and remove from environment */
		if (player) {
			PlayerSAO *playersao = player->getPlayerSAO();
			assert(playersao);

			playersao->clearChildAttachments();
			playersao->clearParentAttachment();

			// inform connected clients
			const std::string &player_name = player->getName();
			NetworkPacket notice(TOCLIENT_UPDATE_PLAYER_LIST, 0, PEER_ID_INEXISTENT);
			// (u16) 1 + std::string represents a vector serialization representation
			notice << (u8) PLAYER_LIST_REMOVE  << (u16) 1 << player_name;
			m_clients.sendToAll(&notice);
			// run scripts
			m_script->on_leaveplayer(playersao, reason == CDR_TIMEOUT);

			playersao->disconnected();
		}

		/*
			Print out action
		*/
		{
			if (player && reason != CDR_DENY) {
				std::ostringstream os(std::ios_base::binary);
				std::vector<session_t> clients = m_clients.getClientIDs();

				for (const session_t client_id : clients) {
					// Get player
					RemotePlayer *player = m_env->getPlayer(client_id);
					if (!player)
						continue;

					// Get name of player
					os << player->getName() << " ";
				}

				std::string name = player->getName();
				actionstream << name << " "
						<< (reason == CDR_TIMEOUT ? "times out." : "leaves game.")
						<< " List of players: " << os.str() << std::endl;
				if (m_admin_chat)
					m_admin_chat->outgoing_queue.push_back(
						new ChatEventNick(CET_NICK_REMOVE, name));
			}
		}
		{
			MutexAutoLock env_lock(m_env_mutex);
			m_clients.DeleteClient(peer_id);
		}
	}

	// Send leave chat message to all remaining clients
	if (!message.empty()) {
		SendChatMessage(PEER_ID_INEXISTENT,
				ChatMessage(CHATMESSAGE_TYPE_ANNOUNCE, message));
	}
}

void Server::UpdateCrafting(RemotePlayer *player)
{
	InventoryList *clist = player->inventory.getList("craft");
	if (!clist || clist->getSize() == 0)
		return;

	if (!clist->checkModified())
		return;

	// Get a preview for crafting
	ItemStack preview;
	InventoryLocation loc;
	loc.setPlayer(player->getName());
	std::vector<ItemStack> output_replacements;
	getCraftingResult(&player->inventory, preview, output_replacements, false, this);
	m_env->getScriptIface()->item_CraftPredict(preview, player->getPlayerSAO(),
			clist, loc);

	InventoryList *plist = player->inventory.getList("craftpreview");
	if (plist && plist->getSize() >= 1) {
		// Put the new preview in
		plist->changeItem(0, preview);
	}
}

void Server::handleChatInterfaceEvent(ChatEvent *evt)
{
	if (evt->type == CET_NICK_ADD) {
		// The terminal informed us of its nick choice
		m_admin_nick = ((ChatEventNick *)evt)->nick;
		if (!m_script->getAuth(m_admin_nick, NULL, NULL)) {
			errorstream << "You haven't set up an account." << std::endl
				<< "Please log in using the client as '"
				<< m_admin_nick << "' with a secure password." << std::endl
				<< "Until then, you can't execute admin tasks via the console," << std::endl
				<< "and everybody can claim the user account instead of you," << std::endl
				<< "giving them full control over this server." << std::endl;
		}
	} else {
		assert(evt->type == CET_CHAT);
		handleAdminChat((ChatEventChat *)evt);
	}
}

std::wstring Server::handleChat(const std::string &name,
	std::wstring wmessage, bool check_shout_priv, RemotePlayer *player)
{
	// If something goes wrong, this player is to blame
	RollbackScopeActor rollback_scope(m_rollback,
			std::string("player:") + name);

	if (g_settings->getBool("strip_color_codes"))
		wmessage = unescape_enriched(wmessage);

	if (player) {
		switch (player->canSendChatMessage()) {
		case RPLAYER_CHATRESULT_FLOODING: {
			std::wstringstream ws;
			ws << L"You cannot send more messages. You are limited to "
					<< g_settings->getFloat("chat_message_limit_per_10sec")
					<< L" messages per 10 seconds.";
			return ws.str();
		}
		case RPLAYER_CHATRESULT_KICK:
			DenyAccess_Legacy(player->getPeerId(),
					L"You have been kicked due to message flooding.");
			return L"";
		case RPLAYER_CHATRESULT_OK:
			break;
		default:
			FATAL_ERROR("Unhandled chat filtering result found.");
		}
	}

	if (m_max_chatmessage_length > 0
			&& wmessage.length() > m_max_chatmessage_length) {
		return L"Your message exceed the maximum chat message limit set on the server. "
				L"It was refused. Send a shorter message";
	}

	auto message = trim(wide_to_utf8(wmessage));
	if (message.find_first_of("\n\r") != std::wstring::npos) {
		return L"Newlines are not permitted in chat messages";
	}

	// Run script hook, exit if script ate the chat message
	if (m_script->on_chat_message(name, message))
		return L"";

	// Line to send
	std::wstring line;
	// Whether to send line to the player that sent the message, or to all players
	bool broadcast_line = true;

	if (check_shout_priv && !checkPriv(name, "shout")) {
		line += L"-!- You don't have permission to shout.";
		broadcast_line = false;
	} else {
		/*
			Workaround for fixing chat on Android. Lua doesn't handle
			the Cyrillic alphabet and some characters on older Android devices
		*/
#ifdef __ANDROID__
		line += L"<" + utf8_to_wide(name) + L"> " + wmessage;
#else
		line += utf8_to_wide(m_script->formatChatMessage(name,
				wide_to_utf8(wmessage)));
#endif
	}

	/*
		Tell calling method to send the message to sender
	*/
	if (!broadcast_line)
		return line;

	/*
		Send the message to others
	*/
	actionstream << "CHAT: " << wide_to_utf8(unescape_enriched(line)) << std::endl;

	ChatMessage chatmsg(line);

	std::vector<session_t> clients = m_clients.getClientIDs();
	for (u16 cid : clients)
		SendChatMessage(cid, chatmsg);

	return L"";
}

void Server::handleAdminChat(const ChatEventChat *evt)
{
	std::string name = evt->nick;
	std::wstring wmessage = evt->evt_msg;

	std::wstring answer = handleChat(name, wmessage);

	// If asked to send answer to sender
	if (!answer.empty()) {
		m_admin_chat->outgoing_queue.push_back(new ChatEventChat("", answer));
	}
}

RemoteClient *Server::getClient(session_t peer_id, ClientState state_min)
{
	RemoteClient *client = getClientNoEx(peer_id,state_min);
	if(!client)
		throw ClientNotFoundException("Client not found");

	return client;
}
RemoteClient *Server::getClientNoEx(session_t peer_id, ClientState state_min)
{
	return m_clients.getClientNoEx(peer_id, state_min);
}

std::string Server::getPlayerName(session_t peer_id)
{
	RemotePlayer *player = m_env->getPlayer(peer_id);
	if (!player)
		return "[id="+itos(peer_id)+"]";
	return player->getName();
}

PlayerSAO *Server::getPlayerSAO(session_t peer_id)
{
	RemotePlayer *player = m_env->getPlayer(peer_id);
	if (!player)
		return NULL;
	return player->getPlayerSAO();
}

std::string Server::getStatusString()
{
	std::ostringstream os(std::ios_base::binary);
	os << "# Server: ";
	// Version
	os << "version=" << g_version_string;
	// Uptime
	os << ", uptime=" << m_uptime_counter->get();
	// Max lag estimate
	os << ", max_lag=" << (m_env ? m_env->getMaxLagEstimate() : 0);

	// Information about clients
	bool first = true;
	os << ", clients={";
	if (m_env) {
		std::vector<session_t> clients = m_clients.getClientIDs();
		for (session_t client_id : clients) {
			RemotePlayer *player = m_env->getPlayer(client_id);

			// Get name of player
<<<<<<< HEAD
			std::wstring name = L"unknown";
			if (!player)
				continue;

			PlayerSAO *sao = player->getPlayerSAO();
			if (sao && !sao->getVisible())
				continue;

			name = narrow_to_wide(player->getName());
=======
			const char *name = player ? player->getName() : "<unknown>";
>>>>>>> 1abb83b1

			// Add name to information string
			if (!first)
				os << ", ";
			else
				first = false;
			os << name;
		}
	}
	os << "}";

	if (m_env && !((ServerMap*)(&m_env->getMap()))->isSavingEnabled())
		os << std::endl << "# Server: " << " WARNING: Map saving is disabled.";

	if (!g_settings->get("motd").empty())
		os << std::endl << "# Server: " << g_settings->get("motd");

	return os.str();
}

std::set<std::string> Server::getPlayerEffectivePrivs(const std::string &name)
{
	std::set<std::string> privs;
	m_script->getAuth(name, NULL, &privs);
	return privs;
}

bool Server::checkPriv(const std::string &name, const std::string &priv)
{
	std::set<std::string> privs = getPlayerEffectivePrivs(name);
	return (privs.count(priv) != 0);
}

void Server::reportPrivsModified(const std::string &name)
{
	if (name.empty()) {
		std::vector<session_t> clients = m_clients.getClientIDs();
		for (const session_t client_id : clients) {
			RemotePlayer *player = m_env->getPlayer(client_id);
			reportPrivsModified(player->getName());
		}
	} else {
		RemotePlayer *player = m_env->getPlayer(name.c_str());
		if (!player)
			return;
		SendPlayerPrivileges(player->getPeerId());
		PlayerSAO *sao = player->getPlayerSAO();
		if(!sao)
			return;
		sao->updatePrivileges(
				getPlayerEffectivePrivs(name),
				isSingleplayer());
	}
}

void Server::reportInventoryFormspecModified(const std::string &name)
{
	RemotePlayer *player = m_env->getPlayer(name.c_str());
	if (!player)
		return;
	SendPlayerInventoryFormspec(player->getPeerId());
}

void Server::reportFormspecPrependModified(const std::string &name)
{
	RemotePlayer *player = m_env->getPlayer(name.c_str());
	if (!player)
		return;
	SendPlayerFormspecPrepend(player->getPeerId());
}

void Server::setIpBanned(const std::string &ip, const std::string &name)
{
	m_banmanager->add(ip, name);
}

void Server::unsetIpBanned(const std::string &ip_or_name)
{
	m_banmanager->remove(ip_or_name);
}

std::string Server::getBanDescription(const std::string &ip_or_name)
{
	return m_banmanager->getBanDescription(ip_or_name);
}

void Server::notifyPlayer(const char *name, const std::wstring &msg)
{
	// m_env will be NULL if the server is initializing
	if (!m_env)
		return;

	if (m_admin_nick == name && !m_admin_nick.empty()) {
		m_admin_chat->outgoing_queue.push_back(new ChatEventChat("", msg));
	}

	RemotePlayer *player = m_env->getPlayer(name);
	if (!player) {
		return;
	}

	if (player->getPeerId() == PEER_ID_INEXISTENT)
		return;

	SendChatMessage(player->getPeerId(), ChatMessage(msg));
}

bool Server::showFormspec(const char *playername, const std::string &formspec,
	const std::string &formname)
{
	// m_env will be NULL if the server is initializing
	if (!m_env)
		return false;

	RemotePlayer *player = m_env->getPlayer(playername);
	if (!player)
		return false;

	SendShowFormspecMessage(player->getPeerId(), formspec, formname);
	return true;
}

u32 Server::hudAdd(RemotePlayer *player, HudElement *form)
{
	if (!player)
		return -1;

	u32 id = player->addHud(form);

	SendHUDAdd(player->getPeerId(), id, form);

	return id;
}

bool Server::hudRemove(RemotePlayer *player, u32 id) {
	if (!player)
		return false;

	HudElement* todel = player->removeHud(id);

	if (!todel)
		return false;

	delete todel;

	SendHUDRemove(player->getPeerId(), id);
	return true;
}

bool Server::hudChange(RemotePlayer *player, u32 id, HudElementStat stat, void *data)
{
	if (!player)
		return false;

	SendHUDChange(player->getPeerId(), id, stat, data);
	return true;
}

bool Server::hudSetFlags(RemotePlayer *player, u32 flags, u32 mask)
{
	if (!player)
		return false;

	SendHUDSetFlags(player->getPeerId(), flags, mask);
	player->hud_flags &= ~mask;
	player->hud_flags |= flags;

	PlayerSAO* playersao = player->getPlayerSAO();

	if (!playersao)
		return false;

	m_script->player_event(playersao, "hud_changed");
	return true;
}

bool Server::hudSetHotbarItemcount(RemotePlayer *player, s32 hotbar_itemcount)
{
	if (!player)
		return false;

	if (hotbar_itemcount <= 0 || hotbar_itemcount > HUD_HOTBAR_ITEMCOUNT_MAX)
		return false;

	player->setHotbarItemcount(hotbar_itemcount);
	std::ostringstream os(std::ios::binary);
	writeS32(os, hotbar_itemcount);
	SendHUDSetParam(player->getPeerId(), HUD_PARAM_HOTBAR_ITEMCOUNT, os.str());
	return true;
}

void Server::hudSetHotbarImage(RemotePlayer *player, const std::string &name)
{
	if (!player)
		return;

	player->setHotbarImage(name);
	SendHUDSetParam(player->getPeerId(), HUD_PARAM_HOTBAR_IMAGE, name);
}

void Server::hudSetHotbarSelectedImage(RemotePlayer *player, const std::string &name)
{
	if (!player)
		return;

	player->setHotbarSelectedImage(name);
	SendHUDSetParam(player->getPeerId(), HUD_PARAM_HOTBAR_SELECTED_IMAGE, name);
}

Address Server::getPeerAddress(session_t peer_id)
{
	// Note that this is only set after Init was received in Server::handleCommand_Init
	return getClient(peer_id, CS_Invalid)->getAddress();
}

void Server::setLocalPlayerAnimations(RemotePlayer *player,
		v2s32 animation_frames[4], f32 frame_speed)
{
	sanity_check(player);
	player->setLocalAnimations(animation_frames, frame_speed);
	SendLocalPlayerAnimations(player->getPeerId(), animation_frames, frame_speed);
}

void Server::setPlayerEyeOffset(RemotePlayer *player, const v3f &first, const v3f &third)
{
	sanity_check(player);
	player->eye_offset_first = first;
	player->eye_offset_third = third;
	SendEyeOffset(player->getPeerId(), first, third);
}

void Server::setSky(RemotePlayer *player, const SkyboxParams &params)
{
	sanity_check(player);
	player->setSky(params);
	SendSetSky(player->getPeerId(), params);
}

void Server::setSun(RemotePlayer *player, const SunParams &params)
{
	sanity_check(player);
	player->setSun(params);
	SendSetSun(player->getPeerId(), params);
}

void Server::setMoon(RemotePlayer *player, const MoonParams &params)
{
	sanity_check(player);
	player->setMoon(params);
	SendSetMoon(player->getPeerId(), params);
}

void Server::setStars(RemotePlayer *player, const StarParams &params)
{
	sanity_check(player);
	player->setStars(params);
	SendSetStars(player->getPeerId(), params);
}

void Server::setClouds(RemotePlayer *player, const CloudParams &params)
{
	sanity_check(player);
	player->setCloudParams(params);
	SendCloudParams(player->getPeerId(), params);
}

void Server::overrideDayNightRatio(RemotePlayer *player, bool do_override,
	float ratio)
{
	sanity_check(player);
	player->overrideDayNightRatio(do_override, ratio);
	SendOverrideDayNightRatio(player->getPeerId(), do_override, ratio);
}

void Server::notifyPlayers(const std::wstring &msg)
{
	SendChatMessage(PEER_ID_INEXISTENT, ChatMessage(msg));
}

void Server::spawnParticle(const std::string &playername,
	const ParticleParameters &p)
{
	// m_env will be NULL if the server is initializing
	if (!m_env)
		return;

	session_t peer_id = PEER_ID_INEXISTENT;
	u16 proto_ver = 0;
	if (!playername.empty()) {
		RemotePlayer *player = m_env->getPlayer(playername.c_str());
		if (!player)
			return;
		peer_id = player->getPeerId();
		proto_ver = player->protocol_version;
	}

	SendSpawnParticle(peer_id, proto_ver, p);
}

u32 Server::addParticleSpawner(const ParticleSpawnerParameters &p,
	ServerActiveObject *attached, const std::string &playername)
{
	// m_env will be NULL if the server is initializing
	if (!m_env)
		return -1;

	session_t peer_id = PEER_ID_INEXISTENT;
	u16 proto_ver = 0;
	if (!playername.empty()) {
		RemotePlayer *player = m_env->getPlayer(playername.c_str());
		if (!player)
			return -1;
		peer_id = player->getPeerId();
		proto_ver = player->protocol_version;
	}

	u16 attached_id = attached ? attached->getId() : 0;

	u32 id;
	if (attached_id == 0)
		id = m_env->addParticleSpawner(p.time);
	else
		id = m_env->addParticleSpawner(p.time, attached_id);

	SendAddParticleSpawner(peer_id, proto_ver, p, attached_id, id);
	return id;
}

void Server::deleteParticleSpawner(const std::string &playername, u32 id)
{
	// m_env will be NULL if the server is initializing
	if (!m_env)
		throw ServerError("Can't delete particle spawners during initialisation!");

	session_t peer_id = PEER_ID_INEXISTENT;
	if (!playername.empty()) {
		RemotePlayer *player = m_env->getPlayer(playername.c_str());
		if (!player)
			return;
		peer_id = player->getPeerId();
	}

	m_env->deleteParticleSpawner(id);
	SendDeleteParticleSpawner(peer_id, id);
}

bool Server::dynamicAddMedia(const std::string &filepath,
	std::vector<RemotePlayer*> &sent_to)
{
	std::string filename = fs::GetFilenameFromPath(filepath.c_str());
	if (m_media.find(filename) != m_media.end()) {
		errorstream << "Server::dynamicAddMedia(): file \"" << filename
			<< "\" already exists in media cache" << std::endl;
		return false;
	}

	// Load the file and add it to our media cache
	std::string filedata, raw_hash;
	bool ok = addMediaFile(filename, filepath, &filedata, &raw_hash);
	if (!ok)
		return false;

	// Push file to existing clients
	NetworkPacket pkt(TOCLIENT_MEDIA_PUSH, 0);
	pkt << raw_hash << filename << (bool) true;
	pkt.putLongString(filedata);

	m_clients.lock();
	for (auto &pair : m_clients.getClientList()) {
		if (pair.second->getState() < CS_DefinitionsSent)
			continue;
		if (pair.second->net_proto_version < 39)
			continue;

		if (auto player = m_env->getPlayer(pair.second->peer_id))
			sent_to.emplace_back(player);
		/*
			FIXME: this is a very awful hack
			The network layer only guarantees ordered delivery inside a channel.
			Since the very next packet could be one that uses the media, we have
			to push the media over ALL channels to ensure it is processed before
			it is used.
			In practice this means we have to send it twice:
			- channel 1 (HUD)
			- channel 0 (everything else: e.g. play_sound, object messages)
		*/
		m_clients.send(pair.second->peer_id, 1, &pkt, true);
		m_clients.send(pair.second->peer_id, 0, &pkt, true);
	}
	m_clients.unlock();

	return true;
}

// actions: time-reversed list
// Return value: success/failure
bool Server::rollbackRevertActions(const std::list<RollbackAction> &actions,
		std::list<std::string> *log)
{
	infostream<<"Server::rollbackRevertActions(len="<<actions.size()<<")"<<std::endl;
	ServerMap *map = (ServerMap*)(&m_env->getMap());

	// Fail if no actions to handle
	if (actions.empty()) {
		assert(log);
		log->push_back("Nothing to do.");
		return false;
	}

	int num_tried = 0;
	int num_failed = 0;

	for (const RollbackAction &action : actions) {
		num_tried++;
		bool success = action.applyRevert(map, m_inventory_mgr.get(), this);
		if(!success){
			num_failed++;
			std::ostringstream os;
			os<<"Revert of step ("<<num_tried<<") "<<action.toString()<<" failed";
			infostream<<"Map::rollbackRevertActions(): "<<os.str()<<std::endl;
			if (log)
				log->push_back(os.str());
		}else{
			std::ostringstream os;
			os<<"Successfully reverted step ("<<num_tried<<") "<<action.toString();
			infostream<<"Map::rollbackRevertActions(): "<<os.str()<<std::endl;
			if (log)
				log->push_back(os.str());
		}
	}

	infostream<<"Map::rollbackRevertActions(): "<<num_failed<<"/"<<num_tried
			<<" failed"<<std::endl;

	// Call it done if less than half failed
	return num_failed <= num_tried/2;
}

// IGameDef interface
// Under envlock
IItemDefManager *Server::getItemDefManager()
{
	return m_itemdef;
}

const NodeDefManager *Server::getNodeDefManager()
{
	return m_nodedef;
}

ICraftDefManager *Server::getCraftDefManager()
{
	return m_craftdef;
}

u16 Server::allocateUnknownNodeId(const std::string &name)
{
	return m_nodedef->allocateDummy(name);
}

IWritableItemDefManager *Server::getWritableItemDefManager()
{
	return m_itemdef;
}

NodeDefManager *Server::getWritableNodeDefManager()
{
	return m_nodedef;
}

IWritableCraftDefManager *Server::getWritableCraftDefManager()
{
	return m_craftdef;
}

const std::vector<ModSpec> & Server::getMods() const
{
	return m_modmgr->getMods();
}

const ModSpec *Server::getModSpec(const std::string &modname) const
{
	return m_modmgr->getModSpec(modname);
}

void Server::getModNames(std::vector<std::string> &modlist)
{
	m_modmgr->getModNames(modlist);
}

std::string Server::getBuiltinLuaPath()
{
	return porting::path_share + DIR_DELIM + "builtin";
}

std::string Server::getModStoragePath() const
{
	return m_path_world + DIR_DELIM + "mod_storage";
}

v3f Server::findSpawnPos()
{
	ServerMap &map = m_env->getServerMap();
	v3f nodeposf;
	if (g_settings->getV3FNoEx("static_spawnpoint", nodeposf))
		return nodeposf * BS;

	bool is_good = false;
	// Limit spawn range to mapgen edges (determined by 'mapgen_limit')
	s32 range_max = map.getMapgenParams()->getSpawnRangeMax();

	// Try to find a good place a few times
	for (s32 i = 0; i < 4000 && !is_good; i++) {
		s32 range = MYMIN(1 + i, range_max);
		// We're going to try to throw the player to this position
		v2s16 nodepos2d = v2s16(
			-range + (myrand() % (range * 2)),
			-range + (myrand() % (range * 2)));
		// Get spawn level at point
		s16 spawn_level = m_emerge->getSpawnLevelAtPoint(nodepos2d);
		// Continue if MAX_MAP_GENERATION_LIMIT was returned by the mapgen to
		// signify an unsuitable spawn position, or if outside limits.
		if (spawn_level >= MAX_MAP_GENERATION_LIMIT ||
				spawn_level <= -MAX_MAP_GENERATION_LIMIT)
			continue;

		v3s16 nodepos(nodepos2d.X, spawn_level, nodepos2d.Y);
		// Consecutive empty nodes
		s32 air_count = 0;

		// Search upwards from 'spawn level' for 2 consecutive empty nodes, to
		// avoid obstructions in already-generated mapblocks.
		// In ungenerated mapblocks consisting of 'ignore' nodes, there will be
		// no obstructions, but mapgen decorations are generated after spawn so
		// the player may end up inside one.
		for (s32 i = 0; i < 8; i++) {
			v3s16 blockpos = getNodeBlockPos(nodepos);
			map.emergeBlock(blockpos, true);
			content_t c = map.getNode(nodepos).getContent();

			// In generated mapblocks allow spawn in all 'airlike' drawtype nodes.
			// In ungenerated mapblocks allow spawn in 'ignore' nodes.
			if (m_nodedef->get(c).drawtype == NDT_AIRLIKE || c == CONTENT_IGNORE) {
				air_count++;
				if (air_count >= 2) {
					// Spawn in lower empty node
					nodepos.Y--;
					nodeposf = intToFloat(nodepos, BS);
					// Don't spawn the player outside map boundaries
					if (objectpos_over_limit(nodeposf))
						// Exit this loop, positions above are probably over limit
						break;

					// Good position found, cause an exit from main loop
					is_good = true;
					break;
				}
			} else {
				air_count = 0;
			}
			nodepos.Y++;
		}
	}

	if (is_good)
		return nodeposf;

	// No suitable spawn point found, return fallback 0,0,0
	return v3f(0.0f, 0.0f, 0.0f);
}

void Server::requestShutdown(const std::string &msg, bool reconnect, float delay)
{
	if (delay == 0.0f) {
	// No delay, shutdown immediately
		m_shutdown_state.is_requested = true;
		// only print to the infostream, a chat message saying
		// "Server Shutting Down" is sent when the server destructs.
		infostream << "*** Immediate Server shutdown requested." << std::endl;
	} else if (delay < 0.0f && m_shutdown_state.isTimerRunning()) {
		// Negative delay, cancel shutdown if requested
		m_shutdown_state.reset();
		std::wstringstream ws;

		ws << L"*** Server shutdown canceled.";

		infostream << wide_to_utf8(ws.str()).c_str() << std::endl;
		SendChatMessage(PEER_ID_INEXISTENT, ws.str());
		// m_shutdown_* are already handled, skip.
		return;
	} else if (delay > 0.0f) {
	// Positive delay, tell the clients when the server will shut down
		std::wstringstream ws;

		ws << L"*** Server shutting down in "
				<< duration_to_string(myround(delay)).c_str()
				<< ".";

		infostream << wide_to_utf8(ws.str()).c_str() << std::endl;
		SendChatMessage(PEER_ID_INEXISTENT, ws.str());
	}

	m_shutdown_state.trigger(delay, msg, reconnect);
}

PlayerSAO* Server::emergePlayer(const char *name, session_t peer_id, u16 proto_version)
{
	/*
		Try to get an existing player
	*/
	RemotePlayer *player = m_env->getPlayer(name);

	// If player is already connected, cancel
	if (player && player->getPeerId() != PEER_ID_INEXISTENT) {
		infostream<<"emergePlayer(): Player already connected"<<std::endl;
		return NULL;
	}

	/*
		If player with the wanted peer_id already exists, cancel.
	*/
	if (m_env->getPlayer(peer_id)) {
		infostream<<"emergePlayer(): Player with wrong name but same"
				" peer_id already exists"<<std::endl;
		return NULL;
	}

	if (!player) {
		player = new RemotePlayer(name, idef());
	}

	bool newplayer = false;

	// Load player
	PlayerSAO *playersao = m_env->loadPlayer(player, &newplayer, peer_id, isSingleplayer());

	// Complete init with server parts
	playersao->finalize(player, getPlayerEffectivePrivs(player->getName()));
	player->protocol_version = proto_version;

	/* Run scripts */
	if (newplayer) {
		m_script->on_newplayer(playersao);
	}

	return playersao;
}

bool Server::registerModStorage(ModMetadata *storage)
{
	if (m_mod_storages.find(storage->getModName()) != m_mod_storages.end()) {
		errorstream << "Unable to register same mod storage twice. Storage name: "
				<< storage->getModName() << std::endl;
		return false;
	}

	m_mod_storages[storage->getModName()] = storage;
	return true;
}

void Server::unregisterModStorage(const std::string &name)
{
	std::unordered_map<std::string, ModMetadata *>::const_iterator it = m_mod_storages.find(name);
	if (it != m_mod_storages.end()) {
		// Save unconditionaly on unregistration
		it->second->save(getModStoragePath());
		m_mod_storages.erase(name);
	}
}

void dedicated_server_loop(Server &server, bool &kill)
{
	verbosestream<<"dedicated_server_loop()"<<std::endl;

	IntervalLimiter m_profiler_interval;

	static thread_local const float steplen =
			g_settings->getFloat("dedicated_server_step");
	static thread_local const float profiler_print_interval =
			g_settings->getFloat("profiler_print_interval");

	/*
	 * The dedicated server loop only does time-keeping (in Server::step) and
	 * provides a way to main.cpp to kill the server externally (bool &kill).
	 */

	for(;;) {
		// This is kind of a hack but can be done like this
		// because server.step() is very light
		sleep_ms((int)(steplen*1000.0));
		server.step(steplen);

		if (server.isShutdownRequested() || kill)
			break;

		/*
			Profiler
		*/
		if (profiler_print_interval != 0) {
			if(m_profiler_interval.step(steplen, profiler_print_interval))
			{
				infostream<<"Profiler:"<<std::endl;
				g_profiler->print(infostream);
				g_profiler->clear();
			}
		}
	}

	infostream << "Dedicated server quitting" << std::endl;
#if USE_CURL
	if (g_settings->getBool("server_announce"))
		ServerList::sendAnnounce(ServerList::AA_DELETE,
			server.m_bind_addr.getPort());
#endif
}

/*
 * Mod channels
 */


bool Server::joinModChannel(const std::string &channel)
{
	return m_modchannel_mgr->joinChannel(channel, PEER_ID_SERVER) &&
			m_modchannel_mgr->setChannelState(channel, MODCHANNEL_STATE_READ_WRITE);
}

bool Server::leaveModChannel(const std::string &channel)
{
	return m_modchannel_mgr->leaveChannel(channel, PEER_ID_SERVER);
}

bool Server::sendModChannelMessage(const std::string &channel, const std::string &message)
{
	if (!m_modchannel_mgr->canWriteOnChannel(channel))
		return false;

	broadcastModChannelMessage(channel, message, PEER_ID_SERVER);
	return true;
}

ModChannel* Server::getModChannel(const std::string &channel)
{
	return m_modchannel_mgr->getModChannel(channel);
}

void Server::broadcastModChannelMessage(const std::string &channel,
		const std::string &message, session_t from_peer)
{
	const std::vector<u16> &peers = m_modchannel_mgr->getChannelPeers(channel);
	if (peers.empty())
		return;

	if (message.size() > STRING_MAX_LEN) {
		warningstream << "ModChannel message too long, dropping before sending "
				<< " (" << message.size() << " > " << STRING_MAX_LEN << ", channel: "
				<< channel << ")" << std::endl;
		return;
	}

	std::string sender;
	if (from_peer != PEER_ID_SERVER) {
		sender = getPlayerName(from_peer);
	}

	NetworkPacket resp_pkt(TOCLIENT_MODCHANNEL_MSG,
			2 + channel.size() + 2 + sender.size() + 2 + message.size());
	resp_pkt << channel << sender << message;
	for (session_t peer_id : peers) {
		// Ignore sender
		if (peer_id == from_peer)
			continue;

		Send(peer_id, &resp_pkt);
	}

	if (from_peer != PEER_ID_SERVER) {
		m_script->on_modchannel_message(channel, sender, message);
	}
}

Translations *Server::getTranslationLanguage(const std::string &lang_code)
{
	if (lang_code.empty())
		return nullptr;

	auto it = server_translations.find(lang_code);
	if (it != server_translations.end())
		return &it->second; // Already loaded

	// [] will create an entry
	auto *translations = &server_translations[lang_code];

	std::string suffix = "." + lang_code + ".tr";
	for (const auto &i : m_media) {
		if (str_ends_with(i.first, suffix)) {
			std::string data;
			if (fs::ReadFile(i.second.path, data)) {
				translations->loadTranslation(data);
			}
		}
	}

	return translations;
}<|MERGE_RESOLUTION|>--- conflicted
+++ resolved
@@ -3109,20 +3109,15 @@
 		for (session_t client_id : clients) {
 			RemotePlayer *player = m_env->getPlayer(client_id);
 
-			// Get name of player
-<<<<<<< HEAD
-			std::wstring name = L"unknown";
-			if (!player)
-				continue;
-
-			PlayerSAO *sao = player->getPlayerSAO();
-			if (sao && !sao->getVisible())
-				continue;
-
-			name = narrow_to_wide(player->getName());
-=======
+			if (player) {
+			  PlayerSAO *sao = player->getPlayerSAO();
+			  if (sao && !sao->getVisible())
+				  continue;
+      }
+
+      // Get name of player
 			const char *name = player ? player->getName() : "<unknown>";
->>>>>>> 1abb83b1
+
 
 			// Add name to information string
 			if (!first)
