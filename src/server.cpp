/*
Minetest
Copyright (C) 2010-2013 celeron55, Perttu Ahola <celeron55@gmail.com>

This program is free software; you can redistribute it and/or modify
it under the terms of the GNU Lesser General Public License as published by
the Free Software Foundation; either version 2.1 of the License, or
(at your option) any later version.

This program is distributed in the hope that it will be useful,
but WITHOUT ANY WARRANTY; without even the implied warranty of
MERCHANTABILITY or FITNESS FOR A PARTICULAR PURPOSE.  See the
GNU Lesser General Public License for more details.

You should have received a copy of the GNU Lesser General Public License along
with this program; if not, write to the Free Software Foundation, Inc.,
51 Franklin Street, Fifth Floor, Boston, MA 02110-1301 USA.
*/

#include "server.h"
#include <iostream>
#include <queue>
#include "clientserver.h"
#include "map.h"
#include "jmutexautolock.h"
#include "main.h"
#include "constants.h"
#include "voxel.h"
#include "config.h"
#include "filesys.h"
#include "mapblock.h"
#include "serverobject.h"
#include "settings.h"
#include "profiler.h"
#include "log.h"
#include "script.h"
#include "scriptapi.h"
#include "nodedef.h"
#include "itemdef.h"
#include "craftdef.h"
#include "emerge.h"
#include "mapgen.h"
#include "biome.h"
#include "content_mapnode.h"
#include "content_nodemeta.h"
#include "content_abm.h"
#include "content_sao.h"
#include "mods.h"
#include "sha1.h"
#include "base64.h"
#include "tool.h"
#include "sound.h" // dummySoundManager
#include "event_manager.h"
#include "hex.h"
#include "serverlist.h"
#include "util/string.h"
#include "util/pointedthing.h"
#include "util/mathconstants.h"
#include "rollback.h"
#include "util/serialize.h"

void * ServerThread::Thread()
{
	ThreadStarted();

	log_register_thread("ServerThread");

	DSTACK(__FUNCTION_NAME);

	BEGIN_DEBUG_EXCEPTION_HANDLER

	while(getRun())
	{
		try{
			//TimeTaker timer("AsyncRunStep() + Receive()");

			{
				//TimeTaker timer("AsyncRunStep()");
				m_server->AsyncRunStep();
			}

			//infostream<<"Running m_server->Receive()"<<std::endl;
			m_server->Receive();
		}
		catch(con::NoIncomingDataException &e)
		{
		}
		catch(con::PeerNotFoundException &e)
		{
			infostream<<"Server: PeerNotFoundException"<<std::endl;
		}
		catch(con::ConnectionBindFailed &e)
		{
			m_server->setAsyncFatalError(e.what());
		}
		catch(LuaError &e)
		{
			m_server->setAsyncFatalError(e.what());
		}
	}

	END_DEBUG_EXCEPTION_HANDLER(errorstream)

	return NULL;
}

v3f ServerSoundParams::getPos(ServerEnvironment *env, bool *pos_exists) const
{
	if(pos_exists) *pos_exists = false;
	switch(type){
	case SSP_LOCAL:
		return v3f(0,0,0);
	case SSP_POSITIONAL:
		if(pos_exists) *pos_exists = true;
		return pos;
	case SSP_OBJECT: {
		if(object == 0)
			return v3f(0,0,0);
		ServerActiveObject *sao = env->getActiveObject(object);
		if(!sao)
			return v3f(0,0,0);
		if(pos_exists) *pos_exists = true;
		return sao->getBasePosition(); }
	}
	return v3f(0,0,0);
}

void RemoteClient::GetNextBlocks(Server *server, float dtime,
		core::array<PrioritySortedBlockTransfer> &dest)
{
	DSTACK(__FUNCTION_NAME);

	/*u32 timer_result;
	TimeTaker timer("RemoteClient::GetNextBlocks", &timer_result);*/

	// Increment timers
	m_nothing_to_send_pause_timer -= dtime;
	m_nearest_unsent_reset_timer += dtime;

	if(m_nothing_to_send_pause_timer >= 0)
		return;

	Player *player = server->m_env->getPlayer(peer_id);
	// This can happen sometimes; clients and players are not in perfect sync.
	if(player == NULL)
		return;

	// Won't send anything if already sending
	if(m_blocks_sending.size() >= g_settings->getU16
			("max_simultaneous_block_sends_per_client"))
	{
		//infostream<<"Not sending any blocks, Queue full."<<std::endl;
		return;
	}

	//TimeTaker timer("RemoteClient::GetNextBlocks");

	v3f playerpos = player->getPosition();
	v3f playerspeed = player->getSpeed();
	v3f playerspeeddir(0,0,0);
	if(playerspeed.getLength() > 1.0*BS)
		playerspeeddir = playerspeed / playerspeed.getLength();
	// Predict to next block
	v3f playerpos_predicted = playerpos + playerspeeddir*MAP_BLOCKSIZE*BS;

	v3s16 center_nodepos = floatToInt(playerpos_predicted, BS);

	v3s16 center = getNodeBlockPos(center_nodepos);

	// Camera position and direction
	v3f camera_pos = player->getEyePosition();
	v3f camera_dir = v3f(0,0,1);
	camera_dir.rotateYZBy(player->getPitch());
	camera_dir.rotateXZBy(player->getYaw());

	/*infostream<<"camera_dir=("<<camera_dir.X<<","<<camera_dir.Y<<","
			<<camera_dir.Z<<")"<<std::endl;*/

	/*
		Get the starting value of the block finder radius.
	*/

	if(m_last_center != center)
	{
		m_nearest_unsent_d = 0;
		m_last_center = center;
	}

	/*infostream<<"m_nearest_unsent_reset_timer="
			<<m_nearest_unsent_reset_timer<<std::endl;*/

	// Reset periodically to workaround for some bugs or stuff
	if(m_nearest_unsent_reset_timer > 20.0)
	{
		m_nearest_unsent_reset_timer = 0;
		m_nearest_unsent_d = 0;
		//infostream<<"Resetting m_nearest_unsent_d for "
		//		<<server->getPlayerName(peer_id)<<std::endl;
	}

	//s16 last_nearest_unsent_d = m_nearest_unsent_d;
	s16 d_start = m_nearest_unsent_d;

	//infostream<<"d_start="<<d_start<<std::endl;

	u16 max_simul_sends_setting = g_settings->getU16
			("max_simultaneous_block_sends_per_client");
	u16 max_simul_sends_usually = max_simul_sends_setting;

	/*
		Check the time from last addNode/removeNode.

		Decrease send rate if player is building stuff.
	*/
	m_time_from_building += dtime;
	if(m_time_from_building < g_settings->getFloat(
				"full_block_send_enable_min_time_from_building"))
	{
		max_simul_sends_usually
			= LIMITED_MAX_SIMULTANEOUS_BLOCK_SENDS;
	}

	/*
		Number of blocks sending + number of blocks selected for sending
	*/
	u32 num_blocks_selected = m_blocks_sending.size();

	/*
		next time d will be continued from the d from which the nearest
		unsent block was found this time.

		This is because not necessarily any of the blocks found this
		time are actually sent.
	*/
	s32 new_nearest_unsent_d = -1;

	s16 d_max = g_settings->getS16("max_block_send_distance");
	s16 d_max_gen = g_settings->getS16("max_block_generate_distance");

	// Don't loop very much at a time
	s16 max_d_increment_at_time = 2;
	if(d_max > d_start + max_d_increment_at_time)
		d_max = d_start + max_d_increment_at_time;
	/*if(d_max_gen > d_start+2)
		d_max_gen = d_start+2;*/

	//infostream<<"Starting from "<<d_start<<std::endl;

	s32 nearest_emerged_d = -1;
	s32 nearest_emergefull_d = -1;
	s32 nearest_sent_d = -1;
	bool queue_is_full = false;

	s16 d;
	for(d = d_start; d <= d_max; d++)
	{
		/*errorstream<<"checking d="<<d<<" for "
				<<server->getPlayerName(peer_id)<<std::endl;*/
		//infostream<<"RemoteClient::SendBlocks(): d="<<d<<std::endl;

		/*
			If m_nearest_unsent_d was changed by the EmergeThread
			(it can change it to 0 through SetBlockNotSent),
			update our d to it.
			Else update m_nearest_unsent_d
		*/
		/*if(m_nearest_unsent_d != last_nearest_unsent_d)
		{
			d = m_nearest_unsent_d;
			last_nearest_unsent_d = m_nearest_unsent_d;
		}*/

		/*
			Get the border/face dot coordinates of a "d-radiused"
			box
		*/
		core::list<v3s16> list;
		getFacePositions(list, d);

		core::list<v3s16>::Iterator li;
		for(li=list.begin(); li!=list.end(); li++)
		{
			v3s16 p = *li + center;

			/*
				Send throttling
				- Don't allow too many simultaneous transfers
				- EXCEPT when the blocks are very close

				Also, don't send blocks that are already flying.
			*/

			// Start with the usual maximum
			u16 max_simul_dynamic = max_simul_sends_usually;

			// If block is very close, allow full maximum
			if(d <= BLOCK_SEND_DISABLE_LIMITS_MAX_D)
				max_simul_dynamic = max_simul_sends_setting;

			// Don't select too many blocks for sending
			if(num_blocks_selected >= max_simul_dynamic)
			{
				queue_is_full = true;
				goto queue_full_break;
			}

			// Don't send blocks that are currently being transferred
			if(m_blocks_sending.find(p) != NULL)
				continue;

			/*
				Do not go over-limit
			*/
			if(p.X < -MAP_GENERATION_LIMIT / MAP_BLOCKSIZE
			|| p.X > MAP_GENERATION_LIMIT / MAP_BLOCKSIZE
			|| p.Y < -MAP_GENERATION_LIMIT / MAP_BLOCKSIZE
			|| p.Y > MAP_GENERATION_LIMIT / MAP_BLOCKSIZE
			|| p.Z < -MAP_GENERATION_LIMIT / MAP_BLOCKSIZE
			|| p.Z > MAP_GENERATION_LIMIT / MAP_BLOCKSIZE)
				continue;

			// If this is true, inexistent block will be made from scratch
			bool generate = d <= d_max_gen;

			{
				/*// Limit the generating area vertically to 2/3
				if(abs(p.Y - center.Y) > d_max_gen - d_max_gen / 3)
					generate = false;*/

				// Limit the send area vertically to 1/2
				if(abs(p.Y - center.Y) > d_max / 2)
					continue;
			}

#if 0
			/*
				If block is far away, don't generate it unless it is
				near ground level.
			*/
			if(d >= 4)
			{
	#if 1
				// Block center y in nodes
				f32 y = (f32)(p.Y * MAP_BLOCKSIZE + MAP_BLOCKSIZE/2);
				// Don't generate if it's very high or very low
				if(y < -64 || y > 64)
					generate = false;
	#endif
	#if 0
				v2s16 p2d_nodes_center(
					MAP_BLOCKSIZE*p.X,
					MAP_BLOCKSIZE*p.Z);

				// Get ground height in nodes
				s16 gh = server->m_env->getServerMap().findGroundLevel(
						p2d_nodes_center);

				// If differs a lot, don't generate
				if(fabs(gh - y) > MAP_BLOCKSIZE*2)
					generate = false;
					// Actually, don't even send it
					//continue;
	#endif
			}
#endif

			//infostream<<"d="<<d<<std::endl;
#if 1
			/*
				Don't generate or send if not in sight
				FIXME This only works if the client uses a small enough
				FOV setting. The default of 72 degrees is fine.
			*/

			float camera_fov = (72.0*M_PI/180) * 4./3.;
			if(isBlockInSight(p, camera_pos, camera_dir, camera_fov, 10000*BS) == false)
			{
				continue;
			}
#endif
			/*
				Don't send already sent blocks
			*/
			{
				if(m_blocks_sent.find(p) != NULL)
				{
					continue;
				}
			}

			/*
				Check if map has this block
			*/
			MapBlock *block = server->m_env->getMap().getBlockNoCreateNoEx(p);

			bool surely_not_found_on_disk = false;
			bool block_is_invalid = false;
			if(block != NULL)
			{
				// Reset usage timer, this block will be of use in the future.
				block->resetUsageTimer();

				// Block is dummy if data doesn't exist.
				// It means it has been not found from disk and not generated
				if(block->isDummy())
				{
					surely_not_found_on_disk = true;
				}

				// Block is valid if lighting is up-to-date and data exists
				if(block->isValid() == false)
				{
					block_is_invalid = true;
				}

				/*if(block->isFullyGenerated() == false)
				{
					block_is_invalid = true;
				}*/

#if 0
				v2s16 p2d(p.X, p.Z);
				ServerMap *map = (ServerMap*)(&server->m_env->getMap());
				v2s16 chunkpos = map->sector_to_chunk(p2d);
				if(map->chunkNonVolatile(chunkpos) == false)
					block_is_invalid = true;
#endif
				if(block->isGenerated() == false)
					block_is_invalid = true;
#if 1
				/*
					If block is not close, don't send it unless it is near
					ground level.

					Block is near ground level if night-time mesh
					differs from day-time mesh.
				*/
				if(d >= 4)
				{
					if(block->getDayNightDiff() == false)
						continue;
				}
#endif
			}

			/*
				If block has been marked to not exist on disk (dummy)
				and generating new ones is not wanted, skip block.
			*/
			if(generate == false && surely_not_found_on_disk == true)
			{
				// get next one.
				continue;
			}

			/*
				Add inexistent block to emerge queue.
			*/
			if(block == NULL || surely_not_found_on_disk || block_is_invalid)
			{
			/*	//TODO: Get value from somewhere
				// Allow only one block in emerge queue
				//if(server->m_emerge_queue.peerItemCount(peer_id) < 1)
				// Allow two blocks in queue per client
				//if(server->m_emerge_queue.peerItemCount(peer_id) < 2)
				u32 max_emerge = 5;
				// Make it more responsive when needing to generate stuff
				if(surely_not_found_on_disk)
					max_emerge = 1;
				if(server->m_emerge_queue.peerItemCount(peer_id) < max_emerge)
				{
					//infostream<<"Adding block to emerge queue"<<std::endl;

					// Add it to the emerge queue and trigger the thread

					u8 flags = 0;
					if(generate == false)
						flags |= BLOCK_EMERGE_FLAG_FROMDISK;

					server->m_emerge_queue.addBlock(peer_id, p, flags);
					server->m_emergethread.trigger();

					if(nearest_emerged_d == -1)
						nearest_emerged_d = d;
				} else {
					if(nearest_emergefull_d == -1)
						nearest_emergefull_d = d;
					goto queue_full_break;
				}
			*/

				if (server->m_emerge->enqueueBlockEmerge(peer_id, p, generate)) {
					if (nearest_emerged_d == -1)
						nearest_emerged_d = d;
				} else {
					if (nearest_emergefull_d == -1)
						nearest_emergefull_d = d;
					goto queue_full_break;
				}
				
				// get next one.
				continue;
			}

			if(nearest_sent_d == -1)
				nearest_sent_d = d;

			/*
				Add block to send queue
			*/

			/*errorstream<<"sending from d="<<d<<" to "
					<<server->getPlayerName(peer_id)<<std::endl;*/

			PrioritySortedBlockTransfer q((float)d, p, peer_id);

			dest.push_back(q);

			num_blocks_selected += 1;
		}
	}
queue_full_break:

	//infostream<<"Stopped at "<<d<<std::endl;

	// If nothing was found for sending and nothing was queued for
	// emerging, continue next time browsing from here
	if(nearest_emerged_d != -1){
		new_nearest_unsent_d = nearest_emerged_d;
	} else if(nearest_emergefull_d != -1){
		new_nearest_unsent_d = nearest_emergefull_d;
	} else {
		if(d > g_settings->getS16("max_block_send_distance")){
			new_nearest_unsent_d = 0;
			m_nothing_to_send_pause_timer = 2.0;
			/*infostream<<"GetNextBlocks(): d wrapped around for "
					<<server->getPlayerName(peer_id)
					<<"; setting to 0 and pausing"<<std::endl;*/
		} else {
			if(nearest_sent_d != -1)
				new_nearest_unsent_d = nearest_sent_d;
			else
				new_nearest_unsent_d = d;
		}
	}

	if(new_nearest_unsent_d != -1)
		m_nearest_unsent_d = new_nearest_unsent_d;

	/*timer_result = timer.stop(true);
	if(timer_result != 0)
		infostream<<"GetNextBlocks timeout: "<<timer_result<<" (!=0)"<<std::endl;*/
}

void RemoteClient::GotBlock(v3s16 p)
{
	if(m_blocks_sending.find(p) != NULL)
		m_blocks_sending.remove(p);
	else
	{
		/*infostream<<"RemoteClient::GotBlock(): Didn't find in"
				" m_blocks_sending"<<std::endl;*/
		m_excess_gotblocks++;
	}
	m_blocks_sent.insert(p, true);
}

void RemoteClient::SentBlock(v3s16 p)
{
	if(m_blocks_sending.find(p) == NULL)
		m_blocks_sending.insert(p, 0.0);
	else
		infostream<<"RemoteClient::SentBlock(): Sent block"
				" already in m_blocks_sending"<<std::endl;
}

void RemoteClient::SetBlockNotSent(v3s16 p)
{
	m_nearest_unsent_d = 0;

	if(m_blocks_sending.find(p) != NULL)
		m_blocks_sending.remove(p);
	if(m_blocks_sent.find(p) != NULL)
		m_blocks_sent.remove(p);
}

void RemoteClient::SetBlocksNotSent(core::map<v3s16, MapBlock*> &blocks)
{
	m_nearest_unsent_d = 0;

	for(core::map<v3s16, MapBlock*>::Iterator
			i = blocks.getIterator();
			i.atEnd()==false; i++)
	{
		v3s16 p = i.getNode()->getKey();

		if(m_blocks_sending.find(p) != NULL)
			m_blocks_sending.remove(p);
		if(m_blocks_sent.find(p) != NULL)
			m_blocks_sent.remove(p);
	}
}

/*
	PlayerInfo
*/

PlayerInfo::PlayerInfo()
{
	name[0] = 0;
	avg_rtt = 0;
}

void PlayerInfo::PrintLine(std::ostream *s)
{
	(*s)<<id<<": ";
	(*s)<<"\""<<name<<"\" ("
			<<(position.X/10)<<","<<(position.Y/10)
			<<","<<(position.Z/10)<<") ";
	address.print(s);
	(*s)<<" avg_rtt="<<avg_rtt;
	(*s)<<std::endl;
}

/*
	Server
*/

Server::Server(
		const std::string &path_world,
		const std::string &path_config,
		const SubgameSpec &gamespec,
		bool simple_singleplayer_mode
	):
	m_path_world(path_world),
	m_path_config(path_config),
	m_gamespec(gamespec),
	m_simple_singleplayer_mode(simple_singleplayer_mode),
	m_async_fatal_error(""),
	m_env(NULL),
	m_con(PROTOCOL_ID, 512, CONNECTION_TIMEOUT, this),
	m_banmanager(path_world+DIR_DELIM+"ipban.txt"),
	m_rollback(NULL),
	m_rollback_sink_enabled(true),
	m_enable_rollback_recording(false),
	m_emerge(NULL),
	m_biomedef(NULL),
	m_lua(NULL),
	m_itemdef(createItemDefManager()),
	m_nodedef(createNodeDefManager()),
	m_craftdef(createCraftDefManager()),
	m_event(new EventManager()),
	m_thread(this),
	//m_emergethread(this),
	m_time_of_day_send_timer(0),
	m_uptime(0),
	m_shutdown_requested(false),
	m_ignore_map_edit_events(false),
	m_ignore_map_edit_events_peer_id(0)
{
	m_liquid_transform_timer = 0.0;
	m_liquid_transform_every = 1.0;
	m_print_info_timer = 0.0;
	m_masterserver_timer = 0.0;
	m_objectdata_timer = 0.0;
	m_emergethread_trigger_timer = 0.0;
	m_savemap_timer = 0.0;
	m_clients_number = 0;

	m_env_mutex.Init();
	m_con_mutex.Init();
	m_step_dtime_mutex.Init();
	m_step_dtime = 0.0;

	if(path_world == "")
		throw ServerError("Supplied empty world path");

	if(!gamespec.isValid())
		throw ServerError("Supplied invalid gamespec");

	infostream<<"Server created for gameid \""<<m_gamespec.id<<"\"";
	if(m_simple_singleplayer_mode)
		infostream<<" in simple singleplayer mode"<<std::endl;
	else
		infostream<<std::endl;
	infostream<<"- world:  "<<m_path_world<<std::endl;
	infostream<<"- config: "<<m_path_config<<std::endl;
	infostream<<"- game:   "<<m_gamespec.path<<std::endl;

	// Create biome definition manager
	m_biomedef = new BiomeDefManager(this);

	// Create rollback manager
	std::string rollback_path = m_path_world+DIR_DELIM+"rollback.txt";
	m_rollback = createRollbackManager(rollback_path, this);

	// Create world if it doesn't exist
	if(!initializeWorld(m_path_world, m_gamespec.id))
		throw ServerError("Failed to initialize world");

	ModConfiguration modconf(m_path_world);
	m_mods = modconf.getMods();
	std::list<ModSpec> unsatisfied_mods = modconf.getUnsatisfiedMods();
	// complain about mods with unsatisfied dependencies
	if(!modconf.isConsistent())	
	{
		for(std::list<ModSpec>::iterator it = unsatisfied_mods.begin();
			it != unsatisfied_mods.end(); ++it)
		{
			ModSpec mod = *it;
			errorstream << "mod \"" << mod.name << "\" has unsatisfied dependencies: ";
			for(std::set<std::string>::iterator dep_it = mod.unsatisfied_depends.begin();
				dep_it != mod.unsatisfied_depends.end(); ++dep_it)
				errorstream << " \"" << *dep_it << "\"";
			errorstream << std::endl;
		}
	}

	Settings worldmt_settings;
	std::string worldmt = m_path_world + DIR_DELIM + "world.mt";
	worldmt_settings.readConfigFile(worldmt.c_str());
	std::vector<std::string> names = worldmt_settings.getNames();
	std::set<std::string> exclude_mod_names;
	std::set<std::string> load_mod_names;
	for(std::vector<std::string>::iterator it = names.begin(); 
		it != names.end(); ++it)
	{	
		std::string name = *it;  
		if (name.compare(0,9,"load_mod_")==0)
		{
			if(worldmt_settings.getBool(name))
				load_mod_names.insert(name.substr(9));
			else			
				exclude_mod_names.insert(name.substr(9));
		}
	}
	// complain about mods declared to be loaded, but not found
	for(std::vector<ModSpec>::iterator it = m_mods.begin();
		it != m_mods.end(); ++it)
		load_mod_names.erase((*it).name);
	for(std::list<ModSpec>::iterator it = unsatisfied_mods.begin();
		it != unsatisfied_mods.end(); ++it)
		load_mod_names.erase((*it).name);
	if(!load_mod_names.empty())
	{		
		errorstream << "The following mods could not be found:";
		for(std::set<std::string>::iterator it = load_mod_names.begin();
			it != load_mod_names.end(); ++it)
			errorstream << " \"" << (*it) << "\"";
		errorstream << std::endl;
	}

	// Path to builtin.lua
	std::string builtinpath = getBuiltinLuaPath() + DIR_DELIM + "builtin.lua";

	// Lock environment
	JMutexAutoLock envlock(m_env_mutex);
	JMutexAutoLock conlock(m_con_mutex);

	// Initialize scripting

	infostream<<"Server: Initializing Lua"<<std::endl;
	m_lua = script_init();
	assert(m_lua);
	// Export API
	scriptapi_export(m_lua, this);
	// Load and run builtin.lua
	infostream<<"Server: Loading builtin.lua [\""
			<<builtinpath<<"\"]"<<std::endl;
	bool success = scriptapi_loadmod(m_lua, builtinpath, "__builtin");
	if(!success){
		errorstream<<"Server: Failed to load and run "
				<<builtinpath<<std::endl;
		throw ModError("Failed to load and run "+builtinpath);
	}
	// Print 'em
	infostream<<"Server: Loading mods: ";
	for(std::vector<ModSpec>::iterator i = m_mods.begin();
			i != m_mods.end(); i++){
		const ModSpec &mod = *i;
		infostream<<mod.name<<" ";
	}
	infostream<<std::endl;
	// Load and run "mod" scripts
	for(std::vector<ModSpec>::iterator i = m_mods.begin();
			i != m_mods.end(); i++){
		const ModSpec &mod = *i;
		std::string scriptpath = mod.path + DIR_DELIM + "init.lua";
		infostream<<"  ["<<padStringRight(mod.name, 12)<<"] [\""
				<<scriptpath<<"\"]"<<std::endl;
		bool success = scriptapi_loadmod(m_lua, scriptpath, mod.name);
		if(!success){
			errorstream<<"Server: Failed to load and run "
					<<scriptpath<<std::endl;
			throw ModError("Failed to load and run "+scriptpath);
		}
	}

	// Read Textures and calculate sha1 sums
	fillMediaCache();

	// Apply item aliases in the node definition manager
	m_nodedef->updateAliases(m_itemdef);

	// Add default biomes after nodedef had its aliases added
	m_biomedef->addDefaultBiomes();

	// Create emerge manager
	m_emerge = new EmergeManager(this, m_biomedef);

	// Initialize Environment
	ServerMap *servermap = new ServerMap(path_world, this, m_emerge);
	m_env = new ServerEnvironment(servermap, m_lua, this, this);
	
	m_emerge->initMapgens(servermap->getMapgenParams());

	// Give environment reference to scripting api
	scriptapi_add_environment(m_lua, m_env);

	// Register us to receive map edit events
	servermap->addEventReceiver(this);

	// If file exists, load environment metadata
	if(fs::PathExists(m_path_world+DIR_DELIM+"env_meta.txt"))
	{
		infostream<<"Server: Loading environment metadata"<<std::endl;
		m_env->loadMeta(m_path_world);
	}

	// Load players
	infostream<<"Server: Loading players"<<std::endl;
	m_env->deSerializePlayers(m_path_world);

	/*
		Add some test ActiveBlockModifiers to environment
	*/
	add_legacy_abms(m_env, m_nodedef);

	m_liquid_transform_every = g_settings->getFloat("liquid_update");
}

Server::~Server()
{
	infostream<<"Server destructing"<<std::endl;

	/*
		Send shutdown message
	*/
	{
		JMutexAutoLock conlock(m_con_mutex);

		std::wstring line = L"*** Server shutting down";

		/*
			Send the message to clients
		*/
		for(core::map<u16, RemoteClient*>::Iterator
			i = m_clients.getIterator();
			i.atEnd() == false; i++)
		{
			// Get client and check that it is valid
			RemoteClient *client = i.getNode()->getValue();
			assert(client->peer_id == i.getNode()->getKey());
			if(client->serialization_version == SER_FMT_VER_INVALID)
				continue;

			try{
				SendChatMessage(client->peer_id, line);
			}
			catch(con::PeerNotFoundException &e)
			{}
		}
	}

	{
		JMutexAutoLock envlock(m_env_mutex);
		JMutexAutoLock conlock(m_con_mutex);

		/*
			Execute script shutdown hooks
		*/
		scriptapi_on_shutdown(m_lua);
	}

	{
		JMutexAutoLock envlock(m_env_mutex);

		/*
			Save players
		*/
		infostream<<"Server: Saving players"<<std::endl;
		m_env->serializePlayers(m_path_world);

		/*
			Save environment metadata
		*/
		infostream<<"Server: Saving environment metadata"<<std::endl;
		m_env->saveMeta(m_path_world);
	}

	/*
		Stop threads
	*/
	stop();

	/*
		Delete clients
	*/
	{
		JMutexAutoLock clientslock(m_con_mutex);

		for(core::map<u16, RemoteClient*>::Iterator
			i = m_clients.getIterator();
			i.atEnd() == false; i++)
		{

			// Delete client
			delete i.getNode()->getValue();
		}
	}

	// Delete things in the reverse order of creation
	delete m_env;
	delete m_rollback;
	delete m_emerge;
	delete m_event;
	delete m_itemdef;
	delete m_nodedef;
	delete m_craftdef;

	// Deinitialize scripting
	infostream<<"Server: Deinitializing scripting"<<std::endl;
	script_deinit(m_lua);

	// Delete detached inventories
	{
		for(std::map<std::string, Inventory*>::iterator
				i = m_detached_inventories.begin();
				i != m_detached_inventories.end(); i++){
			delete i->second;
		}
	}
}

void Server::start(unsigned short port)
{
	DSTACK(__FUNCTION_NAME);
	infostream<<"Starting server on port "<<port<<"..."<<std::endl;

	// Stop thread if already running
	m_thread.stop();

	// Initialize connection
	m_con.SetTimeoutMs(30);
	m_con.Serve(port);

	// Start thread
	m_thread.setRun(true);
	m_thread.Start();

	// ASCII art for the win!
	actionstream
	<<"        .__               __                   __   "<<std::endl
	<<"  _____ |__| ____   _____/  |_  ____   _______/  |_ "<<std::endl
	<<" /     \\|  |/    \\_/ __ \\   __\\/ __ \\ /  ___/\\   __\\"<<std::endl
	<<"|  Y Y  \\  |   |  \\  ___/|  | \\  ___/ \\___ \\  |  |  "<<std::endl
	<<"|__|_|  /__|___|  /\\___  >__|  \\___  >____  > |__|  "<<std::endl
	<<"      \\/        \\/     \\/          \\/     \\/        "<<std::endl;
	actionstream<<"World at ["<<m_path_world<<"]"<<std::endl;
	actionstream<<"Server for gameid=\""<<m_gamespec.id
			<<"\" listening on port "<<port<<"."<<std::endl;
}

void Server::stop()
{
	DSTACK(__FUNCTION_NAME);

	infostream<<"Server: Stopping and waiting threads"<<std::endl;

	// Stop threads (set run=false first so both start stopping)
	m_thread.setRun(false);
	//m_emergethread.setRun(false);
	m_thread.stop();
	//m_emergethread.stop();

	infostream<<"Server: Threads stopped"<<std::endl;
}

void Server::step(float dtime)
{
	DSTACK(__FUNCTION_NAME);
	// Limit a bit
	if(dtime > 2.0)
		dtime = 2.0;
	{
		JMutexAutoLock lock(m_step_dtime_mutex);
		m_step_dtime += dtime;
	}
	// Throw if fatal error occurred in thread
	std::string async_err = m_async_fatal_error.get();
	if(async_err != ""){
		throw ServerError(async_err);
	}
}

void Server::AsyncRunStep()
{
	DSTACK(__FUNCTION_NAME);

	g_profiler->add("Server::AsyncRunStep (num)", 1);

	float dtime;
	{
		JMutexAutoLock lock1(m_step_dtime_mutex);
		dtime = m_step_dtime;
	}

	{
		// Send blocks to clients
		SendBlocks(dtime);
	}

	if(dtime < 0.001)
		return;

	g_profiler->add("Server::AsyncRunStep with dtime (num)", 1);

	//infostream<<"Server steps "<<dtime<<std::endl;
	//infostream<<"Server::AsyncRunStep(): dtime="<<dtime<<std::endl;

	{
		JMutexAutoLock lock1(m_step_dtime_mutex);
		m_step_dtime -= dtime;
	}

	/*
		Update uptime
	*/
	{
		m_uptime.set(m_uptime.get() + dtime);
	}

	{
		// Process connection's timeouts
		JMutexAutoLock lock2(m_con_mutex);
		ScopeProfiler sp(g_profiler, "Server: connection timeout processing");
		m_con.RunTimeouts(dtime);
	}

	{
		// This has to be called so that the client list gets synced
		// with the peer list of the connection
		handlePeerChanges();
	}

	/*
		Update time of day and overall game time
	*/
	{
		JMutexAutoLock envlock(m_env_mutex);

		m_env->setTimeOfDaySpeed(g_settings->getFloat("time_speed"));

		/*
			Send to clients at constant intervals
		*/

		m_time_of_day_send_timer -= dtime;
		if(m_time_of_day_send_timer < 0.0)
		{
			m_time_of_day_send_timer = g_settings->getFloat("time_send_interval");

			//JMutexAutoLock envlock(m_env_mutex);
			JMutexAutoLock conlock(m_con_mutex);

			for(core::map<u16, RemoteClient*>::Iterator
				i = m_clients.getIterator();
				i.atEnd() == false; i++)
			{
				RemoteClient *client = i.getNode()->getValue();
				SharedBuffer<u8> data = makePacket_TOCLIENT_TIME_OF_DAY(
						m_env->getTimeOfDay(), g_settings->getFloat("time_speed"));
				// Send as reliable
				m_con.Send(client->peer_id, 0, data, true);
			}
		}
	}

	{
		JMutexAutoLock lock(m_env_mutex);
		// Step environment
		ScopeProfiler sp(g_profiler, "SEnv step");
		ScopeProfiler sp2(g_profiler, "SEnv step avg", SPT_AVG);
		m_env->step(dtime);
	}

	const float map_timer_and_unload_dtime = 2.92;
	if(m_map_timer_and_unload_interval.step(dtime, map_timer_and_unload_dtime))
	{
		JMutexAutoLock lock(m_env_mutex);
		// Run Map's timers and unload unused data
		ScopeProfiler sp(g_profiler, "Server: map timer and unload");
		m_env->getMap().timerUpdate(map_timer_and_unload_dtime,
				g_settings->getFloat("server_unload_unused_data_timeout"));
	}

	/*
		Do background stuff
	*/

	/*
		Handle players
	*/
	{
		JMutexAutoLock lock(m_env_mutex);
		JMutexAutoLock lock2(m_con_mutex);

		ScopeProfiler sp(g_profiler, "Server: handle players");

		for(core::map<u16, RemoteClient*>::Iterator
			i = m_clients.getIterator();
			i.atEnd() == false; i++)
		{
			RemoteClient *client = i.getNode()->getValue();
			PlayerSAO *playersao = getPlayerSAO(client->peer_id);
			if(playersao == NULL)
				continue;

			/*
				Handle player HPs (die if hp=0)
			*/
			if(playersao->m_hp_not_sent && g_settings->getBool("enable_damage"))
			{
				if(playersao->getHP() == 0)
					DiePlayer(client->peer_id);
				else
					SendPlayerHP(client->peer_id);
			}

			/*
				Handle player APs
			*/
			if(playersao->m_ap_not_sent && g_settings->getBool("enable_damage"))
			{
				SendPlayerAP(client->peer_id);
			}

			/*
				Send player inventories if necessary
			*/
			if(playersao->m_moved){
				SendMovePlayer(client->peer_id);
				playersao->m_moved = false;
			}
			if(playersao->m_inventory_not_sent){
				UpdateCrafting(client->peer_id);
				SendInventory(client->peer_id);
			}
		}
	}

	/* Transform liquids */
	m_liquid_transform_timer += dtime;
	if(m_liquid_transform_timer >= m_liquid_transform_every)
	{
		m_liquid_transform_timer -= m_liquid_transform_every;

		JMutexAutoLock lock(m_env_mutex);

		ScopeProfiler sp(g_profiler, "Server: liquid transform");

		core::map<v3s16, MapBlock*> modified_blocks;
		m_env->getMap().transformLiquids(modified_blocks);
#if 0
		/*
			Update lighting
		*/
		core::map<v3s16, MapBlock*> lighting_modified_blocks;
		ServerMap &map = ((ServerMap&)m_env->getMap());
		map.updateLighting(modified_blocks, lighting_modified_blocks);

		// Add blocks modified by lighting to modified_blocks
		for(core::map<v3s16, MapBlock*>::Iterator
				i = lighting_modified_blocks.getIterator();
				i.atEnd() == false; i++)
		{
			MapBlock *block = i.getNode()->getValue();
			modified_blocks.insert(block->getPos(), block);
		}
#endif
		/*
			Set the modified blocks unsent for all the clients
		*/

		JMutexAutoLock lock2(m_con_mutex);

		for(core::map<u16, RemoteClient*>::Iterator
				i = m_clients.getIterator();
				i.atEnd() == false; i++)
		{
			RemoteClient *client = i.getNode()->getValue();

			if(modified_blocks.size() > 0)
			{
				// Remove block from sent history
				client->SetBlocksNotSent(modified_blocks);
			}
		}
	}

	// Periodically print some info
	{
		float &counter = m_print_info_timer;
		counter += dtime;
		if(counter >= 30.0)
		{
			counter = 0.0;

			JMutexAutoLock lock2(m_con_mutex);
			m_clients_number = 0;
			if(m_clients.size() != 0)
				infostream<<"Players:"<<std::endl;
			for(core::map<u16, RemoteClient*>::Iterator
				i = m_clients.getIterator();
				i.atEnd() == false; i++)
			{
				//u16 peer_id = i.getNode()->getKey();
				RemoteClient *client = i.getNode()->getValue();
				Player *player = m_env->getPlayer(client->peer_id);
				if(player==NULL)
					continue;
				infostream<<"* "<<player->getName()<<"\t";
				client->PrintInfo(infostream);
				++m_clients_number;
			}
		}
	}


#if USE_CURL
	// send masterserver announce
	{
		float &counter = m_masterserver_timer;
		if((!counter || counter >= 300.0) && g_settings->getBool("server_announce") == true)
		{
			ServerList::sendAnnounce(!counter ? "start" : "update", m_clients_number);
			counter = 0.01;
		}
		counter += dtime;
	}
#endif

	//if(g_settings->getBool("enable_experimental"))
	{

	/*
		Check added and deleted active objects
	*/
	{
		//infostream<<"Server: Checking added and deleted active objects"<<std::endl;
		JMutexAutoLock envlock(m_env_mutex);
		JMutexAutoLock conlock(m_con_mutex);

		ScopeProfiler sp(g_profiler, "Server: checking added and deleted objs");

		// Radius inside which objects are active
		s16 radius = g_settings->getS16("active_object_send_range_blocks");
		radius *= MAP_BLOCKSIZE;

		for(core::map<u16, RemoteClient*>::Iterator
			i = m_clients.getIterator();
			i.atEnd() == false; i++)
		{
			RemoteClient *client = i.getNode()->getValue();

			// If definitions and textures have not been sent, don't
			// send objects either
			if(!client->definitions_sent)
				continue;

			Player *player = m_env->getPlayer(client->peer_id);
			if(player==NULL)
			{
				// This can happen if the client timeouts somehow
				/*infostream<<"WARNING: "<<__FUNCTION_NAME<<": Client "
						<<client->peer_id
						<<" has no associated player"<<std::endl;*/
				continue;
			}
			v3s16 pos = floatToInt(player->getPosition(), BS);

			core::map<u16, bool> removed_objects;
			core::map<u16, bool> added_objects;
			m_env->getRemovedActiveObjects(pos, radius,
					client->m_known_objects, removed_objects);
			m_env->getAddedActiveObjects(pos, radius,
					client->m_known_objects, added_objects);

			// Ignore if nothing happened
			if(removed_objects.size() == 0 && added_objects.size() == 0)
			{
				//infostream<<"active objects: none changed"<<std::endl;
				continue;
			}

			std::string data_buffer;

			char buf[4];

			// Handle removed objects
			writeU16((u8*)buf, removed_objects.size());
			data_buffer.append(buf, 2);
			for(core::map<u16, bool>::Iterator
					i = removed_objects.getIterator();
					i.atEnd()==false; i++)
			{
				// Get object
				u16 id = i.getNode()->getKey();
				ServerActiveObject* obj = m_env->getActiveObject(id);

				// Add to data buffer for sending
				writeU16((u8*)buf, i.getNode()->getKey());
				data_buffer.append(buf, 2);

				// Remove from known objects
				client->m_known_objects.remove(i.getNode()->getKey());

				if(obj && obj->m_known_by_count > 0)
					obj->m_known_by_count--;
			}

			// Handle added objects
			writeU16((u8*)buf, added_objects.size());
			data_buffer.append(buf, 2);
			for(core::map<u16, bool>::Iterator
					i = added_objects.getIterator();
					i.atEnd()==false; i++)
			{
				// Get object
				u16 id = i.getNode()->getKey();
				ServerActiveObject* obj = m_env->getActiveObject(id);

				// Get object type
				u8 type = ACTIVEOBJECT_TYPE_INVALID;
				if(obj == NULL)
					infostream<<"WARNING: "<<__FUNCTION_NAME
							<<": NULL object"<<std::endl;
				else
					type = obj->getSendType();

				// Add to data buffer for sending
				writeU16((u8*)buf, id);
				data_buffer.append(buf, 2);
				writeU8((u8*)buf, type);
				data_buffer.append(buf, 1);

				if(obj)
					data_buffer.append(serializeLongString(
							obj->getClientInitializationData(client->net_proto_version)));
				else
					data_buffer.append(serializeLongString(""));

				// Add to known objects
				client->m_known_objects.insert(i.getNode()->getKey(), false);

				if(obj)
					obj->m_known_by_count++;
			}

			// Send packet
			SharedBuffer<u8> reply(2 + data_buffer.size());
			writeU16(&reply[0], TOCLIENT_ACTIVE_OBJECT_REMOVE_ADD);
			memcpy((char*)&reply[2], data_buffer.c_str(),
					data_buffer.size());
			// Send as reliable
			m_con.Send(client->peer_id, 0, reply, true);

			verbosestream<<"Server: Sent object remove/add: "
					<<removed_objects.size()<<" removed, "
					<<added_objects.size()<<" added, "
					<<"packet size is "<<reply.getSize()<<std::endl;
		}

#if 0
		/*
			Collect a list of all the objects known by the clients
			and report it back to the environment.
		*/

		core::map<u16, bool> all_known_objects;

		for(core::map<u16, RemoteClient*>::Iterator
			i = m_clients.getIterator();
			i.atEnd() == false; i++)
		{
			RemoteClient *client = i.getNode()->getValue();
			// Go through all known objects of client
			for(core::map<u16, bool>::Iterator
					i = client->m_known_objects.getIterator();
					i.atEnd()==false; i++)
			{
				u16 id = i.getNode()->getKey();
				all_known_objects[id] = true;
			}
		}

		m_env->setKnownActiveObjects(whatever);
#endif

	}

	/*
		Send object messages
	*/
	{
		JMutexAutoLock envlock(m_env_mutex);
		JMutexAutoLock conlock(m_con_mutex);

		ScopeProfiler sp(g_profiler, "Server: sending object messages");

		// Key = object id
		// Value = data sent by object
		core::map<u16, core::list<ActiveObjectMessage>* > buffered_messages;

		// Get active object messages from environment
		for(;;)
		{
			ActiveObjectMessage aom = m_env->getActiveObjectMessage();
			if(aom.id == 0)
				break;

			core::list<ActiveObjectMessage>* message_list = NULL;
			core::map<u16, core::list<ActiveObjectMessage>* >::Node *n;
			n = buffered_messages.find(aom.id);
			if(n == NULL)
			{
				message_list = new core::list<ActiveObjectMessage>;
				buffered_messages.insert(aom.id, message_list);
			}
			else
			{
				message_list = n->getValue();
			}
			message_list->push_back(aom);
		}

		// Route data to every client
		for(core::map<u16, RemoteClient*>::Iterator
			i = m_clients.getIterator();
			i.atEnd()==false; i++)
		{
			RemoteClient *client = i.getNode()->getValue();
			std::string reliable_data;
			std::string unreliable_data;
			// Go through all objects in message buffer
			for(core::map<u16, core::list<ActiveObjectMessage>* >::Iterator
					j = buffered_messages.getIterator();
					j.atEnd()==false; j++)
			{
				// If object is not known by client, skip it
				u16 id = j.getNode()->getKey();
				if(client->m_known_objects.find(id) == NULL)
					continue;
				// Get message list of object
				core::list<ActiveObjectMessage>* list = j.getNode()->getValue();
				// Go through every message
				for(core::list<ActiveObjectMessage>::Iterator
						k = list->begin(); k != list->end(); k++)
				{
					// Compose the full new data with header
					ActiveObjectMessage aom = *k;
					std::string new_data;
					// Add object id
					char buf[2];
					writeU16((u8*)&buf[0], aom.id);
					new_data.append(buf, 2);
					// Add data
					new_data += serializeString(aom.datastring);
					// Add data to buffer
					if(aom.reliable)
						reliable_data += new_data;
					else
						unreliable_data += new_data;
				}
			}
			/*
				reliable_data and unreliable_data are now ready.
				Send them.
			*/
			if(reliable_data.size() > 0)
			{
				SharedBuffer<u8> reply(2 + reliable_data.size());
				writeU16(&reply[0], TOCLIENT_ACTIVE_OBJECT_MESSAGES);
				memcpy((char*)&reply[2], reliable_data.c_str(),
						reliable_data.size());
				// Send as reliable
				m_con.Send(client->peer_id, 0, reply, true);
			}
			if(unreliable_data.size() > 0)
			{
				SharedBuffer<u8> reply(2 + unreliable_data.size());
				writeU16(&reply[0], TOCLIENT_ACTIVE_OBJECT_MESSAGES);
				memcpy((char*)&reply[2], unreliable_data.c_str(),
						unreliable_data.size());
				// Send as unreliable
				m_con.Send(client->peer_id, 0, reply, false);
			}

			/*if(reliable_data.size() > 0 || unreliable_data.size() > 0)
			{
				infostream<<"Server: Size of object message data: "
						<<"reliable: "<<reliable_data.size()
						<<", unreliable: "<<unreliable_data.size()
						<<std::endl;
			}*/
		}

		// Clear buffered_messages
		for(core::map<u16, core::list<ActiveObjectMessage>* >::Iterator
				i = buffered_messages.getIterator();
				i.atEnd()==false; i++)
		{
			delete i.getNode()->getValue();
		}
	}

	} // enable_experimental

	/*
		Send queued-for-sending map edit events.
	*/
	{
		// We will be accessing the environment and the connection
		JMutexAutoLock lock(m_env_mutex);
		JMutexAutoLock conlock(m_con_mutex);

		// Don't send too many at a time
		//u32 count = 0;

		// Single change sending is disabled if queue size is not small
		bool disable_single_change_sending = false;
		if(m_unsent_map_edit_queue.size() >= 4)
			disable_single_change_sending = true;

		int event_count = m_unsent_map_edit_queue.size();

		// We'll log the amount of each
		Profiler prof;

		while(m_unsent_map_edit_queue.size() != 0)
		{
			MapEditEvent* event = m_unsent_map_edit_queue.pop_front();

			// Players far away from the change are stored here.
			// Instead of sending the changes, MapBlocks are set not sent
			// for them.
			core::list<u16> far_players;

			if(event->type == MEET_ADDNODE)
			{
				//infostream<<"Server: MEET_ADDNODE"<<std::endl;
				prof.add("MEET_ADDNODE", 1);
				if(disable_single_change_sending)
					sendAddNode(event->p, event->n, event->already_known_by_peer,
							&far_players, 5);
				else
					sendAddNode(event->p, event->n, event->already_known_by_peer,
							&far_players, 30);
			}
			else if(event->type == MEET_REMOVENODE)
			{
				//infostream<<"Server: MEET_REMOVENODE"<<std::endl;
				prof.add("MEET_REMOVENODE", 1);
				if(disable_single_change_sending)
					sendRemoveNode(event->p, event->already_known_by_peer,
							&far_players, 5);
				else
					sendRemoveNode(event->p, event->already_known_by_peer,
							&far_players, 30);
			}
			else if(event->type == MEET_BLOCK_NODE_METADATA_CHANGED)
			{
				infostream<<"Server: MEET_BLOCK_NODE_METADATA_CHANGED"<<std::endl;
				prof.add("MEET_BLOCK_NODE_METADATA_CHANGED", 1);
				setBlockNotSent(event->p);
			}
			else if(event->type == MEET_OTHER)
			{
				infostream<<"Server: MEET_OTHER"<<std::endl;
				prof.add("MEET_OTHER", 1);
				for(core::map<v3s16, bool>::Iterator
						i = event->modified_blocks.getIterator();
						i.atEnd()==false; i++)
				{
					v3s16 p = i.getNode()->getKey();
					setBlockNotSent(p);
				}
			}
			else
			{
				prof.add("unknown", 1);
				infostream<<"WARNING: Server: Unknown MapEditEvent "
						<<((u32)event->type)<<std::endl;
			}

			/*
				Set blocks not sent to far players
			*/
			if(far_players.size() > 0)
			{
				// Convert list format to that wanted by SetBlocksNotSent
				core::map<v3s16, MapBlock*> modified_blocks2;
				for(core::map<v3s16, bool>::Iterator
						i = event->modified_blocks.getIterator();
						i.atEnd()==false; i++)
				{
					v3s16 p = i.getNode()->getKey();
					modified_blocks2.insert(p,
							m_env->getMap().getBlockNoCreateNoEx(p));
				}
				// Set blocks not sent
				for(core::list<u16>::Iterator
						i = far_players.begin();
						i != far_players.end(); i++)
				{
					u16 peer_id = *i;
					RemoteClient *client = getClient(peer_id);
					if(client==NULL)
						continue;
					client->SetBlocksNotSent(modified_blocks2);
				}
			}

			delete event;

			/*// Don't send too many at a time
			count++;
			if(count >= 1 && m_unsent_map_edit_queue.size() < 100)
				break;*/
		}

		if(event_count >= 5){
			infostream<<"Server: MapEditEvents:"<<std::endl;
			prof.print(infostream);
		} else if(event_count != 0){
			verbosestream<<"Server: MapEditEvents:"<<std::endl;
			prof.print(verbosestream);
		}

	}

	/*
		Trigger emergethread (it somehow gets to a non-triggered but
		bysy state sometimes)
	*/
	{
		float &counter = m_emergethread_trigger_timer;
		counter += dtime;
		if(counter >= 2.0)
		{
			counter = 0.0;

			for (unsigned int i = 0; i != m_emerge->emergethread.size(); i++)
				m_emerge->emergethread[i]->trigger();

			// Update m_enable_rollback_recording here too
			m_enable_rollback_recording =
					g_settings->getBool("enable_rollback_recording");
		}
	}

	// Save map, players and auth stuff
	{
		float &counter = m_savemap_timer;
		counter += dtime;
		if(counter >= g_settings->getFloat("server_map_save_interval"))
		{
			counter = 0.0;
			JMutexAutoLock lock(m_env_mutex);

			ScopeProfiler sp(g_profiler, "Server: saving stuff");

			//Ban stuff
			if(m_banmanager.isModified())
				m_banmanager.save();

			// Save changed parts of map
			m_env->getMap().save(MOD_STATE_WRITE_NEEDED);

			// Save players
			m_env->serializePlayers(m_path_world);

			// Save environment metadata
			m_env->saveMeta(m_path_world);
		}
	}
}

void Server::Receive()
{
	DSTACK(__FUNCTION_NAME);
	SharedBuffer<u8> data;
	u16 peer_id;
	u32 datasize;
	try{
		{
			JMutexAutoLock conlock(m_con_mutex);
			datasize = m_con.Receive(peer_id, data);
		}

		// This has to be called so that the client list gets synced
		// with the peer list of the connection
		handlePeerChanges();

		ProcessData(*data, datasize, peer_id);
	}
	catch(con::InvalidIncomingDataException &e)
	{
		infostream<<"Server::Receive(): "
				"InvalidIncomingDataException: what()="
				<<e.what()<<std::endl;
	}
	catch(con::PeerNotFoundException &e)
	{
		//NOTE: This is not needed anymore

		// The peer has been disconnected.
		// Find the associated player and remove it.

		/*JMutexAutoLock envlock(m_env_mutex);

		infostream<<"ServerThread: peer_id="<<peer_id
				<<" has apparently closed connection. "
				<<"Removing player."<<std::endl;

		m_env->removePlayer(peer_id);*/
	}
}

void Server::ProcessData(u8 *data, u32 datasize, u16 peer_id)
{
	DSTACK(__FUNCTION_NAME);
	// Environment is locked first.
	JMutexAutoLock envlock(m_env_mutex);
	JMutexAutoLock conlock(m_con_mutex);

	ScopeProfiler sp(g_profiler, "Server::ProcessData");

	try{
		Address address = m_con.GetPeerAddress(peer_id);
		std::string addr_s = address.serializeString();

		// drop player if is ip is banned
		if(m_banmanager.isIpBanned(addr_s)){
			infostream<<"Server: A banned client tried to connect from "
					<<addr_s<<"; banned name was "
					<<m_banmanager.getBanName(addr_s)<<std::endl;
			// This actually doesn't seem to transfer to the client
			SendAccessDenied(m_con, peer_id,
					L"Your ip is banned. Banned name was "
					+narrow_to_wide(m_banmanager.getBanName(addr_s)));
			m_con.DeletePeer(peer_id);
			return;
		}
	}
	catch(con::PeerNotFoundException &e)
	{
		infostream<<"Server::ProcessData(): Cancelling: peer "
				<<peer_id<<" not found"<<std::endl;
		return;
	}

	std::string addr_s = m_con.GetPeerAddress(peer_id).serializeString();

	u8 peer_ser_ver = getClient(peer_id)->serialization_version;

	try
	{

	if(datasize < 2)
		return;

	ToServerCommand command = (ToServerCommand)readU16(&data[0]);

	if(command == TOSERVER_INIT)
	{
		// [0] u16 TOSERVER_INIT
		// [2] u8 SER_FMT_VER_HIGHEST
		// [3] u8[20] player_name
		// [23] u8[28] password <--- can be sent without this, from old versions

		if(datasize < 2+1+PLAYERNAME_SIZE)
			return;

		verbosestream<<"Server: Got TOSERVER_INIT from "
				<<peer_id<<std::endl;

		// First byte after command is maximum supported
		// serialization version
		u8 client_max = data[2];
		u8 our_max = SER_FMT_VER_HIGHEST;
		// Use the highest version supported by both
		u8 deployed = core::min_(client_max, our_max);
		// If it's lower than the lowest supported, give up.
		if(deployed < SER_FMT_VER_LOWEST)
			deployed = SER_FMT_VER_INVALID;

		//peer->serialization_version = deployed;
		getClient(peer_id)->pending_serialization_version = deployed;

		if(deployed == SER_FMT_VER_INVALID)
		{
			actionstream<<"Server: A mismatched client tried to connect from "
					<<addr_s<<std::endl;
			infostream<<"Server: Cannot negotiate "
					"serialization version with peer "
					<<peer_id<<std::endl;
			SendAccessDenied(m_con, peer_id, std::wstring(
					L"Your client's version is not supported.\n"
					L"Server version is ")
					+ narrow_to_wide(VERSION_STRING) + L"."
			);
			return;
		}

		/*
			Read and check network protocol version
		*/

		u16 min_net_proto_version = 0;
		if(datasize >= 2+1+PLAYERNAME_SIZE+PASSWORD_SIZE+2)
			min_net_proto_version = readU16(&data[2+1+PLAYERNAME_SIZE+PASSWORD_SIZE]);

		// Use same version as minimum and maximum if maximum version field
		// doesn't exist (backwards compatibility)
		u16 max_net_proto_version = min_net_proto_version;
		if(datasize >= 2+1+PLAYERNAME_SIZE+PASSWORD_SIZE+2+2)
			max_net_proto_version = readU16(&data[2+1+PLAYERNAME_SIZE+PASSWORD_SIZE+2]);

		// Start with client's maximum version
		u16 net_proto_version = max_net_proto_version;

		// Figure out a working version if it is possible at all
		if(max_net_proto_version >= SERVER_PROTOCOL_VERSION_MIN ||
				min_net_proto_version <= SERVER_PROTOCOL_VERSION_MAX)
		{
			// If maximum is larger than our maximum, go with our maximum
			if(max_net_proto_version > SERVER_PROTOCOL_VERSION_MAX)
				net_proto_version = SERVER_PROTOCOL_VERSION_MAX;
			// Else go with client's maximum
			else
				net_proto_version = max_net_proto_version;
		}

		verbosestream<<"Server: "<<peer_id<<" Protocol version: min: "
				<<min_net_proto_version<<", max: "<<max_net_proto_version
				<<", chosen: "<<net_proto_version<<std::endl;

		getClient(peer_id)->net_proto_version = net_proto_version;

		if(net_proto_version < SERVER_PROTOCOL_VERSION_MIN ||
				net_proto_version > SERVER_PROTOCOL_VERSION_MAX)
		{
			actionstream<<"Server: A mismatched client tried to connect from "<<addr_s
					<<std::endl;
			SendAccessDenied(m_con, peer_id, std::wstring(
					L"Your client's version is not supported.\n"
					L"Server version is ")
					+ narrow_to_wide(VERSION_STRING) + L",\n"
					+ L"server's PROTOCOL_VERSION is "
					+ narrow_to_wide(itos(SERVER_PROTOCOL_VERSION_MIN))
					+ L"..."
					+ narrow_to_wide(itos(SERVER_PROTOCOL_VERSION_MAX))
					+ L", client's PROTOCOL_VERSION is "
					+ narrow_to_wide(itos(min_net_proto_version))
					+ L"..."
					+ narrow_to_wide(itos(max_net_proto_version))
			);
			return;
		}

		if(g_settings->getBool("strict_protocol_version_checking"))
		{
			if(net_proto_version != LATEST_PROTOCOL_VERSION)
			{
				actionstream<<"Server: A mismatched (strict) client tried to "
						<<"connect from "<<addr_s<<std::endl;
				SendAccessDenied(m_con, peer_id, std::wstring(
						L"Your client's version is not supported.\n"
						L"Server version is ")
						+ narrow_to_wide(VERSION_STRING) + L",\n"
						+ L"server's PROTOCOL_VERSION (strict) is "
						+ narrow_to_wide(itos(LATEST_PROTOCOL_VERSION))
						+ L", client's PROTOCOL_VERSION is "
						+ narrow_to_wide(itos(min_net_proto_version))
						+ L"..."
						+ narrow_to_wide(itos(max_net_proto_version))
				);
				return;
			}
		}

		/*
			Set up player
		*/

		// Get player name
		char playername[PLAYERNAME_SIZE];
		for(u32 i=0; i<PLAYERNAME_SIZE-1; i++)
		{
			playername[i] = data[3+i];
		}
		playername[PLAYERNAME_SIZE-1] = 0;

		if(playername[0]=='\0')
		{
			actionstream<<"Server: Player with an empty name "
					<<"tried to connect from "<<addr_s<<std::endl;
			SendAccessDenied(m_con, peer_id,
					L"Empty name");
			return;
		}

		if(string_allowed(playername, PLAYERNAME_ALLOWED_CHARS)==false)
		{
			actionstream<<"Server: Player with an invalid name "
					<<"tried to connect from "<<addr_s<<std::endl;
			SendAccessDenied(m_con, peer_id,
					L"Name contains unallowed characters");
			return;
		}

		infostream<<"Server: New connection: \""<<playername<<"\" from "
				<<m_con.GetPeerAddress(peer_id).serializeString()<<std::endl;

		// Get password
		char given_password[PASSWORD_SIZE];
		if(datasize < 2+1+PLAYERNAME_SIZE+PASSWORD_SIZE)
		{
			// old version - assume blank password
			given_password[0] = 0;
		}
		else
		{
			for(u32 i=0; i<PASSWORD_SIZE-1; i++)
			{
				given_password[i] = data[23+i];
			}
			given_password[PASSWORD_SIZE-1] = 0;
		}

		if(!base64_is_valid(given_password)){
			infostream<<"Server: "<<playername
					<<" supplied invalid password hash"<<std::endl;
			SendAccessDenied(m_con, peer_id, L"Invalid password hash");
			return;
		}

		std::string checkpwd; // Password hash to check against
		bool has_auth = scriptapi_get_auth(m_lua, playername, &checkpwd, NULL);

		// If no authentication info exists for user, create it
		if(!has_auth){
			if(!isSingleplayer() &&
					g_settings->getBool("disallow_empty_password") &&
					std::string(given_password) == ""){
				SendAccessDenied(m_con, peer_id, L"Empty passwords are "
						L"disallowed. Set a password and try again.");
				return;
			}
			std::wstring raw_default_password =
				narrow_to_wide(g_settings->get("default_password"));
			std::string initial_password =
				translatePassword(playername, raw_default_password);

			// If default_password is empty, allow any initial password
			if (raw_default_password.length() == 0)
				initial_password = given_password;

			scriptapi_create_auth(m_lua, playername, initial_password);
		}

		has_auth = scriptapi_get_auth(m_lua, playername, &checkpwd, NULL);

		if(!has_auth){
			SendAccessDenied(m_con, peer_id, L"Not allowed to login");
			return;
		}

		if(given_password != checkpwd){
			infostream<<"Server: peer_id="<<peer_id
					<<": supplied invalid password for "
					<<playername<<std::endl;
			SendAccessDenied(m_con, peer_id, L"Invalid password");
			return;
		}

		// Do not allow multiple players in simple singleplayer mode.
		// This isn't a perfect way to do it, but will suffice for now.
		if(m_simple_singleplayer_mode && m_clients.size() > 1){
			infostream<<"Server: Not allowing another client to connect in"
					<<" simple singleplayer mode"<<std::endl;
			SendAccessDenied(m_con, peer_id,
					L"Running in simple singleplayer mode.");
			return;
		}

		// Enforce user limit.
		// Don't enforce for users that have some admin right
		if(m_clients.size() >= g_settings->getU16("max_users") &&
				!checkPriv(playername, "server") &&
				!checkPriv(playername, "ban") &&
				!checkPriv(playername, "privs") &&
				!checkPriv(playername, "password") &&
				playername != g_settings->get("name"))
		{
			actionstream<<"Server: "<<playername<<" tried to join, but there"
					<<" are already max_users="
					<<g_settings->getU16("max_users")<<" players."<<std::endl;
			SendAccessDenied(m_con, peer_id, L"Too many users.");
			return;
		}

		// Get player
		PlayerSAO *playersao = emergePlayer(playername, peer_id);

		// If failed, cancel
		if(playersao == NULL)
		{
			errorstream<<"Server: peer_id="<<peer_id
					<<": failed to emerge player"<<std::endl;
			return;
		}

		/*
			Answer with a TOCLIENT_INIT
		*/
		{
			SharedBuffer<u8> reply(2+1+6+8+4);
			writeU16(&reply[0], TOCLIENT_INIT);
			writeU8(&reply[2], deployed);
			writeV3S16(&reply[2+1], floatToInt(playersao->getPlayer()->getPosition()+v3f(0,BS/2,0), BS));
			writeU64(&reply[2+1+6], m_env->getServerMap().getSeed());
			writeF1000(&reply[2+1+6+8], g_settings->getFloat("dedicated_server_step"));

			// Send as reliable
			m_con.Send(peer_id, 0, reply, true);
		}

		/*
			Send complete position information
		*/
		SendMovePlayer(peer_id);

		return;
	}

	if(command == TOSERVER_INIT2)
	{
		verbosestream<<"Server: Got TOSERVER_INIT2 from "
				<<peer_id<<std::endl;

		Player *player = m_env->getPlayer(peer_id);
		if(!player){
			verbosestream<<"Server: TOSERVER_INIT2: "
					<<"Player not found; ignoring."<<std::endl;
			return;
		}

		RemoteClient *client = getClient(peer_id);
		client->serialization_version =
				getClient(peer_id)->pending_serialization_version;

		/*
			Send some initialization data
		*/

		infostream<<"Server: Sending content to "
				<<getPlayerName(peer_id)<<std::endl;

		// Send player movement settings
		SendMovement(m_con, peer_id);

		// Send item definitions
		SendItemDef(m_con, peer_id, m_itemdef);

		// Send node definitions
		SendNodeDef(m_con, peer_id, m_nodedef, client->net_proto_version);

		// Send media announcement
		sendMediaAnnouncement(peer_id);

		// Send privileges
		SendPlayerPrivileges(peer_id);

		// Send inventory formspec
		SendPlayerInventoryFormspec(peer_id);

		// Send inventory
		UpdateCrafting(peer_id);
		SendInventory(peer_id);

		// Send HP
		if(g_settings->getBool("enable_damage"))
			SendPlayerHP(peer_id);

		// Send AP
		if(g_settings->getBool("enable_damage"))
			SendPlayerAP(peer_id);

		// Send detached inventories
		sendDetachedInventories(peer_id);

		// Show death screen if necessary
		if(player->hp == 0)
			SendDeathscreen(m_con, peer_id, false, v3f(0,0,0));

		// Send time of day
		{
			SharedBuffer<u8> data = makePacket_TOCLIENT_TIME_OF_DAY(
					m_env->getTimeOfDay(), g_settings->getFloat("time_speed"));
			m_con.Send(peer_id, 0, data, true);
		}

		// Note things in chat if not in simple singleplayer mode
		if(!m_simple_singleplayer_mode)
		{
			// Send information about server to player in chat
			SendChatMessage(peer_id, getStatusString());

			// Send information about joining in chat
			{
				std::wstring name = L"unknown";
				Player *player = m_env->getPlayer(peer_id);
				if(player != NULL)
					name = narrow_to_wide(player->getName());

				std::wstring message;
				message += L"*** ";
				message += name;
				message += L" joined the game.";
				BroadcastChatMessage(message);
			}
		}

		// Warnings about protocol version can be issued here
		if(getClient(peer_id)->net_proto_version < LATEST_PROTOCOL_VERSION)
		{
			SendChatMessage(peer_id, L"# Server: WARNING: YOUR CLIENT'S "
					L"VERSION MAY NOT BE FULLY COMPATIBLE WITH THIS SERVER!");
		}

		/*
			Print out action
		*/
		{
			std::ostringstream os(std::ios_base::binary);
			for(core::map<u16, RemoteClient*>::Iterator
				i = m_clients.getIterator();
				i.atEnd() == false; i++)
			{
				RemoteClient *client = i.getNode()->getValue();
				assert(client->peer_id == i.getNode()->getKey());
				if(client->serialization_version == SER_FMT_VER_INVALID)
					continue;
				// Get player
				Player *player = m_env->getPlayer(client->peer_id);
				if(!player)
					continue;
				// Get name of player
				os<<player->getName()<<" ";
			}

			actionstream<<player->getName()<<" joins game. List of players: "
					<<os.str()<<std::endl;
		}

		return;
	}

	if(peer_ser_ver == SER_FMT_VER_INVALID)
	{
		infostream<<"Server::ProcessData(): Cancelling: Peer"
				" serialization format invalid or not initialized."
				" Skipping incoming command="<<command<<std::endl;
		return;
	}

	Player *player = m_env->getPlayer(peer_id);
	if(player == NULL){
		infostream<<"Server::ProcessData(): Cancelling: "
				"No player for peer_id="<<peer_id
				<<std::endl;
		return;
	}

	PlayerSAO *playersao = player->getPlayerSAO();
	if(playersao == NULL){
		infostream<<"Server::ProcessData(): Cancelling: "
				"No player object for peer_id="<<peer_id
				<<std::endl;
		return;
	}

	if(command == TOSERVER_PLAYERPOS)
	{
		if(datasize < 2+12+12+4+4)
			return;

		u32 start = 0;
		v3s32 ps = readV3S32(&data[start+2]);
		v3s32 ss = readV3S32(&data[start+2+12]);
		f32 pitch = (f32)readS32(&data[2+12+12]) / 100.0;
		f32 yaw = (f32)readS32(&data[2+12+12+4]) / 100.0;
		u32 keyPressed = 0;
		if(datasize >= 2+12+12+4+4+4)
			keyPressed = (u32)readU32(&data[2+12+12+4+4]);
		v3f position((f32)ps.X/100., (f32)ps.Y/100., (f32)ps.Z/100.);
		v3f speed((f32)ss.X/100., (f32)ss.Y/100., (f32)ss.Z/100.);
		pitch = wrapDegrees(pitch);
		yaw = wrapDegrees(yaw);

		player->setPosition(position);
		player->setSpeed(speed);
		player->setPitch(pitch);
		player->setYaw(yaw);
		player->keyPressed=keyPressed;
		player->control.up = (bool)(keyPressed&1);
		player->control.down = (bool)(keyPressed&2);
		player->control.left = (bool)(keyPressed&4);
		player->control.right = (bool)(keyPressed&8);
		player->control.jump = (bool)(keyPressed&16);
		player->control.aux1 = (bool)(keyPressed&32);
		player->control.sneak = (bool)(keyPressed&64);
		player->control.LMB = (bool)(keyPressed&128);
		player->control.RMB = (bool)(keyPressed&256);
		player->control.shld = (bool)(keyPressed&512);

		/*infostream<<"Server::ProcessData(): Moved player "<<peer_id<<" to "
				<<"("<<position.X<<","<<position.Y<<","<<position.Z<<")"
				<<" pitch="<<pitch<<" yaw="<<yaw<<std::endl;*/
	}
	else if(command == TOSERVER_GOTBLOCKS)
	{
		if(datasize < 2+1)
			return;

		/*
			[0] u16 command
			[2] u8 count
			[3] v3s16 pos_0
			[3+6] v3s16 pos_1
			...
		*/

		u16 count = data[2];
		for(u16 i=0; i<count; i++)
		{
			if((s16)datasize < 2+1+(i+1)*6)
				throw con::InvalidIncomingDataException
					("GOTBLOCKS length is too short");
			v3s16 p = readV3S16(&data[2+1+i*6]);
			/*infostream<<"Server: GOTBLOCKS ("
					<<p.X<<","<<p.Y<<","<<p.Z<<")"<<std::endl;*/
			RemoteClient *client = getClient(peer_id);
			client->GotBlock(p);
		}
	}
	else if(command == TOSERVER_DELETEDBLOCKS)
	{
		if(datasize < 2+1)
			return;

		/*
			[0] u16 command
			[2] u8 count
			[3] v3s16 pos_0
			[3+6] v3s16 pos_1
			...
		*/

		u16 count = data[2];
		for(u16 i=0; i<count; i++)
		{
			if((s16)datasize < 2+1+(i+1)*6)
				throw con::InvalidIncomingDataException
					("DELETEDBLOCKS length is too short");
			v3s16 p = readV3S16(&data[2+1+i*6]);
			/*infostream<<"Server: DELETEDBLOCKS ("
					<<p.X<<","<<p.Y<<","<<p.Z<<")"<<std::endl;*/
			RemoteClient *client = getClient(peer_id);
			client->SetBlockNotSent(p);
		}
	}
	else if(command == TOSERVER_CLICK_OBJECT)
	{
		infostream<<"Server: CLICK_OBJECT not supported anymore"<<std::endl;
		return;
	}
	else if(command == TOSERVER_CLICK_ACTIVEOBJECT)
	{
		infostream<<"Server: CLICK_ACTIVEOBJECT not supported anymore"<<std::endl;
		return;
	}
	else if(command == TOSERVER_GROUND_ACTION)
	{
		infostream<<"Server: GROUND_ACTION not supported anymore"<<std::endl;
		return;

	}
	else if(command == TOSERVER_RELEASE)
	{
		infostream<<"Server: RELEASE not supported anymore"<<std::endl;
		return;
	}
	else if(command == TOSERVER_SIGNTEXT)
	{
		infostream<<"Server: SIGNTEXT not supported anymore"
				<<std::endl;
		return;
	}
	else if(command == TOSERVER_SIGNNODETEXT)
	{
		infostream<<"Server: SIGNNODETEXT not supported anymore"
				<<std::endl;
		return;
	}
	else if(command == TOSERVER_INVENTORY_ACTION)
	{
		// Strip command and create a stream
		std::string datastring((char*)&data[2], datasize-2);
		verbosestream<<"TOSERVER_INVENTORY_ACTION: data="<<datastring<<std::endl;
		std::istringstream is(datastring, std::ios_base::binary);
		// Create an action
		InventoryAction *a = InventoryAction::deSerialize(is);
		if(a == NULL)
		{
			infostream<<"TOSERVER_INVENTORY_ACTION: "
					<<"InventoryAction::deSerialize() returned NULL"
					<<std::endl;
			return;
		}

		// If something goes wrong, this player is to blame
		RollbackScopeActor rollback_scope(m_rollback,
				std::string("player:")+player->getName());

		/*
			Note: Always set inventory not sent, to repair cases
			where the client made a bad prediction.
		*/

		/*
			Handle restrictions and special cases of the move action
		*/
		if(a->getType() == IACTION_MOVE)
		{
			IMoveAction *ma = (IMoveAction*)a;

			ma->from_inv.applyCurrentPlayer(player->getName());
			ma->to_inv.applyCurrentPlayer(player->getName());

			setInventoryModified(ma->from_inv);
			setInventoryModified(ma->to_inv);

			bool from_inv_is_current_player =
				(ma->from_inv.type == InventoryLocation::PLAYER) &&
				(ma->from_inv.name == player->getName());

			bool to_inv_is_current_player =
				(ma->to_inv.type == InventoryLocation::PLAYER) &&
				(ma->to_inv.name == player->getName());

			/*
				Disable moving items out of craftpreview
			*/
			if(ma->from_list == "craftpreview")
			{
				infostream<<"Ignoring IMoveAction from "
						<<(ma->from_inv.dump())<<":"<<ma->from_list
						<<" to "<<(ma->to_inv.dump())<<":"<<ma->to_list
						<<" because src is "<<ma->from_list<<std::endl;
				delete a;
				return;
			}

			/*
				Disable moving items into craftresult and craftpreview
			*/
			if(ma->to_list == "craftpreview" || ma->to_list == "craftresult")
			{
				infostream<<"Ignoring IMoveAction from "
						<<(ma->from_inv.dump())<<":"<<ma->from_list
						<<" to "<<(ma->to_inv.dump())<<":"<<ma->to_list
						<<" because dst is "<<ma->to_list<<std::endl;
				delete a;
				return;
			}

			// Disallow moving items in elsewhere than player's inventory
			// if not allowed to interact
			if(!checkPriv(player->getName(), "interact") &&
					(!from_inv_is_current_player ||
					!to_inv_is_current_player))
			{
				infostream<<"Cannot move outside of player's inventory: "
						<<"No interact privilege"<<std::endl;
				delete a;
				return;
			}
		}
		/*
			Handle restrictions and special cases of the drop action
		*/
		else if(a->getType() == IACTION_DROP)
		{
			IDropAction *da = (IDropAction*)a;

			da->from_inv.applyCurrentPlayer(player->getName());

			setInventoryModified(da->from_inv);

			// Disallow dropping items if not allowed to interact
			if(!checkPriv(player->getName(), "interact"))
			{
				delete a;
				return;
			}
		}
		/*
			Handle restrictions and special cases of the craft action
		*/
		else if(a->getType() == IACTION_CRAFT)
		{
			ICraftAction *ca = (ICraftAction*)a;

			ca->craft_inv.applyCurrentPlayer(player->getName());

			setInventoryModified(ca->craft_inv);

			//bool craft_inv_is_current_player =
			//	(ca->craft_inv.type == InventoryLocation::PLAYER) &&
			//	(ca->craft_inv.name == player->getName());

			// Disallow crafting if not allowed to interact
			if(!checkPriv(player->getName(), "interact"))
			{
				infostream<<"Cannot craft: "
						<<"No interact privilege"<<std::endl;
				delete a;
				return;
			}
		}

		// Do the action
		a->apply(this, playersao, this);
		// Do we have to update the player AP?
		if (a->getType() == IACTION_MOVE){
			IMoveAction *ma = (IMoveAction*)a;
			bool from_inv_is_current_player =
				(ma->from_inv.type == InventoryLocation::PLAYER) &&
				(ma->from_inv.name == player->getName());
			bool to_inv_is_current_player =
				(ma->to_inv.type == InventoryLocation::PLAYER) &&
				(ma->to_inv.name == player->getName());
			if ((from_inv_is_current_player&&(ma->from_list == "armor"))||(to_inv_is_current_player&&(ma->to_list == "armor"))){
				InventoryList* ivnl = playersao->getInventory()->getList("armor");
				u16 ap =
					itemgroup_get(ivnl->getItem(0).getDefinition(m_itemdef).groups, "armor")+
					itemgroup_get(ivnl->getItem(1).getDefinition(m_itemdef).groups, "armor")+
					itemgroup_get(ivnl->getItem(2).getDefinition(m_itemdef).groups, "armor")+
					itemgroup_get(ivnl->getItem(3).getDefinition(m_itemdef).groups, "armor")+
					itemgroup_get(ivnl->getItem(4).getDefinition(m_itemdef).groups, "armor")+
					itemgroup_get(ivnl->getItem(5).getDefinition(m_itemdef).groups, "armor");
				playersao->setAP(ap);
				//actionstream<<"armor = "<<ap<<std::endl;
			}
		}
		// Eat the action
		delete a;
	}
	else if(command == TOSERVER_CHAT_MESSAGE)
	{
		/*
			u16 command
			u16 length
			wstring message
		*/
		u8 buf[6];
		std::string datastring((char*)&data[2], datasize-2);
		std::istringstream is(datastring, std::ios_base::binary);

		// Read stuff
		is.read((char*)buf, 2);
		u16 len = readU16(buf);

		std::wstring message;
		for(u16 i=0; i<len; i++)
		{
			is.read((char*)buf, 2);
			message += (wchar_t)readU16(buf);
		}

		// If something goes wrong, this player is to blame
		RollbackScopeActor rollback_scope(m_rollback,
				std::string("player:")+player->getName());

		// Get player name of this client
		std::wstring name = narrow_to_wide(player->getName());

		// Run script hook
		bool ate = scriptapi_on_chat_message(m_lua, player->getName(),
				wide_to_narrow(message));
		// If script ate the message, don't proceed
		if(ate)
			return;

		// Line to send to players
		std::wstring line;
		// Whether to send to the player that sent the line
		bool send_to_sender = false;
		// Whether to send to other players
		bool send_to_others = false;

		// Commands are implemented in Lua, so only catch invalid
		// commands that were not "eaten" and send an error back
		if(message[0] == L'/')
		{
			message = message.substr(1);
			send_to_sender = true;
			if(message.length() == 0)
				line += L"-!- Empty command";
			else
				line += L"-!- Invalid command: " + str_split(message, L' ')[0];
		}
		else
		{
			if(checkPriv(player->getName(), "shout")){
				line += L"<";
				line += name;
				line += L"> ";
				line += message;
				send_to_others = true;
			} else {
				line += L"-!- You don't have permission to shout.";
				send_to_sender = true;
			}
		}

		if(line != L"")
		{
			if(send_to_others)
				actionstream<<"CHAT: "<<wide_to_narrow(line)<<std::endl;

			/*
				Send the message to clients
			*/
			for(core::map<u16, RemoteClient*>::Iterator
				i = m_clients.getIterator();
				i.atEnd() == false; i++)
			{
				// Get client and check that it is valid
				RemoteClient *client = i.getNode()->getValue();
				assert(client->peer_id == i.getNode()->getKey());
				if(client->serialization_version == SER_FMT_VER_INVALID)
					continue;

				// Filter recipient
				bool sender_selected = (peer_id == client->peer_id);
				if(sender_selected == true && send_to_sender == false)
					continue;
				if(sender_selected == false && send_to_others == false)
					continue;

				SendChatMessage(client->peer_id, line);
			}
		}
	}
	else if(command == TOSERVER_DAMAGE)
	{
		std::string datastring((char*)&data[2], datasize-2);
		std::istringstream is(datastring, std::ios_base::binary);
		u8 damage = readU8(is);

		if(g_settings->getBool("enable_damage"))
		{
			actionstream<<player->getName()<<" damaged by "
					<<(int)damage<<" hp at "<<PP(player->getPosition()/BS)
					<<std::endl;

			if (playersao->getAP() < damage)
				playersao->setHP(playersao->getHP()+playersao->getAP()-damage);

			if(playersao->getHP() == 0 && playersao->m_hp_not_sent)
				DiePlayer(peer_id);

			if(playersao->m_hp_not_sent)
				SendPlayerHP(peer_id);

			if(playersao->m_ap_not_sent)
				SendPlayerAP(peer_id);
		}
	}
	else if(command == TOSERVER_PASSWORD)
	{
		/*
			[0] u16 TOSERVER_PASSWORD
			[2] u8[28] old password
			[30] u8[28] new password
		*/

		if(datasize != 2+PASSWORD_SIZE*2)
			return;
		/*char password[PASSWORD_SIZE];
		for(u32 i=0; i<PASSWORD_SIZE-1; i++)
			password[i] = data[2+i];
		password[PASSWORD_SIZE-1] = 0;*/
		std::string oldpwd;
		for(u32 i=0; i<PASSWORD_SIZE-1; i++)
		{
			char c = data[2+i];
			if(c == 0)
				break;
			oldpwd += c;
		}
		std::string newpwd;
		for(u32 i=0; i<PASSWORD_SIZE-1; i++)
		{
			char c = data[2+PASSWORD_SIZE+i];
			if(c == 0)
				break;
			newpwd += c;
		}

		if(!base64_is_valid(newpwd)){
			infostream<<"Server: "<<player->getName()<<" supplied invalid password hash"<<std::endl;
			// Wrong old password supplied!!
			SendChatMessage(peer_id, L"Invalid new password hash supplied. Password NOT changed.");
			return;
		}

		infostream<<"Server: Client requests a password change from "
				<<"'"<<oldpwd<<"' to '"<<newpwd<<"'"<<std::endl;

		std::string playername = player->getName();

		std::string checkpwd;
		scriptapi_get_auth(m_lua, playername, &checkpwd, NULL);

		if(oldpwd != checkpwd)
		{
			infostream<<"Server: invalid old password"<<std::endl;
			// Wrong old password supplied!!
			SendChatMessage(peer_id, L"Invalid old password supplied. Password NOT changed.");
			return;
		}

		bool success = scriptapi_set_password(m_lua, playername, newpwd);
		if(success){
			actionstream<<player->getName()<<" changes password"<<std::endl;
			SendChatMessage(peer_id, L"Password change successful.");
		} else {
			actionstream<<player->getName()<<" tries to change password but "
					<<"it fails"<<std::endl;
			SendChatMessage(peer_id, L"Password change failed or inavailable.");
		}
	}
	else if(command == TOSERVER_PLAYERITEM)
	{
		if (datasize < 2+2)
			return;

		u16 item = readU16(&data[2]);
		playersao->setWieldIndex(item);
	}
	else if(command == TOSERVER_RESPAWN)
	{
		if(player->hp != 0 || !g_settings->getBool("enable_damage"))
			return;

		RespawnPlayer(peer_id);

		actionstream<<player->getName()<<" respawns at "
				<<PP(player->getPosition()/BS)<<std::endl;

		// ActiveObject is added to environment in AsyncRunStep after
		// the previous addition has been succesfully removed
	}
	else if(command == TOSERVER_REQUEST_MEDIA) {
		std::string datastring((char*)&data[2], datasize-2);
		std::istringstream is(datastring, std::ios_base::binary);

		core::list<MediaRequest> tosend;
		u16 numfiles = readU16(is);

		infostream<<"Sending "<<numfiles<<" files to "
				<<getPlayerName(peer_id)<<std::endl;
		verbosestream<<"TOSERVER_REQUEST_MEDIA: "<<std::endl;

		for(int i = 0; i < numfiles; i++) {
			std::string name = deSerializeString(is);
			tosend.push_back(MediaRequest(name));
			verbosestream<<"TOSERVER_REQUEST_MEDIA: requested file "
					<<name<<std::endl;
		}

		sendRequestedMedia(peer_id, tosend);

		// Now the client should know about everything
		// (definitions and files)
		getClient(peer_id)->definitions_sent = true;
	}
	else if(command == TOSERVER_RECEIVED_MEDIA) {
		getClient(peer_id)->definitions_sent = true;
	}
	else if(command == TOSERVER_INTERACT)
	{
		std::string datastring((char*)&data[2], datasize-2);
		std::istringstream is(datastring, std::ios_base::binary);

		/*
			[0] u16 command
			[2] u8 action
			[3] u16 item
			[5] u32 length of the next item
			[9] serialized PointedThing
			actions:
			0: start digging (from undersurface) or use
			1: stop digging (all parameters ignored)
			2: digging completed
			3: place block or item (to abovesurface)
			4: use item
		*/
		u8 action = readU8(is);
		u16 item_i = readU16(is);
		std::istringstream tmp_is(deSerializeLongString(is), std::ios::binary);
		PointedThing pointed;
		pointed.deSerialize(tmp_is);

		verbosestream<<"TOSERVER_INTERACT: action="<<(int)action<<", item="
				<<item_i<<", pointed="<<pointed.dump()<<std::endl;

		if(player->hp == 0)
		{
			verbosestream<<"TOSERVER_INTERACT: "<<player->getName()
				<<" tried to interact, but is dead!"<<std::endl;
			return;
		}

		v3f player_pos = playersao->getLastGoodPosition();

		// Update wielded item
		playersao->setWieldIndex(item_i);

		// Get pointed to node (undefined if not POINTEDTYPE_NODE)
		v3s16 p_under = pointed.node_undersurface;
		v3s16 p_above = pointed.node_abovesurface;

		// Get pointed to object (NULL if not POINTEDTYPE_OBJECT)
		ServerActiveObject *pointed_object = NULL;
		if(pointed.type == POINTEDTHING_OBJECT)
		{
			pointed_object = m_env->getActiveObject(pointed.object_id);
			if(pointed_object == NULL)
			{
				verbosestream<<"TOSERVER_INTERACT: "
					"pointed object is NULL"<<std::endl;
				return;
			}

		}

		v3f pointed_pos_under = player_pos;
		v3f pointed_pos_above = player_pos;
		if(pointed.type == POINTEDTHING_NODE)
		{
			pointed_pos_under = intToFloat(p_under, BS);
			pointed_pos_above = intToFloat(p_above, BS);
		}
		else if(pointed.type == POINTEDTHING_OBJECT)
		{
			pointed_pos_under = pointed_object->getBasePosition();
			pointed_pos_above = pointed_pos_under;
		}

		/*
			Check that target is reasonably close
			(only when digging or placing things)
		*/
		if(action == 0 || action == 2 || action == 3)
		{
			float d = player_pos.getDistanceFrom(pointed_pos_under);
			float max_d = BS * 14; // Just some large enough value
			if(d > max_d){
				actionstream<<"Player "<<player->getName()
						<<" tried to access "<<pointed.dump()
						<<" from too far: "
						<<"d="<<d<<", max_d="<<max_d
						<<". ignoring."<<std::endl;
				// Re-send block to revert change on client-side
				RemoteClient *client = getClient(peer_id);
				v3s16 blockpos = getNodeBlockPos(floatToInt(pointed_pos_under, BS));
				client->SetBlockNotSent(blockpos);
				// Do nothing else
				return;
			}
		}

		/*
			Make sure the player is allowed to do it
		*/
		if(!checkPriv(player->getName(), "interact"))
		{
			actionstream<<player->getName()<<" attempted to interact with "
					<<pointed.dump()<<" without 'interact' privilege"
					<<std::endl;
			// Re-send block to revert change on client-side
			RemoteClient *client = getClient(peer_id);
			// Digging completed -> under
			if(action == 2){
				v3s16 blockpos = getNodeBlockPos(floatToInt(pointed_pos_under, BS));
				client->SetBlockNotSent(blockpos);
			}
			// Placement -> above
			if(action == 3){
				v3s16 blockpos = getNodeBlockPos(floatToInt(pointed_pos_above, BS));
				client->SetBlockNotSent(blockpos);
			}
			return;
		}

		/*
			If something goes wrong, this player is to blame
		*/
		RollbackScopeActor rollback_scope(m_rollback,
				std::string("player:")+player->getName());

		/*
			0: start digging or punch object
		*/
		if(action == 0)
		{
			if(pointed.type == POINTEDTHING_NODE)
			{
				/*
					NOTE: This can be used in the future to check if
					somebody is cheating, by checking the timing.
				*/
				MapNode n(CONTENT_IGNORE);
				try
				{
					n = m_env->getMap().getNode(p_under);
				}
				catch(InvalidPositionException &e)
				{
					infostream<<"Server: Not punching: Node not found."
							<<" Adding block to emerge queue."
							<<std::endl;
					m_emerge->enqueueBlockEmerge(peer_id, getNodeBlockPos(p_above), false);
				}
				if(n.getContent() != CONTENT_IGNORE)
					scriptapi_node_on_punch(m_lua, p_under, n, playersao);
				// Cheat prevention
				playersao->noCheatDigStart(p_under);
			}
			else if(pointed.type == POINTEDTHING_OBJECT)
			{
				// Skip if object has been removed
				if(pointed_object->m_removed)
					return;

				actionstream<<player->getName()<<" punches object "
						<<pointed.object_id<<": "
						<<pointed_object->getDescription()<<std::endl;

				ItemStack punchitem = playersao->getWieldedItem();
				ToolCapabilities toolcap =
						punchitem.getToolCapabilities(m_itemdef);
				v3f dir = (pointed_object->getBasePosition() -
						(player->getPosition() + player->getEyeOffset())
							).normalize();
				float time_from_last_punch =
					playersao->resetTimeFromLastPunch();
				pointed_object->punch(dir, &toolcap, playersao,
						time_from_last_punch,
						itemgroup_get(pointed_object->getWieldedItem().getDefinition(m_itemdef).groups, "shield"));
			}

		} // action == 0

		/*
			1: stop digging
		*/
		else if(action == 1)
		{
		} // action == 1

		/*
			2: Digging completed
		*/
		else if(action == 2)
		{
			// Only digging of nodes
			if(pointed.type == POINTEDTHING_NODE)
			{
				MapNode n(CONTENT_IGNORE);
				try
				{
					n = m_env->getMap().getNode(p_under);
				}
				catch(InvalidPositionException &e)
				{
					infostream<<"Server: Not finishing digging: Node not found."
							<<" Adding block to emerge queue."
							<<std::endl;
					m_emerge->enqueueBlockEmerge(peer_id, getNodeBlockPos(p_above), false);
				}

				/* Cheat prevention */
				bool is_valid_dig = true;
				if(!isSingleplayer() && !g_settings->getBool("disable_anticheat"))
				{
					v3s16 nocheat_p = playersao->getNoCheatDigPos();
					float nocheat_t = playersao->getNoCheatDigTime();
					playersao->noCheatDigEnd();
					// If player didn't start digging this, ignore dig
					if(nocheat_p != p_under){
						infostream<<"Server: NoCheat: "<<player->getName()
								<<" started digging "
								<<PP(nocheat_p)<<" and completed digging "
								<<PP(p_under)<<"; not digging."<<std::endl;
						is_valid_dig = false;
					}
					// Get player's wielded item
					ItemStack playeritem;
					InventoryList *mlist = playersao->getInventory()->getList("main");
					if(mlist != NULL)
						playeritem = mlist->getItem(playersao->getWieldIndex());
					ToolCapabilities playeritem_toolcap =
							playeritem.getToolCapabilities(m_itemdef);
					// Get diggability and expected digging time
					DigParams params = getDigParams(m_nodedef->get(n).groups,
							&playeritem_toolcap);
					// If can't dig, try hand
					if(!params.diggable){
						const ItemDefinition &hand = m_itemdef->get("");
						const ToolCapabilities *tp = hand.tool_capabilities;
						if(tp)
							params = getDigParams(m_nodedef->get(n).groups, tp);
					}
					// If can't dig, ignore dig
					if(!params.diggable){
						infostream<<"Server: NoCheat: "<<player->getName()
								<<" completed digging "<<PP(p_under)
								<<", which is not diggable with tool. not digging."
								<<std::endl;
						is_valid_dig = false;
					}
					// If time is considerably too short, ignore dig
					// Check time only for medium and slow timed digs
					if(params.diggable && params.time > 0.3 && nocheat_t < 0.5 * params.time){
						infostream<<"Server: NoCheat: "<<player->getName()
								<<" completed digging "
								<<PP(p_under)<<" in "<<nocheat_t<<"s; expected "
								<<params.time<<"s; not digging."<<std::endl;
						is_valid_dig = false;
					}
				}

				/* Actually dig node */

				if(is_valid_dig && n.getContent() != CONTENT_IGNORE)
					scriptapi_node_on_dig(m_lua, p_under, n, playersao);

				// Send unusual result (that is, node not being removed)
				if(m_env->getMap().getNodeNoEx(p_under).getContent() != CONTENT_AIR)
				{
					// Re-send block to revert change on client-side
					RemoteClient *client = getClient(peer_id);
					v3s16 blockpos = getNodeBlockPos(floatToInt(pointed_pos_under, BS));
					client->SetBlockNotSent(blockpos);
				}
			}
		} // action == 2

		/*
			3: place block or right-click object
		*/
		else if(action == 3)
		{
			ItemStack item = playersao->getWieldedItem();

			// Reset build time counter
			if(pointed.type == POINTEDTHING_NODE &&
					item.getDefinition(m_itemdef).type == ITEM_NODE)
				getClient(peer_id)->m_time_from_building = 0.0;

			if(pointed.type == POINTEDTHING_OBJECT)
			{
				// Right click object

				// Skip if object has been removed
				if(pointed_object->m_removed)
					return;

				actionstream<<player->getName()<<" right-clicks object "
						<<pointed.object_id<<": "
						<<pointed_object->getDescription()<<std::endl;

				// Do stuff
				pointed_object->rightClick(playersao);
			}
			else if(scriptapi_item_on_place(m_lua,
					item, playersao, pointed))
			{
				// Placement was handled in lua

				// Apply returned ItemStack
				playersao->setWieldedItem(item);
			}

			// If item has node placement prediction, always send the above
			// node to make sure the client knows what exactly happened
			if(item.getDefinition(m_itemdef).node_placement_prediction != ""){
				RemoteClient *client = getClient(peer_id);
				v3s16 blockpos = getNodeBlockPos(floatToInt(pointed_pos_above, BS));
				client->SetBlockNotSent(blockpos);
			}
		} // action == 3

		/*
			4: use
		*/
		else if(action == 4)
		{
			ItemStack item = playersao->getWieldedItem();

			actionstream<<player->getName()<<" uses "<<item.name
					<<", pointing at "<<pointed.dump()<<std::endl;

			if(scriptapi_item_on_use(m_lua,
					item, playersao, pointed))
			{
				// Apply returned ItemStack
				playersao->setWieldedItem(item);
			}

		} // action == 4
		

		/*
			Catch invalid actions
		*/
		else
		{
			infostream<<"WARNING: Server: Invalid action "
					<<action<<std::endl;
		}
	}
	else if(command == TOSERVER_REMOVED_SOUNDS)
	{
		std::string datastring((char*)&data[2], datasize-2);
		std::istringstream is(datastring, std::ios_base::binary);

		int num = readU16(is);
		for(int k=0; k<num; k++){
			s32 id = readS32(is);
			std::map<s32, ServerPlayingSound>::iterator i =
					m_playing_sounds.find(id);
			if(i == m_playing_sounds.end())
				continue;
			ServerPlayingSound &psound = i->second;
			psound.clients.erase(peer_id);
			if(psound.clients.size() == 0)
				m_playing_sounds.erase(i++);
		}
	}
	else if(command == TOSERVER_NODEMETA_FIELDS)
	{
		std::string datastring((char*)&data[2], datasize-2);
		std::istringstream is(datastring, std::ios_base::binary);

		v3s16 p = readV3S16(is);
		std::string formname = deSerializeString(is);
		int num = readU16(is);
		std::map<std::string, std::string> fields;
		for(int k=0; k<num; k++){
			std::string fieldname = deSerializeString(is);
			std::string fieldvalue = deSerializeLongString(is);
			fields[fieldname] = fieldvalue;
		}

		// If something goes wrong, this player is to blame
		RollbackScopeActor rollback_scope(m_rollback,
				std::string("player:")+player->getName());

		// Check the target node for rollback data; leave others unnoticed
		RollbackNode rn_old(&m_env->getMap(), p, this);

		scriptapi_node_on_receive_fields(m_lua, p, formname, fields,
				playersao);

		// Report rollback data
		RollbackNode rn_new(&m_env->getMap(), p, this);
		if(rollback() && rn_new != rn_old){
			RollbackAction action;
			action.setSetNode(p, rn_old, rn_new);
			rollback()->reportAction(action);
		}
	}
	else if(command == TOSERVER_INVENTORY_FIELDS)
	{
		std::string datastring((char*)&data[2], datasize-2);
		std::istringstream is(datastring, std::ios_base::binary);

		std::string formname = deSerializeString(is);
		int num = readU16(is);
		std::map<std::string, std::string> fields;
		for(int k=0; k<num; k++){
			std::string fieldname = deSerializeString(is);
			std::string fieldvalue = deSerializeLongString(is);
			fields[fieldname] = fieldvalue;
		}

		scriptapi_on_player_receive_fields(m_lua, playersao, formname, fields);
	}
	else
	{
		infostream<<"Server::ProcessData(): Ignoring "
				"unknown command "<<command<<std::endl;
	}

	} //try
	catch(SendFailedException &e)
	{
		errorstream<<"Server::ProcessData(): SendFailedException: "
				<<"what="<<e.what()
				<<std::endl;
	}
}

void Server::onMapEditEvent(MapEditEvent *event)
{
	//infostream<<"Server::onMapEditEvent()"<<std::endl;
	if(m_ignore_map_edit_events)
		return;
	if(m_ignore_map_edit_events_area.contains(event->getArea()))
		return;
	MapEditEvent *e = event->clone();
	m_unsent_map_edit_queue.push_back(e);
}

Inventory* Server::getInventory(const InventoryLocation &loc)
{
	switch(loc.type){
	case InventoryLocation::UNDEFINED:
	{}
	break;
	case InventoryLocation::CURRENT_PLAYER:
	{}
	break;
	case InventoryLocation::PLAYER:
	{
		Player *player = m_env->getPlayer(loc.name.c_str());
		if(!player)
			return NULL;
		PlayerSAO *playersao = player->getPlayerSAO();
		if(!playersao)
			return NULL;
		return playersao->getInventory();
	}
	break;
	case InventoryLocation::NODEMETA:
	{
		NodeMetadata *meta = m_env->getMap().getNodeMetadata(loc.p);
		if(!meta)
			return NULL;
		return meta->getInventory();
	}
	break;
	case InventoryLocation::DETACHED:
	{
		if(m_detached_inventories.count(loc.name) == 0)
			return NULL;
		return m_detached_inventories[loc.name];
	}
	break;
	default:
		assert(0);
	}
	return NULL;
}
void Server::setInventoryModified(const InventoryLocation &loc)
{
	switch(loc.type){
	case InventoryLocation::UNDEFINED:
	{}
	break;
	case InventoryLocation::PLAYER:
	{
		Player *player = m_env->getPlayer(loc.name.c_str());
		if(!player)
			return;
		PlayerSAO *playersao = player->getPlayerSAO();
		if(!playersao)
			return;
		playersao->m_inventory_not_sent = true;
		playersao->m_wielded_item_not_sent = true;
	}
	break;
	case InventoryLocation::NODEMETA:
	{
		v3s16 blockpos = getNodeBlockPos(loc.p);

		MapBlock *block = m_env->getMap().getBlockNoCreateNoEx(blockpos);
		if(block)
			block->raiseModified(MOD_STATE_WRITE_NEEDED);

		setBlockNotSent(blockpos);
	}
	break;
	case InventoryLocation::DETACHED:
	{
		sendDetachedInventoryToAll(loc.name);
	}
	break;
	default:
		assert(0);
	}
}

core::list<PlayerInfo> Server::getPlayerInfo()
{
	DSTACK(__FUNCTION_NAME);
	JMutexAutoLock envlock(m_env_mutex);
	JMutexAutoLock conlock(m_con_mutex);

	core::list<PlayerInfo> list;

	core::list<Player*> players = m_env->getPlayers();

	core::list<Player*>::Iterator i;
	for(i = players.begin();
			i != players.end(); i++)
	{
		PlayerInfo info;

		Player *player = *i;

		try{
			// Copy info from connection to info struct
			info.id = player->peer_id;
			info.address = m_con.GetPeerAddress(player->peer_id);
			info.avg_rtt = m_con.GetPeerAvgRTT(player->peer_id);
		}
		catch(con::PeerNotFoundException &e)
		{
			// Set dummy peer info
			info.id = 0;
			info.address = Address(0,0,0,0,0);
			info.avg_rtt = 0.0;
		}

		snprintf(info.name, PLAYERNAME_SIZE, "%s", player->getName());
		info.position = player->getPosition();

		list.push_back(info);
	}

	return list;
}


void Server::peerAdded(con::Peer *peer)
{
	DSTACK(__FUNCTION_NAME);
	verbosestream<<"Server::peerAdded(): peer->id="
			<<peer->id<<std::endl;

	PeerChange c;
	c.type = PEER_ADDED;
	c.peer_id = peer->id;
	c.timeout = false;
	m_peer_change_queue.push_back(c);
}

void Server::deletingPeer(con::Peer *peer, bool timeout)
{
	DSTACK(__FUNCTION_NAME);
	verbosestream<<"Server::deletingPeer(): peer->id="
			<<peer->id<<", timeout="<<timeout<<std::endl;

	PeerChange c;
	c.type = PEER_REMOVED;
	c.peer_id = peer->id;
	c.timeout = timeout;
	m_peer_change_queue.push_back(c);
}

/*
	Static send methods
*/

void Server::SendMovement(con::Connection &con, u16 peer_id)
{
	DSTACK(__FUNCTION_NAME);
	std::ostringstream os(std::ios_base::binary);

	writeU16(os, TOCLIENT_MOVEMENT);
	writeF1000(os, g_settings->getFloat("movement_acceleration_default"));
	writeF1000(os, g_settings->getFloat("movement_acceleration_air"));
	writeF1000(os, g_settings->getFloat("movement_acceleration_fast"));
	writeF1000(os, g_settings->getFloat("movement_speed_walk"));
	writeF1000(os, g_settings->getFloat("movement_speed_crouch"));
	writeF1000(os, g_settings->getFloat("movement_speed_fast"));
	writeF1000(os, g_settings->getFloat("movement_speed_climb"));
	writeF1000(os, g_settings->getFloat("movement_speed_jump"));
	writeF1000(os, g_settings->getFloat("movement_liquid_fluidity"));
	writeF1000(os, g_settings->getFloat("movement_liquid_fluidity_smooth"));
	writeF1000(os, g_settings->getFloat("movement_liquid_sink"));
	writeF1000(os, g_settings->getFloat("movement_gravity"));

	// Make data buffer
	std::string s = os.str();
	SharedBuffer<u8> data((u8*)s.c_str(), s.size());
	// Send as reliable
	con.Send(peer_id, 0, data, true);
}

void Server::SendHP(con::Connection &con, u16 peer_id, u8 hp)
{
	DSTACK(__FUNCTION_NAME);
	std::ostringstream os(std::ios_base::binary);

	writeU16(os, TOCLIENT_HP);
	writeU8(os, hp);

	// Make data buffer
	std::string s = os.str();
	SharedBuffer<u8> data((u8*)s.c_str(), s.size());
	// Send as reliable
	con.Send(peer_id, 0, data, true);
}

void Server::SendAP(con::Connection &con, u16 peer_id, u8 ap)
{
	DSTACK(__FUNCTION_NAME);
	std::ostringstream os(std::ios_base::binary);

	writeU16(os, TOCLIENT_AP);
	writeU8(os, ap);

	// Make data buffer
	std::string s = os.str();
	SharedBuffer<u8> data((u8*)s.c_str(), s.size());
	// Send as reliable
	con.Send(peer_id, 0, data, true);
}

void Server::SendAccessDenied(con::Connection &con, u16 peer_id,
		const std::wstring &reason)
{
	DSTACK(__FUNCTION_NAME);
	std::ostringstream os(std::ios_base::binary);

	writeU16(os, TOCLIENT_ACCESS_DENIED);
	os<<serializeWideString(reason);

	// Make data buffer
	std::string s = os.str();
	SharedBuffer<u8> data((u8*)s.c_str(), s.size());
	// Send as reliable
	con.Send(peer_id, 0, data, true);
}

void Server::SendDeathscreen(con::Connection &con, u16 peer_id,
		bool set_camera_point_target, v3f camera_point_target)
{
	DSTACK(__FUNCTION_NAME);
	std::ostringstream os(std::ios_base::binary);

	writeU16(os, TOCLIENT_DEATHSCREEN);
	writeU8(os, set_camera_point_target);
	writeV3F1000(os, camera_point_target);

	// Make data buffer
	std::string s = os.str();
	SharedBuffer<u8> data((u8*)s.c_str(), s.size());
	// Send as reliable
	con.Send(peer_id, 0, data, true);
}

void Server::SendItemDef(con::Connection &con, u16 peer_id,
		IItemDefManager *itemdef)
{
	DSTACK(__FUNCTION_NAME);
	std::ostringstream os(std::ios_base::binary);

	/*
		u16 command
		u32 length of the next item
		zlib-compressed serialized ItemDefManager
	*/
	writeU16(os, TOCLIENT_ITEMDEF);
	std::ostringstream tmp_os(std::ios::binary);
	itemdef->serialize(tmp_os);
	std::ostringstream tmp_os2(std::ios::binary);
	compressZlib(tmp_os.str(), tmp_os2);
	os<<serializeLongString(tmp_os2.str());

	// Make data buffer
	std::string s = os.str();
	verbosestream<<"Server: Sending item definitions to id("<<peer_id
			<<"): size="<<s.size()<<std::endl;
	SharedBuffer<u8> data((u8*)s.c_str(), s.size());
	// Send as reliable
	con.Send(peer_id, 0, data, true);
}

void Server::SendNodeDef(con::Connection &con, u16 peer_id,
		INodeDefManager *nodedef, u16 protocol_version)
{
	DSTACK(__FUNCTION_NAME);
	std::ostringstream os(std::ios_base::binary);

	/*
		u16 command
		u32 length of the next item
		zlib-compressed serialized NodeDefManager
	*/
	writeU16(os, TOCLIENT_NODEDEF);
	std::ostringstream tmp_os(std::ios::binary);
	nodedef->serialize(tmp_os, protocol_version);
	std::ostringstream tmp_os2(std::ios::binary);
	compressZlib(tmp_os.str(), tmp_os2);
	os<<serializeLongString(tmp_os2.str());

	// Make data buffer
	std::string s = os.str();
	verbosestream<<"Server: Sending node definitions to id("<<peer_id
			<<"): size="<<s.size()<<std::endl;
	SharedBuffer<u8> data((u8*)s.c_str(), s.size());
	// Send as reliable
	con.Send(peer_id, 0, data, true);
}

/*
	Non-static send methods
*/

void Server::SendInventory(u16 peer_id)
{
	DSTACK(__FUNCTION_NAME);

	PlayerSAO *playersao = getPlayerSAO(peer_id);
	assert(playersao);

	playersao->m_inventory_not_sent = false;

	/*
		Serialize it
	*/

	std::ostringstream os;
	playersao->getInventory()->serialize(os);

	std::string s = os.str();

	SharedBuffer<u8> data(s.size()+2);
	writeU16(&data[0], TOCLIENT_INVENTORY);
	memcpy(&data[2], s.c_str(), s.size());

	// Send as reliable
	m_con.Send(peer_id, 0, data, true);
}

void Server::SendChatMessage(u16 peer_id, const std::wstring &message)
{
	DSTACK(__FUNCTION_NAME);

	std::ostringstream os(std::ios_base::binary);
	u8 buf[12];

	// Write command
	writeU16(buf, TOCLIENT_CHAT_MESSAGE);
	os.write((char*)buf, 2);

	// Write length
	writeU16(buf, message.size());
	os.write((char*)buf, 2);

	// Write string
	for(u32 i=0; i<message.size(); i++)
	{
		u16 w = message[i];
		writeU16(buf, w);
		os.write((char*)buf, 2);
	}

	// Make data buffer
	std::string s = os.str();
	SharedBuffer<u8> data((u8*)s.c_str(), s.size());
	// Send as reliable
	m_con.Send(peer_id, 0, data, true);
}
void Server::SendShowFormspecMessage(u16 peer_id, const std::string formspec, const std::string formname)
{
	DSTACK(__FUNCTION_NAME);

	std::ostringstream os(std::ios_base::binary);
	u8 buf[12];

	// Write command
	writeU16(buf, TOCLIENT_SHOW_FORMSPEC);
	os.write((char*)buf, 2);
	os<<serializeLongString(formspec);
	os<<serializeString(formname);

	// Make data buffer
	std::string s = os.str();
	SharedBuffer<u8> data((u8*)s.c_str(), s.size());
	// Send as reliable
	m_con.Send(peer_id, 0, data, true);
}

<<<<<<< HEAD
void Server::SendAchieve(u16 peer_id, const std::string achievement)
=======
void Server::SendHUDAdd(u16 peer_id, const std::string id, const std::string form)
>>>>>>> 76c44b70
{
	DSTACK(__FUNCTION_NAME);

	std::ostringstream os(std::ios_base::binary);
	u8 buf[12];

	// Write command
<<<<<<< HEAD
	writeU16(buf, TOCLIENT_ACHIEVE);
	os.write((char*)buf, 2);
	os<<serializeString(achievement);
=======
	writeU16(buf, TOCLIENT_HUDADD);
	os.write((char*)buf, 2);
	os<<serializeString(id);
	os<<serializeString(form);

	// Make data buffer
	std::string s = os.str();
	SharedBuffer<u8> data((u8*)s.c_str(), s.size());
	// Send as reliable
	m_con.Send(peer_id, 0, data, true);
}

void Server::SendHUDRm(u16 peer_id, const std::string id)
{
	DSTACK(__FUNCTION_NAME);

	std::ostringstream os(std::ios_base::binary);
	u8 buf[12];

	// Write command
	writeU16(buf, TOCLIENT_HUDRM);
	os.write((char*)buf, 2);
	os<<serializeString(id);
>>>>>>> 76c44b70

	// Make data buffer
	std::string s = os.str();
	SharedBuffer<u8> data((u8*)s.c_str(), s.size());
	// Send as reliable
	m_con.Send(peer_id, 0, data, true);
}

void Server::BroadcastChatMessage(const std::wstring &message)
{
	for(core::map<u16, RemoteClient*>::Iterator
		i = m_clients.getIterator();
		i.atEnd() == false; i++)
	{
		// Get client and check that it is valid
		RemoteClient *client = i.getNode()->getValue();
		assert(client->peer_id == i.getNode()->getKey());
		if(client->serialization_version == SER_FMT_VER_INVALID)
			continue;

		SendChatMessage(client->peer_id, message);
	}
}

void Server::SendPlayerHP(u16 peer_id)
{
	DSTACK(__FUNCTION_NAME);
	PlayerSAO *playersao = getPlayerSAO(peer_id);
	assert(playersao);
	playersao->m_hp_not_sent = false;
	SendHP(m_con, peer_id, playersao->getHP());
}

void Server::SendPlayerAP(u16 peer_id)
{
	DSTACK(__FUNCTION_NAME);
	PlayerSAO *playersao = getPlayerSAO(peer_id);
	assert(playersao);
	playersao->m_ap_not_sent = false;
	SendAP(m_con, peer_id, playersao->getAP());
}

void Server::SendMovePlayer(u16 peer_id)
{
	DSTACK(__FUNCTION_NAME);
	Player *player = m_env->getPlayer(peer_id);
	assert(player);

	std::ostringstream os(std::ios_base::binary);
	writeU16(os, TOCLIENT_MOVE_PLAYER);
	writeV3F1000(os, player->getPosition());
	writeF1000(os, player->getPitch());
	writeF1000(os, player->getYaw());

	{
		v3f pos = player->getPosition();
		f32 pitch = player->getPitch();
		f32 yaw = player->getYaw();
		verbosestream<<"Server: Sending TOCLIENT_MOVE_PLAYER"
				<<" pos=("<<pos.X<<","<<pos.Y<<","<<pos.Z<<")"
				<<" pitch="<<pitch
				<<" yaw="<<yaw
				<<std::endl;
	}

	// Make data buffer
	std::string s = os.str();
	SharedBuffer<u8> data((u8*)s.c_str(), s.size());
	// Send as reliable
	m_con.Send(peer_id, 0, data, true);
}

void Server::SendPlayerPrivileges(u16 peer_id)
{
	Player *player = m_env->getPlayer(peer_id);
	assert(player);
	if(player->peer_id == PEER_ID_INEXISTENT)
		return;

	std::set<std::string> privs;
	scriptapi_get_auth(m_lua, player->getName(), NULL, &privs);

	std::ostringstream os(std::ios_base::binary);
	writeU16(os, TOCLIENT_PRIVILEGES);
	writeU16(os, privs.size());
	for(std::set<std::string>::const_iterator i = privs.begin();
			i != privs.end(); i++){
		os<<serializeString(*i);
	}

	// Make data buffer
	std::string s = os.str();
	SharedBuffer<u8> data((u8*)s.c_str(), s.size());
	// Send as reliable
	m_con.Send(peer_id, 0, data, true);
}

void Server::SendPlayerInventoryFormspec(u16 peer_id)
{
	Player *player = m_env->getPlayer(peer_id);
	assert(player);
	if(player->peer_id == PEER_ID_INEXISTENT)
		return;

	std::ostringstream os(std::ios_base::binary);
	writeU16(os, TOCLIENT_INVENTORY_FORMSPEC);
	os<<serializeLongString(player->inventory_formspec);

	// Make data buffer
	std::string s = os.str();
	SharedBuffer<u8> data((u8*)s.c_str(), s.size());
	// Send as reliable
	m_con.Send(peer_id, 0, data, true);
}

s32 Server::playSound(const SimpleSoundSpec &spec,
		const ServerSoundParams &params)
{
	// Find out initial position of sound
	bool pos_exists = false;
	v3f pos = params.getPos(m_env, &pos_exists);
	// If position is not found while it should be, cancel sound
	if(pos_exists != (params.type != ServerSoundParams::SSP_LOCAL))
		return -1;
	// Filter destination clients
	std::set<RemoteClient*> dst_clients;
	if(params.to_player != "")
	{
		Player *player = m_env->getPlayer(params.to_player.c_str());
		if(!player){
			infostream<<"Server::playSound: Player \""<<params.to_player
					<<"\" not found"<<std::endl;
			return -1;
		}
		if(player->peer_id == PEER_ID_INEXISTENT){
			infostream<<"Server::playSound: Player \""<<params.to_player
					<<"\" not connected"<<std::endl;
			return -1;
		}
		RemoteClient *client = getClient(player->peer_id);
		dst_clients.insert(client);
	}
	else
	{
		for(core::map<u16, RemoteClient*>::Iterator
				i = m_clients.getIterator(); i.atEnd() == false; i++)
		{
			RemoteClient *client = i.getNode()->getValue();
			Player *player = m_env->getPlayer(client->peer_id);
			if(!player)
				continue;
			if(pos_exists){
				if(player->getPosition().getDistanceFrom(pos) >
						params.max_hear_distance)
					continue;
			}
			dst_clients.insert(client);
		}
	}
	if(dst_clients.size() == 0)
		return -1;
	// Create the sound
	s32 id = m_next_sound_id++;
	// The sound will exist as a reference in m_playing_sounds
	m_playing_sounds[id] = ServerPlayingSound();
	ServerPlayingSound &psound = m_playing_sounds[id];
	psound.params = params;
	for(std::set<RemoteClient*>::iterator i = dst_clients.begin();
			i != dst_clients.end(); i++)
		psound.clients.insert((*i)->peer_id);
	// Create packet
	std::ostringstream os(std::ios_base::binary);
	writeU16(os, TOCLIENT_PLAY_SOUND);
	writeS32(os, id);
	os<<serializeString(spec.name);
	writeF1000(os, spec.gain * params.gain);
	writeU8(os, params.type);
	writeV3F1000(os, pos);
	writeU16(os, params.object);
	writeU8(os, params.loop);
	// Make data buffer
	std::string s = os.str();
	SharedBuffer<u8> data((u8*)s.c_str(), s.size());
	// Send
	for(std::set<RemoteClient*>::iterator i = dst_clients.begin();
			i != dst_clients.end(); i++){
		// Send as reliable
		m_con.Send((*i)->peer_id, 0, data, true);
	}
	return id;
}
void Server::stopSound(s32 handle)
{
	// Get sound reference
	std::map<s32, ServerPlayingSound>::iterator i =
			m_playing_sounds.find(handle);
	if(i == m_playing_sounds.end())
		return;
	ServerPlayingSound &psound = i->second;
	// Create packet
	std::ostringstream os(std::ios_base::binary);
	writeU16(os, TOCLIENT_STOP_SOUND);
	writeS32(os, handle);
	// Make data buffer
	std::string s = os.str();
	SharedBuffer<u8> data((u8*)s.c_str(), s.size());
	// Send
	for(std::set<u16>::iterator i = psound.clients.begin();
			i != psound.clients.end(); i++){
		// Send as reliable
		m_con.Send(*i, 0, data, true);
	}
	// Remove sound reference
	m_playing_sounds.erase(i);
}

void Server::sendRemoveNode(v3s16 p, u16 ignore_id,
	core::list<u16> *far_players, float far_d_nodes)
{
	float maxd = far_d_nodes*BS;
	v3f p_f = intToFloat(p, BS);

	// Create packet
	u32 replysize = 8;
	SharedBuffer<u8> reply(replysize);
	writeU16(&reply[0], TOCLIENT_REMOVENODE);
	writeS16(&reply[2], p.X);
	writeS16(&reply[4], p.Y);
	writeS16(&reply[6], p.Z);

	for(core::map<u16, RemoteClient*>::Iterator
		i = m_clients.getIterator();
		i.atEnd() == false; i++)
	{
		// Get client and check that it is valid
		RemoteClient *client = i.getNode()->getValue();
		assert(client->peer_id == i.getNode()->getKey());
		if(client->serialization_version == SER_FMT_VER_INVALID)
			continue;

		// Don't send if it's the same one
		if(client->peer_id == ignore_id)
			continue;

		if(far_players)
		{
			// Get player
			Player *player = m_env->getPlayer(client->peer_id);
			if(player)
			{
				// If player is far away, only set modified blocks not sent
				v3f player_pos = player->getPosition();
				if(player_pos.getDistanceFrom(p_f) > maxd)
				{
					far_players->push_back(client->peer_id);
					continue;
				}
			}
		}

		// Send as reliable
		m_con.Send(client->peer_id, 0, reply, true);
	}
}

void Server::sendAddNode(v3s16 p, MapNode n, u16 ignore_id,
		core::list<u16> *far_players, float far_d_nodes)
{
	float maxd = far_d_nodes*BS;
	v3f p_f = intToFloat(p, BS);

	for(core::map<u16, RemoteClient*>::Iterator
		i = m_clients.getIterator();
		i.atEnd() == false; i++)
	{
		// Get client and check that it is valid
		RemoteClient *client = i.getNode()->getValue();
		assert(client->peer_id == i.getNode()->getKey());
		if(client->serialization_version == SER_FMT_VER_INVALID)
			continue;

		// Don't send if it's the same one
		if(client->peer_id == ignore_id)
			continue;

		if(far_players)
		{
			// Get player
			Player *player = m_env->getPlayer(client->peer_id);
			if(player)
			{
				// If player is far away, only set modified blocks not sent
				v3f player_pos = player->getPosition();
				if(player_pos.getDistanceFrom(p_f) > maxd)
				{
					far_players->push_back(client->peer_id);
					continue;
				}
			}
		}

		// Create packet
		u32 replysize = 8 + MapNode::serializedLength(client->serialization_version);
		SharedBuffer<u8> reply(replysize);
		writeU16(&reply[0], TOCLIENT_ADDNODE);
		writeS16(&reply[2], p.X);
		writeS16(&reply[4], p.Y);
		writeS16(&reply[6], p.Z);
		n.serialize(&reply[8], client->serialization_version);

		// Send as reliable
		m_con.Send(client->peer_id, 0, reply, true);
	}
}

void Server::setBlockNotSent(v3s16 p)
{
	for(core::map<u16, RemoteClient*>::Iterator
		i = m_clients.getIterator();
		i.atEnd()==false; i++)
	{
		RemoteClient *client = i.getNode()->getValue();
		client->SetBlockNotSent(p);
	}
}

void Server::SendBlockNoLock(u16 peer_id, MapBlock *block, u8 ver)
{
	DSTACK(__FUNCTION_NAME);

	v3s16 p = block->getPos();

#if 0
	// Analyze it a bit
	bool completely_air = true;
	for(s16 z0=0; z0<MAP_BLOCKSIZE; z0++)
	for(s16 x0=0; x0<MAP_BLOCKSIZE; x0++)
	for(s16 y0=0; y0<MAP_BLOCKSIZE; y0++)
	{
		if(block->getNodeNoEx(v3s16(x0,y0,z0)).d != CONTENT_AIR)
		{
			completely_air = false;
			x0 = y0 = z0 = MAP_BLOCKSIZE; // Break out
		}
	}

	// Print result
	infostream<<"Server: Sending block ("<<p.X<<","<<p.Y<<","<<p.Z<<"): ";
	if(completely_air)
		infostream<<"[completely air] ";
	infostream<<std::endl;
#endif

	/*
		Create a packet with the block in the right format
	*/

	std::ostringstream os(std::ios_base::binary);
	block->serialize(os, ver, false);
	std::string s = os.str();
	SharedBuffer<u8> blockdata((u8*)s.c_str(), s.size());

	u32 replysize = 8 + blockdata.getSize();
	SharedBuffer<u8> reply(replysize);
	writeU16(&reply[0], TOCLIENT_BLOCKDATA);
	writeS16(&reply[2], p.X);
	writeS16(&reply[4], p.Y);
	writeS16(&reply[6], p.Z);
	memcpy(&reply[8], *blockdata, blockdata.getSize());

	/*infostream<<"Server: Sending block ("<<p.X<<","<<p.Y<<","<<p.Z<<")"
			<<":  \tpacket size: "<<replysize<<std::endl;*/

	/*
		Send packet
	*/
	m_con.Send(peer_id, 1, reply, true);
}

void Server::SendBlocks(float dtime)
{
	DSTACK(__FUNCTION_NAME);

	JMutexAutoLock envlock(m_env_mutex);
	JMutexAutoLock conlock(m_con_mutex);

	ScopeProfiler sp(g_profiler, "Server: sel and send blocks to clients");

	core::array<PrioritySortedBlockTransfer> queue;

	s32 total_sending = 0;

	{
		ScopeProfiler sp(g_profiler, "Server: selecting blocks for sending");

		for(core::map<u16, RemoteClient*>::Iterator
			i = m_clients.getIterator();
			i.atEnd() == false; i++)
		{
			RemoteClient *client = i.getNode()->getValue();
			assert(client->peer_id == i.getNode()->getKey());

			// If definitions and textures have not been sent, don't
			// send MapBlocks either
			if(!client->definitions_sent)
				continue;

			total_sending += client->SendingCount();

			if(client->serialization_version == SER_FMT_VER_INVALID)
				continue;

			client->GetNextBlocks(this, dtime, queue);
		}
	}

	// Sort.
	// Lowest priority number comes first.
	// Lowest is most important.
	queue.sort();

	for(u32 i=0; i<queue.size(); i++)
	{
		//TODO: Calculate limit dynamically
		if(total_sending >= g_settings->getS32
				("max_simultaneous_block_sends_server_total"))
			break;

		PrioritySortedBlockTransfer q = queue[i];

		MapBlock *block = NULL;
		try
		{
			block = m_env->getMap().getBlockNoCreate(q.pos);
		}
		catch(InvalidPositionException &e)
		{
			continue;
		}

		RemoteClient *client = getClient(q.peer_id);

		SendBlockNoLock(q.peer_id, block, client->serialization_version);

		client->SentBlock(q.pos);

		total_sending++;
	}
}

void Server::fillMediaCache()
{
	DSTACK(__FUNCTION_NAME);

	infostream<<"Server: Calculating media file checksums"<<std::endl;

	// Collect all media file paths
	std::list<std::string> paths;
	for(std::vector<ModSpec>::iterator i = m_mods.begin();
			i != m_mods.end(); i++){
		const ModSpec &mod = *i;
		paths.push_back(mod.path + DIR_DELIM + "textures");
		paths.push_back(mod.path + DIR_DELIM + "sounds");
		paths.push_back(mod.path + DIR_DELIM + "media");
		paths.push_back(mod.path + DIR_DELIM + "models");
	}
	std::string path_all = "textures";
	paths.push_back(path_all + DIR_DELIM + "all");

	// Collect media file information from paths into cache
	for(std::list<std::string>::iterator i = paths.begin();
			i != paths.end(); i++)
	{
		std::string mediapath = *i;
		std::vector<fs::DirListNode> dirlist = fs::GetDirListing(mediapath);
		for(u32 j=0; j<dirlist.size(); j++){
			if(dirlist[j].dir) // Ignode dirs
				continue;
			std::string filename = dirlist[j].name;
			// If name contains illegal characters, ignore the file
			if(!string_allowed(filename, TEXTURENAME_ALLOWED_CHARS)){
				infostream<<"Server: ignoring illegal file name: \""
						<<filename<<"\""<<std::endl;
				continue;
			}
			// If name is not in a supported format, ignore it
			const char *supported_ext[] = {
				".png", ".jpg", ".bmp", ".tga",
				".pcx", ".ppm", ".psd", ".wal", ".rgb",
				".ogg",
				".x", ".b3d", ".md2", ".obj",
				NULL
			};
			if(removeStringEnd(filename, supported_ext) == ""){
				infostream<<"Server: ignoring unsupported file extension: \""
						<<filename<<"\""<<std::endl;
				continue;
			}
			// Ok, attempt to load the file and add to cache
			std::string filepath = mediapath + DIR_DELIM + filename;
			// Read data
			std::ifstream fis(filepath.c_str(), std::ios_base::binary);
			if(fis.good() == false){
				errorstream<<"Server::fillMediaCache(): Could not open \""
						<<filename<<"\" for reading"<<std::endl;
				continue;
			}
			std::ostringstream tmp_os(std::ios_base::binary);
			bool bad = false;
			for(;;){
				char buf[1024];
				fis.read(buf, 1024);
				std::streamsize len = fis.gcount();
				tmp_os.write(buf, len);
				if(fis.eof())
					break;
				if(!fis.good()){
					bad = true;
					break;
				}
			}
			if(bad){
				errorstream<<"Server::fillMediaCache(): Failed to read \""
						<<filename<<"\""<<std::endl;
				continue;
			}
			if(tmp_os.str().length() == 0){
				errorstream<<"Server::fillMediaCache(): Empty file \""
						<<filepath<<"\""<<std::endl;
				continue;
			}

			SHA1 sha1;
			sha1.addBytes(tmp_os.str().c_str(), tmp_os.str().length());

			unsigned char *digest = sha1.getDigest();
			std::string sha1_base64 = base64_encode(digest, 20);
			std::string sha1_hex = hex_encode((char*)digest, 20);
			free(digest);

			// Put in list
			this->m_media[filename] = MediaInfo(filepath, sha1_base64);
			verbosestream<<"Server: "<<sha1_hex<<" is "<<filename<<std::endl;
		}
	}
}

struct SendableMediaAnnouncement
{
	std::string name;
	std::string sha1_digest;

	SendableMediaAnnouncement(const std::string name_="",
			const std::string sha1_digest_=""):
		name(name_),
		sha1_digest(sha1_digest_)
	{}
};

void Server::sendMediaAnnouncement(u16 peer_id)
{
	DSTACK(__FUNCTION_NAME);

	verbosestream<<"Server: Announcing files to id("<<peer_id<<")"
			<<std::endl;

	core::list<SendableMediaAnnouncement> file_announcements;

	for(std::map<std::string, MediaInfo>::iterator i = m_media.begin();
			i != m_media.end(); i++){
		// Put in list
		file_announcements.push_back(
				SendableMediaAnnouncement(i->first, i->second.sha1_digest));
	}

	// Make packet
	std::ostringstream os(std::ios_base::binary);

	/*
		u16 command
		u32 number of files
		for each texture {
			u16 length of name
			string name
			u16 length of sha1_digest
			string sha1_digest
		}
	*/

	writeU16(os, TOCLIENT_ANNOUNCE_MEDIA);
	writeU16(os, file_announcements.size());

	for(core::list<SendableMediaAnnouncement>::Iterator
			j = file_announcements.begin();
			j != file_announcements.end(); j++){
		os<<serializeString(j->name);
		os<<serializeString(j->sha1_digest);
	}
	os<<serializeString(g_settings->get("remote_media"));

	// Make data buffer
	std::string s = os.str();
	SharedBuffer<u8> data((u8*)s.c_str(), s.size());

	// Send as reliable
	m_con.Send(peer_id, 0, data, true);
}

struct SendableMedia
{
	std::string name;
	std::string path;
	std::string data;

	SendableMedia(const std::string &name_="", const std::string path_="",
			const std::string &data_=""):
		name(name_),
		path(path_),
		data(data_)
	{}
};

void Server::sendRequestedMedia(u16 peer_id,
		const core::list<MediaRequest> &tosend)
{
	DSTACK(__FUNCTION_NAME);

	verbosestream<<"Server::sendRequestedMedia(): "
			<<"Sending files to client"<<std::endl;

	/* Read files */

	// Put 5kB in one bunch (this is not accurate)
	u32 bytes_per_bunch = 5000;

	core::array< core::list<SendableMedia> > file_bunches;
	file_bunches.push_back(core::list<SendableMedia>());

	u32 file_size_bunch_total = 0;

	for(core::list<MediaRequest>::ConstIterator i = tosend.begin();
			i != tosend.end(); i++)
	{
		if(m_media.find(i->name) == m_media.end()){
			errorstream<<"Server::sendRequestedMedia(): Client asked for "
					<<"unknown file \""<<(i->name)<<"\""<<std::endl;
			continue;
		}

		//TODO get path + name
		std::string tpath = m_media[(*i).name].path;

		// Read data
		std::ifstream fis(tpath.c_str(), std::ios_base::binary);
		if(fis.good() == false){
			errorstream<<"Server::sendRequestedMedia(): Could not open \""
					<<tpath<<"\" for reading"<<std::endl;
			continue;
		}
		std::ostringstream tmp_os(std::ios_base::binary);
		bool bad = false;
		for(;;){
			char buf[1024];
			fis.read(buf, 1024);
			std::streamsize len = fis.gcount();
			tmp_os.write(buf, len);
			file_size_bunch_total += len;
			if(fis.eof())
				break;
			if(!fis.good()){
				bad = true;
				break;
			}
		}
		if(bad){
			errorstream<<"Server::sendRequestedMedia(): Failed to read \""
					<<(*i).name<<"\""<<std::endl;
			continue;
		}
		/*infostream<<"Server::sendRequestedMedia(): Loaded \""
				<<tname<<"\""<<std::endl;*/
		// Put in list
		file_bunches[file_bunches.size()-1].push_back(
				SendableMedia((*i).name, tpath, tmp_os.str()));

		// Start next bunch if got enough data
		if(file_size_bunch_total >= bytes_per_bunch){
			file_bunches.push_back(core::list<SendableMedia>());
			file_size_bunch_total = 0;
		}

	}

	/* Create and send packets */

	u32 num_bunches = file_bunches.size();
	for(u32 i=0; i<num_bunches; i++)
	{
		std::ostringstream os(std::ios_base::binary);

		/*
			u16 command
			u16 total number of texture bunches
			u16 index of this bunch
			u32 number of files in this bunch
			for each file {
				u16 length of name
				string name
				u32 length of data
				data
			}
		*/

		writeU16(os, TOCLIENT_MEDIA);
		writeU16(os, num_bunches);
		writeU16(os, i);
		writeU32(os, file_bunches[i].size());

		for(core::list<SendableMedia>::Iterator
				j = file_bunches[i].begin();
				j != file_bunches[i].end(); j++){
			os<<serializeString(j->name);
			os<<serializeLongString(j->data);
		}

		// Make data buffer
		std::string s = os.str();
		verbosestream<<"Server::sendRequestedMedia(): bunch "
				<<i<<"/"<<num_bunches
				<<" files="<<file_bunches[i].size()
				<<" size=" <<s.size()<<std::endl;
		SharedBuffer<u8> data((u8*)s.c_str(), s.size());
		// Send as reliable
		m_con.Send(peer_id, 0, data, true);
	}
}

void Server::sendDetachedInventory(const std::string &name, u16 peer_id)
{
	if(m_detached_inventories.count(name) == 0){
		errorstream<<__FUNCTION_NAME<<": \""<<name<<"\" not found"<<std::endl;
		return;
	}
	Inventory *inv = m_detached_inventories[name];

	std::ostringstream os(std::ios_base::binary);
	writeU16(os, TOCLIENT_DETACHED_INVENTORY);
	os<<serializeString(name);
	inv->serialize(os);

	// Make data buffer
	std::string s = os.str();
	SharedBuffer<u8> data((u8*)s.c_str(), s.size());
	// Send as reliable
	m_con.Send(peer_id, 0, data, true);
}

void Server::sendDetachedInventoryToAll(const std::string &name)
{
	DSTACK(__FUNCTION_NAME);

	for(core::map<u16, RemoteClient*>::Iterator
			i = m_clients.getIterator();
			i.atEnd() == false; i++){
		RemoteClient *client = i.getNode()->getValue();
		sendDetachedInventory(name, client->peer_id);
	}
}

void Server::sendDetachedInventories(u16 peer_id)
{
	DSTACK(__FUNCTION_NAME);

	for(std::map<std::string, Inventory*>::iterator
			i = m_detached_inventories.begin();
			i != m_detached_inventories.end(); i++){
		const std::string &name = i->first;
		//Inventory *inv = i->second;
		sendDetachedInventory(name, peer_id);
	}
}

/*
	Something random
*/

void Server::DiePlayer(u16 peer_id)
{
	DSTACK(__FUNCTION_NAME);

	PlayerSAO *playersao = getPlayerSAO(peer_id);
	assert(playersao);

	infostream<<"Server::DiePlayer(): Player "
			<<playersao->getPlayer()->getName()
			<<" dies"<<std::endl;

	playersao->setHP(0);

	// Trigger scripted stuff
	scriptapi_on_dieplayer(m_lua, playersao);

	SendPlayerHP(peer_id);
	SendDeathscreen(m_con, peer_id, false, v3f(0,0,0));
}

void Server::RespawnPlayer(u16 peer_id)
{
	DSTACK(__FUNCTION_NAME);

	PlayerSAO *playersao = getPlayerSAO(peer_id);
	assert(playersao);

	infostream<<"Server::RespawnPlayer(): Player "
			<<playersao->getPlayer()->getName()
			<<" respawns"<<std::endl;

	playersao->setHP(PLAYER_MAX_HP);
	InventoryList* ivnl = playersao->getInventory()->getList("armor");
	u16 ap =
		itemgroup_get(ivnl->getItem(0).getDefinition(m_itemdef).groups, "armor")+
		itemgroup_get(ivnl->getItem(1).getDefinition(m_itemdef).groups, "armor")+
		itemgroup_get(ivnl->getItem(2).getDefinition(m_itemdef).groups, "armor")+
		itemgroup_get(ivnl->getItem(3).getDefinition(m_itemdef).groups, "armor")+
		itemgroup_get(ivnl->getItem(4).getDefinition(m_itemdef).groups, "armor")+
		itemgroup_get(ivnl->getItem(5).getDefinition(m_itemdef).groups, "armor");
	playersao->setAP(ap);

	bool repositioned = scriptapi_on_respawnplayer(m_lua, playersao);
	if(!repositioned){
		v3f pos = findSpawnPos(m_env->getServerMap());
		playersao->setPos(pos);
	}
}

void Server::UpdateCrafting(u16 peer_id)
{
	DSTACK(__FUNCTION_NAME);

	Player* player = m_env->getPlayer(peer_id);
	assert(player);

	// Get a preview for crafting
	ItemStack preview;
	getCraftingResult(&player->inventory, preview, false, this);

	// Put the new preview in
	InventoryList *plist = player->inventory.getList("craftpreview");
	assert(plist);
	assert(plist->getSize() >= 1);
	plist->changeItem(0, preview);
}

RemoteClient* Server::getClient(u16 peer_id)
{
	DSTACK(__FUNCTION_NAME);
	//JMutexAutoLock lock(m_con_mutex);
	core::map<u16, RemoteClient*>::Node *n;
	n = m_clients.find(peer_id);
	// A client should exist for all peers
	assert(n != NULL);
	return n->getValue();
}

std::wstring Server::getStatusString()
{
	std::wostringstream os(std::ios_base::binary);
	os<<L"# Server: ";
	// Version
	os<<L"version="<<narrow_to_wide(VERSION_STRING);
	// Uptime
	os<<L", uptime="<<m_uptime.get();
	// Information about clients
	core::map<u16, RemoteClient*>::Iterator i;
	bool first;
	os<<L", clients={";
	for(i = m_clients.getIterator(), first = true;
		i.atEnd() == false; i++)
	{
		// Get client and check that it is valid
		RemoteClient *client = i.getNode()->getValue();
		assert(client->peer_id == i.getNode()->getKey());
		if(client->serialization_version == SER_FMT_VER_INVALID)
			continue;
		// Get player
		Player *player = m_env->getPlayer(client->peer_id);
		// Get name of player
		std::wstring name = L"unknown";
		if(player != NULL)
			name = narrow_to_wide(player->getName());
		// Add name to information string
		if(!first)
			os<<L",";
		else
			first = false;
		os<<name;
	}
	os<<L"}";
	if(((ServerMap*)(&m_env->getMap()))->isSavingEnabled() == false)
		os<<std::endl<<L"# Server: "<<" WARNING: Map saving is disabled.";
	if(g_settings->get("motd") != "")
		os<<std::endl<<L"# Server: "<<narrow_to_wide(g_settings->get("motd"));
	return os.str();
}

std::set<std::string> Server::getPlayerEffectivePrivs(const std::string &name)
{
	std::set<std::string> privs;
	scriptapi_get_auth(m_lua, name, NULL, &privs);
	return privs;
}

bool Server::checkPriv(const std::string &name, const std::string &priv)
{
	std::set<std::string> privs = getPlayerEffectivePrivs(name);
	return (privs.count(priv) != 0);
}

void Server::reportPrivsModified(const std::string &name)
{
	if(name == ""){
		for(core::map<u16, RemoteClient*>::Iterator
				i = m_clients.getIterator();
				i.atEnd() == false; i++){
			RemoteClient *client = i.getNode()->getValue();
			Player *player = m_env->getPlayer(client->peer_id);
			reportPrivsModified(player->getName());
		}
	} else {
		Player *player = m_env->getPlayer(name.c_str());
		if(!player)
			return;
		SendPlayerPrivileges(player->peer_id);
		PlayerSAO *sao = player->getPlayerSAO();
		if(!sao)
			return;
		sao->updatePrivileges(
				getPlayerEffectivePrivs(name),
				isSingleplayer());
	}
}

void Server::reportInventoryFormspecModified(const std::string &name)
{
	Player *player = m_env->getPlayer(name.c_str());
	if(!player)
		return;
	SendPlayerInventoryFormspec(player->peer_id);
}

// Saves g_settings to configpath given at initialization
void Server::saveConfig()
{
	if(m_path_config != "")
		g_settings->updateConfigFile(m_path_config.c_str());
}

void Server::notifyPlayer(const char *name, const std::wstring msg)
{
	Player *player = m_env->getPlayer(name);
	if(!player)
		return;
	SendChatMessage(player->peer_id, std::wstring(L"Server: -!- ")+msg);
}

bool Server::showFormspec(const char *playername, const std::string &formspec, const std::string &formname)
{
	Player *player = m_env->getPlayer(playername);

	if(!player)
	{
		infostream<<"showFormspec: couldn't find player:"<<playername<<std::endl;
		return false;
	}

	SendShowFormspecMessage(player->peer_id, formspec, formname);
	return true;
}

<<<<<<< HEAD
bool Server::achieve(const char *playername, const std::string &achievement)
=======
bool Server::hudadd(const char *playername, const std::string &id, const std::string &form)
>>>>>>> 76c44b70
{
	Player *player = m_env->getPlayer(playername);

	if(!player)
	{
<<<<<<< HEAD
		infostream<<"achieve: couldn't find player:"<<playername<<std::endl;
		return false;
	}

	SendAchieve(player->peer_id, achievement);
=======
		infostream<<"hudadd: couldn't find player:"<<playername<<std::endl;
		return false;
	}

	SendHUDAdd(player->peer_id, id, form);
	return true;
}

bool Server::hudrm(const char *playername, const std::string &id)
{
	Player *player = m_env->getPlayer(playername);

	if(!player)
	{
		infostream<<"hudrm: couldn't find player:"<<playername<<std::endl;
		return false;
	}

	SendHUDRm(player->peer_id, id);
>>>>>>> 76c44b70
	return true;
}

void Server::notifyPlayers(const std::wstring msg)
{
	BroadcastChatMessage(msg);
}

void Server::queueBlockEmerge(v3s16 blockpos, bool allow_generate)
{
	m_emerge->enqueueBlockEmerge(PEER_ID_INEXISTENT, blockpos, allow_generate);
}

Inventory* Server::createDetachedInventory(const std::string &name)
{
	if(m_detached_inventories.count(name) > 0){
		infostream<<"Server clearing detached inventory \""<<name<<"\""<<std::endl;
		delete m_detached_inventories[name];
	} else {
		infostream<<"Server creating detached inventory \""<<name<<"\""<<std::endl;
	}
	Inventory *inv = new Inventory(m_itemdef);
	assert(inv);
	m_detached_inventories[name] = inv;
	sendDetachedInventoryToAll(name);
	return inv;
}

class BoolScopeSet
{
public:
	BoolScopeSet(bool *dst, bool val):
		m_dst(dst)
	{
		m_orig_state = *m_dst;
		*m_dst = val;
	}
	~BoolScopeSet()
	{
		*m_dst = m_orig_state;
	}
private:
	bool *m_dst;
	bool m_orig_state;
};

// actions: time-reversed list
// Return value: success/failure
bool Server::rollbackRevertActions(const std::list<RollbackAction> &actions,
		std::list<std::string> *log)
{
	infostream<<"Server::rollbackRevertActions(len="<<actions.size()<<")"<<std::endl;
	ServerMap *map = (ServerMap*)(&m_env->getMap());
	// Disable rollback report sink while reverting
	BoolScopeSet rollback_scope_disable(&m_rollback_sink_enabled, false);

	// Fail if no actions to handle
	if(actions.empty()){
		log->push_back("Nothing to do.");
		return false;
	}

	int num_tried = 0;
	int num_failed = 0;

	for(std::list<RollbackAction>::const_iterator
			i = actions.begin();
			i != actions.end(); i++)
	{
		const RollbackAction &action = *i;
		num_tried++;
		bool success = action.applyRevert(map, this, this);
		if(!success){
			num_failed++;
			std::ostringstream os;
			os<<"Revert of step ("<<num_tried<<") "<<action.toString()<<" failed";
			infostream<<"Map::rollbackRevertActions(): "<<os.str()<<std::endl;
			if(log)
				log->push_back(os.str());
		}else{
			std::ostringstream os;
			os<<"Successfully reverted step ("<<num_tried<<") "<<action.toString();
			infostream<<"Map::rollbackRevertActions(): "<<os.str()<<std::endl;
			if(log)
				log->push_back(os.str());
		}
	}

	infostream<<"Map::rollbackRevertActions(): "<<num_failed<<"/"<<num_tried
			<<" failed"<<std::endl;

	// Call it done if less than half failed
	return num_failed <= num_tried/2;
}

// IGameDef interface
// Under envlock
IItemDefManager* Server::getItemDefManager()
{
	return m_itemdef;
}
INodeDefManager* Server::getNodeDefManager()
{
	return m_nodedef;
}
ICraftDefManager* Server::getCraftDefManager()
{
	return m_craftdef;
}
ITextureSource* Server::getTextureSource()
{
	return NULL;
}
IShaderSource* Server::getShaderSource()
{
	return NULL;
}
u16 Server::allocateUnknownNodeId(const std::string &name)
{
	return m_nodedef->allocateDummy(name);
}
ISoundManager* Server::getSoundManager()
{
	return &dummySoundManager;
}
MtEventManager* Server::getEventManager()
{
	return m_event;
}
IRollbackReportSink* Server::getRollbackReportSink()
{
	if(!m_enable_rollback_recording)
		return NULL;
	if(!m_rollback_sink_enabled)
		return NULL;
	return m_rollback;
}

IWritableItemDefManager* Server::getWritableItemDefManager()
{
	return m_itemdef;
}
IWritableNodeDefManager* Server::getWritableNodeDefManager()
{
	return m_nodedef;
}
IWritableCraftDefManager* Server::getWritableCraftDefManager()
{
	return m_craftdef;
}

const ModSpec* Server::getModSpec(const std::string &modname)
{
	for(std::vector<ModSpec>::iterator i = m_mods.begin();
			i != m_mods.end(); i++){
		const ModSpec &mod = *i;
		if(mod.name == modname)
			return &mod;
	}
	return NULL;
}
void Server::getModNames(core::list<std::string> &modlist)
{
	for(std::vector<ModSpec>::iterator i = m_mods.begin(); i != m_mods.end(); i++)
	{
		modlist.push_back((*i).name);
	}
}
std::string Server::getBuiltinLuaPath()
{
	return porting::path_share + DIR_DELIM + "builtin";
}

v3f findSpawnPos(ServerMap &map)
{
	//return v3f(50,50,50)*BS;

	v3s16 nodepos;

#if 0
	nodepos = v2s16(0,0);
	groundheight = 20;
#endif

#if 1
	s16 water_level = map.m_mgparams->water_level;

	// Try to find a good place a few times
	for(s32 i=0; i<1000; i++)
	{
		s32 range = 1 + i;
		// We're going to try to throw the player to this position
		v2s16 nodepos2d = v2s16(-range + (myrand()%(range*2)),
				-range + (myrand()%(range*2)));
		//v2s16 sectorpos = getNodeSectorPos(nodepos2d);
		// Get ground height at point (fallbacks to heightmap function)
		s16 groundheight = map.findGroundLevel(nodepos2d);
		// Don't go underwater
		if(groundheight <= water_level)
		{
			//infostream<<"-> Underwater"<<std::endl;
			continue;
		}
		// Don't go to high places
		if(groundheight > water_level + 6)
		{
			//infostream<<"-> Underwater"<<std::endl;
			continue;
		}

		nodepos = v3s16(nodepos2d.X, groundheight-2, nodepos2d.Y);
		bool is_good = false;
		s32 air_count = 0;
		for(s32 i=0; i<10; i++){
			v3s16 blockpos = getNodeBlockPos(nodepos);
			map.emergeBlock(blockpos, true);
			MapNode n = map.getNodeNoEx(nodepos);
			if(n.getContent() == CONTENT_AIR){
				air_count++;
				if(air_count >= 2){
					is_good = true;
					nodepos.Y -= 1;
					break;
				}
			}
			nodepos.Y++;
		}
		if(is_good){
			// Found a good place
			//infostream<<"Searched through "<<i<<" places."<<std::endl;
			break;
		}
	}
#endif

	return intToFloat(nodepos, BS);
}

PlayerSAO* Server::emergePlayer(const char *name, u16 peer_id)
{
	RemotePlayer *player = NULL;
	bool newplayer = false;

	/*
		Try to get an existing player
	*/
	player = static_cast<RemotePlayer*>(m_env->getPlayer(name));

	// If player is already connected, cancel
	if(player != NULL && player->peer_id != 0)
	{
		infostream<<"emergePlayer(): Player already connected"<<std::endl;
		return NULL;
	}

	/*
		If player with the wanted peer_id already exists, cancel.
	*/
	if(m_env->getPlayer(peer_id) != NULL)
	{
		infostream<<"emergePlayer(): Player with wrong name but same"
				" peer_id already exists"<<std::endl;
		return NULL;
	}

	/*
		Create a new player if it doesn't exist yet
	*/
	if(player == NULL)
	{
		newplayer = true;
		player = new RemotePlayer(this);
		player->updateName(name);

		/* Set player position */
		infostream<<"Server: Finding spawn place for player \""
				<<name<<"\""<<std::endl;
		v3f pos = findSpawnPos(m_env->getServerMap());
		player->setPosition(pos);

		/* Add player to environment */
		m_env->addPlayer(player);
	}

	/*
		Create a new player active object
	*/
	PlayerSAO *playersao = new PlayerSAO(m_env, player, peer_id,
			getPlayerEffectivePrivs(player->getName()),
			isSingleplayer());

	/* Add object to environment */
	m_env->addActiveObject(playersao);

	/* Run scripts */
	if(newplayer)
		scriptapi_on_newplayer(m_lua, playersao);

	scriptapi_on_joinplayer(m_lua, playersao);

	return playersao;
}

void Server::handlePeerChange(PeerChange &c)
{
	JMutexAutoLock envlock(m_env_mutex);
	JMutexAutoLock conlock(m_con_mutex);

	if(c.type == PEER_ADDED)
	{
		/*
			Add
		*/

		// Error check
		core::map<u16, RemoteClient*>::Node *n;
		n = m_clients.find(c.peer_id);
		// The client shouldn't already exist
		assert(n == NULL);

		// Create client
		RemoteClient *client = new RemoteClient();
		client->peer_id = c.peer_id;
		m_clients.insert(client->peer_id, client);

	} // PEER_ADDED
	else if(c.type == PEER_REMOVED)
	{
		/*
			Delete
		*/

		// Error check
		core::map<u16, RemoteClient*>::Node *n;
		n = m_clients.find(c.peer_id);
		// The client should exist
		assert(n != NULL);

		/*
			Mark objects to be not known by the client
		*/
		RemoteClient *client = n->getValue();
		// Handle objects
		for(core::map<u16, bool>::Iterator
				i = client->m_known_objects.getIterator();
				i.atEnd()==false; i++)
		{
			// Get object
			u16 id = i.getNode()->getKey();
			ServerActiveObject* obj = m_env->getActiveObject(id);

			if(obj && obj->m_known_by_count > 0)
				obj->m_known_by_count--;
		}

		/*
			Clear references to playing sounds
		*/
		for(std::map<s32, ServerPlayingSound>::iterator
				i = m_playing_sounds.begin();
				i != m_playing_sounds.end();)
		{
			ServerPlayingSound &psound = i->second;
			psound.clients.erase(c.peer_id);
			if(psound.clients.size() == 0)
				m_playing_sounds.erase(i++);
			else
				i++;
		}

		Player *player = m_env->getPlayer(c.peer_id);

		// Collect information about leaving in chat
		std::wstring message;
		{
			if(player != NULL)
			{
				std::wstring name = narrow_to_wide(player->getName());
				message += L"*** ";
				message += name;
				message += L" left the game.";
				if(c.timeout)
					message += L" (timed out)";
			}
		}

		/* Run scripts and remove from environment */
		{
			if(player != NULL)
			{
				PlayerSAO *playersao = player->getPlayerSAO();
				assert(playersao);

				scriptapi_on_leaveplayer(m_lua, playersao);

				playersao->disconnected();
			}
		}

		/*
			Print out action
		*/
		{
			if(player != NULL)
			{
				std::ostringstream os(std::ios_base::binary);
				for(core::map<u16, RemoteClient*>::Iterator
					i = m_clients.getIterator();
					i.atEnd() == false; i++)
				{
					RemoteClient *client = i.getNode()->getValue();
					assert(client->peer_id == i.getNode()->getKey());
					if(client->serialization_version == SER_FMT_VER_INVALID)
						continue;
					// Get player
					Player *player = m_env->getPlayer(client->peer_id);
					if(!player)
						continue;
					// Get name of player
					os<<player->getName()<<" ";
				}

				actionstream<<player->getName()<<" "
						<<(c.timeout?"times out.":"leaves game.")
						<<" List of players: "
						<<os.str()<<std::endl;
			}
		}

		// Delete client
		delete m_clients[c.peer_id];
		m_clients.remove(c.peer_id);

		// Send player info to all remaining clients
		//SendPlayerInfos();

		// Send leave chat message to all remaining clients
		if(message.length() != 0)
			BroadcastChatMessage(message);

	} // PEER_REMOVED
	else
	{
		assert(0);
	}
}

void Server::handlePeerChanges()
{
	while(m_peer_change_queue.size() > 0)
	{
		PeerChange c = m_peer_change_queue.pop_front();

		verbosestream<<"Server: Handling peer change: "
				<<"id="<<c.peer_id<<", timeout="<<c.timeout
				<<std::endl;

		handlePeerChange(c);
	}
}

void dedicated_server_loop(Server &server, bool &kill)
{
	DSTACK(__FUNCTION_NAME);

	verbosestream<<"dedicated_server_loop()"<<std::endl;

	IntervalLimiter m_profiler_interval;

	for(;;)
	{
		float steplen = g_settings->getFloat("dedicated_server_step");
		// This is kind of a hack but can be done like this
		// because server.step() is very light
		{
			ScopeProfiler sp(g_profiler, "dedicated server sleep");
			sleep_ms((int)(steplen*1000.0));
		}
		server.step(steplen);

		if(server.getShutdownRequested() || kill)
		{
			infostream<<"Dedicated server quitting"<<std::endl;
#if USE_CURL
			if(g_settings->getBool("server_announce") == true)
				ServerList::sendAnnounce("delete");
#endif
			break;
		}

		/*
			Profiler
		*/
		float profiler_print_interval =
				g_settings->getFloat("profiler_print_interval");
		if(profiler_print_interval != 0)
		{
			if(m_profiler_interval.step(steplen, profiler_print_interval))
			{
				infostream<<"Profiler:"<<std::endl;
				g_profiler->print(infostream);
				g_profiler->clear();
			}
		}
	}
}

<|MERGE_RESOLUTION|>--- conflicted
+++ resolved
@@ -3523,11 +3523,7 @@
 	m_con.Send(peer_id, 0, data, true);
 }
 
-<<<<<<< HEAD
 void Server::SendAchieve(u16 peer_id, const std::string achievement)
-=======
-void Server::SendHUDAdd(u16 peer_id, const std::string id, const std::string form)
->>>>>>> 76c44b70
 {
 	DSTACK(__FUNCTION_NAME);
 
@@ -3535,15 +3531,9 @@
 	u8 buf[12];
 
 	// Write command
-<<<<<<< HEAD
 	writeU16(buf, TOCLIENT_ACHIEVE);
 	os.write((char*)buf, 2);
 	os<<serializeString(achievement);
-=======
-	writeU16(buf, TOCLIENT_HUDADD);
-	os.write((char*)buf, 2);
-	os<<serializeString(id);
-	os<<serializeString(form);
 
 	// Make data buffer
 	std::string s = os.str();
@@ -3552,6 +3542,26 @@
 	m_con.Send(peer_id, 0, data, true);
 }
 
+void Server::SendHUDAdd(u16 peer_id, const std::string id, const std::string form)
+{
+	DSTACK(__FUNCTION_NAME);
+
+	std::ostringstream os(std::ios_base::binary);
+	u8 buf[12];
+
+	// Write command
+	writeU16(buf, TOCLIENT_HUDADD);
+	os.write((char*)buf, 2);
+	os<<serializeString(id);
+	os<<serializeString(form);
+
+	// Make data buffer
+	std::string s = os.str();
+	SharedBuffer<u8> data((u8*)s.c_str(), s.size());
+	// Send as reliable
+	m_con.Send(peer_id, 0, data, true);
+}
+
 void Server::SendHUDRm(u16 peer_id, const std::string id)
 {
 	DSTACK(__FUNCTION_NAME);
@@ -3563,7 +3573,6 @@
 	writeU16(buf, TOCLIENT_HUDRM);
 	os.write((char*)buf, 2);
 	os<<serializeString(id);
->>>>>>> 76c44b70
 
 	// Make data buffer
 	std::string s = os.str();
@@ -4543,23 +4552,26 @@
 	return true;
 }
 
-<<<<<<< HEAD
 bool Server::achieve(const char *playername, const std::string &achievement)
-=======
-bool Server::hudadd(const char *playername, const std::string &id, const std::string &form)
->>>>>>> 76c44b70
 {
 	Player *player = m_env->getPlayer(playername);
 
 	if(!player)
 	{
-<<<<<<< HEAD
 		infostream<<"achieve: couldn't find player:"<<playername<<std::endl;
 		return false;
 	}
 
 	SendAchieve(player->peer_id, achievement);
-=======
+	return true;
+}
+
+bool Server::hudadd(const char *playername, const std::string &id, const std::string &form)
+{
+	Player *player = m_env->getPlayer(playername);
+
+	if(!player)
+	{
 		infostream<<"hudadd: couldn't find player:"<<playername<<std::endl;
 		return false;
 	}
@@ -4579,7 +4591,6 @@
 	}
 
 	SendHUDRm(player->peer_id, id);
->>>>>>> 76c44b70
 	return true;
 }
 
