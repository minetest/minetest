--- conflicted
+++ resolved
@@ -2480,8 +2480,6 @@
 	return true;
 }
 
-<<<<<<< HEAD
-=======
 bool Server::addMediaFile(const std::string &filename,
 	const std::string &filepath, std::string *filedata_to,
 	std::string *digest_to)
@@ -2543,7 +2541,7 @@
 	return true;
 }
 
->>>>>>> 9ec75d77
+
 void Server::fillMediaCache()
 {
 	infostream<<"Server: Calculating media file checksums"<<std::endl;
