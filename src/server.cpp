--- conflicted
+++ resolved
@@ -2134,7 +2134,7 @@
 	m_playing_sounds.erase(i);
 }
 
-<<<<<<< HEAD
+
 
 void Server::pauseSound(s32 handle)
 {
@@ -2170,7 +2170,7 @@
 			i != psound.clients.end(); ++i) {
 		// Send as reliable
 		m_clients.send(*i, 0, &pkt, true);
-=======
+
 void Server::fadeSound(s32 handle, float step, float gain)
 {
 	// Get sound reference
@@ -2214,7 +2214,6 @@
 	if (play_sound && compat_psound.clients.size() > 0) {
 		// Play new sound volume on older clients
 		playSound(compat_psound.spec, compat_psound.params);
->>>>>>> 65819f3b
 	}
 }
 
