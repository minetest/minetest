--- conflicted
+++ resolved
@@ -1954,13 +1954,8 @@
 
 	for(std::vector<u16>::iterator i = dst_clients.begin();
 			i != dst_clients.end(); i++) {
-<<<<<<< HEAD
-		// Send as reliable
+		psound.clients.insert(*i);
 		m_clients.send(*i, 0, &pkt, true);
-=======
-		psound.clients.insert(*i);
-		m_clients.send(*i, 0, pkt, true, false);
->>>>>>> 40c2c18a
 	}
 
 	return id;
