--- conflicted
+++ resolved
@@ -2518,71 +2518,6 @@
 		for (const fs::DirListNode &dln : dirlist) {
 			if (dln.dir) // Ignore dirs (already in paths)
 				continue;
-<<<<<<< HEAD
-			std::string filename = dln.name;
-			// If name contains illegal characters, ignore the file
-			if (!string_allowed(filename, TEXTURENAME_ALLOWED_CHARS)) {
-				infostream<<"Server: ignoring illegal file name: \""
-						<< filename << "\"" << std::endl;
-				continue;
-			}
-			// If name is not in a supported format, ignore it
-			const char *supported_ext[] = {
-				".png", ".jpg", ".bmp", ".tga",
-				".pcx", ".ppm", ".psd", ".wal", ".rgb",
-				".ogg",
-				".x", ".b3d", ".md2", ".obj",
-				// Custom translation file format
-				".tr",
-				// Vertex, Geometry & Fragment Shaders
-				".vs.glsl", ".gs.glsl", ".fs.glsl",
-				NULL
-			};
-			if (removeStringEnd(filename, supported_ext).empty()){
-				infostream << "Server: ignoring unsupported file extension: \""
-						<< filename << "\"" << std::endl;
-				continue;
-			}
-			// Ok, attempt to load the file and add to cache
-			std::string filepath;
-			filepath.append(mediapath).append(DIR_DELIM).append(filename);
-
-			// Read data
-			std::ifstream fis(filepath.c_str(), std::ios_base::binary);
-			if (!fis.good()) {
-				errorstream << "Server::fillMediaCache(): Could not open \""
-						<< filename << "\" for reading" << std::endl;
-				continue;
-			}
-			std::ostringstream tmp_os(std::ios_base::binary);
-			bool bad = false;
-			for(;;) {
-				char buf[1024];
-				fis.read(buf, 1024);
-				std::streamsize len = fis.gcount();
-				tmp_os.write(buf, len);
-				if (fis.eof())
-					break;
-				if (!fis.good()) {
-					bad = true;
-					break;
-				}
-			}
-			if(bad) {
-				errorstream<<"Server::fillMediaCache(): Failed to read \""
-						<< filename << "\"" << std::endl;
-				continue;
-			}
-			if(tmp_os.str().length() == 0) {
-				errorstream << "Server::fillMediaCache(): Empty file \""
-						<< filepath << "\"" << std::endl;
-				continue;
-			}
-
-			SHA1 sha1;
-			sha1.addBytes(tmp_os.str().c_str(), tmp_os.str().length());
-=======
->>>>>>> 6dcc9e63
 
 			const std::string &filename = dln.name;
 			if (m_media.find(filename) != m_media.end()) // Do not override
