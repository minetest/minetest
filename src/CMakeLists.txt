--- conflicted
+++ resolved
@@ -1,8 +1,4 @@
-<<<<<<< HEAD
 project(opalclient)
-=======
-project(luanti)
->>>>>>> e952a080
 
 INCLUDE(CheckTypeSize)
 INCLUDE(CheckIncludeFiles)
@@ -10,20 +6,12 @@
 
 check_type_size(int SIZEOF_INT BUILTIN_TYPES_ONLY LANGUAGE CXX)
 if(SIZEOF_INT LESS 4)
-<<<<<<< HEAD
 	message(FATAL_ERROR "OpalClient will not work with int less than 32 bits wide.")
-=======
-	message(FATAL_ERROR "${PROJECT_NAME_CAPITALIZED} will not work with int less than 32 bits wide.")
->>>>>>> e952a080
 endif()
 
 check_type_size(size_t SIZEOF_SIZE_T LANGUAGE CXX)
 if(SIZEOF_SIZE_T LESS 4)
-<<<<<<< HEAD
 	message(FATAL_ERROR "OpalClient will not work with size_t less than 32 bits wide.")
-=======
-	message(FATAL_ERROR "${PROJECT_NAME_CAPITALIZED} will not work with size_t less than 32 bits wide.")
->>>>>>> e952a080
 endif()
 
 # Add custom SemiDebug build mode
@@ -500,11 +488,8 @@
 # This gives us the icon and file version information
 if(WIN32)
 	set(WINRESOURCE_FILE "${CMAKE_CURRENT_SOURCE_DIR}/../misc/winresource.rc")
-<<<<<<< HEAD
 	set(opalclient_EXE_MANIFEST_FILE "${CMAKE_CURRENT_SOURCE_DIR}/../misc/opalclient.exe.manifest")
-=======
 	set(EXE_MANIFEST_FILE "${CMAKE_CURRENT_SOURCE_DIR}/../misc/luanti.exe.manifest")
->>>>>>> e952a080
 	if(MINGW)
 		if(NOT CMAKE_RC_COMPILER)
 			set(CMAKE_RC_COMPILER "windres.exe")
@@ -514,17 +499,10 @@
 			-i${WINRESOURCE_FILE}
 			-o ${CMAKE_CURRENT_BINARY_DIR}/winresource_rc.o
 			WORKING_DIRECTORY ${CMAKE_CURRENT_SOURCE_DIR}
-<<<<<<< HEAD
-			DEPENDS ${WINRESOURCE_FILE} ${opalclient_EXE_MANIFEST_FILE})
+			DEPENDS ${WINRESOURCE_FILE} ${OPALCLIENT_EXE_MANIFEST_FILE})
 		SET(extra_windows_SRCS ${CMAKE_CURRENT_BINARY_DIR}/winresource_rc.o)
 	else(MINGW) # Probably MSVC
-		set(extra_windows_SRCS ${WINRESOURCE_FILE} ${opalclient_EXE_MANIFEST_FILE})
-=======
-			DEPENDS ${WINRESOURCE_FILE} ${EXE_MANIFEST_FILE})
-		SET(extra_windows_SRCS ${CMAKE_CURRENT_BINARY_DIR}/winresource_rc.o)
-	else(MINGW) # Probably MSVC
-		set(extra_windows_SRCS ${WINRESOURCE_FILE} ${EXE_MANIFEST_FILE})
->>>>>>> e952a080
+		set(extra_windows_SRCS ${WINRESOURCE_FILE} ${OPALCLIENT_EXE_MANIFEST_FILE})
 	endif(MINGW)
 endif()
 
@@ -579,11 +557,7 @@
 	${GMP_INCLUDE_DIR}
 	${JSON_INCLUDE_DIR}
 	${LUA_BIT_INCLUDE_DIR}
-<<<<<<< HEAD
 	# on Android, opalclient depends on SDL2 directly
-=======
-	# on Android, Luanti depends on SDL2 directly
->>>>>>> e952a080
 	# on other platforms, only IrrlichtMt depends on SDL2
 	"$<$<PLATFORM_ID:Android>:${SDL2_INCLUDE_DIRS}>"
 )
@@ -605,11 +579,7 @@
 
 
 # When cross-compiling assume the user doesn't want to run the executable anyway,
-<<<<<<< HEAD
 # otherwise place it in <source dir>/bin/ since opalclient can only run from there.
-=======
-# otherwise place it in <source dir>/bin/ since Luanti can only run from there.
->>>>>>> e952a080
 if(NOT CMAKE_CROSSCOMPILING)
 	set(EXECUTABLE_OUTPUT_PATH "${CMAKE_SOURCE_DIR}/bin")
 endif()
@@ -657,11 +627,7 @@
 		sha256
 		${FREETYPE_LIBRARY}
 		${PLATFORM_LIBS}
-<<<<<<< HEAD
 		# on Android, opalclient depends on SDL2 directly
-=======
-		# on Android, Luanti depends on SDL2 directly
->>>>>>> e952a080
 		# on other platforms, only IrrlichtMt depends on SDL2
 		"$<$<PLATFORM_ID:Android>:${SDL2_LIBRARIES}>"
 	)
@@ -847,11 +813,7 @@
 	check_c_source_compiles("#include <lua.h>\nint main(){return sizeof(lua_atccall);}" HAVE_ATCCALL)
 	if(NOT HAVE_ATCCALL)
 		string(CONCAT explanation_msg
-<<<<<<< HEAD
 			"It looks like you're trying to build opalclient using a system-wide "
-=======
-			"It looks like you're trying to build ${PROJECT_NAME_CAPITALIZED} using a system-wide "
->>>>>>> e952a080
 			"Lua installation. This is no longer supported because PUC Lua "
 			"cannot interoperate with C++ correctly. Read src/unittest/test_lua.cpp "
 			" for technical details.")
