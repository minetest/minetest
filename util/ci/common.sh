#!/bin/bash -e

set -x

# Linux build only
install_linux_deps() {
	local pkgs=(
<<<<<<< HEAD
		postgresql
		libgl1-mesa-dev
		libhiredis-dev libogg-dev libgmp-dev libvorbis-dev
		libopenal-dev libpq-dev libleveldb-dev
		xorg-dev
=======
		cmake gettext postgresql
		libpng-dev libjpeg-dev libgl1-mesa-dev libxi-dev libfreetype-dev
		libsqlite3-dev libhiredis-dev libogg-dev libgmp-dev libvorbis-dev
		libopenal-dev libpq-dev libleveldb-dev libcurl4-openssl-dev libzstd-dev
>>>>>>> 3f306a40
	)

	sudo apt-get update
	sudo apt-get install -y "${pkgs[@]}" "$@"

<<<<<<< HEAD
	sudo systemctl start postgresql.service
	sudo -u postgres psql <<<"
		CREATE USER minetest WITH PASSWORD 'minetest';
		CREATE DATABASE minetest;
	"

	git submodule update --init --recursive
=======
	# set up Postgres for unit tests
	if [ -n "$MINETEST_POSTGRESQL_CONNECT_STRING" ]; then
		sudo systemctl start postgresql.service
		sudo -u postgres psql <<<"
			CREATE USER minetest WITH PASSWORD 'minetest';
			CREATE DATABASE minetest;
			\c minetest
			GRANT ALL ON SCHEMA public TO minetest;
		"
	fi
>>>>>>> 3f306a40
}

# macOS build only
install_macos_deps() {
	local pkgs=(
		leveldb libogg libvorbis
	)
	export HOMEBREW_NO_INSTALLED_DEPENDENTS_CHECK=1
	export HOMEBREW_NO_INSTALL_CLEANUP=1
	# contrary to how it may look --auto-update makes brew do *less*
	brew update --auto-update
	brew install --display-times "${pkgs[@]}"
	brew unlink $(brew ls --formula)
	brew link "${pkgs[@]}"

	git submodule update --init --recursive
}<|MERGE_RESOLUTION|>--- conflicted
+++ resolved
@@ -5,32 +5,15 @@
 # Linux build only
 install_linux_deps() {
 	local pkgs=(
-<<<<<<< HEAD
-		postgresql
-		libgl1-mesa-dev
-		libhiredis-dev libogg-dev libgmp-dev libvorbis-dev
-		libopenal-dev libpq-dev libleveldb-dev
-		xorg-dev
-=======
 		cmake gettext postgresql
 		libpng-dev libjpeg-dev libgl1-mesa-dev libxi-dev libfreetype-dev
 		libsqlite3-dev libhiredis-dev libogg-dev libgmp-dev libvorbis-dev
 		libopenal-dev libpq-dev libleveldb-dev libcurl4-openssl-dev libzstd-dev
->>>>>>> 3f306a40
 	)
 
 	sudo apt-get update
 	sudo apt-get install -y "${pkgs[@]}" "$@"
 
-<<<<<<< HEAD
-	sudo systemctl start postgresql.service
-	sudo -u postgres psql <<<"
-		CREATE USER minetest WITH PASSWORD 'minetest';
-		CREATE DATABASE minetest;
-	"
-
-	git submodule update --init --recursive
-=======
 	# set up Postgres for unit tests
 	if [ -n "$MINETEST_POSTGRESQL_CONNECT_STRING" ]; then
 		sudo systemctl start postgresql.service
@@ -41,7 +24,6 @@
 			GRANT ALL ON SCHEMA public TO minetest;
 		"
 	fi
->>>>>>> 3f306a40
 }
 
 # macOS build only
